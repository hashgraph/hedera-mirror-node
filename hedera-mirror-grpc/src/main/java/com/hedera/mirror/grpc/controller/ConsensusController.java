package com.hedera.mirror.grpc.controller;

/*-
 * ‌
 * Hedera Mirror Node
 * ​
 * Copyright (C) 2019 - 2020 Hedera Hashgraph, LLC
 * ​
 * Licensed under the Apache License, Version 2.0 (the "License");
 * you may not use this file except in compliance with the License.
 * You may obtain a copy of the License at
 *
 *      http://www.apache.org/licenses/LICENSE-2.0
 *
 * Unless required by applicable law or agreed to in writing, software
 * distributed under the License is distributed on an "AS IS" BASIS,
 * WITHOUT WARRANTIES OR CONDITIONS OF ANY KIND, either express or implied.
 * See the License for the specific language governing permissions and
 * limitations under the License.
 * ‍
 */

import com.hederahashgraph.api.proto.java.Timestamp;
import io.grpc.Status;
import io.grpc.StatusRuntimeException;
import java.time.Instant;
import java.util.concurrent.TimeoutException;
import javax.validation.ConstraintViolationException;
import lombok.RequiredArgsConstructor;
import lombok.extern.log4j.Log4j2;
import net.devh.boot.grpc.server.service.GrpcService;
import org.springframework.dao.NonTransientDataAccessResourceException;
import org.springframework.dao.TransientDataAccessException;
import reactor.core.Exceptions;
import reactor.core.publisher.Flux;
import reactor.core.publisher.Mono;

import com.hedera.mirror.api.proto.ConsensusTopicQuery;
import com.hedera.mirror.api.proto.ConsensusTopicResponse;
import com.hedera.mirror.api.proto.ReactorConsensusServiceGrpc;
import com.hedera.mirror.grpc.converter.InstantToLongConverter;
import com.hedera.mirror.grpc.domain.TopicMessage;
import com.hedera.mirror.grpc.domain.TopicMessageFilter;
import com.hedera.mirror.grpc.exception.TopicNotFoundException;
import com.hedera.mirror.grpc.service.TopicMessageService;
import com.hedera.mirror.grpc.util.ProtoUtil;

/**
 * GRPC calls their protocol adapter layer a service, but most of the industry calls this layer the controller layer.
 * See the Front Controller pattern or Model-View-Controller (MVC) pattern. The service layer is generally reserved for
 * non-protocol specific business logic so to avoid confusion with our TopicMessageService we'll name this GRPC layer as
 * controller.
 */
@GrpcService
@Log4j2
@RequiredArgsConstructor
public class ConsensusController extends ReactorConsensusServiceGrpc.ConsensusServiceImplBase {

    private static final String DB_ERROR = "Error querying the data source. Please retry later";
    private static final String OVERFLOW_ERROR = "Client lags too much behind. Please retry later";
    private static final String UNKNOWN_ERROR = "Unknown error subscribing to topic";

    private final TopicMessageService topicMessageService;

    @Override
    public Flux<ConsensusTopicResponse> subscribeTopic(Mono<ConsensusTopicQuery> request) {
        return request.map(this::toFilter)
                .flatMapMany(topicMessageService::subscribeTopic)
                .map(TopicMessage::getResponse)
                .onErrorMap(this::mapError); // consolidate error mappings to avoid deep flux operation chaining
    }

    private TopicMessageFilter toFilter(ConsensusTopicQuery query) {
        if (!query.hasTopicID()) {
            throw new IllegalArgumentException("Missing required topicID");
        }

        TopicMessageFilter.TopicMessageFilterBuilder builder = TopicMessageFilter.builder()
                .limit(query.getLimit())
                .realmNum((int) query.getTopicID().getRealmNum())
                .topicNum((int) query.getTopicID().getTopicNum());

        if (query.hasConsensusStartTime()) {
            Timestamp startTimeStamp = query.getConsensusStartTime();
            Instant startInstant = ProtoUtil.fromTimestamp(startTimeStamp);
            builder.startTime(startInstant.isBefore(Instant.EPOCH) ? Instant.EPOCH : startInstant);
        }

        if (query.hasConsensusEndTime()) {
            Timestamp endTimeStamp = query.getConsensusEndTime();
            Instant endInstant = ProtoUtil.fromTimestamp(endTimeStamp);
            builder.endTime(endInstant.isAfter(InstantToLongConverter.LONG_MAX_INSTANT) ?
                    InstantToLongConverter.LONG_MAX_INSTANT : endInstant);
        }

        return builder.build();
    }

<<<<<<< HEAD
    private Throwable mapError(Throwable t) {
        if (t instanceof ConstraintViolationException || t instanceof IllegalArgumentException) {
            return error(t, Status.INVALID_ARGUMENT);
        } else if (t instanceof NonTransientDataAccessResourceException) {
            return error(t, Status.UNAVAILABLE, DB_ERROR);
        } else if (t instanceof TimeoutException) {
            return error(t, Status.RESOURCE_EXHAUSTED);
        } else if (t instanceof TopicNotFoundException) {
            return error(t, Status.NOT_FOUND);
        } else if (t instanceof TransientDataAccessException) {
            return error(t, Status.RESOURCE_EXHAUSTED);
        } else if (Exceptions.isOverflow(t) || t instanceof ClientTimeoutException) {
            return error(t, Status.DEADLINE_EXCEEDED, OVERFLOW_ERROR);
        } else if (t instanceof StatusRuntimeException) {
            return t;
        }

        final String message = "Unknown error subscribing to topic";
        log.error(message, t);
        return Status.UNKNOWN.augmentDescription(message).asRuntimeException();
    }

    private Throwable error(Throwable t, Status status) {
        return error(t, status, t.getMessage());
=======
    private StatusRuntimeException mapError(Throwable t) {
        if (t instanceof ConstraintViolationException || t instanceof IllegalArgumentException) {
            return clientError(t, Status.INVALID_ARGUMENT, t.getMessage());
        } else if (Exceptions.isOverflow(t)) {
            return clientError(t, Status.DEADLINE_EXCEEDED, OVERFLOW_ERROR);
        } else if (t instanceof NonTransientDataAccessResourceException) {
            return serverError(t, Status.UNAVAILABLE, DB_ERROR);
        } else if (t instanceof TopicNotFoundException) {
            return clientError(t, Status.NOT_FOUND, t.getMessage());
        } else if (t instanceof TransientDataAccessException || t instanceof TimeoutException) {
            return serverError(t, Status.RESOURCE_EXHAUSTED, DB_ERROR);
        } else {
            return serverError(t, Status.UNKNOWN, UNKNOWN_ERROR);
        }
>>>>>>> a7d4932e
    }

    private StatusRuntimeException clientError(Throwable t, Status status, String message) {
        log.warn("Client error {} subscribing to topic: {}", t.getClass().getSimpleName(), t.getMessage());
        return status.augmentDescription(message).asRuntimeException();
    }
<<<<<<< HEAD
=======

    private StatusRuntimeException serverError(Throwable t, Status status, String message) {
        log.error("Server error subscribing to topic: ", t);
        return status.augmentDescription(message).asRuntimeException();
    }
>>>>>>> a7d4932e
}<|MERGE_RESOLUTION|>--- conflicted
+++ resolved
@@ -96,32 +96,6 @@
         return builder.build();
     }
 
-<<<<<<< HEAD
-    private Throwable mapError(Throwable t) {
-        if (t instanceof ConstraintViolationException || t instanceof IllegalArgumentException) {
-            return error(t, Status.INVALID_ARGUMENT);
-        } else if (t instanceof NonTransientDataAccessResourceException) {
-            return error(t, Status.UNAVAILABLE, DB_ERROR);
-        } else if (t instanceof TimeoutException) {
-            return error(t, Status.RESOURCE_EXHAUSTED);
-        } else if (t instanceof TopicNotFoundException) {
-            return error(t, Status.NOT_FOUND);
-        } else if (t instanceof TransientDataAccessException) {
-            return error(t, Status.RESOURCE_EXHAUSTED);
-        } else if (Exceptions.isOverflow(t) || t instanceof ClientTimeoutException) {
-            return error(t, Status.DEADLINE_EXCEEDED, OVERFLOW_ERROR);
-        } else if (t instanceof StatusRuntimeException) {
-            return t;
-        }
-
-        final String message = "Unknown error subscribing to topic";
-        log.error(message, t);
-        return Status.UNKNOWN.augmentDescription(message).asRuntimeException();
-    }
-
-    private Throwable error(Throwable t, Status status) {
-        return error(t, status, t.getMessage());
-=======
     private StatusRuntimeException mapError(Throwable t) {
         if (t instanceof ConstraintViolationException || t instanceof IllegalArgumentException) {
             return clientError(t, Status.INVALID_ARGUMENT, t.getMessage());
@@ -136,19 +110,15 @@
         } else {
             return serverError(t, Status.UNKNOWN, UNKNOWN_ERROR);
         }
->>>>>>> a7d4932e
     }
 
     private StatusRuntimeException clientError(Throwable t, Status status, String message) {
         log.warn("Client error {} subscribing to topic: {}", t.getClass().getSimpleName(), t.getMessage());
         return status.augmentDescription(message).asRuntimeException();
     }
-<<<<<<< HEAD
-=======
 
     private StatusRuntimeException serverError(Throwable t, Status status, String message) {
         log.error("Server error subscribing to topic: ", t);
         return status.augmentDescription(message).asRuntimeException();
     }
->>>>>>> a7d4932e
 }