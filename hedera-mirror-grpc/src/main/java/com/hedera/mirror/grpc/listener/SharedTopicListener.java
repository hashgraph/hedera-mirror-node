package com.hedera.mirror.grpc.listener;

/*-
 * ‌
 * Hedera Mirror Node
 * ​
 * Copyright (C) 2019 - 2020 Hedera Hashgraph, LLC
 * ​
 * Licensed under the Apache License, Version 2.0 (the "License");
 * you may not use this file except in compliance with the License.
 * You may obtain a copy of the License at
 *
 *      http://www.apache.org/licenses/LICENSE-2.0
 *
 * Unless required by applicable law or agreed to in writing, software
 * distributed under the License is distributed on an "AS IS" BASIS,
 * WITHOUT WARRANTIES OR CONDITIONS OF ANY KIND, either express or implied.
 * See the License for the specific language governing permissions and
 * limitations under the License.
 * ‍
 */

import java.time.Duration;
import java.util.concurrent.RejectedExecutionException;
import java.util.concurrent.TimeUnit;
import java.util.concurrent.atomic.AtomicBoolean;
import java.util.function.Consumer;
import lombok.RequiredArgsConstructor;
import org.apache.logging.log4j.LogManager;
import org.apache.logging.log4j.Logger;
<<<<<<< HEAD
import reactor.core.Disposable;
import reactor.core.publisher.Flux;
import reactor.core.publisher.Mono;
import reactor.core.publisher.MonoSink;
import reactor.core.scheduler.Scheduler;
=======
import reactor.core.Exceptions;
import reactor.core.publisher.DirectProcessor;
import reactor.core.publisher.Flux;
import reactor.core.publisher.FluxSink;
>>>>>>> a7d4932e
import reactor.core.scheduler.Schedulers;

import com.hedera.mirror.grpc.domain.TopicMessage;
import com.hedera.mirror.grpc.domain.TopicMessageFilter;

@RequiredArgsConstructor
public abstract class SharedTopicListener implements TopicListener {

    protected final Logger log = LogManager.getLogger(getClass());
    protected final ListenerProperties listenerProperties;

    @Override
    public Flux<TopicMessage> listen(TopicMessageFilter filter) {
<<<<<<< HEAD
        TimeoutContext timeoutContext = new TimeoutContext(Schedulers.parallel(),
                listenerProperties.getBufferTimeout());
        Mono<TopicMessage> timeoutMono = Mono.create(timeoutContext);
=======
        DirectProcessor<TopicMessage> overflowProcessor = DirectProcessor.create();
        FluxSink<TopicMessage> overflowSink = overflowProcessor.sink();
>>>>>>> a7d4932e

        // moving publishOn from after onBackpressureBuffer to after Flux.merge reduces CPU usage by up to 40%
        Flux<TopicMessage> topicMessageFlux = getSharedListener(filter)
                .doOnSubscribe(s -> log.info("Subscribing: {}", filter))
<<<<<<< HEAD
                .onBackpressureBuffer(listenerProperties.getMaxBufferSize(), t -> timeoutContext.onOverflow())
                .doFinally(r -> timeoutContext.onComplete());
        return Flux.merge(listenerProperties.getPrefetch(), topicMessageFlux, timeoutMono)
=======
                .onBackpressureBuffer(
                        listenerProperties.getMaxBufferSize(),
                        t -> overflowSink.error(Exceptions.failWithOverflow())
                )
                .doFinally(s -> overflowSink.complete());
        return Flux.merge(listenerProperties.getPrefetch(), topicMessageFlux, overflowProcessor)
>>>>>>> a7d4932e
                .publishOn(Schedulers.boundedElastic(), false, listenerProperties.getPrefetch());
    }

    protected abstract Flux<TopicMessage> getSharedListener(TopicMessageFilter filter);

    @RequiredArgsConstructor
    private class TimeoutContext implements Consumer<MonoSink<TopicMessage>> {

        private final Scheduler scheduler;
        private final Duration timeout;

        private MonoSink<TopicMessage> sink;
        private final AtomicBoolean completed = new AtomicBoolean(false);
        private volatile Disposable taskDisposer;

        @Override
        public void accept(MonoSink<TopicMessage> sink) {
            this.sink = sink;
        }

        public void onComplete() {
            if (!completed.compareAndSet(false, true)) {
                return;
            }

            if (taskDisposer != null) {
                taskDisposer.dispose();
            }

            sink.success();
        }

        public void onOverflow() {
            if (completed.get()) {
                return;
            }

            try {
                taskDisposer = scheduler.schedule(() -> sink.error(new ClientTimeoutException(
                                "Client timed out while consuming the buffered messages")),
                        timeout.toMillis(), TimeUnit.MILLISECONDS);
            } catch (RejectedExecutionException ex) {
                log.error("Failed to schedule task to terminate with ClientTimeoutException", ex);
            }
        }
    }
}<|MERGE_RESOLUTION|>--- conflicted
+++ resolved
@@ -20,26 +20,13 @@
  * ‍
  */
 
-import java.time.Duration;
-import java.util.concurrent.RejectedExecutionException;
-import java.util.concurrent.TimeUnit;
-import java.util.concurrent.atomic.AtomicBoolean;
-import java.util.function.Consumer;
 import lombok.RequiredArgsConstructor;
 import org.apache.logging.log4j.LogManager;
 import org.apache.logging.log4j.Logger;
-<<<<<<< HEAD
-import reactor.core.Disposable;
-import reactor.core.publisher.Flux;
-import reactor.core.publisher.Mono;
-import reactor.core.publisher.MonoSink;
-import reactor.core.scheduler.Scheduler;
-=======
 import reactor.core.Exceptions;
 import reactor.core.publisher.DirectProcessor;
 import reactor.core.publisher.Flux;
 import reactor.core.publisher.FluxSink;
->>>>>>> a7d4932e
 import reactor.core.scheduler.Schedulers;
 
 import com.hedera.mirror.grpc.domain.TopicMessage;
@@ -53,74 +40,20 @@
 
     @Override
     public Flux<TopicMessage> listen(TopicMessageFilter filter) {
-<<<<<<< HEAD
-        TimeoutContext timeoutContext = new TimeoutContext(Schedulers.parallel(),
-                listenerProperties.getBufferTimeout());
-        Mono<TopicMessage> timeoutMono = Mono.create(timeoutContext);
-=======
         DirectProcessor<TopicMessage> overflowProcessor = DirectProcessor.create();
         FluxSink<TopicMessage> overflowSink = overflowProcessor.sink();
->>>>>>> a7d4932e
 
         // moving publishOn from after onBackpressureBuffer to after Flux.merge reduces CPU usage by up to 40%
         Flux<TopicMessage> topicMessageFlux = getSharedListener(filter)
                 .doOnSubscribe(s -> log.info("Subscribing: {}", filter))
-<<<<<<< HEAD
-                .onBackpressureBuffer(listenerProperties.getMaxBufferSize(), t -> timeoutContext.onOverflow())
-                .doFinally(r -> timeoutContext.onComplete());
-        return Flux.merge(listenerProperties.getPrefetch(), topicMessageFlux, timeoutMono)
-=======
                 .onBackpressureBuffer(
                         listenerProperties.getMaxBufferSize(),
                         t -> overflowSink.error(Exceptions.failWithOverflow())
                 )
                 .doFinally(s -> overflowSink.complete());
         return Flux.merge(listenerProperties.getPrefetch(), topicMessageFlux, overflowProcessor)
->>>>>>> a7d4932e
                 .publishOn(Schedulers.boundedElastic(), false, listenerProperties.getPrefetch());
     }
 
     protected abstract Flux<TopicMessage> getSharedListener(TopicMessageFilter filter);
-
-    @RequiredArgsConstructor
-    private class TimeoutContext implements Consumer<MonoSink<TopicMessage>> {
-
-        private final Scheduler scheduler;
-        private final Duration timeout;
-
-        private MonoSink<TopicMessage> sink;
-        private final AtomicBoolean completed = new AtomicBoolean(false);
-        private volatile Disposable taskDisposer;
-
-        @Override
-        public void accept(MonoSink<TopicMessage> sink) {
-            this.sink = sink;
-        }
-
-        public void onComplete() {
-            if (!completed.compareAndSet(false, true)) {
-                return;
-            }
-
-            if (taskDisposer != null) {
-                taskDisposer.dispose();
-            }
-
-            sink.success();
-        }
-
-        public void onOverflow() {
-            if (completed.get()) {
-                return;
-            }
-
-            try {
-                taskDisposer = scheduler.schedule(() -> sink.error(new ClientTimeoutException(
-                                "Client timed out while consuming the buffered messages")),
-                        timeout.toMillis(), TimeUnit.MILLISECONDS);
-            } catch (RejectedExecutionException ex) {
-                log.error("Failed to schedule task to terminate with ClientTimeoutException", ex);
-            }
-        }
-    }
 }