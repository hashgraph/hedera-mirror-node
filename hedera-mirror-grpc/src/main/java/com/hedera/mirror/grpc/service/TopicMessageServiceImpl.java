package com.hedera.mirror.grpc.service;

/*-
 * ‌
 * Hedera Mirror Node
 * ​
 * Copyright (C) 2019 Hedera Hashgraph, LLC
 * ​
 * Licensed under the Apache License, Version 2.0 (the "License");
 * you may not use this file except in compliance with the License.
 * You may obtain a copy of the License at
 *
 *      http://www.apache.org/licenses/LICENSE-2.0
 *
 * Unless required by applicable law or agreed to in writing, software
 * distributed under the License is distributed on an "AS IS" BASIS,
 * WITHOUT WARRANTIES OR CONDITIONS OF ANY KIND, either express or implied.
 * See the License for the specific language governing permissions and
 * limitations under the License.
 * ‍
 */

import com.google.common.base.Stopwatch;
import java.util.concurrent.atomic.AtomicLong;
import javax.inject.Named;
import lombok.Getter;
import lombok.RequiredArgsConstructor;
import lombok.extern.log4j.Log4j2;
import org.springframework.validation.annotation.Validated;
import reactor.core.publisher.Flux;

import com.hedera.mirror.grpc.domain.TopicMessage;
import com.hedera.mirror.grpc.domain.TopicMessageFilter;
import com.hedera.mirror.grpc.listener.TopicListener;
import com.hedera.mirror.grpc.repository.TopicMessageRepository;

@Named
@Log4j2
@RequiredArgsConstructor
@Validated
public class TopicMessageServiceImpl implements TopicMessageService {

    private final TopicListener topicListener;
    private final TopicMessageRepository topicMessageRepository;

    @Override
    public Flux<TopicMessage> subscribeTopic(TopicMessageFilter filter) {
        log.info("Subscribing to topic: {}", filter);
        TopicContext topicContext = new TopicContext();

        // To:do - Handle 3 time scenarios that exist, historical, incoming and both
//        Instant reqTime = Instant.now();
//        if (filter.getEndTime() != null && filter.getEndTime().isBefore(reqTime)) {
//            // query for historical messages only
//        } else if (filter.getStartTime().isAfter(reqTime)) {
//            // filter for incoming future messages only
//        } else {
//            // get both historical and future
//        }

        // setup incoming messages flow
        Flux<TopicMessage> incomingMessages = topicListener.listen(filter)
                .filter(t -> t.getSequenceNumber() > topicContext.getLastSequenceNumber())
                .bufferUntil(t -> topicContext.isQueryComplete())
                .flatMapIterable(t -> t);

        // collect historical messages
        Flux<TopicMessage> repositoryMessages = topicMessageRepository.findByFilter(filter)
                .doOnComplete(topicContext::onQueryComplete);

        incomingMessages.subscribe();

        // To:do - determine if any missing messages exist.
        // Compare the first sequence number of the notification and the last from the repository call.
        // If there's a gap then make a db call for topic messages of the given sequence number range
        // note items may not be in oder so maybe find the max of the db call and the min of the notifications
        // this will have to be done lazily because you may not have a notification to use. Maybe use a doFirst() /
        // doOnSubscribe

        return Flux.concat(repositoryMessages, incomingMessages)
                .as(t -> filter.hasLimit() ? t.limitRequest(filter.getLimit()) : t)
                .doOnNext(topicContext::onNext)
                .doOnComplete(topicContext::onComplete);
    }

<<<<<<< HEAD
    public Flux<TopicMessage> getHistoricalMessages(TopicMessageFilter filter) {
        return topicMessageRepository.findByFilter(filter)
                .doOnComplete(() -> log.info("Historical messages query complete for filter: {}", filter));
    }

    public Flux<TopicMessage> getIncomingMessages(TopicMessageFilter filter) {
        return topicListener.listen(filter)
                .doOnComplete(() -> log.info("Incoming messages query complete for filter: {}", filter));
    }

    @Data
=======
    @Getter
>>>>>>> 14a61fe6
    private class TopicContext {

        private final Stopwatch stopwatch = Stopwatch.createStarted();
        private final AtomicLong count = new AtomicLong(0L);
        private volatile boolean queryComplete = false;
        private volatile long lastSequenceNumber = Long.MIN_VALUE;

        void onNext(TopicMessage topicMessage) {
            lastSequenceNumber = topicMessage.getSequenceNumber();
            count.incrementAndGet();
            log.info("Received message #{}: {}", count, topicMessage); // TODO: trace
        }

        void onQueryComplete() {
            queryComplete = true;
            log.info("Query completed with {} results in {}", count, stopwatch);
        }

        void onComplete() {
            log.info("Stream completed with {} results in {}", count, stopwatch);
        }
    }
}<|MERGE_RESOLUTION|>--- conflicted
+++ resolved
@@ -23,7 +23,7 @@
 import com.google.common.base.Stopwatch;
 import java.util.concurrent.atomic.AtomicLong;
 import javax.inject.Named;
-import lombok.Getter;
+import lombok.Data;
 import lombok.RequiredArgsConstructor;
 import lombok.extern.log4j.Log4j2;
 import org.springframework.validation.annotation.Validated;
@@ -83,7 +83,6 @@
                 .doOnComplete(topicContext::onComplete);
     }
 
-<<<<<<< HEAD
     public Flux<TopicMessage> getHistoricalMessages(TopicMessageFilter filter) {
         return topicMessageRepository.findByFilter(filter)
                 .doOnComplete(() -> log.info("Historical messages query complete for filter: {}", filter));
@@ -95,9 +94,6 @@
     }
 
     @Data
-=======
-    @Getter
->>>>>>> 14a61fe6
     private class TopicContext {
 
         private final Stopwatch stopwatch = Stopwatch.createStarted();
