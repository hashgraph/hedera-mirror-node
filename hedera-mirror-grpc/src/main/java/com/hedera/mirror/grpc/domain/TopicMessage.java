package com.hedera.mirror.grpc.domain;

/*-
 * ‌
 * Hedera Mirror Node
 * ​
 * Copyright (C) 2019 - 2020 Hedera Hashgraph, LLC
 * ​
 * Licensed under the Apache License, Version 2.0 (the "License");
 * you may not use this file except in compliance with the License.
 * You may obtain a copy of the License at
 *
 *      http://www.apache.org/licenses/LICENSE-2.0
 *
 * Unless required by applicable law or agreed to in writing, software
 * distributed under the License is distributed on an "AS IS" BASIS,
 * WITHOUT WARRANTIES OR CONDITIONS OF ANY KIND, either express or implied.
 * See the License for the specific language governing permissions and
 * limitations under the License.
 * ‍
 */

import com.fasterxml.jackson.annotation.JsonIgnore;
import com.fasterxml.jackson.annotation.JsonIgnoreProperties;
import com.fasterxml.jackson.annotation.JsonTypeInfo;
import com.fasterxml.jackson.annotation.JsonTypeName;
import com.google.protobuf.UnsafeByteOperations;
import com.hederahashgraph.api.proto.java.AccountID;
import com.hederahashgraph.api.proto.java.ConsensusMessageChunkInfo;
import com.hederahashgraph.api.proto.java.Timestamp;
import com.hederahashgraph.api.proto.java.TransactionID;
import java.time.Instant;
import java.util.Comparator;
import javax.persistence.Entity;
import javax.persistence.Id;
import javax.persistence.Transient;
import lombok.AccessLevel;
import lombok.AllArgsConstructor;
import lombok.Builder;
import lombok.EqualsAndHashCode;
import lombok.Getter;
import lombok.NoArgsConstructor;
import lombok.Setter;
import lombok.ToString;
import lombok.Value;
import org.springframework.data.domain.Persistable;

import com.hedera.mirror.api.proto.ConsensusTopicResponse;
import com.hedera.mirror.grpc.converter.EncodedIdToEntityConverter;
import com.hedera.mirror.grpc.converter.InstantToLongConverter;
import com.hedera.mirror.grpc.converter.LongToInstantConverter;

@AllArgsConstructor
@Builder
@Entity
@JsonIgnoreProperties(ignoreUnknown = true, value = { "consensusTimestampInstant", "response" })
@JsonTypeInfo(use = com.fasterxml.jackson.annotation.JsonTypeInfo.Id.NAME)
@JsonTypeName("TopicMessage")
@NoArgsConstructor(force = true)
@Value
public class TopicMessage implements Comparable<TopicMessage>, Persistable<Long>, StreamMessage {

    private static final Comparator<TopicMessage> COMPARATOR = Comparator
            .nullsFirst(Comparator.comparingLong(TopicMessage::getSequenceNumber));

    @Id
    @ToString.Exclude
    private Long consensusTimestamp;

    @JsonIgnore
    @Getter(lazy = true)
    @Transient
    private Instant consensusTimestampInstant = LongToInstantConverter.INSTANCE.convert(consensusTimestamp);

    @ToString.Exclude
    private byte[] message;

    private int realmNum;

    @ToString.Exclude
    private byte[] runningHash;

    private int runningHashVersion;

    private long sequenceNumber;

    private int topicNum;

    private Integer chunkNum;

    private Integer chunkTotal;

    @ToString.Exclude
    private Long payerAccountId;

    @Getter(lazy = true)
    @Transient
    private com.hedera.mirror.grpc.domain.Entity payerAccountEntity = EncodedIdToEntityConverter.INSTANCE
            .convert(payerAccountId);

    private Long validStartTimestamp;

    @Getter(lazy = true)
    @Transient
    private Instant validStartInstant = LongToInstantConverter.INSTANCE.convert(validStartTimestamp);

    // Cache this to avoid paying the conversion penalty for multiple subscribers to the same topic
    @EqualsAndHashCode.Exclude
    @Getter(lazy = true)
<<<<<<< HEAD
    @Setter(value = AccessLevel.NONE)
=======
>>>>>>> a7d4932e
    @ToString.Exclude
    @Transient
    private final ConsensusTopicResponse response = toResponse();

    private ConsensusTopicResponse toResponse() {
        var consensusTopicResponseBuilder = ConsensusTopicResponse.newBuilder()
                .setConsensusTimestamp(Timestamp.newBuilder()
                        .setSeconds(getConsensusTimestampInstant().getEpochSecond())
                        .setNanos(getConsensusTimestampInstant().getNano())
                        .build())
                .setMessage(UnsafeByteOperations.unsafeWrap(message))
                .setRunningHash(UnsafeByteOperations.unsafeWrap(runningHash))
                .setRunningHashVersion(runningHashVersion)
                .setSequenceNumber(sequenceNumber);

        if (getChunkNum() != null) {
            ConsensusMessageChunkInfo.Builder chunkBuilder = ConsensusMessageChunkInfo.newBuilder()
                    .setNumber(getChunkNum())
                    .setTotal(getChunkTotal());

            if (getPayerAccountEntity() != null && getValidStartTimestamp() != null) {
                chunkBuilder.setInitialTransactionID(TransactionID.newBuilder()
                        .setAccountID(AccountID.newBuilder()
                                .setShardNum(getPayerAccountEntity().getEntityShard())
                                .setRealmNum(getPayerAccountEntity().getEntityRealm())
                                .setAccountNum(getPayerAccountEntity().getEntityNum())
                                .build())
                        .setTransactionValidStart(Timestamp.newBuilder()
                                .setSeconds(getValidStartInstant().getEpochSecond())
                                .setNanos(getValidStartInstant().getNano())
                                .build())
                        .build());
            }

            consensusTopicResponseBuilder.setChunkInfo(chunkBuilder.build());
        }

        return consensusTopicResponseBuilder.build();
    }

    @Override
    public int compareTo(TopicMessage other) {
        return COMPARATOR.compare(this, other);
    }

    @Override
    public Long getId() {
        return consensusTimestamp;
    }

    @Override
    public boolean isNew() {
        return true;
    }

    public static class TopicMessageBuilder {
        public TopicMessageBuilder consensusTimestamp(Instant consensusTimestamp) {
            this.consensusTimestamp = InstantToLongConverter.INSTANCE.convert(consensusTimestamp);
            return this;
        }

        public TopicMessageBuilder validStartTimestamp(Instant validStartTimestamp) {
            this.validStartTimestamp = InstantToLongConverter.INSTANCE.convert(validStartTimestamp);
            return this;
        }
    }
}<|MERGE_RESOLUTION|>--- conflicted
+++ resolved
@@ -34,13 +34,11 @@
 import javax.persistence.Entity;
 import javax.persistence.Id;
 import javax.persistence.Transient;
-import lombok.AccessLevel;
 import lombok.AllArgsConstructor;
 import lombok.Builder;
 import lombok.EqualsAndHashCode;
 import lombok.Getter;
 import lombok.NoArgsConstructor;
-import lombok.Setter;
 import lombok.ToString;
 import lombok.Value;
 import org.springframework.data.domain.Persistable;
@@ -53,7 +51,7 @@
 @AllArgsConstructor
 @Builder
 @Entity
-@JsonIgnoreProperties(ignoreUnknown = true, value = { "consensusTimestampInstant", "response" })
+@JsonIgnoreProperties(ignoreUnknown = true, value = {"consensusTimestampInstant", "response"})
 @JsonTypeInfo(use = com.fasterxml.jackson.annotation.JsonTypeInfo.Id.NAME)
 @JsonTypeName("TopicMessage")
 @NoArgsConstructor(force = true)
@@ -107,10 +105,6 @@
     // Cache this to avoid paying the conversion penalty for multiple subscribers to the same topic
     @EqualsAndHashCode.Exclude
     @Getter(lazy = true)
-<<<<<<< HEAD
-    @Setter(value = AccessLevel.NONE)
-=======
->>>>>>> a7d4932e
     @ToString.Exclude
     @Transient
     private final ConsensusTopicResponse response = toResponse();
