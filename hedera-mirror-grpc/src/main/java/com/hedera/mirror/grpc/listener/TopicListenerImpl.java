--- conflicted
+++ resolved
@@ -78,12 +78,8 @@
             return false;
         }
 
-<<<<<<< HEAD
         // if the filter is looking for messages after the given message time then skip
-        if (filter.getStartTime().compareTo((message.getConsensusTimestamp())) == 1) {
-=======
         if (filter.getStartTime().isAfter(message.getConsensusTimestamp())) {
->>>>>>> 14a61fe6
             return false;
         }
 
