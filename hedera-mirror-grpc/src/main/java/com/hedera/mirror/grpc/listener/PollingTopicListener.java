--- conflicted
+++ resolved
@@ -70,18 +70,8 @@
                 ? (int) (filter.getLimit() - context.getCount().get())
                 : Integer.MAX_VALUE;
         int pageSize = Math.min(limit, listenerProperties.getMaxPageSize());
-<<<<<<< HEAD
-        Instant startTime = last != null
-                ? LongToInstantConverter.INSTANCE
-                        .convert(last.getConsensusTimestamp())
-                        .plusNanos(1)
-                : filter.getStartTime();
-        TopicMessageFilter newFilter =
-                filter.toBuilder().limit(pageSize).startTime(startTime).build();
-=======
         long startTime = last != null ? last.getConsensusTimestamp() + 1 : filter.getStartTime();
         var newFilter = filter.toBuilder().limit(pageSize).startTime(startTime).build();
->>>>>>> 7818e896
 
         return Flux.fromStream(topicMessageRepository.findByFilter(newFilter));
     }
