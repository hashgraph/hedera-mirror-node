--- conflicted
+++ resolved
@@ -35,18 +35,13 @@
 @ConfigurationProperties("hedera.mirror.grpc")
 public class GrpcProperties {
 
-<<<<<<< HEAD
-    @NotNull
-    private Duration endTimeInterval = Duration.ofSeconds(30);
-
-    @Min(32)
-    private int maxPageSize = 1000;
-=======
     private boolean checkTopicExists = true;
->>>>>>> bdb6cb2b
 
     @NotNull
     private Map<String, String> connectionOptions = new HashMap<>();
+
+    @NotNull
+    private Duration endTimeInterval = Duration.ofSeconds(30);
 
     @NotNull
     private NettyProperties netty = new NettyProperties();
