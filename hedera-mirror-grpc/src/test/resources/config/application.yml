grpc:
  client:
    GLOBAL:
      negotiationType: plaintext
    local:
      address: in-process:local
  server:
    enableKeepAlive: false
    inProcessName: local
hedera:
  mirror:
    grpc:
      endTimeInterval: 100ms
      listener:
        enabled: false # Disabled except in tests that use it since it polls in background repeatedly every 50ms
        interval: 50ms
        type: SHARED_POLL # We manually pg_notify on importer so can't use NOTIFY as default
      retriever:
        pollingFrequency: 50ms
spring:
<<<<<<< HEAD
  data:
    redis:
      host: ${embedded.redis.host}
      password: ${embedded.redis.password}
      port: ${embedded.redis.port}
      username: "" # Redis 5 does not support authentication with a username and will fail if provided
  datasource:
    name: ${hedera.mirror.grpc.db.name}
    password: ${hedera.mirror.grpc.db.password}
    url: jdbc:postgresql://${hedera.mirror.grpc.db.host}:${hedera.mirror.grpc.db.port}/${hedera.mirror.grpc.db.name}?sslmode=${hedera.mirror.grpc.db.sslMode}
    username: ${hedera.mirror.grpc.db.username}
  flyway:
    baselineOnMigrate: true
    connectRetries: 10
    ignoreMigrationPatterns: ["*:missing", "*:ignored"]
    placeholders:
      api-password: mirror_api_pass
      api-user: mirror_api
      db-name: ${hedera.mirror.grpc.db.name}
      db-user: ${hedera.mirror.grpc.db.username}
      idPartitionSize: 1000000000000000
      maxEntityId: 5000000
      maxEntityIdRatio: 2.0
      partitionStartDate: "'1970-01-01'"
      partitionTimeInterval: "'10 years'"
      schema: public
      shardCount: 2
      tempSchema: temporary
      topicRunningHashV2AddedTimestamp: 0
=======
>>>>>>> a1b9c41c
  test:
    database:
      replace: NONE<|MERGE_RESOLUTION|>--- conflicted
+++ resolved
@@ -18,38 +18,6 @@
       retriever:
         pollingFrequency: 50ms
 spring:
-<<<<<<< HEAD
-  data:
-    redis:
-      host: ${embedded.redis.host}
-      password: ${embedded.redis.password}
-      port: ${embedded.redis.port}
-      username: "" # Redis 5 does not support authentication with a username and will fail if provided
-  datasource:
-    name: ${hedera.mirror.grpc.db.name}
-    password: ${hedera.mirror.grpc.db.password}
-    url: jdbc:postgresql://${hedera.mirror.grpc.db.host}:${hedera.mirror.grpc.db.port}/${hedera.mirror.grpc.db.name}?sslmode=${hedera.mirror.grpc.db.sslMode}
-    username: ${hedera.mirror.grpc.db.username}
-  flyway:
-    baselineOnMigrate: true
-    connectRetries: 10
-    ignoreMigrationPatterns: ["*:missing", "*:ignored"]
-    placeholders:
-      api-password: mirror_api_pass
-      api-user: mirror_api
-      db-name: ${hedera.mirror.grpc.db.name}
-      db-user: ${hedera.mirror.grpc.db.username}
-      idPartitionSize: 1000000000000000
-      maxEntityId: 5000000
-      maxEntityIdRatio: 2.0
-      partitionStartDate: "'1970-01-01'"
-      partitionTimeInterval: "'10 years'"
-      schema: public
-      shardCount: 2
-      tempSchema: temporary
-      topicRunningHashV2AddedTimestamp: 0
-=======
->>>>>>> a1b9c41c
   test:
     database:
       replace: NONE