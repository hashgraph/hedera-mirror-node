grpc:
  client:
    GLOBAL:
      negotiationType: plaintext
    local:
      address: in-process:local
  server:
    enableKeepAlive: false
    inProcessName: local
hedera:
  mirror:
    grpc:
      db:
        # https://github.com/testcontainers/testcontainers-spring-boot#embedded-postgresql
        host: ${embedded.postgresql.host}
        port: ${embedded.postgresql.port}
        name: ${embedded.postgresql.schema}
        username: ${embedded.postgresql.user}
        password: ${embedded.postgresql.password}
      endTimeInterval: 100ms
      listener:
        enabled: false # Disabled except in tests that use it since it polls in background repeatedly every 50ms
        interval: 50ms
        type: SHARED_POLL # We manually pg_notify on importer so can't use NOTIFY as default
      retriever:
        pollingFrequency: 50ms
spring:
  data:
    redis:
      host: ${embedded.redis.host}
      password: ${embedded.redis.password}
      port: ${embedded.redis.port}
      username: "" # Redis 5 does not support authentication with a username and will fail if provided
  datasource:
    name: ${hedera.mirror.grpc.db.name}
    password: ${hedera.mirror.grpc.db.password}
    url: jdbc:postgresql://${hedera.mirror.grpc.db.host}:${hedera.mirror.grpc.db.port}/${hedera.mirror.grpc.db.name}?sslmode=${hedera.mirror.grpc.db.sslMode}
    username: ${hedera.mirror.grpc.db.username}
  flyway:
    baselineOnMigrate: true
    connectRetries: 10
    ignoreMigrationPatterns: ["*:missing", "*:ignored"]
    placeholders:
      api-password: mirror_api_pass
      api-user: mirror_api
<<<<<<< HEAD
      autovacuumFreezeMaxAgeInsertOnly: 100000
      autovacuumVacuumInsertThresholdCryptoTransfer: 300000
      autovacuumVacuumInsertThresholdTokenTransfer: 2000
      autovacuumVacuumInsertThresholdTransaction: 100000
=======
>>>>>>> 1a63f0bf
      db-name: ${hedera.mirror.grpc.db.name}
      db-user: ${hedera.mirror.grpc.db.username}
      idPartitionSize: 1000000000000000
      maxEntityId: 5000000
      maxEntityIdRatio: 2.0
      partitionStartDate: "(CURRENT_TIMESTAMP - '1970-01-01 00:00:00.000')"
      partitionTimeInterval: "'10 years'"
      schema: public
      shardCount: 2
      topicRunningHashV2AddedTimestamp: 0
  test:
    database:
      replace: NONE<|MERGE_RESOLUTION|>--- conflicted
+++ resolved
@@ -43,13 +43,6 @@
     placeholders:
       api-password: mirror_api_pass
       api-user: mirror_api
-<<<<<<< HEAD
-      autovacuumFreezeMaxAgeInsertOnly: 100000
-      autovacuumVacuumInsertThresholdCryptoTransfer: 300000
-      autovacuumVacuumInsertThresholdTokenTransfer: 2000
-      autovacuumVacuumInsertThresholdTransaction: 100000
-=======
->>>>>>> 1a63f0bf
       db-name: ${hedera.mirror.grpc.db.name}
       db-user: ${hedera.mirror.grpc.db.username}
       idPartitionSize: 1000000000000000
