--- conflicted
+++ resolved
@@ -1,11 +1,7 @@
 embedded:
   postgresql:
-<<<<<<< HEAD
-    docker-image: timescale/timescaledb-ha:pg13.3-ts2.3.1-p1
+    docker-image: timescale/timescaledb-ha:pg13.4-ts2.4.1-latest
     enabled: false
-=======
-    docker-image: timescale/timescaledb-ha:pg13.4-ts2.4.1-latest
->>>>>>> a968e901
 spring:
   flyway:
     baselineVersion: 1.999.999
