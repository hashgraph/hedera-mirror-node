package com.hedera.mirror.grpc.service;

/*-
 * ‌
 * Hedera Mirror Node
 * ​
 * Copyright (C) 2019 Hedera Hashgraph, LLC
 * ​
 * Licensed under the Apache License, Version 2.0 (the "License");
 * you may not use this file except in compliance with the License.
 * You may obtain a copy of the License at
 *
 *      http://www.apache.org/licenses/LICENSE-2.0
 *
 * Unless required by applicable law or agreed to in writing, software
 * distributed under the License is distributed on an "AS IS" BASIS,
 * WITHOUT WARRANTIES OR CONDITIONS OF ANY KIND, either express or implied.
 * See the License for the specific language governing permissions and
 * limitations under the License.
 * ‍
 */

import static org.assertj.core.api.Assertions.assertThatThrownBy;

import java.time.Duration;
import java.time.Instant;
import java.time.temporal.ChronoUnit;
import javax.annotation.Resource;
import javax.validation.ConstraintViolationException;
import org.junit.jupiter.api.BeforeEach;
import org.junit.jupiter.api.Test;
import org.mockito.ArgumentMatchers;
import org.mockito.Mockito;
import reactor.core.publisher.Flux;
import reactor.core.publisher.Mono;
import reactor.test.StepVerifier;

import com.hedera.mirror.grpc.GrpcIntegrationTest;
import com.hedera.mirror.grpc.GrpcProperties;
import com.hedera.mirror.grpc.domain.DomainBuilder;
import com.hedera.mirror.grpc.domain.Entity;
import com.hedera.mirror.grpc.domain.EntityType;
import com.hedera.mirror.grpc.domain.TopicMessage;
import com.hedera.mirror.grpc.domain.TopicMessageFilter;
import com.hedera.mirror.grpc.exception.TopicNotFoundException;
import com.hedera.mirror.grpc.listener.SharedPollingTopicListener;
import com.hedera.mirror.grpc.listener.TopicListener;
import com.hedera.mirror.grpc.repository.EntityRepository;
import com.hedera.mirror.grpc.repository.TopicMessageRepository;
import com.hedera.mirror.grpc.retriever.RetrieverProperties;
import com.hedera.mirror.grpc.retriever.TopicMessageRetriever;

public class TopicMessageServiceTest extends GrpcIntegrationTest {

    @Resource
    private TopicMessageService topicMessageService;

    @Resource
    private DomainBuilder domainBuilder;

    @Resource
    private GrpcProperties grpcProperties;

    @Resource
    private RetrieverProperties retrieverProperties;

    @Resource
    private SharedPollingTopicListener sharedPollingTopicListener;

    @BeforeEach
    void setup() {
        sharedPollingTopicListener.init(); // Clear the buffer between runs
        domainBuilder.entity().block();
    }

    @Test
    void invalidFilter() {
        TopicMessageFilter filter = TopicMessageFilter.builder()
                .realmNum(-1)
                .topicNum(-1)
                .startTime(null)
                .limit(-1)
                .build();

        assertThatThrownBy(() -> topicMessageService.subscribeTopic(filter))
                .isInstanceOf(ConstraintViolationException.class)
                .hasMessageContaining("limit: must be greater than or equal to 0")
                .hasMessageContaining("realmNum: must be greater than or equal to 0")
                .hasMessageContaining("startTime: must not be null")
                .hasMessageContaining("topicNum: must be greater than or equal to 0");
    }

    @Test
    void endTimeBeforeStartTime() {
        TopicMessageFilter filter = TopicMessageFilter.builder()
                .startTime(Instant.now())
                .endTime(Instant.now().minus(1, ChronoUnit.DAYS))
                .build();

        assertThatThrownBy(() -> topicMessageService.subscribeTopic(filter))
                .isInstanceOf(ConstraintViolationException.class)
                .hasMessageContaining("End time must be after start time");
    }

    @Test
    void endTimeEqualsStartTime() {
        Instant now = Instant.now();
        TopicMessageFilter filter = TopicMessageFilter.builder()
                .startTime(now)
                .endTime(now)
                .build();

        assertThatThrownBy(() -> topicMessageService.subscribeTopic(filter))
                .isInstanceOf(ConstraintViolationException.class)
                .hasMessageContaining("End time must be after start time");
    }

    @Test
    void startTimeAfterNow() {
        Instant now = Instant.now();
        TopicMessageFilter filter = TopicMessageFilter.builder()
                .startTime(now.plusSeconds(10L))
                .build();

        assertThatThrownBy(() -> topicMessageService.subscribeTopic(filter))
                .isInstanceOf(ConstraintViolationException.class)
                .hasMessageContaining("Start time must be before the current time");
    }

    @Test
    void topicNotFound() {
        TopicMessageFilter filter = TopicMessageFilter.builder()
                .topicNum(999)
                .build();

        topicMessageService.subscribeTopic(filter)
                .as(StepVerifier::create)
                .expectError(TopicNotFoundException.class)
                .verify(Duration.ofMillis(100));
    }

    @Test
    void topicNotFoundWithCheckTopicExistsFalse() {
        grpcProperties.setCheckTopicExists(false);
        TopicMessageFilter filter = TopicMessageFilter.builder()
                .topicNum(999)
                .build();

        topicMessageService.subscribeTopic(filter)
                .as(StepVerifier::create)
                .thenCancel()
                .verify(Duration.ofMillis(100));

        grpcProperties.setCheckTopicExists(true);
    }

    @Test
    void invalidTopic() {
        domainBuilder.entity(e -> e.entityTypeId(EntityType.ACCOUNT).entityNum(1L)).block();
        TopicMessageFilter filter = TopicMessageFilter.builder()
                .topicNum(1)
                .build();

        topicMessageService.subscribeTopic(filter)
                .as(StepVerifier::create)
                .expectError(IllegalArgumentException.class)
                .verify(Duration.ofMillis(100));
    }

    @Test
    void noMessages() {
        TopicMessageFilter filter = TopicMessageFilter.builder()
                .topicNum(1)
                .build();

        topicMessageService.subscribeTopic(filter)
                .as(StepVerifier::create)
                .thenAwait(Duration.ofMillis(100))
                .expectNextCount(0L)
                .thenCancel()
                .verify(Duration.ofMillis(500));
    }

    @Test
    void noMessagesWithPastEndTime() {
        TopicMessageFilter filter = TopicMessageFilter.builder()
                .startTime(Instant.EPOCH)
                .endTime(Instant.EPOCH.plusSeconds(1))
                .build();

        topicMessageService.subscribeTopic(filter)
                .as(StepVerifier::create)
                .expectNextCount(0L)
                .verifyComplete();
    }

    @Test
    void noMessagesWithFutureEndTime() {
        Instant endTime = Instant.now().plusSeconds(3);

        TopicMessageFilter filter = TopicMessageFilter.builder()
                .startTime(Instant.now())
                .endTime(endTime)
                .build();

        topicMessageService.subscribeTopic(filter)
                .map(TopicMessage::getSequenceNumber)
                .as(StepVerifier::create)
                .expectNextCount(0L)
                .verifyComplete();
    }

    @Test
    void historicalMessages() {
        TopicMessage topicMessage1 = domainBuilder.topicMessage().block();
        TopicMessage topicMessage2 = domainBuilder.topicMessage().block();
        TopicMessage topicMessage3 = domainBuilder.topicMessage().block();

        TopicMessageFilter filter = TopicMessageFilter.builder()
                .startTime(Instant.EPOCH)
                .build();

        topicMessageService.subscribeTopic(filter)
                .as(StepVerifier::create)
                .expectNext(topicMessage1, topicMessage2, topicMessage3)
                .thenCancel()
                .verify(Duration.ofMillis(500));
    }

    @Test
    void historicalMessagesWithEndTime() {
        TopicMessage topicMessage1 = domainBuilder.topicMessage().block();
        TopicMessage topicMessage2 = domainBuilder.topicMessage().block();
        TopicMessage topicMessage3 = domainBuilder.topicMessage().block();
        TopicMessage topicMessage4 = domainBuilder.topicMessage().block();

        TopicMessageFilter filter = TopicMessageFilter.builder()
                .startTime(Instant.EPOCH)
                .endTime(topicMessage4.getConsensusTimestamp())
                .build();

        topicMessageService.subscribeTopic(filter)
                .as(StepVerifier::create)
                .expectNext(topicMessage1)
                .expectNext(topicMessage2)
                .expectNext(topicMessage3)
                .verifyComplete();
    }

    @Test
    void historicalMessagesWithEndTimeExceedsPageSize() {
        int oldMaxPageSize = retrieverProperties.getMaxPageSize();
        retrieverProperties.setMaxPageSize(1);

        TopicMessage topicMessage1 = domainBuilder.topicMessage().block();
        TopicMessage topicMessage2 = domainBuilder.topicMessage().block();
        TopicMessage topicMessage3 = domainBuilder.topicMessage().block();
        TopicMessage topicMessage4 = domainBuilder.topicMessage().block();

        TopicMessageFilter filter = TopicMessageFilter.builder()
                .startTime(Instant.EPOCH)
                .endTime(topicMessage4.getConsensusTimestamp())
                .build();

        topicMessageService.subscribeTopic(filter)
                .as(StepVerifier::create)
                .expectNext(topicMessage1)
                .expectNext(topicMessage2)
                .expectNext(topicMessage3)
                .verifyComplete();

        retrieverProperties.setMaxPageSize(oldMaxPageSize);
    }

    @Test
    void historicalMessagesWithLimit() {
        TopicMessage topicMessage1 = domainBuilder.topicMessage().block();
        TopicMessage topicMessage2 = domainBuilder.topicMessage().block();
        TopicMessage topicMessage3 = domainBuilder.topicMessage().block();

        TopicMessageFilter filter = TopicMessageFilter.builder()
                .limit(2)
                .startTime(Instant.EPOCH)
                .build();

        topicMessageService.subscribeTopic(filter)
                .as(StepVerifier::create)
                .expectNext(topicMessage1)
                .expectNext(topicMessage2)
                .verifyComplete();
    }

    @Test
    void incomingMessages() {
        TopicMessageFilter filter = TopicMessageFilter.builder()
                .startTime(Instant.EPOCH)
                .build();

        topicMessageService.subscribeTopic(filter)
                .map(TopicMessage::getSequenceNumber)
                .as(StepVerifier::create)
                .thenAwait(Duration.ofMillis(100))
                .then(() -> domainBuilder.topicMessages(3).blockLast())
                .expectNext(1L, 2L, 3L)
                .thenCancel()
                .verify(Duration.ofMillis(500));
    }

    @Test
    void incomingMessagesWithLimit() {
        TopicMessageFilter filter = TopicMessageFilter.builder()
                .limit(2)
                .startTime(Instant.EPOCH)
                .build();

        topicMessageService.subscribeTopic(filter)
                .map(TopicMessage::getSequenceNumber)
                .as(StepVerifier::create)
                .thenAwait(Duration.ofMillis(100))
                .then(() -> domainBuilder.topicMessages(3).blockLast())
                .expectNext(1L, 2L)
                .verifyComplete();
    }

    @Test
    void incomingMessagesWithEndTime() {
        Instant endTime = Instant.now().plusSeconds(10);
        Flux<TopicMessage> generator = Flux.concat(
                domainBuilder.topicMessage(t -> t.consensusTimestamp(endTime.minusNanos(2))),
                domainBuilder.topicMessage(t -> t.consensusTimestamp(endTime.minusNanos(1))),
                domainBuilder.topicMessage(t -> t.consensusTimestamp(endTime))
        );

        TopicMessageFilter filter = TopicMessageFilter.builder()
                .startTime(Instant.EPOCH)
                .endTime(endTime)
                .build();

        topicMessageService.subscribeTopic(filter)
                .map(TopicMessage::getSequenceNumber)
                .as(StepVerifier::create)
                .thenAwait(Duration.ofMillis(100))
                .then(() -> generator.blockLast())
                .expectNext(1L, 2L)
                .verifyComplete();
    }

    @Test
    void bothMessages() {
        TopicMessage topicMessage1 = domainBuilder.topicMessage().block();
        TopicMessage topicMessage2 = domainBuilder.topicMessage().block();
        TopicMessage topicMessage3 = domainBuilder.topicMessage().block();

        TopicMessageFilter filter = TopicMessageFilter.builder()
                .limit(5)
                .startTime(Instant.EPOCH)
                .build();

        topicMessageService.subscribeTopic(filter)
                .map(TopicMessage::getSequenceNumber)
                .as(StepVerifier::create)
                .thenAwait(Duration.ofMillis(100))
                .then(() -> domainBuilder.topicMessages(3).blockLast())
                .expectNext(1L, 2L, 3L, 4L, 5L)
                .verifyComplete();
    }

    @Test
    void bothMessagesWithTopicNum() {
        domainBuilder.entity(e -> e.entityNum(1L)).block();
        domainBuilder.entity(e -> e.entityNum(2L)).block();
        domainBuilder.topicMessage(t -> t.topicNum(0)).block();
        domainBuilder.topicMessage(t -> t.topicNum(1)).block();

        Flux<TopicMessage> generator = Flux.concat(
                domainBuilder.topicMessage(t -> t.topicNum(0)),
                domainBuilder.topicMessage(t -> t.topicNum(1)),
                domainBuilder.topicMessage(t -> t.topicNum(2))
        );

        TopicMessageFilter filter = TopicMessageFilter.builder()
                .startTime(Instant.EPOCH)
                .topicNum(1)
                .build();

        topicMessageService.subscribeTopic(filter)
                .map(TopicMessage::getSequenceNumber)
                .as(StepVerifier::create)
                .thenAwait(Duration.ofMillis(100))
                .then(() -> generator.blockLast())
                .expectNext(2L, 4L)
                .thenCancel()
                .verify(Duration.ofMillis(500));
    }

    @Test
    void bothMessagesWithRealmNum() {
        domainBuilder.entity(e -> e.entityRealm(1L)).block();
        domainBuilder.entity(e -> e.entityRealm(2L)).block();
        domainBuilder.topicMessage(t -> t.realmNum(0)).block();
        domainBuilder.topicMessage(t -> t.realmNum(1)).block();

        Flux<TopicMessage> generator = Flux.concat(
                domainBuilder.topicMessage(t -> t.realmNum(0)),
                domainBuilder.topicMessage(t -> t.realmNum(1)),
                domainBuilder.topicMessage(t -> t.realmNum(2))
        );

        TopicMessageFilter filter = TopicMessageFilter.builder()
                .startTime(Instant.EPOCH)
                .realmNum(1)
                .build();

        topicMessageService.subscribeTopic(filter)
                .map(TopicMessage::getSequenceNumber)
                .as(StepVerifier::create)
                .thenAwait(Duration.ofMillis(100))
                .then(() -> generator.blockLast())
                .expectNext(2L, 4L)
                .thenCancel()
                .verify(Duration.ofMillis(500));
    }

    @Test
    void duplicateMessages() {
        Instant now = Instant.now();

        // Timestamps have to be unique in the DB, so just fake sequence numbers
        Flux<TopicMessage> generator = Flux.concat(
                domainBuilder.topicMessage(t -> t.sequenceNumber(1).consensusTimestamp(now)),
                domainBuilder.topicMessage(t -> t.sequenceNumber(1).consensusTimestamp(now.plusSeconds(1))),
                domainBuilder.topicMessage(t -> t.sequenceNumber(2).consensusTimestamp(now.plusSeconds(2))),
                domainBuilder.topicMessage(t -> t.sequenceNumber(1).consensusTimestamp(now.plusSeconds(3)))
        );

        TopicMessageFilter filter = TopicMessageFilter.builder()
                .startTime(Instant.EPOCH)
                .build();

        topicMessageService.subscribeTopic(filter)
                .map(TopicMessage::getSequenceNumber)
                .as(StepVerifier::create)
                .thenAwait(Duration.ofMillis(100))
                .then(() -> generator.blockLast())
                .expectNext(1L, 2L)
                .thenCancel()
                .verify(Duration.ofMillis(500));
    }

    @Test
    void missingMessages() {
        TopicListener topicListener = Mockito.mock(TopicListener.class);
        EntityRepository entityRepository = Mockito.mock(EntityRepository.class);
        TopicMessageRepository topicMessageRepository = Mockito.mock(TopicMessageRepository.class);
<<<<<<< HEAD
        topicMessageService = new TopicMessageServiceImpl(new GrpcProperties(), topicListener, topicMessageRepository);
=======
        TopicMessageRetriever topicMessageRetriever = Mockito.mock(TopicMessageRetriever.class);
        topicMessageService = new TopicMessageServiceImpl(new GrpcProperties(), topicListener, entityRepository,
                topicMessageRepository, topicMessageRetriever);
>>>>>>> bdb6cb2b

        TopicMessageFilter filter = TopicMessageFilter.builder()
                .startTime(Instant.EPOCH)
                .build();

        TopicMessage beforeMissing = topicMessage(1);
        TopicMessage afterMissing = topicMessage(4);

        Mockito.when(entityRepository.findByCompositeKey(0, filter.getRealmNum(), filter.getTopicNum())).thenReturn(Mono
                .just(Entity.builder().entityTypeId(EntityType.TOPIC).build()));
        Mockito.when(topicMessageRetriever.retrieve(filter)).thenReturn(Flux.empty());
        Mockito.when(topicListener.listen(filter)).thenReturn(Flux.just(beforeMissing, afterMissing));
        Mockito.when(topicMessageRepository.findByFilter(ArgumentMatchers
                .argThat(t -> t.getLimit() == 2 &&
                        t.getStartTime().equals(beforeMissing.getConsensusTimestamp().plusNanos(1)) &&
                        t.getEndTime().equals(afterMissing.getConsensusTimestamp()))))
                .thenReturn(Flux.just(
                        topicMessage(2),
                        topicMessage(3)
                ));

        topicMessageService.subscribeTopic(filter)
                .map(TopicMessage::getSequenceNumber)
                .as(StepVerifier::create)
                .expectNext(1L, 2L, 3L, 4L)
                .thenCancel()
                .verify(Duration.ofMillis(700));
    }

    private TopicMessage topicMessage(long sequenceNumber) {
        return TopicMessage.builder()
                .consensusTimestamp(Instant.EPOCH.plus(sequenceNumber, ChronoUnit.NANOS))
                .realmNum(0)
                .sequenceNumber(sequenceNumber)
                .build();
    }
}<|MERGE_RESOLUTION|>--- conflicted
+++ resolved
@@ -452,13 +452,9 @@
         TopicListener topicListener = Mockito.mock(TopicListener.class);
         EntityRepository entityRepository = Mockito.mock(EntityRepository.class);
         TopicMessageRepository topicMessageRepository = Mockito.mock(TopicMessageRepository.class);
-<<<<<<< HEAD
-        topicMessageService = new TopicMessageServiceImpl(new GrpcProperties(), topicListener, topicMessageRepository);
-=======
         TopicMessageRetriever topicMessageRetriever = Mockito.mock(TopicMessageRetriever.class);
         topicMessageService = new TopicMessageServiceImpl(new GrpcProperties(), topicListener, entityRepository,
                 topicMessageRepository, topicMessageRetriever);
->>>>>>> bdb6cb2b
 
         TopicMessageFilter filter = TopicMessageFilter.builder()
                 .startTime(Instant.EPOCH)
