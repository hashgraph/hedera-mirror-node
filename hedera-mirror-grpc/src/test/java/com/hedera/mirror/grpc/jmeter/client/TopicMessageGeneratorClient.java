--- conflicted
+++ resolved
@@ -48,20 +48,11 @@
      */
     @Override
     public void setupTest(JavaSamplerContext context) {
-<<<<<<< HEAD
         host = context.getParameter("host", "localhost");
         port = context.getIntParameter("port", 5432);
         dbName = context.getParameter("dbName", "mirror_node");
         dbUser = context.getParameter("dbUser", "mirror_node");
         dbPassword = context.getParameter("dbPassword", "mirror_node_pass");
-=======
-        // db props
-        host = context.getParameter("host");
-        port = context.getIntParameter("port");
-        dbName = context.getParameter("dbName");
-        dbUser = context.getParameter("dbUser");
-        dbPassword = context.getParameter("dbPassword");
->>>>>>> 63bf85a0
 
         super.setupTest(context);
     }
