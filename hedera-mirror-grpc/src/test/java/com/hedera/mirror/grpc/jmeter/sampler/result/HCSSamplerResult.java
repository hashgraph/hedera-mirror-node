--- conflicted
+++ resolved
@@ -111,31 +111,7 @@
     }
 
     public void onComplete() {
-<<<<<<< HEAD
-        String errorMessage = subscribeError == null ? "" : subscribeError.getMessage();
-        String totalRate = String.format("%.02f", getMessageRate(getTotalMessageCount(), totalStopwatch, lastMessage));
-        long effectiveTotalSeconds = totalStopwatch.elapsed(TimeUnit.SECONDS) - lastMessage.elapsed(TimeUnit.SECONDS);
-
-        log.info("Observed {} total messages in {} s ({}/s). Last message received {} ago. {}.",
-                getTotalMessageCount(), effectiveTotalSeconds, totalRate, lastMessage,
-                success ? "Success" : "Failed : " + errorMessage);
-
-        printProgress();
-    }
-
-    public void printProgress() {
-        String historicRate = String
-                .format("%.02f", getMessageRate(getHistoricalMessageCount(), historicalStopwatch,
-                        lastHistoricalMessage));
-        String incomingRate = String
-                .format("%.02f", getMessageRate(getIncomingMessageCount(), incomingStopwatch, lastIncomingMessage));
-
-        log.info("Observed {} Historic messages in {} s ({}/s), {} Incoming messages in {} s ({}/s)",
-                historicalMessageCount, historicalStopwatch, historicRate, incomingMessageCount, incomingStopwatch,
-                incomingRate);
-=======
         printTotalStats();
->>>>>>> 4aa35f76
     }
 
     public void onError(Throwable err) {
