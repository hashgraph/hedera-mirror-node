package com.hedera.mirror.grpc.listener;

import static org.assertj.core.api.Assertions.assertThat;

import java.time.Duration;
import java.time.Instant;
import java.util.Vector;
import java.util.stream.Collectors;
import java.util.stream.LongStream;
import org.junit.jupiter.api.DisplayName;
import org.junit.jupiter.api.Test;
import reactor.core.Exceptions;
import reactor.test.StepVerifier;

import com.hedera.mirror.grpc.domain.TopicMessage;
import com.hedera.mirror.grpc.domain.TopicMessageFilter;

public abstract class AbstractSharedTopicListenerTest extends AbstractTopicListenerTest {

    private final int maxBufferSize = 16;
    private final int prefetch = 1;

    @Test
    @DisplayName("slow subscriber receives overflow exception and normal subscriber is not affected")
    void slowSubscriberOverflowException() {
        // step verifier requests 2 messages on subscription, and there are downstream buffers after the backpressure
        // buffer, to ensure overflow, set the number of topic messages to send as follows
        int numMessages = maxBufferSize + prefetch * 2 + 3;
        listenerProperties.setMaxBufferSize(maxBufferSize);
        listenerProperties.setPrefetch(prefetch);

        TopicMessageFilter filterFast = TopicMessageFilter.builder()
                .startTime(Instant.EPOCH)
                .build();

        // create a normal subscriber to keep the shared flux open
        Vector<Long> sequenceNumbers = new Vector<>();
        var subscription = topicListener.listen(filterFast)
                .map(TopicMessage::getSequenceNumber)
                .subscribe(sequenceNumbers::add);

        TopicMessageFilter filterSlow = TopicMessageFilter.builder()
                .startTime(Instant.EPOCH)
                .build();

        // the slow subscriber
        topicListener.listen(filterSlow)
                .map(TopicMessage::getSequenceNumber)
                .as(p -> StepVerifier.create(p, 1)) // initial request amount of 1
                .thenRequest(1) // trigger subscription
                .thenAwait(Duration.ofMillis(10L))
                .then(() -> publish(domainBuilder.topicMessages(numMessages, future)))
                .expectNext(1L, 2L)
                .thenAwait(Duration.ofMillis(500L)) // stall to overrun backpressure buffer
                .thenRequest(Long.MAX_VALUE)
                .thenConsumeWhile(n -> n < numMessages)
                .expectErrorMatches(Exceptions::isOverflow)
                .verify(Duration.ofMillis(1000L));

        assertThat(subscription.isDisposed()).isFalse();
        subscription.dispose();
        assertThat(sequenceNumbers).isEqualTo(LongStream.range(1, numMessages + 1).boxed().collect(Collectors.toList()));
<<<<<<< HEAD
    }

    @Test
    @DisplayName("slow subscriber causes buffer overflow then timeout exception")
    void slowSubscribeOverflowThenTimeout() {
        int numMessages = maxBufferSize + prefetch * 2 + 3;
        listenerProperties.setBufferTimeout(Duration.ofMillis(550L));
        listenerProperties.setMaxBufferSize(maxBufferSize);
        listenerProperties.setPrefetch(prefetch);

        TopicMessageFilter filter = TopicMessageFilter.builder()
                .startTime(Instant.EPOCH)
                .build();

        // the slow subscriber
        topicListener.listen(filter)
                .map(TopicMessage::getSequenceNumber)
                .as(p -> StepVerifier.create(p, 1)) // initial request amount - 1
                .thenRequest(1) // trigger subscription
                .thenAwait(Duration.ofMillis(10L))
                .then(() -> publish(domainBuilder.topicMessages(numMessages, future)))
                .expectNext(1L, 2L)
                .thenAwait(Duration.ofMillis(500L)) // stall to overrun backpressure buffer
                .thenRequest(2)
                .expectNext(3L, 4L)
                .thenAwait(Duration.ofMillis(200L)) // timeout begins to count down when overflow happens
                .expectError(ClientTimeoutException.class)
                .verify(Duration.ofMillis(800L));
=======
>>>>>>> a7d4932e
    }
}<|MERGE_RESOLUTION|>--- conflicted
+++ resolved
@@ -17,12 +17,12 @@
 
 public abstract class AbstractSharedTopicListenerTest extends AbstractTopicListenerTest {
 
-    private final int maxBufferSize = 16;
-    private final int prefetch = 1;
-
     @Test
     @DisplayName("slow subscriber receives overflow exception and normal subscriber is not affected")
     void slowSubscriberOverflowException() {
+        int maxBufferSize = 16;
+        int prefetch = 1;
+
         // step verifier requests 2 messages on subscription, and there are downstream buffers after the backpressure
         // buffer, to ensure overflow, set the number of topic messages to send as follows
         int numMessages = maxBufferSize + prefetch * 2 + 3;
@@ -60,36 +60,5 @@
         assertThat(subscription.isDisposed()).isFalse();
         subscription.dispose();
         assertThat(sequenceNumbers).isEqualTo(LongStream.range(1, numMessages + 1).boxed().collect(Collectors.toList()));
-<<<<<<< HEAD
-    }
-
-    @Test
-    @DisplayName("slow subscriber causes buffer overflow then timeout exception")
-    void slowSubscribeOverflowThenTimeout() {
-        int numMessages = maxBufferSize + prefetch * 2 + 3;
-        listenerProperties.setBufferTimeout(Duration.ofMillis(550L));
-        listenerProperties.setMaxBufferSize(maxBufferSize);
-        listenerProperties.setPrefetch(prefetch);
-
-        TopicMessageFilter filter = TopicMessageFilter.builder()
-                .startTime(Instant.EPOCH)
-                .build();
-
-        // the slow subscriber
-        topicListener.listen(filter)
-                .map(TopicMessage::getSequenceNumber)
-                .as(p -> StepVerifier.create(p, 1)) // initial request amount - 1
-                .thenRequest(1) // trigger subscription
-                .thenAwait(Duration.ofMillis(10L))
-                .then(() -> publish(domainBuilder.topicMessages(numMessages, future)))
-                .expectNext(1L, 2L)
-                .thenAwait(Duration.ofMillis(500L)) // stall to overrun backpressure buffer
-                .thenRequest(2)
-                .expectNext(3L, 4L)
-                .thenAwait(Duration.ofMillis(200L)) // timeout begins to count down when overflow happens
-                .expectError(ClientTimeoutException.class)
-                .verify(Duration.ofMillis(800L));
-=======
->>>>>>> a7d4932e
     }
 }