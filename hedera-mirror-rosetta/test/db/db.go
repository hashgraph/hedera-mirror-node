/*-
 * ‌
 * Hedera Mirror Node
 * ​
 * Copyright (C) 2019 - 2023 Hedera Hashgraph, LLC
 * ​
 * Licensed under the Apache License, Version 2.0 (the "License");
 * you may not use this file except in compliance with the License.
 * You may obtain a copy of the License at
 *
 *      http://www.apache.org/licenses/LICENSE-2.0
 *
 * Unless required by applicable law or agreed to in writing, software
 * distributed under the License is distributed on an "AS IS" BASIS,
 * WITHOUT WARRANTIES OR CONDITIONS OF ANY KIND, either express or implied.
 * See the License for the specific language governing permissions and
 * limitations under the License.
 * ‍
 */

package db

import (
	"database/sql"
	"fmt"
	"io/ioutil"
	"os"
	"path"
	"path/filepath"
	"runtime"
	"strconv"
	"strings"
	"time"

	"github.com/hashgraph/hedera-mirror-node/hedera-mirror-rosetta/app/config"
	"github.com/hashgraph/hedera-mirror-node/hedera-mirror-rosetta/app/interfaces"
	_ "github.com/lib/pq"
	"github.com/ory/dockertest/v3"
	"github.com/ory/dockertest/v3/docker"
	log "github.com/sirupsen/logrus"
	"github.com/thanhpk/randstr"
	"gorm.io/driver/postgres"
	"gorm.io/gorm"
)

const (
	dbCleanupScript = "hedera-mirror-importer/src/test/resources/db/scripts/cleanup.sql"
	dbMigrationPath = "hedera-mirror-importer/src/main/resources/db/migration/v1"
	dbName          = "mirror_node"
	dbUsername      = "mirror_rosetta_integration"
	poolMaxWait     = 5 * time.Minute
)

// moduleRoot is the absolute path to hedera-mirror-rosetta
var moduleRoot string

type DbResource struct {
	db       *sql.DB
	params   dbParams
	pool     *dockertest.Pool
	resource *dockertest.Resource
	network  *dockertest.Network
}

func CreateDbRecords(dbClient interfaces.DbClient, records ...interface{}) {
	for _, record := range records {
		dbClient.GetDb().Create(record)
	}
}

func ExecSql(dbClient interfaces.DbClient, sqls ...string) {
	for _, s := range sqls {
		dbClient.GetDb().Exec(s)
	}
}

// GetDbConfig returns the db config of the session
func (d DbResource) GetDbConfig() config.Db {
	return d.params.toConfig()
}

// GetDb returns the sql db pool
func (d DbResource) GetDb() *sql.DB {
	return d.db
}

// GetGormDb creates a gorm db session
func (d DbResource) GetGormDb() *gorm.DB {
	gdb, err := gorm.Open(postgres.New(postgres.Config{Conn: d.db}), &gorm.Config{})
	if err != nil {
		log.Fatalf("Failed to create gorm db session: %s", err)
	}

	return gdb
}

type dbParams struct {
	endpoint string
	name     string
	username string
	password string
}

func (d dbParams) toDsn() string {
	return fmt.Sprintf("postgres://%s:%s@%s/%s?sslmode=disable", d.username, d.password, d.endpoint, d.name)
}

func (d dbParams) toJdbcUrl(endpoint string) string {
	return fmt.Sprintf("jdbc:postgresql://%s/%s", endpoint, d.name)
}

func (d dbParams) toConfig() config.Db {
	hostPort := strings.Split(d.endpoint, ":")
	port, _ := strconv.ParseInt(hostPort[1], 10, 32)
	return config.Db{
		Host:     hostPort[0],
		Name:     d.name,
		Password: d.password,
		Pool: config.Pool{
			MaxIdleConnections: 20,
			MaxLifetime:        30,
			MaxOpenConnections: 100,
		},
		Port:     uint16(port),
		Username: d.username,
	}
}

// CleanupDb cleans the data written to the db during tests
func CleanupDb(db *sql.DB) {
	filename := filepath.Clean(path.Join(moduleRoot, "..", dbCleanupScript))
	script, err := ioutil.ReadFile(filename)
	if err != nil {
		log.Fatalf("Failed to read cleanup.sql: %s", err)
	}

	_, err = db.Exec(string(script))
	if err != nil {
		log.Fatalf("Failed to run cleanup.sql: %s", err)
	}
}

func SetupDb(migrate bool) DbResource {
	var db *sql.DB

	pool, err := dockertest.NewPool("")
	if err != nil {
		log.Fatalf("Could not connect to docker: %s", err)
	}

	// set max wait, used in pool.Retry to timeout
	pool.MaxWait = poolMaxWait

	// create a dedicated network for the containers, so flyway can connect to db using hostname
	log.Info("Create network for docker containers")
	network, err := pool.CreateNetwork(randstr.Hex(8))
	if err != nil {
		log.Fatalf("Could not create docker network: %s", err)
	}

	log.Info("Create postgres container")
	resource, dbParams := createPostgresDb(pool, network)

	if err = pool.Retry(func() error {
		var err error
		db, err = sql.Open("postgres", dbParams.toDsn())
		if err != nil {
			log.Errorf("%s", err)
			return err
		}

		return db.Ping()
	}); err != nil {
		log.Fatalf("Could not connect to docker: %s", err)
	}

	if migrate {
		log.Info("Run flyway migration")
		runFlywayMigration(pool, network, dbParams)
	}

	return DbResource{
		db:       db,
		params:   dbParams,
		pool:     pool,
		resource: resource,
		network:  network,
	}
}

func TearDownDb(dbResource DbResource) {
	log.Info("Remove postgres container")
	if err := dbResource.pool.Purge(dbResource.resource); err != nil {
		log.Errorf("Failed to purge postgresql resource: %s", err)
	}

	log.Info("Remove container network")
	if err := dbResource.pool.RemoveNetwork(dbResource.network); err != nil {
		log.Errorf("Failed to remove network: %s", err)
	}
}

func createPostgresDb(pool *dockertest.Pool, network *dockertest.Network) (*dockertest.Resource, dbParams) {
	dbPassword := randstr.Hex(12)
	env := []string{
		"POSTGRES_DB=" + dbName,
		"POSTGRES_USER=" + dbUsername,
		"POSTGRES_PASSWORD=" + dbPassword,
	}

	options := &dockertest.RunOptions{
		Name:       getDbHostname(network.Network),
		Repository: "postgres",
		Tag:        "14-alpine",
		Env:        env,
		Networks:   []*dockertest.Network{network},
	}
	resource, err := pool.RunWithOptions(options)
	if err != nil {
		log.Fatalf("Could not start resource: %s", err)
	}

	return resource, dbParams{
		// use IPv4 local address, 'localhost' may resolve to IPv6 local address in github CI
		endpoint: "127.0.0.1:" + resource.GetPort("5432/tcp"),
		name:     dbName,
		username: dbUsername,
		password: dbPassword,
	}
}

func runFlywayMigration(pool *dockertest.Pool, network *dockertest.Network, params dbParams) {
	migrationPath := path.Join(moduleRoot, "..", dbMigrationPath)
	// run the container with tty and entrypoint "bin/sh" so it will stay alive in background
	options := &dockertest.RunOptions{
		Repository: "flyway/flyway",
		Tag:        "9",
		Entrypoint: []string{"/bin/sh"},
		Networks:   []*dockertest.Network{network},
		Mounts:     []string{migrationPath + ":/flyway/sql"},
		Tty:        true,
	}

	resource, err := pool.RunWithOptions(options)
	if err != nil {
		log.Fatalf("Failed to run flyway: %s", err)
	}

	args := map[string]string{
<<<<<<< HEAD
		"password":                  params.password,
		"placeholders.api-password": "mirror_api",
		"placeholders.api-user":     "mirror_api_password",
		"placeholders.autovacuumFreezeMaxAgeInsertOnly": "100000",
		"placeholders.autovacuumVacuumInsertThresholdCryptoTransfer": "300000",
		"placeholders.autovacuumVacuumInsertThresholdTokenTransfer": "2000",
		"placeholders.autovacuumVacuumInsertThresholdTransaction": "100000",
=======
		"password":                                      params.password,
		"placeholders.api-password":                     "mirror_api",
		"placeholders.api-user":                         "mirror_api_password",
>>>>>>> 1a63f0bf
		"placeholders.idPartitionSize":                  "1000000000000000",
		"placeholders.maxEntityId":                      "5000000",
		"placeholders.maxEntityIdRatio":                 "2.0",
		"placeholders.partitionStartDate":               "(CURRENT_TIMESTAMP - '1970-01-01 00:00:00.000')",
		"placeholders.partitionTimeInterval":            "'10 years'",
		"placeholders.db-name":                          params.name,
		"placeholders.db-user":                          params.username,
		"placeholders.topicRunningHashV2AddedTimestamp": "0",
		"target": "latest",
		"url":    params.toJdbcUrl(getDbHostname(network.Network) + ":5432"),
		"user":   params.username,
	}

	cmd := []string{"flyway"}
	for name, value := range args {
		cmd = append(cmd, fmt.Sprintf("-%s=%s", name, value))
	}
	cmd = append(cmd, "migrate")

	// run the flyway migrate command and show its output
	code, execErr := resource.Exec(cmd, dockertest.ExecOptions{
		StdOut: os.Stdout,
		StdErr: os.Stderr,
	})

	if err := pool.Purge(resource); err != nil {
		log.Fatalf("Could not purge resource: %s", err)
	}

	if execErr != nil || code != 0 {
		log.Fatalf("Failed to run flyway: code - %d, err - %s", code, execErr)
	}
}

func getDbHostname(network *docker.Network) string {
	return network.Name + "_db"
}

func init() {
	// find the module root
	_, filename, _, _ := runtime.Caller(0)
	moduleRoot = path.Join(path.Dir(filename), "..", "..")
}<|MERGE_RESOLUTION|>--- conflicted
+++ resolved
@@ -247,19 +247,9 @@
 	}
 
 	args := map[string]string{
-<<<<<<< HEAD
-		"password":                  params.password,
-		"placeholders.api-password": "mirror_api",
-		"placeholders.api-user":     "mirror_api_password",
-		"placeholders.autovacuumFreezeMaxAgeInsertOnly": "100000",
-		"placeholders.autovacuumVacuumInsertThresholdCryptoTransfer": "300000",
-		"placeholders.autovacuumVacuumInsertThresholdTokenTransfer": "2000",
-		"placeholders.autovacuumVacuumInsertThresholdTransaction": "100000",
-=======
 		"password":                                      params.password,
 		"placeholders.api-password":                     "mirror_api",
 		"placeholders.api-user":                         "mirror_api_password",
->>>>>>> 1a63f0bf
 		"placeholders.idPartitionSize":                  "1000000000000000",
 		"placeholders.maxEntityId":                      "5000000",
 		"placeholders.maxEntityIdRatio":                 "2.0",
