--- conflicted
+++ resolved
@@ -396,14 +396,9 @@
 	52: "UTILPRNG",
 	53: "TOKENUPDATENFTS",
 	54: "NODECREATE",
-<<<<<<< HEAD
-    55: "NODEUPDATE",
-    56: "NODEDELETE",
-=======
 	55: "NODEUPDATE",
 	56: "NODEDELETE",
 	57: "TOKENREJECT",
->>>>>>> a677dcaa
 }
 
 var (
