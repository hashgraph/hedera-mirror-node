package com.hedera.mirror.test.e2e.acceptance.response;

/*-
 * ‌
 * Hedera Mirror Node
 * ​
 * Copyright (C) 2019 - 2023 Hedera Hashgraph, LLC
 * ​
 * Licensed under the Apache License, Version 2.0 (the "License");
 * you may not use this file except in compliance with the License.
 * You may obtain a copy of the License at
 *
 *      http://www.apache.org/licenses/LICENSE-2.0
 *
 * Unless required by applicable law or agreed to in writing, software
 * distributed under the License is distributed on an "AS IS" BASIS,
 * WITHOUT WARRANTIES OR CONDITIONS OF ANY KIND, either express or implied.
 * See the License for the specific language governing permissions and
 * limitations under the License.
 * ‍
 */

import com.fasterxml.jackson.annotation.JsonProperty;

import com.hedera.mirror.test.e2e.acceptance.props.MirrorAccountBalance;

import com.hedera.mirror.test.e2e.acceptance.props.MirrorTransaction;

import lombok.Data;
import java.util.List;

@Data
public class MirrorAccountResponse {
    private String account;
    private String createdTimestamp;
    @JsonProperty("balance")
    private MirrorAccountBalance balanceInfo;
    private List<MirrorTransaction> transactions;
    private String memo;
<<<<<<< HEAD
    private String evmAddress;
    private String alias;
=======

    private MirrorAccountKeyResponse key;

    @Data
    public class MirrorAccountKeyResponse {
        @JsonProperty("_type")
        private String type;
        private String key;
    }
>>>>>>> ce134fe9
}<|MERGE_RESOLUTION|>--- conflicted
+++ resolved
@@ -37,11 +37,8 @@
     private MirrorAccountBalance balanceInfo;
     private List<MirrorTransaction> transactions;
     private String memo;
-<<<<<<< HEAD
     private String evmAddress;
     private String alias;
-=======
-
     private MirrorAccountKeyResponse key;
 
     @Data
@@ -50,5 +47,4 @@
         private String type;
         private String key;
     }
->>>>>>> ce134fe9
 }