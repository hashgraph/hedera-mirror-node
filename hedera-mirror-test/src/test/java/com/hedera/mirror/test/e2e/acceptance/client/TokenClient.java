/*
 * Copyright (C) 2020-2024 Hedera Hashgraph, LLC
 *
 * Licensed under the Apache License, Version 2.0 (the "License");
 * you may not use this file except in compliance with the License.
 * You may obtain a copy of the License at
 *
 *      http://www.apache.org/licenses/LICENSE-2.0
 *
 * Unless required by applicable law or agreed to in writing, software
 * distributed under the License is distributed on an "AS IS" BASIS,
 * WITHOUT WARRANTIES OR CONDITIONS OF ANY KIND, either express or implied.
 * See the License for the specific language governing permissions and
 * limitations under the License.
 */

package com.hedera.mirror.test.e2e.acceptance.client;

import static com.hedera.mirror.test.e2e.acceptance.util.TestUtil.nextBytes;
import static org.apache.commons.lang3.ArrayUtils.EMPTY_BYTE_ARRAY;

import com.hedera.hashgraph.sdk.AccountId;
import com.hedera.hashgraph.sdk.ContractId;
import com.hedera.hashgraph.sdk.CustomFee;
import com.hedera.hashgraph.sdk.KeyList;
import com.hedera.hashgraph.sdk.NftId;
import com.hedera.hashgraph.sdk.PrivateKey;
import com.hedera.hashgraph.sdk.PublicKey;
import com.hedera.hashgraph.sdk.TokenAssociateTransaction;
import com.hedera.hashgraph.sdk.TokenBurnTransaction;
import com.hedera.hashgraph.sdk.TokenCreateTransaction;
import com.hedera.hashgraph.sdk.TokenDeleteTransaction;
import com.hedera.hashgraph.sdk.TokenDissociateTransaction;
import com.hedera.hashgraph.sdk.TokenFeeScheduleUpdateTransaction;
import com.hedera.hashgraph.sdk.TokenFreezeTransaction;
import com.hedera.hashgraph.sdk.TokenGrantKycTransaction;
import com.hedera.hashgraph.sdk.TokenId;
import com.hedera.hashgraph.sdk.TokenMintTransaction;
import com.hedera.hashgraph.sdk.TokenPauseTransaction;
import com.hedera.hashgraph.sdk.TokenRevokeKycTransaction;
import com.hedera.hashgraph.sdk.TokenSupplyType;
import com.hedera.hashgraph.sdk.TokenType;
import com.hedera.hashgraph.sdk.TokenUnfreezeTransaction;
import com.hedera.hashgraph.sdk.TokenUnpauseTransaction;
import com.hedera.hashgraph.sdk.TokenUpdateNftsTransaction;
import com.hedera.hashgraph.sdk.TokenUpdateTransaction;
import com.hedera.hashgraph.sdk.TokenWipeTransaction;
import com.hedera.hashgraph.sdk.TransferTransaction;
import com.hedera.hashgraph.sdk.proto.TokenFreezeStatus;
import com.hedera.hashgraph.sdk.proto.TokenKycStatus;
import com.hedera.mirror.test.e2e.acceptance.props.ExpandedAccountId;
import com.hedera.mirror.test.e2e.acceptance.response.NetworkTransactionResponse;
import jakarta.inject.Named;
import java.time.Duration;
import java.util.Collection;
import java.util.List;
import java.util.Map;
import java.util.concurrent.ConcurrentHashMap;
import java.util.concurrent.CopyOnWriteArrayList;
import lombok.Builder;
import lombok.Getter;
import lombok.RequiredArgsConstructor;
import org.apache.commons.codec.binary.Hex;
import org.apache.commons.lang3.RandomStringUtils;
import org.springframework.retry.support.RetryTemplate;

@Named
public class TokenClient extends AbstractNetworkClient {

    private final Collection<TokenId> tokenIds = new CopyOnWriteArrayList<>();

    private final Map<TokenNameEnum, TokenResponse> tokenMap = new ConcurrentHashMap<>();
    private final ConcurrentHashMap<TokenAccount, NetworkTransactionResponse> associations = new ConcurrentHashMap<>();
    private final PrivateKey initialMetadataKey = PrivateKey.generateECDSA();
    private final byte[] initialMetadata = nextBytes(4);

    public TokenClient(SDKClient sdkClient, RetryTemplate retryTemplate) {
        super(sdkClient, retryTemplate);
    }

    @Override
    public void clean() {
        var admin = sdkClient.getExpandedOperatorAccountId();
        log.info("Deleting {} tokens and dissociating {} token relationships", tokenIds.size(), associations.size());
        deleteAll(tokenIds, tokenId -> delete(admin, tokenId));
        deleteAll(associations.keySet(), association -> dissociate(association.accountId, association.tokenId));
    }

    @Override
    public int getOrder() {
        return -1;
    }

    public TokenResponse getToken(TokenNameEnum tokenNameEnum) {
        return getToken(tokenNameEnum, List.of());
    }

    public TokenResponse getToken(TokenNameEnum tokenNameEnum, List<CustomFee> customFees) {
        // Create token only if it does not currently exist
        var tokenId = tokenMap.computeIfAbsent(tokenNameEnum, x -> {
            var operator = sdkClient.getExpandedOperatorAccountId();
            try {
                var networkTransactionResponse = createToken(tokenNameEnum, operator, customFees);
                var metadata = tokenNameEnum.createWithMetadata ? initialMetadata : EMPTY_BYTE_ARRAY;
                var metadataKey = tokenNameEnum.createWithMetadata ? initialMetadataKey : null;
                return new TokenResponse(
                        networkTransactionResponse.getReceipt().tokenId,
                        networkTransactionResponse,
                        metadataKey,
                        metadata);
            } catch (Exception e) {
                log.warn("Issue creating additional token: {}, operator: {}, ex: {}", tokenNameEnum, operator, e);
                return null;
            }
        });

        if (tokenId == null) {
            throw new NetworkException("Null tokenId retrieved from receipt");
        }

        log.debug("Retrieved token: {} with ID: {}", tokenNameEnum, tokenId);
        return tokenMap.get(tokenNameEnum);
    }

    private NetworkTransactionResponse createToken(
            TokenNameEnum tokenNameEnum, ExpandedAccountId expandedAccountId, List<CustomFee> customFees) {
        return createToken(
                tokenNameEnum,
                expandedAccountId,
                expandedAccountId,
                1_000_000,
                TokenSupplyType.INFINITE,
                1,
                tokenNameEnum.tokenType,
                customFees);
    }

    public NetworkTransactionResponse createToken(
            TokenNameEnum tokenNameEnum,
            ExpandedAccountId expandedAccountId,
            ExpandedAccountId treasuryAccount,
            long initialSupply,
            TokenSupplyType tokenSupplyType,
            long maxSupply,
            TokenType tokenType,
            List<CustomFee> customFees) {

        if (tokenType == TokenType.FUNGIBLE_COMMON) {
            return createFungibleToken(
                    tokenNameEnum,
                    expandedAccountId,
                    treasuryAccount,
                    initialSupply,
                    tokenSupplyType,
                    maxSupply,
                    customFees);
        } else {
            return createNonFungibleToken(
                    tokenNameEnum, expandedAccountId, treasuryAccount, tokenSupplyType, maxSupply, customFees);
        }
    }

    private TokenCreateTransaction getTokenCreateTransaction(
            TokenNameEnum tokenNameEnum,
            ExpandedAccountId expandedAccountId,
            ExpandedAccountId treasuryAccount,
            TokenType tokenType,
            TokenSupplyType tokenSupplyType,
            long maxSupply,
            List<CustomFee> customFees) {
        String memo = getMemo("Create token");
        PublicKey adminKey = expandedAccountId.getPublicKey();
        TokenCreateTransaction transaction = new TokenCreateTransaction()
                .setAutoRenewAccountId(expandedAccountId.getAccountId())
                .setAutoRenewPeriod(Duration.ofSeconds(6_999_999L))
                .setTokenMemo(memo)
                .setTokenName(tokenNameEnum.symbol + "_name")
                .setSupplyType(tokenSupplyType)
                .setTokenSymbol(tokenNameEnum.symbol)
                .setTokenType(tokenType)
                .setTreasuryAccountId(treasuryAccount.getAccountId())
                .setTransactionMemo(memo);

        if (tokenSupplyType == TokenSupplyType.FINITE) {
            transaction.setMaxSupply(maxSupply);
        }

        if (adminKey != null) {
            transaction
                    .setAdminKey(adminKey)
                    .setPauseKey(adminKey)
                    .setSupplyKey(adminKey)
                    .setWipeKey(adminKey);
        }

        var freezeStatus = tokenNameEnum.tokenFreezeStatus.getNumber();
        if (freezeStatus > 0 && adminKey != null) {
            transaction
                    .setFreezeDefault(freezeStatus == TokenFreezeStatus.Frozen_VALUE)
                    .setFreezeKey(adminKey);
        }

        var kycStatus = tokenNameEnum.tokenKycStatus.getNumber();
        if (kycStatus > 0 && adminKey != null) {
            transaction.setKycKey(adminKey);
        }

        if (customFees != null && adminKey != null) {
            transaction.setCustomFees(customFees).setFeeScheduleKey(adminKey);
        }

        if (tokenNameEnum.createWithMetadata) {
            transaction.setMetadataKey(initialMetadataKey.getPublicKey());
            transaction.setTokenMetadata(initialMetadata);
        }

        return transaction;
    }

    public NetworkTransactionResponse createFungibleToken(
            TokenNameEnum tokenNameEnum,
            ExpandedAccountId expandedAccountId,
            ExpandedAccountId treasuryAccount,
            long initialSupply,
            TokenSupplyType tokenSupplyType,
            long maxSupply,
            List<CustomFee> customFees) {
        TokenCreateTransaction tokenCreateTransaction = getTokenCreateTransaction(
                        tokenNameEnum,
                        expandedAccountId,
                        treasuryAccount,
                        TokenType.FUNGIBLE_COMMON,
                        tokenSupplyType,
                        maxSupply,
                        customFees)
                .setDecimals(10)
                .setInitialSupply(initialSupply);

        var keyList = KeyList.of(treasuryAccount.getPrivateKey());
        var response = executeTransactionAndRetrieveReceipt(tokenCreateTransaction, keyList);
        var tokenId = response.getReceipt().tokenId;
        log.info(
                "Created new fungible token {} with symbol {} via {}",
                tokenId,
                tokenNameEnum.symbol,
                response.getTransactionId());
        tokenIds.add(tokenId);
        associations.put(new TokenAccount(tokenId, treasuryAccount), response);
        return response;
    }

    public NetworkTransactionResponse createNonFungibleToken(
            TokenNameEnum tokenNameEnum,
            ExpandedAccountId expandedAccountId,
            ExpandedAccountId treasuryAccount,
            TokenSupplyType tokenSupplyType,
            long maxSupply,
            List<CustomFee> customFees) {
        log.debug("Create new non-fungible token with symbol {}", tokenNameEnum.symbol);
        TokenCreateTransaction tokenCreateTransaction = getTokenCreateTransaction(
                tokenNameEnum,
                expandedAccountId,
                treasuryAccount,
                TokenType.NON_FUNGIBLE_UNIQUE,
                tokenSupplyType,
                maxSupply,
                customFees);

        var keyList = KeyList.of(treasuryAccount.getPrivateKey());
        var response = executeTransactionAndRetrieveReceipt(tokenCreateTransaction, keyList);
        var tokenId = response.getReceipt().tokenId;
        log.info(
                "Created new NFT {} with symbol {} via {}", tokenId, tokenNameEnum.symbol, response.getTransactionId());
        tokenIds.add(tokenId);
        associations.put(new TokenAccount(tokenId, treasuryAccount), response);
        return response;
    }

    public NetworkTransactionResponse associate(ContractId contractId, TokenId token) {
        return associate(
                new ExpandedAccountId(
                        AccountId.fromString(contractId.toString()),
                        sdkClient.getExpandedOperatorAccountId().getPrivateKey()),
                token);
    }

    public NetworkTransactionResponse associate(ExpandedAccountId accountId, TokenId token) {
        var key = new TokenAccount(token, accountId);

        return associations.computeIfAbsent(key, k -> {
            TokenAssociateTransaction tokenAssociateTransaction = new TokenAssociateTransaction()
                    .setAccountId(accountId.getAccountId())
                    .setTokenIds((List.of(token)))
                    .setTransactionMemo(getMemo("Associate w token"));

            KeyList keyList = (accountId.getPrivateKey() != null) ? KeyList.of(accountId.getPrivateKey()) : null;
            NetworkTransactionResponse response =
                    executeTransactionAndRetrieveReceipt(tokenAssociateTransaction, keyList);

            log.info("Associated account {} with token {} via {}", accountId, token, response.getTransactionId());

            return response;
        });
    }

    public NetworkTransactionResponse mint(TokenId tokenId, long amount) {
        return mint(tokenId, amount, null);
    }

    public NetworkTransactionResponse mint(TokenId tokenId, byte[] metadata) {
        return mint(tokenId, 1, metadata);
    }

    private NetworkTransactionResponse mint(TokenId tokenId, long amount, byte[] metadata) {
        TokenMintTransaction tokenMintTransaction =
                new TokenMintTransaction().setTokenId(tokenId).setTransactionMemo(getMemo("Mint token"));

        if (metadata != null) {
            tokenMintTransaction.addMetadata(metadata);
        } else {
            tokenMintTransaction.setAmount(amount);
        }

        var response = executeTransactionAndRetrieveReceipt(tokenMintTransaction);
        log.info("Minted {} tokens to {} via {}", amount, tokenId, response.getTransactionId());
        return response;
    }

    public NetworkTransactionResponse updateNftMetadata(
            TokenId tokenId, List<Long> serialNumbers, PrivateKey metadataKey, byte[] metadata) {

        var tokenUpdateNftsTransaction = new TokenUpdateNftsTransaction()
                .setTokenId(tokenId)
                .setSerials(serialNumbers)
                .setMetadata(metadata);

        var response = executeTransactionAndRetrieveReceipt(tokenUpdateNftsTransaction, KeyList.of(metadataKey));
        log.info(
                "Updated NFT metadata on NFT serial numbers {} for token {} via {}",
                serialNumbers,
                tokenId,
                response.getTransactionId());
        return response;
    }

    public NetworkTransactionResponse freeze(TokenId tokenId, AccountId accountId) {
        TokenFreezeTransaction tokenFreezeAccountTransaction = new TokenFreezeTransaction()
                .setAccountId(accountId)
                .setTokenId(tokenId)
                .setTransactionMemo(getMemo("Freeze token account"));

        var response = executeTransactionAndRetrieveReceipt(tokenFreezeAccountTransaction);
        log.info("Froze account {} with token {} via {}", accountId, tokenId, response.getTransactionId());
        return response;
    }

    public NetworkTransactionResponse unfreeze(TokenId tokenId, AccountId accountId) {
        TokenUnfreezeTransaction tokenUnfreezeTransaction = new TokenUnfreezeTransaction()
                .setAccountId(accountId)
                .setTokenId(tokenId)
                .setTransactionMemo(getMemo("Unfreeze token account"));

        var response = executeTransactionAndRetrieveReceipt(tokenUnfreezeTransaction);
        log.info("Unfroze account {} with token {} via {}", accountId, tokenId, response.getTransactionId());
        return response;
    }

    public NetworkTransactionResponse grantKyc(TokenId tokenId, AccountId accountId) {
        TokenGrantKycTransaction tokenGrantKycTransaction = new TokenGrantKycTransaction()
                .setAccountId(accountId)
                .setTokenId(tokenId)
                .setTransactionMemo(getMemo("Grant kyc for token"));

        var response = executeTransactionAndRetrieveReceipt(tokenGrantKycTransaction);
        log.info("Granted KYC for account {} with token {} via {}", accountId, tokenId, response.getTransactionId());
        return response;
    }

    public NetworkTransactionResponse revokeKyc(TokenId tokenId, AccountId accountId) {
        TokenRevokeKycTransaction tokenRevokeKycTransaction = new TokenRevokeKycTransaction()
                .setAccountId(accountId)
                .setTokenId(tokenId)
                .setTransactionMemo(getMemo("Revoke kyc for token"));

        var response = executeTransactionAndRetrieveReceipt(tokenRevokeKycTransaction);
        log.info("Revoked KYC for account {} with token {} via {}", accountId, tokenId, response.getTransactionId());
        return response;
    }

    public NetworkTransactionResponse pause(TokenId tokenId) {
        TokenPauseTransaction tokenPauseTransaction =
                new TokenPauseTransaction().setTokenId(tokenId).setTransactionMemo(getMemo("Pause token"));

        var response = executeTransactionAndRetrieveReceipt(tokenPauseTransaction);
        log.info("Paused token {} via {}", tokenId, response.getTransactionId());
        return response;
    }

    public NetworkTransactionResponse unpause(TokenId tokenId) {
        TokenUnpauseTransaction tokenUnpauseTransaction =
                new TokenUnpauseTransaction().setTokenId(tokenId).setTransactionMemo(getMemo("Unpause token"));

        var response = executeTransactionAndRetrieveReceipt(tokenUnpauseTransaction);
        log.info("Un-paused token {} via {}", tokenId, response.getTransactionId());
        return response;
    }

    private TransferTransaction getFungibleTokenTransferTransaction(
            TokenId tokenId, AccountId owner, AccountId sender, AccountId recipient, long amount, boolean isApproval) {
        var transferTransaction = getTransferTransaction();

        if (isApproval) {
            transferTransaction.addApprovedTokenTransfer(tokenId, owner, Math.negateExact(amount));
        } else {
            transferTransaction.addTokenTransfer(tokenId, sender, Math.negateExact(amount));
        }
        transferTransaction.addTokenTransfer(tokenId, recipient, amount);
        return transferTransaction;
    }

    public TransferTransaction getNonFungibleTokenTransferTransaction(
            TokenId tokenId,
            AccountId sender,
            AccountId recipient,
            List<Long> serialNumbers,
            boolean isApproval,
            AccountId owner) {
        TransferTransaction transaction = getTransferTransaction();
        for (Long serialNumber : serialNumbers) {
            var nftId = new NftId(tokenId, serialNumber);
            if (isApproval) {
                transaction.addApprovedNftTransfer(nftId, owner, recipient);
            } else {
                transaction.addNftTransfer(nftId, sender, recipient);
            }
        }
        return transaction;
    }

    private TransferTransaction getTransferTransaction() {
        return new TransferTransaction().setTransactionMemo(getMemo("Transfer token"));
    }

    public NetworkTransactionResponse transferFungibleToken(
            TokenId tokenId, ExpandedAccountId sender, AccountId recipient, PrivateKey privateKey, long amount) {
        return transferFungibleToken(tokenId, sender.getAccountId(), sender, recipient, amount, false, privateKey);
    }

    public NetworkTransactionResponse transferFungibleToken(
            TokenId tokenId,
            AccountId owner,
            ExpandedAccountId sender,
            AccountId recipient,
            long amount,
            boolean isApproval,
            PrivateKey privateKey) {
        var transaction = getFungibleTokenTransferTransaction(
                tokenId, owner, sender.getAccountId(), recipient, amount, isApproval);
        var response = executeTransactionAndRetrieveReceipt(
                transaction, privateKey == null ? null : KeyList.of(privateKey), sender);
        log.info(
                "Transferred {} tokens of {} from {} to {} via {}, isApproval {}",
                amount,
                tokenId,
                sender,
                recipient,
                response.getTransactionId(),
                isApproval);
        return response;
    }

    public NetworkTransactionResponse transferNonFungibleToken(
            TokenId tokenId,
            ExpandedAccountId sender,
            AccountId recipient,
            List<Long> serialNumbers,
            PrivateKey privateKey,
            AccountId owner,
            boolean isApproval) {
        var transaction = getNonFungibleTokenTransferTransaction(
                tokenId, sender.getAccountId(), recipient, serialNumbers, isApproval, owner);
        var response = executeTransactionAndRetrieveReceipt(
                transaction, privateKey == null ? null : KeyList.of(privateKey), sender);
        log.info(
                "Transferred serial numbers {} of token {} from {} to {} via {}, isApproval {}",
                serialNumbers,
                tokenId,
                sender,
                recipient,
                response.getTransactionId(),
                isApproval);
        return response;
    }

    public NetworkTransactionResponse updateToken(TokenId tokenId, ExpandedAccountId expandedAccountId) {
        PublicKey publicKey = expandedAccountId.getPublicKey();
        String newSymbol = RandomStringUtils.randomAlphabetic(4).toUpperCase();
        String memo = getMemo("Update token");
        TokenUpdateTransaction tokenUpdateTransaction = new TokenUpdateTransaction()
                .setAdminKey(publicKey)
                .setAutoRenewAccountId(expandedAccountId.getAccountId())
                .setAutoRenewPeriod(Duration.ofSeconds(8_000_001L))
                .setTokenName(newSymbol + "_name")
                .setSupplyKey(publicKey)
                .setTokenMemo(memo)
                .setTokenSymbol(newSymbol)
                .setTokenId(tokenId)
                .setTransactionMemo(memo)
                .setTreasuryAccountId(client.getOperatorAccountId())
                .setWipeKey(publicKey);

        var response = executeTransactionAndRetrieveReceipt(tokenUpdateTransaction);
        log.info("Updated token {} with new symbol '{}' via {}", tokenId, newSymbol, response.getTransactionId());
        return response;
    }

    public NetworkTransactionResponse updateTokenMetadataKey(TokenId tokenId, PrivateKey newMetadataKey) {
        var metadataPublicKey = newMetadataKey.getPublicKey();

        TokenUpdateTransaction tokenUpdateTransaction =
                new TokenUpdateTransaction().setMetadataKey(metadataPublicKey).setTokenId(tokenId);

        var response = executeTransactionAndRetrieveReceipt(tokenUpdateTransaction);
        log.info(
                "Updated token {} with new metadata key {} [{}] via {}",
                tokenId,
                metadataPublicKey,
                Hex.encodeHexString(metadataPublicKey.toBytes()),
                response.getTransactionId());
        return response;
    }

    public NetworkTransactionResponse updateTokenMetadata(TokenId tokenId, PrivateKey metadataKey, byte[] newMetadata) {

        TokenUpdateTransaction tokenUpdateTransaction =
                new TokenUpdateTransaction().setTokenMetadata(newMetadata).setTokenId(tokenId);

        var response = executeTransactionAndRetrieveReceipt(tokenUpdateTransaction, KeyList.of(metadataKey));
        log.info(
                "Updated token {} with new metadata [{}] via {}",
                tokenId,
                Hex.encodeHexString(newMetadata),
                response.getTransactionId());
        return response;
    }

    public NetworkTransactionResponse updateTokenTreasury(TokenId tokenId, ExpandedAccountId newTreasuryId) {
        AccountId treasuryAccountId = newTreasuryId.getAccountId();
        String memo = getMemo("Update token");
        TokenUpdateTransaction tokenUpdateTransaction = new TokenUpdateTransaction()
                .setTokenId(tokenId)
                .setTokenMemo(memo)
                .setTreasuryAccountId(treasuryAccountId)
                .setTransactionMemo(memo);

        KeyList keyList = KeyList.of(newTreasuryId.getPrivateKey());
        var response = executeTransactionAndRetrieveReceipt(tokenUpdateTransaction, keyList);
        log.info(
                "Updated token {} treasury account {} via {}", tokenId, treasuryAccountId, response.getTransactionId());
        return response;
    }

    private TokenBurnTransaction getTokenBurnTransaction(TokenId tokenId) {
        return new TokenBurnTransaction().setTokenId(tokenId).setTransactionMemo(getMemo("Burn token"));
    }

    public NetworkTransactionResponse burnFungible(TokenId tokenId, long amount) {
        TokenBurnTransaction tokenBurnTransaction =
                getTokenBurnTransaction(tokenId).setAmount(amount).setTransactionMemo(getMemo("Token burn"));

        var response = executeTransactionAndRetrieveReceipt(tokenBurnTransaction);
        log.info("Burned amount {} from token {} via {}", amount, tokenId, response.getTransactionId());
        return response;
    }

    public NetworkTransactionResponse burnNonFungible(TokenId tokenId, long serialNumber) {
        TokenBurnTransaction tokenBurnTransaction =
                getTokenBurnTransaction(tokenId).addSerial(serialNumber).setTransactionMemo(getMemo("Token burn"));

        var response = executeTransactionAndRetrieveReceipt(tokenBurnTransaction);
        log.info("Burned serial number {} from token {} via {}", serialNumber, tokenId, response.getTransactionId());
        return response;
    }

    private TokenWipeTransaction getTokenWipeTransaction(TokenId tokenId, ExpandedAccountId expandedAccountId) {
        return new TokenWipeTransaction()
                .setAccountId(expandedAccountId.getAccountId())
                .setTokenId(tokenId)
                .setTransactionMemo(getMemo("Wipe token"));
    }

    public NetworkTransactionResponse wipeFungible(TokenId tokenId, long amount, ExpandedAccountId expandedAccountId) {
        TokenWipeTransaction transaction =
                getTokenWipeTransaction(tokenId, expandedAccountId).setAmount(amount);

        var response = executeTransactionAndRetrieveReceipt(transaction);
        log.info("Wiped {} tokens from account {} via {}", amount, expandedAccountId, response.getTransactionId());
        return response;
    }

    public NetworkTransactionResponse wipeNonFungible(
            TokenId tokenId, long serialNumber, ExpandedAccountId expandedAccountId) {
        TokenWipeTransaction transaction =
                getTokenWipeTransaction(tokenId, expandedAccountId).addSerial(serialNumber);

        var response = executeTransactionAndRetrieveReceipt(transaction);
        log.info(
                "Wiped serial {} from token {} account {} via {}",
                serialNumber,
                tokenId,
                expandedAccountId,
                response.getTransactionId());
        return response;
    }

    public NetworkTransactionResponse dissociate(ExpandedAccountId accountId, TokenId token) {
        TokenDissociateTransaction tokenDissociateTransaction = new TokenDissociateTransaction()
                .setAccountId(accountId.getAccountId())
                .setTokenIds(List.of(token))
                .setTransactionMemo(getMemo("Dissociate token"));

        var keyList = KeyList.of(accountId.getPrivateKey());
        var response = executeTransactionAndRetrieveReceipt(tokenDissociateTransaction, keyList);
        log.info("Dissociated account {} from token {} via {}", accountId, token, response.getTransactionId());
        associations.remove(new TokenAccount(token, accountId));
        return response;
    }

    public NetworkTransactionResponse delete(ExpandedAccountId accountId, TokenId token) {
        TokenDeleteTransaction tokenDissociateTransaction =
                new TokenDeleteTransaction().setTokenId(token).setTransactionMemo(getMemo("Delete token"));

        var keyList = KeyList.of(accountId.getPrivateKey());
        var response = executeTransactionAndRetrieveReceipt(tokenDissociateTransaction, keyList);
        log.info("Deleted token {} via {}", token, response.getTransactionId());
        tokenIds.remove(token);
        tokenMap.values().removeIf(tokenResponse -> token.equals(tokenResponse.tokenId));
        return response;
    }

    public NetworkTransactionResponse updateTokenFeeSchedule(
            TokenId tokenId, ExpandedAccountId expandedAccountId, List<CustomFee> customFees) {
        TokenFeeScheduleUpdateTransaction transaction = new TokenFeeScheduleUpdateTransaction()
                .setCustomFees(customFees)
                .setTokenId(tokenId)
                .setTransactionMemo(getMemo("Update token fee schedule"));

        var response = executeTransactionAndRetrieveReceipt(transaction, KeyList.of(expandedAccountId.getPrivateKey()));
        log.info("Updated custom fees schedule for token {} via {}", tokenId, response.getTransactionId());
        return response;
    }

    @RequiredArgsConstructor
    @Getter
    public enum TokenNameEnum {
        // also used in call.feature
        FUNGIBLE(
                "fungible",
                TokenType.FUNGIBLE_COMMON,
                TokenKycStatus.KycNotApplicable,
                TokenFreezeStatus.Unfrozen,
                false),
        FUNGIBLEHISTORICAL(
                "fungible_historical",
                TokenType.FUNGIBLE_COMMON,
                TokenKycStatus.Granted,
                TokenFreezeStatus.Unfrozen,
                false),
        FUNGIBLE_DELETABLE(
                "fungible_deletable",
                TokenType.FUNGIBLE_COMMON,
                TokenKycStatus.KycNotApplicable,
                TokenFreezeStatus.FreezeNotApplicable,
                false),
        FUNGIBLE_FOR_ETH_CALL(
                "fungible",
                TokenType.FUNGIBLE_COMMON,
                TokenKycStatus.KycNotApplicable,
                TokenFreezeStatus.FreezeNotApplicable,
                false),
        // used in tokenAllowance.feature and not using snake_case because cucumber cannot detect the enum
        ALLOWANCEFUNGIBLE(
                "allowance_fungible",
                TokenType.FUNGIBLE_COMMON,
                TokenKycStatus.KycNotApplicable,
                TokenFreezeStatus.FreezeNotApplicable,
                false),
        FUNGIBLE_WITH_CUSTOM_FEES(
                "fungible_custom_fees",
                TokenType.FUNGIBLE_COMMON,
                TokenKycStatus.KycNotApplicable,
<<<<<<< HEAD
                TokenFreezeStatus.FreezeNotApplicable),
        NFT("non_fungible", TokenType.NON_FUNGIBLE_UNIQUE, TokenKycStatus.KycNotApplicable, TokenFreezeStatus.Unfrozen),
        ALLOWANCENONFUNGIBLE(
                "allowance_non_fungible",
                TokenType.NON_FUNGIBLE_UNIQUE,
                TokenKycStatus.KycNotApplicable,
                TokenFreezeStatus.FreezeNotApplicable),
=======
                TokenFreezeStatus.FreezeNotApplicable,
                false),
        NFT(
                "non_fungible",
                TokenType.NON_FUNGIBLE_UNIQUE,
                TokenKycStatus.KycNotApplicable,
                TokenFreezeStatus.Unfrozen,
                false),
>>>>>>> 8ee1a5fb
        NFT_FOR_ETH_CALL(
                "non_fungible",
                TokenType.NON_FUNGIBLE_UNIQUE,
                TokenKycStatus.KycNotApplicable,
                TokenFreezeStatus.FreezeNotApplicable,
                false),
        NFT_ERC(
                "non_fungible_erc",
                TokenType.NON_FUNGIBLE_UNIQUE,
                TokenKycStatus.KycNotApplicable,
                TokenFreezeStatus.FreezeNotApplicable,
                false),
        NFTHISTORICAL(
                "non_fungible_historical",
                TokenType.NON_FUNGIBLE_UNIQUE,
                TokenKycStatus.Granted,
                TokenFreezeStatus.Unfrozen,
                false),
        NFT_DELETABLE(
                "non_fungible_deletable",
                TokenType.NON_FUNGIBLE_UNIQUE,
                TokenKycStatus.KycNotApplicable,
                TokenFreezeStatus.FreezeNotApplicable,
                true),
        FUNGIBLE_KYC_UNFROZEN(
                "fungible_kyc_unfrozen",
                TokenType.FUNGIBLE_COMMON,
                TokenKycStatus.Granted,
                TokenFreezeStatus.Unfrozen,
                false),
        FUNGIBLE_KYC_UNFROZEN_2(
                "fungible_kyc_unfrozen_2",
                TokenType.FUNGIBLE_COMMON,
                TokenKycStatus.Granted,
                TokenFreezeStatus.Unfrozen,
                true),
        FUNGIBLE_KYC_UNFROZEN_FOR_ETH_CALL(
                "fungible_kyc_unfrozen_for_eth_call",
                TokenType.FUNGIBLE_COMMON,
                TokenKycStatus.Granted,
                TokenFreezeStatus.Unfrozen,
                false),
        FUNGIBLE_KYC_NOT_APPLICABLE_UNFROZEN(
                "fungible_kyc_not_applicable_unfrozen",
                TokenType.FUNGIBLE_COMMON,
                TokenKycStatus.KycNotApplicable,
                TokenFreezeStatus.Unfrozen,
                false),
        NFT_KYC_NOT_APPLICABLE_UNFROZEN(
                "nft_kyc_not_applicable_unfrozen",
                TokenType.NON_FUNGIBLE_UNIQUE,
                TokenKycStatus.KycNotApplicable,
                TokenFreezeStatus.Unfrozen,
                false),
        NFT_KYC_UNFROZEN(
                "nft_kyc_unfrozen",
                TokenType.NON_FUNGIBLE_UNIQUE,
                TokenKycStatus.Granted,
                TokenFreezeStatus.Unfrozen,
                false);

        private final String symbol;
        private final TokenType tokenType;
        private final TokenKycStatus tokenKycStatus;
        private final TokenFreezeStatus tokenFreezeStatus;
        private final boolean createWithMetadata;

        @Override
        public String toString() {
            return String.format("%s (%s)", symbol, tokenType);
        }
    }

    @Builder(toBuilder = true)
    public record TokenResponse(
            TokenId tokenId, NetworkTransactionResponse response, PrivateKey metadataKey, byte[] metadata) {}

    private record TokenAccount(TokenId tokenId, ExpandedAccountId accountId) {}
}<|MERGE_RESOLUTION|>--- conflicted
+++ resolved
@@ -689,24 +689,20 @@
                 "fungible_custom_fees",
                 TokenType.FUNGIBLE_COMMON,
                 TokenKycStatus.KycNotApplicable,
-<<<<<<< HEAD
-                TokenFreezeStatus.FreezeNotApplicable),
-        NFT("non_fungible", TokenType.NON_FUNGIBLE_UNIQUE, TokenKycStatus.KycNotApplicable, TokenFreezeStatus.Unfrozen),
+                TokenFreezeStatus.FreezeNotApplicable,
+                false),
+        NFT(
+                "non_fungible",
+                TokenType.NON_FUNGIBLE_UNIQUE,
+                TokenKycStatus.KycNotApplicable,
+                TokenFreezeStatus.Unfrozen,
+                false),
         ALLOWANCENONFUNGIBLE(
                 "allowance_non_fungible",
                 TokenType.NON_FUNGIBLE_UNIQUE,
                 TokenKycStatus.KycNotApplicable,
-                TokenFreezeStatus.FreezeNotApplicable),
-=======
                 TokenFreezeStatus.FreezeNotApplicable,
                 false),
-        NFT(
-                "non_fungible",
-                TokenType.NON_FUNGIBLE_UNIQUE,
-                TokenKycStatus.KycNotApplicable,
-                TokenFreezeStatus.Unfrozen,
-                false),
->>>>>>> 8ee1a5fb
         NFT_FOR_ETH_CALL(
                 "non_fungible",
                 TokenType.NON_FUNGIBLE_UNIQUE,
