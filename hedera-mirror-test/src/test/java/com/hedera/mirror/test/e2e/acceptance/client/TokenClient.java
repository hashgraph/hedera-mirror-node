/*
 * Copyright (C) 2020-2023 Hedera Hashgraph, LLC
 *
 * Licensed under the Apache License, Version 2.0 (the "License");
 * you may not use this file except in compliance with the License.
 * You may obtain a copy of the License at
 *
 *      http://www.apache.org/licenses/LICENSE-2.0
 *
 * Unless required by applicable law or agreed to in writing, software
 * distributed under the License is distributed on an "AS IS" BASIS,
 * WITHOUT WARRANTIES OR CONDITIONS OF ANY KIND, either express or implied.
 * See the License for the specific language governing permissions and
 * limitations under the License.
 */

package com.hedera.mirror.test.e2e.acceptance.client;

import com.google.protobuf.InvalidProtocolBufferException;
import com.hedera.hashgraph.sdk.AccountBalanceQuery;
import com.hedera.hashgraph.sdk.AccountId;
import com.hedera.hashgraph.sdk.CustomFee;
import com.hedera.hashgraph.sdk.KeyList;
import com.hedera.hashgraph.sdk.NftId;
import com.hedera.hashgraph.sdk.PublicKey;
import com.hedera.hashgraph.sdk.TokenAssociateTransaction;
import com.hedera.hashgraph.sdk.TokenBurnTransaction;
import com.hedera.hashgraph.sdk.TokenCreateTransaction;
import com.hedera.hashgraph.sdk.TokenDeleteTransaction;
import com.hedera.hashgraph.sdk.TokenDissociateTransaction;
import com.hedera.hashgraph.sdk.TokenFeeScheduleUpdateTransaction;
import com.hedera.hashgraph.sdk.TokenFreezeTransaction;
import com.hedera.hashgraph.sdk.TokenGrantKycTransaction;
import com.hedera.hashgraph.sdk.TokenId;
import com.hedera.hashgraph.sdk.TokenMintTransaction;
import com.hedera.hashgraph.sdk.TokenPauseTransaction;
import com.hedera.hashgraph.sdk.TokenRevokeKycTransaction;
import com.hedera.hashgraph.sdk.TokenSupplyType;
import com.hedera.hashgraph.sdk.TokenType;
import com.hedera.hashgraph.sdk.TokenUnfreezeTransaction;
import com.hedera.hashgraph.sdk.TokenUnpauseTransaction;
import com.hedera.hashgraph.sdk.TokenUpdateTransaction;
import com.hedera.hashgraph.sdk.TokenWipeTransaction;
import com.hedera.hashgraph.sdk.TransferTransaction;
import com.hedera.hashgraph.sdk.ContractId;
import com.hedera.hashgraph.sdk.proto.TokenFreezeStatus;
import com.hedera.hashgraph.sdk.proto.TokenKycStatus;
import com.hedera.mirror.test.e2e.acceptance.props.ExpandedAccountId;
import com.hedera.mirror.test.e2e.acceptance.response.NetworkTransactionResponse;
import jakarta.inject.Named;

import java.time.Duration;
import java.util.Collection;
import java.util.Collections;
import java.util.List;
import java.util.Map;
import java.util.concurrent.ConcurrentHashMap;
import java.util.concurrent.CopyOnWriteArrayList;
<<<<<<< HEAD

=======
import java.util.concurrent.atomic.AtomicReference;
import lombok.Getter;
import lombok.RequiredArgsConstructor;
>>>>>>> 8f04c801
import org.apache.commons.lang3.RandomStringUtils;
import org.springframework.retry.support.RetryTemplate;

@Named
public class TokenClient extends AbstractNetworkClient {

    private final Collection<TokenAccount> tokenAccounts = new CopyOnWriteArrayList<>();
    private final Collection<TokenId> tokenIds = new CopyOnWriteArrayList<>();
    private final Map<TokenNameEnum, TokenId> tokenMap = new ConcurrentHashMap<>();

    public TokenClient(SDKClient sdkClient, RetryTemplate retryTemplate) {
        super(sdkClient, retryTemplate);
    }

    @Override
    public void clean() {
        var admin = sdkClient.getExpandedOperatorAccountId();
        log.info("Deleting {} tokens and dissociating {} token relationships", tokenIds.size(), tokenAccounts.size());

        for (var tokenId : tokenIds) {
            delete(admin, tokenId);
        }

        for (var tokenAccount : tokenAccounts) {
            dissociate(tokenAccount.accountId, tokenAccount.tokenId);
        }

        tokenIds.clear();
        tokenAccounts.clear();
    }

    @Override
    public int getOrder() {
        return -1;
    }

    public TokenResponse getToken(TokenNameEnum tokenNameEnum) {
        AtomicReference<NetworkTransactionResponse> responseRef = new AtomicReference<>();
        // Create token only if it does not currently exist
        var tokenId = tokenMap.computeIfAbsent(tokenNameEnum, x -> {
            var operator = sdkClient.getExpandedOperatorAccountId();
            try {
                var networkTransactionResponse = createToken(tokenNameEnum, operator);
                responseRef.set(networkTransactionResponse);
                return networkTransactionResponse.getReceipt().tokenId;
            } catch (Exception e) {
                log.warn("Issue creating additional token: {}, operator: {}, ex: {}", tokenNameEnum, operator, e);
                return null;
            }
        });

        if (tokenId == null) {
            throw new NetworkException("Null tokenId retrieved from receipt");
        }

        log.debug("Retrieved token: {} with ID: {}", tokenNameEnum, tokenId);
        return new TokenResponse(tokenId, responseRef.get());
    }

    private NetworkTransactionResponse createToken(TokenNameEnum tokenNameEnum, ExpandedAccountId expandedAccountId) {
        return createToken(
                expandedAccountId,
                tokenNameEnum.symbol,
                TokenFreezeStatus.FreezeNotApplicable_VALUE,
                TokenKycStatus.KycNotApplicable_VALUE,
                expandedAccountId,
                1_000_000,
                TokenSupplyType.INFINITE,
                1,
                tokenNameEnum.tokenType,
                Collections.emptyList());
    }

    public NetworkTransactionResponse createToken(
            ExpandedAccountId expandedAccountId,
            String symbol,
            int freezeStatus,
            int kycStatus,
            ExpandedAccountId treasuryAccount,
            long initialSupply,
            TokenSupplyType tokenSupplyType,
            long maxSupply,
            TokenType tokenType,
            List<CustomFee> customFees) {

        if (tokenType == TokenType.FUNGIBLE_COMMON) {
            return createFungibleToken(
                    expandedAccountId,
                    symbol,
                    freezeStatus,
                    kycStatus,
                    treasuryAccount,
                    initialSupply,
                    tokenSupplyType,
                    maxSupply,
                    customFees);
        } else {
            return createNonFungibleToken(
                    expandedAccountId,
                    symbol,
                    freezeStatus,
                    kycStatus,
                    treasuryAccount,
                    tokenSupplyType,
                    maxSupply,
                    customFees);
        }
    }

    private TokenCreateTransaction getTokenCreateTransaction(
            ExpandedAccountId expandedAccountId,
            String symbol,
            int freezeStatus,
            int kycStatus,
            ExpandedAccountId treasuryAccount,
            TokenType tokenType,
            TokenSupplyType tokenSupplyType,
            long maxSupply,
            List<CustomFee> customFees) {
        String memo = getMemo("Create token");
        PublicKey adminKey = expandedAccountId.getPublicKey();
        TokenCreateTransaction transaction = new TokenCreateTransaction()
                .setAutoRenewAccountId(expandedAccountId.getAccountId())
                .setAutoRenewPeriod(Duration.ofSeconds(6_999_999L))
                .setTokenMemo(memo)
                .setTokenName(symbol + "_name")
                .setSupplyType(tokenSupplyType)
                .setTokenSymbol(symbol)
                .setTokenType(tokenType)
                .setTreasuryAccountId(treasuryAccount.getAccountId())
                .setTransactionMemo(memo);

        if (tokenSupplyType == TokenSupplyType.FINITE) {
            transaction.setMaxSupply(maxSupply);
        }

        if (adminKey != null) {
            transaction
                    .setAdminKey(adminKey)
                    .setPauseKey(adminKey)
                    .setSupplyKey(adminKey)
                    .setWipeKey(adminKey);
        }

        if (freezeStatus > 0 && adminKey != null) {
            transaction
                    .setFreezeDefault(freezeStatus == TokenFreezeStatus.Frozen_VALUE)
                    .setFreezeKey(adminKey);
        }

        if (kycStatus > 0 && adminKey != null) {
            transaction.setKycKey(adminKey);
        }

        if (customFees != null && adminKey != null) {
            transaction.setCustomFees(customFees).setFeeScheduleKey(adminKey);
        }
        return transaction;
    }

    public NetworkTransactionResponse createFungibleToken(
            ExpandedAccountId expandedAccountId,
            String symbol,
            int freezeStatus,
            int kycStatus,
            ExpandedAccountId treasuryAccount,
            long initialSupply,
            TokenSupplyType tokenSupplyType,
            long maxSupply,
            List<CustomFee> customFees) {
        TokenCreateTransaction tokenCreateTransaction = getTokenCreateTransaction(
                expandedAccountId,
                symbol,
                freezeStatus,
                kycStatus,
                treasuryAccount,
                TokenType.FUNGIBLE_COMMON,
                tokenSupplyType,
                maxSupply,
                customFees)
                .setDecimals(10)
                .setInitialSupply(initialSupply);

        var keyList = KeyList.of(treasuryAccount.getPrivateKey());
        var response = executeTransactionAndRetrieveReceipt(tokenCreateTransaction, keyList);
        var tokenId = response.getReceipt().tokenId;
        log.info("Created new fungible token {} with symbol {} via {}", tokenId, symbol, response.getTransactionId());
        tokenIds.add(tokenId);
        tokenAccounts.add(new TokenAccount(tokenId, treasuryAccount));
        return response;
    }

    public NetworkTransactionResponse createNonFungibleToken(
            ExpandedAccountId expandedAccountId,
            String symbol,
            int freezeStatus,
            int kycStatus,
            ExpandedAccountId treasuryAccount,
            TokenSupplyType tokenSupplyType,
            long maxSupply,
            List<CustomFee> customFees) {
        log.debug("Create new non-fungible token {}", symbol);
        TokenCreateTransaction tokenCreateTransaction = getTokenCreateTransaction(
                expandedAccountId,
                symbol,
                freezeStatus,
                kycStatus,
                treasuryAccount,
                TokenType.NON_FUNGIBLE_UNIQUE,
                tokenSupplyType,
                maxSupply,
                customFees);

        var keyList = KeyList.of(treasuryAccount.getPrivateKey());
        var response = executeTransactionAndRetrieveReceipt(tokenCreateTransaction, keyList);
        var tokenId = response.getReceipt().tokenId;
        log.info("Created new NFT {} with symbol {} via {}", tokenId, symbol, response.getTransactionId());
        tokenIds.add(tokenId);
        tokenAccounts.add(new TokenAccount(tokenId, treasuryAccount));
        return response;
    }

    public NetworkTransactionResponse associate(ExpandedAccountId accountId, TokenId token) {
        TokenAssociateTransaction tokenAssociateTransaction = new TokenAssociateTransaction()
                .setAccountId(accountId.getAccountId())
                .setTokenIds((List.of(token)))
                .setTransactionMemo(getMemo("Associate w token"));

        var keyList = KeyList.of(accountId.getPrivateKey());
        var response = executeTransactionAndRetrieveReceipt(tokenAssociateTransaction, keyList);
        log.info("Associated account {} with token {} via {}", accountId, token, response.getTransactionId());
        tokenAccounts.add(new TokenAccount(token, accountId));
        return response;
    }

    public NetworkTransactionResponse associate(ContractId contractId, TokenId token)
            throws InvalidProtocolBufferException {
        TokenAssociateTransaction tokenAssociateTransaction = new TokenAssociateTransaction()
                .setAccountId(AccountId.fromBytes(contractId.toBytes()))
                .setTokenIds((List.of(token)))
                .setTransactionMemo(getMemo("Associate w token"));
        var response = executeTransactionAndRetrieveReceipt(tokenAssociateTransaction);
        return response;
    }

    public NetworkTransactionResponse mint(TokenId tokenId, long amount) {
        return mint(tokenId, amount, null);
    }

    public NetworkTransactionResponse mint(TokenId tokenId, byte[] metadata) {
        return mint(tokenId, 1, metadata);
    }

    private NetworkTransactionResponse mint(TokenId tokenId, long amount, byte[] metadata) {
        TokenMintTransaction tokenMintTransaction =
                new TokenMintTransaction().setTokenId(tokenId).setTransactionMemo(getMemo("Mint token"));

        if (metadata != null) {
            tokenMintTransaction.addMetadata(metadata);
        } else {
            tokenMintTransaction.setAmount(amount);
        }

        var response = executeTransactionAndRetrieveReceipt(tokenMintTransaction);
        log.info("Minted {} tokens to {} via {}", amount, tokenId, response.getTransactionId());
        return response;
    }

    public NetworkTransactionResponse freeze(TokenId tokenId, AccountId accountId) {
        TokenFreezeTransaction tokenFreezeAccountTransaction = new TokenFreezeTransaction()
                .setAccountId(accountId)
                .setTokenId(tokenId)
                .setTransactionMemo(getMemo("Freeze token account"));

        var response = executeTransactionAndRetrieveReceipt(tokenFreezeAccountTransaction);
        log.info("Froze account {} with token {} via {}", accountId, tokenId, response.getTransactionId());
        return response;
    }

    public NetworkTransactionResponse unfreeze(TokenId tokenId, AccountId accountId) {
        TokenUnfreezeTransaction tokenUnfreezeTransaction = new TokenUnfreezeTransaction()
                .setAccountId(accountId)
                .setTokenId(tokenId)
                .setTransactionMemo(getMemo("Unfreeze token account"));

        var response = executeTransactionAndRetrieveReceipt(tokenUnfreezeTransaction);
        log.info("Unfroze account {} with token {} via {}", accountId, tokenId, response.getTransactionId());
        return response;
    }

    public NetworkTransactionResponse grantKyc(TokenId tokenId, AccountId accountId) {
        TokenGrantKycTransaction tokenGrantKycTransaction = new TokenGrantKycTransaction()
                .setAccountId(accountId)
                .setTokenId(tokenId)
                .setTransactionMemo(getMemo("Grant kyc for token"));

        var response = executeTransactionAndRetrieveReceipt(tokenGrantKycTransaction);
        log.info("Granted KYC for account {} with token {} via {}", accountId, tokenId, response.getTransactionId());
        return response;
    }

    public NetworkTransactionResponse grantKyc(TokenId tokenId, ContractId contractId) throws InvalidProtocolBufferException {
        TokenGrantKycTransaction tokenGrantKycTransaction = new TokenGrantKycTransaction()
                .setAccountId(AccountId.fromBytes(contractId.toBytes()))
                .setTokenId(tokenId)
                .setTransactionMemo(getMemo("Grant kyc for token"));

        var response = executeTransactionAndRetrieveReceipt(tokenGrantKycTransaction);
        log.info("Granted KYC for account {} with token {} via {}", contractId, tokenId, response.getTransactionId());
        return response;
    }

    public NetworkTransactionResponse revokeKyc(TokenId tokenId, AccountId accountId) {
        TokenRevokeKycTransaction tokenRevokeKycTransaction = new TokenRevokeKycTransaction()
                .setAccountId(accountId)
                .setTokenId(tokenId)
                .setTransactionMemo(getMemo("Revoke kyc for token"));

        var response = executeTransactionAndRetrieveReceipt(tokenRevokeKycTransaction);
        log.info("Revoked KYC for account {} with token {} via {}", accountId, tokenId, response.getTransactionId());
        return response;
    }

    public NetworkTransactionResponse pause(TokenId tokenId) {
        TokenPauseTransaction tokenPauseTransaction =
                new TokenPauseTransaction().setTokenId(tokenId).setTransactionMemo(getMemo("Pause token"));

        var response = executeTransactionAndRetrieveReceipt(tokenPauseTransaction);
        log.info("Paused token {} via {}", tokenId, response.getTransactionId());
        return response;
    }

    public NetworkTransactionResponse unpause(TokenId tokenId) {
        TokenUnpauseTransaction tokenUnpauseTransaction =
                new TokenUnpauseTransaction().setTokenId(tokenId).setTransactionMemo(getMemo("Unpause token"));

        var response = executeTransactionAndRetrieveReceipt(tokenUnpauseTransaction);
        log.info("Un-paused token {} via {}", tokenId, response.getTransactionId());
        return response;
    }

    private TransferTransaction getFungibleTokenTransferTransaction(
            TokenId tokenId, AccountId owner, AccountId sender, AccountId recipient, long amount, boolean isApproval) {
        var transferTransaction = getTransferTransaction();

        if (isApproval) {
            transferTransaction.addApprovedTokenTransfer(tokenId, owner, Math.negateExact(amount));
        } else {
            transferTransaction.addTokenTransfer(tokenId, sender, Math.negateExact(amount));
        }
        transferTransaction.addTokenTransfer(tokenId, recipient, amount);
        return transferTransaction;
    }

    public TransferTransaction getNonFungibleTokenTransferTransaction(
            TokenId tokenId, AccountId sender, AccountId recipient, List<Long> serialNumbers) {
        TransferTransaction transaction = getTransferTransaction();
        for (Long serialNumber : serialNumbers) {
            transaction.addNftTransfer(new NftId(tokenId, serialNumber), sender, recipient);
        }
        return transaction;
    }

    private TransferTransaction getTransferTransaction() {
        return new TransferTransaction().setTransactionMemo(getMemo("Transfer token"));
    }

    public NetworkTransactionResponse transferFungibleToken(
            TokenId tokenId, ExpandedAccountId sender, AccountId recipient, long amount) {
        return transferFungibleToken(tokenId, sender.getAccountId(), sender, recipient, amount, false);
    }

    public NetworkTransactionResponse transferFungibleToken(
            TokenId tokenId,
            AccountId owner,
            ExpandedAccountId sender,
            AccountId recipient,
            long amount,
            boolean isApproval) {
        var transaction = getFungibleTokenTransferTransaction(
                tokenId, owner, sender.getAccountId(), recipient, amount, isApproval);
        var response = executeTransactionAndRetrieveReceipt(transaction, sender);
        log.info(
                "Transferred {} tokens of {} from {} to {} via {}, isApproval {}",
                amount,
                tokenId,
                sender,
                recipient,
                response.getTransactionId(),
                isApproval);
        return response;
    }

    public NetworkTransactionResponse transferNonFungibleToken(
            TokenId tokenId, ExpandedAccountId sender, AccountId recipient, List<Long> serialNumbers) {
        var transaction =
                getNonFungibleTokenTransferTransaction(tokenId, sender.getAccountId(), recipient, serialNumbers);
        var response = executeTransactionAndRetrieveReceipt(transaction, sender);
        log.info(
                "Transferred serial numbers {} of token {} from {} to {} via {}",
                serialNumbers,
                tokenId,
                sender,
                recipient,
                response.getTransactionId());
        return response;
    }

    public NetworkTransactionResponse updateToken(TokenId tokenId, ExpandedAccountId expandedAccountId) {
        PublicKey publicKey = expandedAccountId.getPublicKey();
        String newSymbol = RandomStringUtils.randomAlphabetic(4).toUpperCase();
        String memo = getMemo("Update token");
        TokenUpdateTransaction tokenUpdateTransaction = new TokenUpdateTransaction()
                .setAdminKey(publicKey)
                .setAutoRenewAccountId(expandedAccountId.getAccountId())
                .setAutoRenewPeriod(Duration.ofSeconds(8_000_001L))
                .setTokenName(newSymbol + "_name")
                .setSupplyKey(publicKey)
                .setTokenMemo(memo)
                .setTokenSymbol(newSymbol)
                .setTokenId(tokenId)
                .setTransactionMemo(memo)
                .setTreasuryAccountId(client.getOperatorAccountId())
                .setWipeKey(publicKey);

        var response = executeTransactionAndRetrieveReceipt(tokenUpdateTransaction);
        log.info("Updated token {} with new symbol '{}' via {}", tokenId, newSymbol, response.getTransactionId());
        return response;
    }

    public NetworkTransactionResponse updateTokenTreasury(TokenId tokenId, ExpandedAccountId newTreasuryId) {
        AccountId treasuryAccountId = newTreasuryId.getAccountId();
        String memo = getMemo("Update token");
        TokenUpdateTransaction tokenUpdateTransaction = new TokenUpdateTransaction()
                .setTokenId(tokenId)
                .setTokenMemo(memo)
                .setTreasuryAccountId(treasuryAccountId)
                .setTransactionMemo(memo);

        KeyList keyList = KeyList.of(newTreasuryId.getPrivateKey());
        var response = executeTransactionAndRetrieveReceipt(tokenUpdateTransaction, keyList);
        log.info(
                "Updated token {} treasury account {} via {}", tokenId, treasuryAccountId, response.getTransactionId());
        return response;
    }

    private TokenBurnTransaction getTokenBurnTransaction(TokenId tokenId) {
        return new TokenBurnTransaction().setTokenId(tokenId).setTransactionMemo(getMemo("Burn token"));
    }

    public NetworkTransactionResponse burnFungible(TokenId tokenId, long amount) {
        TokenBurnTransaction tokenBurnTransaction =
                getTokenBurnTransaction(tokenId).setAmount(amount).setTransactionMemo(getMemo("Token burn"));

        var response = executeTransactionAndRetrieveReceipt(tokenBurnTransaction);
        log.info("Burned amount {} from token {} via {}", amount, tokenId, response.getTransactionId());
        return response;
    }

    public NetworkTransactionResponse burnNonFungible(TokenId tokenId, long serialNumber) {
        TokenBurnTransaction tokenBurnTransaction =
                getTokenBurnTransaction(tokenId).addSerial(serialNumber).setTransactionMemo(getMemo("Token burn"));

        var response = executeTransactionAndRetrieveReceipt(tokenBurnTransaction);
        log.info("Burned serial number {} from token {} via {}", serialNumber, tokenId, response.getTransactionId());
        return response;
    }

    private TokenWipeTransaction getTokenWipeTransaction(TokenId tokenId, ExpandedAccountId expandedAccountId) {
        return new TokenWipeTransaction()
                .setAccountId(expandedAccountId.getAccountId())
                .setTokenId(tokenId)
                .setTransactionMemo(getMemo("Wipe token"));
    }

    public NetworkTransactionResponse wipeFungible(TokenId tokenId, long amount, ExpandedAccountId expandedAccountId) {
        TokenWipeTransaction transaction =
                getTokenWipeTransaction(tokenId, expandedAccountId).setAmount(amount);

        var response = executeTransactionAndRetrieveReceipt(transaction);
        log.info("Wiped {} tokens from account {} via {}", amount, expandedAccountId, response.getTransactionId());
        return response;
    }

    public NetworkTransactionResponse wipeNonFungible(
            TokenId tokenId, long serialNumber, ExpandedAccountId expandedAccountId) {
        TokenWipeTransaction transaction =
                getTokenWipeTransaction(tokenId, expandedAccountId).addSerial(serialNumber);

        var response = executeTransactionAndRetrieveReceipt(transaction);
        log.info(
                "Wiped serial {} from token {} account {} via {}",
                serialNumber,
                tokenId,
                expandedAccountId,
                response.getTransactionId());
        return response;
    }

    public NetworkTransactionResponse dissociate(ExpandedAccountId accountId, TokenId token) {
        TokenDissociateTransaction tokenDissociateTransaction = new TokenDissociateTransaction()
                .setAccountId(accountId.getAccountId())
                .setTokenIds(List.of(token))
                .setTransactionMemo(getMemo("Dissociate token"));

        var keyList = KeyList.of(accountId.getPrivateKey());
        var response = executeTransactionAndRetrieveReceipt(tokenDissociateTransaction, keyList);
        log.info("Dissociated account {} from token {} via {}", accountId, token, response.getTransactionId());
        tokenAccounts.remove(new TokenAccount(token, accountId));
        return response;
    }

    public NetworkTransactionResponse delete(ExpandedAccountId accountId, TokenId token) {
        TokenDeleteTransaction tokenDissociateTransaction =
                new TokenDeleteTransaction().setTokenId(token).setTransactionMemo(getMemo("Delete token"));

        var keyList = KeyList.of(accountId.getPrivateKey());
        var response = executeTransactionAndRetrieveReceipt(tokenDissociateTransaction, keyList);
        log.info("Deleted token {} via {}", token, response.getTransactionId());
        tokenIds.remove(token);
        return response;
    }

    public NetworkTransactionResponse updateTokenFeeSchedule(
            TokenId tokenId, ExpandedAccountId expandedAccountId, List<CustomFee> customFees) {
        TokenFeeScheduleUpdateTransaction transaction = new TokenFeeScheduleUpdateTransaction()
                .setCustomFees(customFees)
                .setTokenId(tokenId)
                .setTransactionMemo(getMemo("Update token fee schedule"));

        var response = executeTransactionAndRetrieveReceipt(transaction, KeyList.of(expandedAccountId.getPrivateKey()));
        log.info("Updated custom fees schedule for token {} via {}", tokenId, response.getTransactionId());
        return response;
    }

    @RequiredArgsConstructor
    @Getter
    public enum TokenNameEnum {
        FUNGIBLE("fungible", TokenType.FUNGIBLE_COMMON),
        NFT("non_fungible", TokenType.NON_FUNGIBLE_UNIQUE);

        private final String symbol;
        private final TokenType tokenType;

        @Override
        public String toString() {
            return String.format("%s (%s)", symbol, tokenType);
        }
    }

    public record TokenResponse(TokenId tokenId, NetworkTransactionResponse response) {}

    private record TokenAccount(TokenId tokenId, ExpandedAccountId accountId) {}
}<|MERGE_RESOLUTION|>--- conflicted
+++ resolved
@@ -17,8 +17,8 @@
 package com.hedera.mirror.test.e2e.acceptance.client;
 
 import com.google.protobuf.InvalidProtocolBufferException;
-import com.hedera.hashgraph.sdk.AccountBalanceQuery;
 import com.hedera.hashgraph.sdk.AccountId;
+import com.hedera.hashgraph.sdk.ContractId;
 import com.hedera.hashgraph.sdk.CustomFee;
 import com.hedera.hashgraph.sdk.KeyList;
 import com.hedera.hashgraph.sdk.NftId;
@@ -42,13 +42,11 @@
 import com.hedera.hashgraph.sdk.TokenUpdateTransaction;
 import com.hedera.hashgraph.sdk.TokenWipeTransaction;
 import com.hedera.hashgraph.sdk.TransferTransaction;
-import com.hedera.hashgraph.sdk.ContractId;
 import com.hedera.hashgraph.sdk.proto.TokenFreezeStatus;
 import com.hedera.hashgraph.sdk.proto.TokenKycStatus;
 import com.hedera.mirror.test.e2e.acceptance.props.ExpandedAccountId;
 import com.hedera.mirror.test.e2e.acceptance.response.NetworkTransactionResponse;
 import jakarta.inject.Named;
-
 import java.time.Duration;
 import java.util.Collection;
 import java.util.Collections;
@@ -56,13 +54,9 @@
 import java.util.Map;
 import java.util.concurrent.ConcurrentHashMap;
 import java.util.concurrent.CopyOnWriteArrayList;
-<<<<<<< HEAD
-
-=======
 import java.util.concurrent.atomic.AtomicReference;
 import lombok.Getter;
 import lombok.RequiredArgsConstructor;
->>>>>>> 8f04c801
 import org.apache.commons.lang3.RandomStringUtils;
 import org.springframework.retry.support.RetryTemplate;
 
@@ -234,15 +228,15 @@
             long maxSupply,
             List<CustomFee> customFees) {
         TokenCreateTransaction tokenCreateTransaction = getTokenCreateTransaction(
-                expandedAccountId,
-                symbol,
-                freezeStatus,
-                kycStatus,
-                treasuryAccount,
-                TokenType.FUNGIBLE_COMMON,
-                tokenSupplyType,
-                maxSupply,
-                customFees)
+                        expandedAccountId,
+                        symbol,
+                        freezeStatus,
+                        kycStatus,
+                        treasuryAccount,
+                        TokenType.FUNGIBLE_COMMON,
+                        tokenSupplyType,
+                        maxSupply,
+                        customFees)
                 .setDecimals(10)
                 .setInitialSupply(initialSupply);
 
@@ -364,7 +358,8 @@
         return response;
     }
 
-    public NetworkTransactionResponse grantKyc(TokenId tokenId, ContractId contractId) throws InvalidProtocolBufferException {
+    public NetworkTransactionResponse grantKyc(TokenId tokenId, ContractId contractId)
+            throws InvalidProtocolBufferException {
         TokenGrantKycTransaction tokenGrantKycTransaction = new TokenGrantKycTransaction()
                 .setAccountId(AccountId.fromBytes(contractId.toBytes()))
                 .setTokenId(tokenId)
