/*
 * Copyright (C) 2023 Hedera Hashgraph, LLC
 *
 * Licensed under the Apache License, Version 2.0 (the "License");
 * you may not use this file except in compliance with the License.
 * You may obtain a copy of the License at
 *
 *      http://www.apache.org/licenses/LICENSE-2.0
 *
 * Unless required by applicable law or agreed to in writing, software
 * distributed under the License is distributed on an "AS IS" BASIS,
 * WITHOUT WARRANTIES OR CONDITIONS OF ANY KIND, either express or implied.
 * See the License for the specific language governing permissions and
 * limitations under the License.
 */

package com.hedera.mirror.test.e2e.acceptance.steps;

import static com.hedera.mirror.test.e2e.acceptance.client.AccountClient.AccountNameEnum.BOB;
import static com.hedera.mirror.test.e2e.acceptance.steps.AbstractFeature.ContractResource.ERC;
import static com.hedera.mirror.test.e2e.acceptance.steps.ERCContractFeature.ContractMethods.ALLOWANCE_SELECTOR;
import static com.hedera.mirror.test.e2e.acceptance.steps.ERCContractFeature.ContractMethods.BALANCE_OF_SELECTOR;
import static com.hedera.mirror.test.e2e.acceptance.steps.ERCContractFeature.ContractMethods.DECIMALS_SELECTOR;
import static com.hedera.mirror.test.e2e.acceptance.steps.ERCContractFeature.ContractMethods.GET_APPROVED_SELECTOR;
import static com.hedera.mirror.test.e2e.acceptance.steps.ERCContractFeature.ContractMethods.GET_OWNER_OF_SELECTOR;
import static com.hedera.mirror.test.e2e.acceptance.steps.ERCContractFeature.ContractMethods.IS_APPROVED_FOR_ALL_SELECTOR;
import static com.hedera.mirror.test.e2e.acceptance.steps.ERCContractFeature.ContractMethods.NAME_SELECTOR;
import static com.hedera.mirror.test.e2e.acceptance.steps.ERCContractFeature.ContractMethods.SYMBOL_SELECTOR;
import static com.hedera.mirror.test.e2e.acceptance.steps.ERCContractFeature.ContractMethods.TOKEN_URI_SELECTOR;
import static com.hedera.mirror.test.e2e.acceptance.steps.ERCContractFeature.ContractMethods.TOTAL_SUPPLY_SELECTOR;
import static com.hedera.mirror.test.e2e.acceptance.util.TestUtil.asAddress;
import static org.assertj.core.api.Assertions.assertThat;
import static org.junit.jupiter.api.Assertions.assertNotNull;

import com.hedera.hashgraph.sdk.NftId;
import com.hedera.hashgraph.sdk.TokenId;
import com.hedera.hashgraph.sdk.TransactionReceipt;
import com.hedera.mirror.test.e2e.acceptance.client.AccountClient;
import com.hedera.mirror.test.e2e.acceptance.client.MirrorNodeClient;
import com.hedera.mirror.test.e2e.acceptance.client.TokenClient;
import com.hedera.mirror.test.e2e.acceptance.client.TokenClient.TokenNameEnum;
import com.hedera.mirror.test.e2e.acceptance.props.ExpandedAccountId;
import io.cucumber.java.After;
import io.cucumber.java.en.Given;
import io.cucumber.java.en.Then;
import java.math.BigInteger;
import java.util.ArrayList;
import java.util.List;
import java.util.Map;
import java.util.concurrent.ConcurrentHashMap;
import lombok.CustomLog;
import lombok.Getter;
import lombok.RequiredArgsConstructor;
<<<<<<< HEAD
import org.apache.commons.lang3.StringUtils;
import org.springframework.beans.factory.annotation.Autowired;
=======
>>>>>>> 6588b4e1

@CustomLog
@RequiredArgsConstructor
public class ERCContractFeature extends AbstractFeature {

    private final AccountClient accountClient;
    private final Map<TokenId, List<Long>> tokenSerialNumbers = new ConcurrentHashMap<>();
    private final MirrorNodeClient mirrorClient;
    private final TokenClient tokenClient;
    private ExpandedAccountId allowanceSpenderAccountId;
    private ExpandedAccountId spenderAccountId;
    private TokenId fungibleTokenId;
    private TokenId nonFungibleTokenId;
    private String spenderAccountAlias;
    private ExpandedAccountId spenderAccountIdForAllSerials;
    private ExpandedAccountId ecdsaAccount;

    @After
    public void clean() {
        if (contractId != null) {
            contractClient.deleteContract(
                    contractId,
                    contractClient.getSdkClient().getExpandedOperatorAccountId().getAccountId(),
                    null);
        }

        tokenSerialNumbers.clear();
    }

    @RetryAsserts
    @Then("I call the erc contract via the mirror node REST API for token name")
    public void nameContractCall() {
        var getNameResponse = callContract(true, StringUtils.EMPTY, ERC, NAME_SELECTOR, asAddress(fungibleTokenId));

        assertThat(getNameResponse.getResultAsText()).isEqualTo(TokenNameEnum.FUNGIBLE_DELETABLE.getSymbol() + "_name");
    }

    @RetryAsserts
    @Then("I call the erc contract via the mirror node REST API for token symbol")
    public void symbolContractCall() {
        var getSymbolResponse = callContract(true, StringUtils.EMPTY, ERC, SYMBOL_SELECTOR, asAddress(fungibleTokenId));

        assertThat(getSymbolResponse.getResultAsText()).isEqualTo(TokenNameEnum.FUNGIBLE_DELETABLE.getSymbol());
    }

    @RetryAsserts
    @Then("I call the erc contract via the mirror node REST API for token decimals")
    public void decimalsContractCall() {
        var getDecimalsResponse =
                callContract(true, StringUtils.EMPTY, ERC, DECIMALS_SELECTOR, asAddress(fungibleTokenId));

        assertThat(getDecimalsResponse.getResultAsNumber()).isEqualTo(10L);
    }

    @RetryAsserts
    @Then("I call the erc contract via the mirror node REST API for token totalSupply")
    public void totalSupplyContractCall() {
        var getTotalSupplyResponse =
                callContract(true, StringUtils.EMPTY, ERC, TOTAL_SUPPLY_SELECTOR, asAddress(fungibleTokenId));

        assertThat(getTotalSupplyResponse.getResultAsNumber()).isEqualTo(1_000_000L);
    }

    @RetryAsserts
    @Then("I call the erc contract via the mirror node REST API for token ownerOf")
    public void ownerOfContractCall() {
        var getOwnerOfResponse = callContract(
                true,
                StringUtils.EMPTY,
                ERC,
                GET_OWNER_OF_SELECTOR,
                asAddress(nonFungibleTokenId),
                new BigInteger("1"));

        tokenClient.validateAddress(getOwnerOfResponse.getResultAsAddress());
    }

    @RetryAsserts
    @Then("I call the erc contract via the mirror node REST API for token tokenUri")
    public void tokenURIContractCall() {
        var getTokenURIResponse = callContract(
                true, StringUtils.EMPTY, ERC, TOKEN_URI_SELECTOR, asAddress(nonFungibleTokenId), new BigInteger("1"));

        assertThat(getTokenURIResponse.getResultAsText()).isEqualTo("TEST_metadata");
    }

    @RetryAsserts
    @Then("I call the erc contract via the mirror node REST API for token getApproved")
    public void getApprovedContractCall() {
        var getApprovedResponse = callContract(
                true,
                StringUtils.EMPTY,
                ERC,
                GET_APPROVED_SELECTOR,
                asAddress(nonFungibleTokenId),
                new BigInteger("1"));

        assertThat(getApprovedResponse.getResultAsAddress()).isEqualTo("0000000000000000000000000000000000000000");
    }

    @RetryAsserts
    @Then("I call the erc contract via the mirror node REST API for token allowance")
    public void allowanceContractCall() {
        var getAllowanceResponse = callContract(
                true,
                StringUtils.EMPTY,
                ERC,
                ALLOWANCE_SELECTOR,
                asAddress(fungibleTokenId),
                asAddress(tokenClient),
                asAddress(contractClient));

        assertThat(getAllowanceResponse.getResultAsNumber()).isZero();
    }

    @RetryAsserts
    @Then("I call the erc contract via the mirror node REST API for token allowance with allowances")
    public void allowanceSecondContractCall() {
        var getAllowanceResponse = callContract(
                true,
                StringUtils.EMPTY,
                ERC,
                ALLOWANCE_SELECTOR,
                asAddress(fungibleTokenId),
                asAddress(tokenClient),
                asAddress(allowanceSpenderAccountId));

        assertThat(getAllowanceResponse.getResultAsNumber()).isEqualTo(2);
    }

    @RetryAsserts
    @Then("I call the erc contract via the mirror node REST API for token isApprovedForAll")
    public void isApprovedForAllContractCall() {
        var getIsApproveForAllResponse = callContract(
                true,
                StringUtils.EMPTY,
                ERC,
                IS_APPROVED_FOR_ALL_SELECTOR,
                asAddress(nonFungibleTokenId),
                asAddress(tokenClient),
                asAddress(contractClient));

        assertThat(getIsApproveForAllResponse.getResultAsBoolean()).isFalse();
    }

    @RetryAsserts
    @Then("I call the erc contract via the mirror node REST API for token isApprovedForAll with response true")
    public void isApprovedForAllSecondContractCall() {
        var getIsApproveForAllResponse = callContract(
                true,
                StringUtils.EMPTY,
                ERC,
                IS_APPROVED_FOR_ALL_SELECTOR,
                asAddress(nonFungibleTokenId),
                asAddress(tokenClient),
                asAddress(spenderAccountIdForAllSerials));

        assertThat(getIsApproveForAllResponse.getResultAsBoolean()).isTrue();
    }

    @RetryAsserts
    @Then("I call the erc contract via the mirror node REST API for token balance")
    public void balanceOfContractCall() {
        var getBalanceOfResponse = callContract(
                true,
                StringUtils.EMPTY,
                ERC,
                BALANCE_OF_SELECTOR,
                asAddress(fungibleTokenId),
                asAddress(contractClient));

        assertThat(getBalanceOfResponse.getResultAsNumber()).isEqualTo(1000000);
    }

    @RetryAsserts
    @Then("I call the erc contract via the mirror node REST API for token getApproved with response BOB")
    public void verifyNftAllowance() {
        var getApprovedResponse = callContract(
                true,
                StringUtils.EMPTY,
                ERC,
                GET_APPROVED_SELECTOR,
                asAddress(nonFungibleTokenId),
                new BigInteger("1"));

        assertThat(getApprovedResponse.getResultAsAddress()).isEqualTo(spenderAccountAlias);
    }

    @Given("I successfully create an erc contract from contract bytes with balance 0")
    public void createNewContract() {
        getContract(ERC);
    }

    @Then("I create a new token with freeze status 2 and kyc status 1")
    public void createNewFungibleToken() {
        final var tokenId =
                tokenClient.getToken(TokenNameEnum.FUNGIBLE_DELETABLE).tokenId();
        fungibleTokenId = tokenId;
    }

    @Then("I create a new nft with infinite supplyType")
    public void createNewNft() {
        final var tokenId = tokenClient.getToken(TokenNameEnum.NFT_ERC).tokenId();
        tokenSerialNumbers.put(tokenId, new ArrayList<>());
        nonFungibleTokenId = tokenId;
    }

    @Then("I mint a serial number")
    public void mintNftToken() {
        networkTransactionResponse = tokenClient.mint(nonFungibleTokenId, "TEST_metadata".getBytes());
        assertNotNull(networkTransactionResponse.getTransactionId());
        TransactionReceipt receipt = networkTransactionResponse.getReceipt();
        assertNotNull(receipt);
        assertThat(receipt.serials.size()).isOne();
        long serialNumber = receipt.serials.get(0);
        assertThat(serialNumber).isPositive();
        tokenSerialNumbers.get(nonFungibleTokenId).add(serialNumber);
    }

    @Then("the mirror node REST API should return status {int} for the erc contract transaction")
    public void verifyMirrorAPIResponses(int status) {
        verifyMirrorTransactionsResponse(mirrorClient, status);
    }

    @Then("I approve {string} for nft")
    public void approveCryptoAllowance(String accountName) {
        var serial = tokenSerialNumbers.get(nonFungibleTokenId);
        var nftId = new NftId(nonFungibleTokenId, serial.get(0));

        spenderAccountId = accountClient.getAccount(AccountClient.AccountNameEnum.valueOf(accountName));
        spenderAccountAlias = spenderAccountId.getPublicKey().toEvmAddress().toString();
        networkTransactionResponse = accountClient.approveNft(nftId, spenderAccountId.getAccountId());
        assertNotNull(networkTransactionResponse.getTransactionId());
        assertNotNull(networkTransactionResponse.getReceipt());
    }

    @Then("I approve {string} with {long}")
    public void approveTokenAllowance(String accountName, long amount) {
        allowanceSpenderAccountId = accountClient.getAccount(AccountClient.AccountNameEnum.valueOf(accountName));
        networkTransactionResponse =
                accountClient.approveToken(fungibleTokenId, allowanceSpenderAccountId.getAccountId(), amount);
        assertNotNull(networkTransactionResponse.getTransactionId());
        assertNotNull(networkTransactionResponse.getReceipt());
    }

    @Then("I approve {string} for nft all serials")
    public void approveCryptoAllowanceAllSerials(String accountName) {
        spenderAccountIdForAllSerials = accountClient.getAccount(AccountClient.AccountNameEnum.valueOf(accountName));
        networkTransactionResponse =
                accountClient.approveNftAllSerials(nonFungibleTokenId, spenderAccountIdForAllSerials.getAccountId());
        assertNotNull(networkTransactionResponse.getTransactionId());
        assertNotNull(networkTransactionResponse.getReceipt());
    }

    @Then("I associate and approve the tokens")
    public void associateAndApproveTokens() {
        ecdsaAccount = accountClient.getAccount(BOB);
        tokenClient.associate(ecdsaAccount, nonFungibleTokenId);
        networkTransactionResponse =
                accountClient.approveNftAllSerials(nonFungibleTokenId, ecdsaAccount.getAccountId());
        verifyMirrorTransactionsResponse(mirrorClient, 200);

<<<<<<< HEAD
        var getIsApproveForAllResponse = callContract(
                true,
                StringUtils.EMPTY,
=======
        tokenClient.associate(ecdsaAccount, fungibleTokenId);
        accountClient.approveToken(fungibleTokenId, ecdsaAccount.getAccountId(), 1_000);
        networkTransactionResponse = tokenClient.transferFungibleToken(
                fungibleTokenId,
                tokenClient.getSdkClient().getExpandedOperatorAccountId(),
                ecdsaAccount.getAccountId(),
                ecdsaAccount.getPrivateKey(),
                500);
        verifyMirrorTransactionsResponse(mirrorClient, 200);
    }

    @RetryAsserts
    @Then(
            "I call the erc contract via the mirror node REST API for token isApprovedForAll with response true with alias accounts")
    public void isApprovedForAllWithAliasSecondContractCall() {
        var data = encodeData(
>>>>>>> 6588b4e1
                ERC,
                IS_APPROVED_FOR_ALL_SELECTOR,
                asAddress(nonFungibleTokenId),
                asAddress(tokenClient),
                asAddress(mirrorClient
                        .getAccountDetailsByAccountId(ecdsaAccount.getAccountId())
                        .getEvmAddress()));

        assertThat(getIsApproveForAllResponse.getResultAsBoolean()).isTrue();
    }

    @RetryAsserts
    @Then("I call the erc contract via the mirror node REST API for token allowance with alias accounts")
    public void allowanceAliasAccountsCall() {
<<<<<<< HEAD
        tokenClient.associate(ecdsaAccount, fungibleTokenId);
        accountClient.approveToken(fungibleTokenId, ecdsaAccount.getAccountId(), 1_000);
        networkTransactionResponse = tokenClient.transferFungibleToken(
                fungibleTokenId,
                tokenClient.getSdkClient().getExpandedOperatorAccountId(),
                ecdsaAccount.getAccountId(),
                ecdsaAccount.getPrivateKey(),
                500);
        verifyMirrorTransactionsResponse(mirrorClient, 200);

        var getAllowanceResponse = callContract(
                true,
                StringUtils.EMPTY,
=======
        var data = encodeData(
>>>>>>> 6588b4e1
                ERC,
                ALLOWANCE_SELECTOR,
                asAddress(fungibleTokenId),
                asAddress(tokenClient),
                asAddress(mirrorClient
                        .getAccountDetailsByAccountId(ecdsaAccount.getAccountId())
                        .getEvmAddress()));

        assertThat(getAllowanceResponse.getResultAsNumber()).isEqualTo(1000);
    }

    @RetryAsserts
    @Then("I call the erc contract via the mirror node REST API for token balance with alias account")
    public void balanceOfAliasAccountContractCall() {
        var getBalanceOfResponse = callContract(
                true,
                StringUtils.EMPTY,
                ERC,
                BALANCE_OF_SELECTOR,
                asAddress(fungibleTokenId),
                asAddress(mirrorClient
                        .getAccountDetailsByAccountId(ecdsaAccount.getAccountId())
                        .getEvmAddress()));

        assertThat(getBalanceOfResponse.getResultAsNumber()).isEqualTo(500);
    }

    @Getter
    @RequiredArgsConstructor
    enum ContractMethods implements SelectorInterface {
        ALLOWANCE_SELECTOR("allowance"),
        BALANCE_OF_SELECTOR("balanceOf"),
        DECIMALS_SELECTOR("decimals"),
        GET_APPROVED_SELECTOR("getApproved"),
        GET_OWNER_OF_SELECTOR("getOwnerOf"),
        IS_APPROVED_FOR_ALL_SELECTOR("isApprovedForAll"),
        NAME_SELECTOR("name"),
        SYMBOL_SELECTOR("symbol"),
        TOKEN_URI_SELECTOR("tokenURI"),
        TOTAL_SUPPLY_SELECTOR("totalSupply");

        private final String selector;
    }
}<|MERGE_RESOLUTION|>--- conflicted
+++ resolved
@@ -51,11 +51,7 @@
 import lombok.CustomLog;
 import lombok.Getter;
 import lombok.RequiredArgsConstructor;
-<<<<<<< HEAD
 import org.apache.commons.lang3.StringUtils;
-import org.springframework.beans.factory.annotation.Autowired;
-=======
->>>>>>> 6588b4e1
 
 @CustomLog
 @RequiredArgsConstructor
@@ -318,11 +314,6 @@
                 accountClient.approveNftAllSerials(nonFungibleTokenId, ecdsaAccount.getAccountId());
         verifyMirrorTransactionsResponse(mirrorClient, 200);
 
-<<<<<<< HEAD
-        var getIsApproveForAllResponse = callContract(
-                true,
-                StringUtils.EMPTY,
-=======
         tokenClient.associate(ecdsaAccount, fungibleTokenId);
         accountClient.approveToken(fungibleTokenId, ecdsaAccount.getAccountId(), 1_000);
         networkTransactionResponse = tokenClient.transferFungibleToken(
@@ -339,7 +330,6 @@
             "I call the erc contract via the mirror node REST API for token isApprovedForAll with response true with alias accounts")
     public void isApprovedForAllWithAliasSecondContractCall() {
         var data = encodeData(
->>>>>>> 6588b4e1
                 ERC,
                 IS_APPROVED_FOR_ALL_SELECTOR,
                 asAddress(nonFungibleTokenId),
@@ -354,7 +344,6 @@
     @RetryAsserts
     @Then("I call the erc contract via the mirror node REST API for token allowance with alias accounts")
     public void allowanceAliasAccountsCall() {
-<<<<<<< HEAD
         tokenClient.associate(ecdsaAccount, fungibleTokenId);
         accountClient.approveToken(fungibleTokenId, ecdsaAccount.getAccountId(), 1_000);
         networkTransactionResponse = tokenClient.transferFungibleToken(
@@ -368,9 +357,6 @@
         var getAllowanceResponse = callContract(
                 true,
                 StringUtils.EMPTY,
-=======
-        var data = encodeData(
->>>>>>> 6588b4e1
                 ERC,
                 ALLOWANCE_SELECTOR,
                 asAddress(fungibleTokenId),
