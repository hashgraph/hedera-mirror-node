/*
 * Copyright (C) 2021-2024 Hedera Hashgraph, LLC
 *
 * Licensed under the Apache License, Version 2.0 (the "License");
 * you may not use this file except in compliance with the License.
 * You may obtain a copy of the License at
 *
 *      http://www.apache.org/licenses/LICENSE-2.0
 *
 * Unless required by applicable law or agreed to in writing, software
 * distributed under the License is distributed on an "AS IS" BASIS,
 * WITHOUT WARRANTIES OR CONDITIONS OF ANY KIND, either express or implied.
 * See the License for the specific language governing permissions and
 * limitations under the License.
 */

package com.hedera.mirror.test.e2e.acceptance.steps;

import static com.hedera.mirror.test.e2e.acceptance.util.TestUtil.getAbiFunctionAsJsonString;
import static org.assertj.core.api.Assertions.assertThat;
import static org.junit.jupiter.api.Assertions.assertNotNull;

import com.esaulpaugh.headlong.abi.Function;
import com.esaulpaugh.headlong.abi.TupleType;
import com.esaulpaugh.headlong.util.Strings;
import com.hedera.hashgraph.sdk.ContractId;
import com.hedera.hashgraph.sdk.FileId;
import com.hedera.hashgraph.sdk.Hbar;
import com.hedera.mirror.rest.model.ContractCallRequest;
import com.hedera.mirror.rest.model.NetworkExchangeRateSetResponse;
import com.hedera.mirror.rest.model.TransactionByIdResponse;
import com.hedera.mirror.rest.model.TransactionDetail;
import com.hedera.mirror.test.e2e.acceptance.client.ContractClient;
import com.hedera.mirror.test.e2e.acceptance.client.ContractClient.NodeNameEnum;
import com.hedera.mirror.test.e2e.acceptance.client.EncoderDecoderFacade;
import com.hedera.mirror.test.e2e.acceptance.client.FileClient;
import com.hedera.mirror.test.e2e.acceptance.client.MirrorNodeClient;
import com.hedera.mirror.test.e2e.acceptance.client.NetworkAdapter;
import com.hedera.mirror.test.e2e.acceptance.props.CompiledSolidityArtifact;
import com.hedera.mirror.test.e2e.acceptance.response.NetworkTransactionResponse;
import com.hedera.mirror.test.e2e.acceptance.util.ContractCallResponseWrapper;
import com.hedera.mirror.test.e2e.acceptance.util.ModelBuilder;
import java.io.IOException;
import java.nio.charset.StandardCharsets;
import java.util.List;
import java.util.Map;
import java.util.concurrent.ConcurrentHashMap;
import lombok.CustomLog;
import lombok.Getter;
import lombok.RequiredArgsConstructor;
import org.springframework.beans.factory.annotation.Autowired;
import org.springframework.core.io.ResourceLoader;
import org.springframework.http.HttpStatus;

@CustomLog
public abstract class AbstractFeature extends EncoderDecoderFacade {
    protected NetworkTransactionResponse networkTransactionResponse;
    protected ContractId contractId;
    private static final Map<ContractResource, DeployedContract> contractIdMap = new ConcurrentHashMap<>();

    @Autowired
    protected ContractClient contractClient;

    @Autowired
    protected FileClient fileClient;

    @Autowired
    protected MirrorNodeClient mirrorClient;

    @Autowired
    protected NetworkAdapter networkAdapter;

    protected NetworkExchangeRateSetResponse exchangeRates;

    @Autowired
    private ResourceLoader resourceLoader;

    protected long calculateCreateTokenFee(double usdFee, boolean useCurrentFee) {
        if (exchangeRates == null) {
            throw new RuntimeException("Exchange rates are not initialized.");
        }
        final var fee = useCurrentFee ? exchangeRates.getCurrentRate() : exchangeRates.getNextRate();
        final double hbarPriceInCents = (double) fee.getCentEquivalent() / fee.getHbarEquivalent();
        final int usdInCents = 100;
        // create token requires 1 usd in fees
        // create token with custom fees requires 2 usd in fees
        // usdInCents / hbarPriceInCents = amount of hbars equal to 1 usd. Increment that number with 1 for safety and
        // multiply that number with 10 ^ 8 to convert hbar to tinybar
        return (long) ((usdInCents * usdFee / hbarPriceInCents + 1) * 100000000);
    }

    protected TransactionDetail verifyMirrorTransactionsResponse(MirrorNodeClient mirrorClient, int status) {
        String transactionId = networkTransactionResponse.getTransactionIdStringNoCheckSum();
        TransactionByIdResponse mirrorTransactionsResponse = mirrorClient.getTransactions(transactionId);

        List<TransactionDetail> transactions = mirrorTransactionsResponse.getTransactions();
        assertNotNull(transactions);
        assertThat(transactions).isNotEmpty();
        TransactionDetail mirrorTransaction = transactions.get(0);

        if (status == HttpStatus.OK.value()) {
            assertThat(mirrorTransaction.getResult()).isEqualTo("SUCCESS");
        }

        assertThat(mirrorTransaction.getValidStartTimestamp()).isNotNull();
        assertThat(mirrorTransaction.getName()).isNotNull();
        assertThat(mirrorTransaction.getResult()).isNotNull();
        assertThat(mirrorTransaction.getConsensusTimestamp()).isNotNull();

        assertThat(mirrorTransaction.getValidStartTimestamp())
                .isEqualTo(networkTransactionResponse.getValidStartString());
        assertThat(mirrorTransaction.getTransactionId()).isEqualTo(transactionId);

        return mirrorTransaction;
    }

    public DeployedContract getContract(ContractResource contractResource) {
        synchronized (contractIdMap) {
            return contractIdMap.computeIfAbsent(contractResource, x -> {
                var resource = resourceLoader.getResource(contractResource.path);
                try (var in = resource.getInputStream()) {
                    CompiledSolidityArtifact compiledSolidityArtifact = readCompiledArtifact(in);
                    var fileId = persistContractBytes(
                            compiledSolidityArtifact.getBytecode().replaceFirst("0x", ""));
                    networkTransactionResponse = contractClient.createContract(
                            fileId,
                            contractClient
                                    .getSdkClient()
                                    .getAcceptanceTestProperties()
                                    .getFeatureProperties()
                                    .getMaxContractFunctionGas(),
                            contractResource.initialBalance == 0
                                    ? null
                                    : Hbar.fromTinybars(contractResource.initialBalance),
                            null);
                    ContractId contractId = verifyCreateContractNetworkResponse();
                    return new DeployedContract(fileId, contractId, compiledSolidityArtifact);
                } catch (IOException e) {
                    log.warn("Issue creating contract: {}, ex: {}", contractResource, e);
                    throw new RuntimeException(e);
                }
            });
        }
    }

    protected FileId persistContractBytes(String contractContents) {
        networkTransactionResponse = fileClient.createFile(new byte[] {});
        assertNotNull(networkTransactionResponse.getTransactionId());
        assertNotNull(networkTransactionResponse.getReceipt());
        var fileId = networkTransactionResponse.getReceipt().fileId;
        assertNotNull(fileId);
        networkTransactionResponse = fileClient.appendFile(fileId, contractContents.getBytes(StandardCharsets.UTF_8));
        assertNotNull(networkTransactionResponse.getTransactionId());
        assertNotNull(networkTransactionResponse.getReceipt());
        return fileId;
    }

    protected ContractId verifyCreateContractNetworkResponse() {
        assertNotNull(networkTransactionResponse.getTransactionId());
        assertNotNull(networkTransactionResponse.getReceipt());
        var contractId = networkTransactionResponse.getReceipt().contractId;
        assertNotNull(contractId);
        return contractId;
    }

    public record DeployedContract(
            FileId fileId, ContractId contractId, CompiledSolidityArtifact compiledSolidityArtifact) {}

<<<<<<< HEAD
    protected CompiledSolidityArtifact readCompiledArtifact(InputStream in) throws IOException {
        return mapper.readValue(in, CompiledSolidityArtifact.class);
    }

    protected ContractCallResponseWrapper callContract(String data, String contractAddress) {
=======
    protected ContractCallResponse callContract(String data, String contractAddress) {
>>>>>>> 10a8ce12
        return callContract("LATEST", data, contractAddress);
    }

    protected ContractCallResponseWrapper callContract(String blockNumber, String data, String contractAddress) {
        var contractCallRequest = ModelBuilder.contractCallRequest()
                .block(blockNumber)
                .data(data)
                .from(contractClient.getClientAddress())
                .to(contractAddress);

        return callContract(contractCallRequest);
    }

<<<<<<< HEAD
    protected ContractCallResponseWrapper callContract(ContractCallRequest contractCallRequest) {
        return ContractCallResponseWrapper.of(mirrorClient.contractsCall(contractCallRequest));
    }

    protected ContractCallResponseWrapper estimateContract(String data, String contractAddress) {
        var contractCallRequest = ModelBuilder.contractCallRequest()
=======
    protected ContractCallResponse callContract(
            final NodeNameEnum node,
            final String from,
            final ContractResource contractResource,
            final SelectorInterface method,
            final String data,
            final TupleType returnTupleType) {
        return networkAdapter.contractsCall(
                node, false, from, getContract(contractResource), method, data, returnTupleType);
    }

    protected ContractCallResponse estimateContract(String data, String contractAddress) {
        var contractCallRequestBody = ContractCallRequest.builder()
>>>>>>> 10a8ce12
                .data(data)
                .estimate(true)
                .from(contractClient.getClientAddress())
                .to(contractAddress);

        return ContractCallResponseWrapper.of(mirrorClient.contractsCall(contractCallRequest));
    }

    protected String encodeData(ContractResource resource, SelectorInterface method, Object... args) {
        String json;
        try (var in = getResourceAsStream(resource.getPath())) {
            json = getAbiFunctionAsJsonString(readCompiledArtifact(in), method.getSelector());
        } catch (IOException e) {
            throw new RuntimeException(e);
        }

        Function function = Function.fromJson(json);
        return Strings.encode(function.encodeCallWithArgs(args));
    }

    protected String encodeData(SelectorInterface method, Object... args) {
        return Strings.encode(new Function(method.getSelector()).encodeCallWithArgs(args));
    }

    public interface SelectorInterface {
        String getSelector();
    }

    public interface ContractMethodInterface extends SelectorInterface {
        int getActualGas();
    }

    protected void removeFromContractIdMap(ContractResource key) {
        contractIdMap.remove(key);
    }

    @RequiredArgsConstructor
    @Getter
    public enum ContractResource {
        ESTIMATE_PRECOMPILE(
                "classpath:solidity/artifacts/contracts/EstimatePrecompileContract.sol/EstimatePrecompileContract.json",
                0),
        ERC("classpath:solidity/artifacts/contracts/ERCTestContract.sol/ERCTestContract.json", 0),
        EQUIVALENCE_CALL("classpath:solidity/artifacts/contracts/EquivalenceContract.sol/EquivalenceContract.json", 0),
        EQUIVALENCE_DESTRUCT(
                "classpath:solidity/artifacts/contracts/EquivalenceDestruct.sol/EquivalenceDestruct.json", 10000),
        PRECOMPILE("classpath:solidity/artifacts/contracts/PrecompileTestContract.sol/PrecompileTestContract.json", 0),
        ESTIMATE_GAS(
                "classpath:solidity/artifacts/contracts/EstimateGasContract.sol/EstimateGasContract.json", 1000000),
        PARENT_CONTRACT("classpath:solidity/artifacts/contracts/Parent.sol/Parent.json", 10000000);

        private final String path;
        private final int initialBalance;

        @Override
        public String toString() {
            return "ContractResource{" + "path='" + path + '\'' + '}';
        }
    }
}<|MERGE_RESOLUTION|>--- conflicted
+++ resolved
@@ -166,15 +166,7 @@
     public record DeployedContract(
             FileId fileId, ContractId contractId, CompiledSolidityArtifact compiledSolidityArtifact) {}
 
-<<<<<<< HEAD
-    protected CompiledSolidityArtifact readCompiledArtifact(InputStream in) throws IOException {
-        return mapper.readValue(in, CompiledSolidityArtifact.class);
-    }
-
     protected ContractCallResponseWrapper callContract(String data, String contractAddress) {
-=======
-    protected ContractCallResponse callContract(String data, String contractAddress) {
->>>>>>> 10a8ce12
         return callContract("LATEST", data, contractAddress);
     }
 
@@ -188,28 +180,23 @@
         return callContract(contractCallRequest);
     }
 
-<<<<<<< HEAD
     protected ContractCallResponseWrapper callContract(ContractCallRequest contractCallRequest) {
         return ContractCallResponseWrapper.of(mirrorClient.contractsCall(contractCallRequest));
     }
 
-    protected ContractCallResponseWrapper estimateContract(String data, String contractAddress) {
-        var contractCallRequest = ModelBuilder.contractCallRequest()
-=======
-    protected ContractCallResponse callContract(
+    protected ContractCallResponseWrapper callContract(
             final NodeNameEnum node,
             final String from,
             final ContractResource contractResource,
             final SelectorInterface method,
             final String data,
             final TupleType returnTupleType) {
-        return networkAdapter.contractsCall(
-                node, false, from, getContract(contractResource), method, data, returnTupleType);
-    }
-
-    protected ContractCallResponse estimateContract(String data, String contractAddress) {
-        var contractCallRequestBody = ContractCallRequest.builder()
->>>>>>> 10a8ce12
+        return ContractCallResponseWrapper.of(networkAdapter.contractsCall(
+                node, false, from, getContract(contractResource), method, data, returnTupleType));
+    }
+
+    protected ContractCallResponseWrapper estimateContract(String data, String contractAddress) {
+        var contractCallRequest = ModelBuilder.contractCallRequest()
                 .data(data)
                 .estimate(true)
                 .from(contractClient.getClientAddress())
