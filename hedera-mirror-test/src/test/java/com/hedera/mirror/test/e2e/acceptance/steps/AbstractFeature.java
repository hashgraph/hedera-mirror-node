/*
 * Copyright (C) 2021-2024 Hedera Hashgraph, LLC
 *
 * Licensed under the Apache License, Version 2.0 (the "License");
 * you may not use this file except in compliance with the License.
 * You may obtain a copy of the License at
 *
 *      http://www.apache.org/licenses/LICENSE-2.0
 *
 * Unless required by applicable law or agreed to in writing, software
 * distributed under the License is distributed on an "AS IS" BASIS,
 * WITHOUT WARRANTIES OR CONDITIONS OF ANY KIND, either express or implied.
 * See the License for the specific language governing permissions and
 * limitations under the License.
 */

package com.hedera.mirror.test.e2e.acceptance.steps;

import static com.hedera.mirror.test.e2e.acceptance.util.TestUtil.getAbiFunctionAsJsonString;
import static org.assertj.core.api.Assertions.assertThat;
import static org.junit.jupiter.api.Assertions.assertNotNull;

import com.esaulpaugh.headlong.abi.Function;
import com.esaulpaugh.headlong.util.Strings;
import com.fasterxml.jackson.databind.ObjectMapper;
import com.hedera.hashgraph.sdk.ContractId;
import com.hedera.hashgraph.sdk.FileId;
import com.hedera.hashgraph.sdk.Hbar;
import com.hedera.mirror.rest.model.ContractCallResponse;
import com.hedera.mirror.rest.model.NetworkExchangeRateSetResponse;
import com.hedera.mirror.rest.model.TransactionByIdResponse;
import com.hedera.mirror.rest.model.TransactionDetail;
import com.hedera.mirror.test.e2e.acceptance.client.ContractClient;
import com.hedera.mirror.test.e2e.acceptance.client.FileClient;
import com.hedera.mirror.test.e2e.acceptance.client.MirrorNodeClient;
import com.hedera.mirror.test.e2e.acceptance.props.CompiledSolidityArtifact;
import com.hedera.mirror.test.e2e.acceptance.response.NetworkTransactionResponse;
import com.hedera.mirror.test.e2e.acceptance.util.ModelBuilder;
import java.io.IOException;
import java.io.InputStream;
import java.nio.ByteBuffer;
import java.nio.charset.StandardCharsets;
import java.util.List;
import java.util.Map;
import java.util.concurrent.ConcurrentHashMap;
import lombok.CustomLog;
import lombok.Getter;
import lombok.RequiredArgsConstructor;
import org.springframework.beans.factory.annotation.Autowired;
import org.springframework.core.io.ResourceLoader;
import org.springframework.http.HttpStatus;

@CustomLog
abstract class AbstractFeature {
    protected NetworkTransactionResponse networkTransactionResponse;
    protected ContractId contractId;
    private static final Map<ContractResource, DeployedContract> contractIdMap = new ConcurrentHashMap<>();

    @Autowired
    protected ContractClient contractClient;

    @Autowired
    protected FileClient fileClient;

    @Autowired
    protected MirrorNodeClient mirrorClient;

    @Autowired
    protected ObjectMapper mapper;

    protected NetworkExchangeRateSetResponse exchangeRates;

    @Autowired
    private ResourceLoader resourceLoader;

    protected long calculateCreateTokenFee(double usdFee, boolean useCurrentFee) {
        if (exchangeRates == null) {
            throw new RuntimeException("Exchange rates are not initialized.");
        }
        final var fee = useCurrentFee ? exchangeRates.getCurrentRate() : exchangeRates.getNextRate();
        final double hbarPriceInCents = (double) fee.getCentEquivalent() / fee.getHbarEquivalent();
        final int usdInCents = 100;
        // create token requires 1 usd in fees
        // create token with custom fees requires 2 usd in fees
        // usdInCents / hbarPriceInCents = amount of hbars equal to 1 usd. Increment that number with 1 for safety and
        // multiply that number with 10 ^ 8 to convert hbar to tinybar
        return (long) ((usdInCents * usdFee / hbarPriceInCents + 1) * 100000000);
    }

    protected TransactionDetail verifyMirrorTransactionsResponse(MirrorNodeClient mirrorClient, int status) {
        String transactionId = networkTransactionResponse.getTransactionIdStringNoCheckSum();
        TransactionByIdResponse mirrorTransactionsResponse = mirrorClient.getTransactions(transactionId);

        List<TransactionDetail> transactions = mirrorTransactionsResponse.getTransactions();
        assertNotNull(transactions);
        assertThat(transactions).isNotEmpty();
        TransactionDetail mirrorTransaction = transactions.get(0);

        if (status == HttpStatus.OK.value()) {
            assertThat(mirrorTransaction.getResult()).isEqualTo("SUCCESS");
        }

        assertThat(mirrorTransaction.getValidStartTimestamp()).isNotNull();
        assertThat(mirrorTransaction.getName()).isNotNull();
        assertThat(mirrorTransaction.getResult()).isNotNull();
        assertThat(mirrorTransaction.getConsensusTimestamp()).isNotNull();

        assertThat(mirrorTransaction.getValidStartTimestamp())
                .isEqualTo(networkTransactionResponse.getValidStartString());
        assertThat(mirrorTransaction.getTransactionId()).isEqualTo(transactionId);

        return mirrorTransaction;
    }

    protected DeployedContract getContract(ContractResource contractResource) throws IOException {
        synchronized (contractIdMap) {
            return contractIdMap.computeIfAbsent(contractResource, x -> {
                var resource = resourceLoader.getResource(contractResource.path);
                try (var in = resource.getInputStream()) {
                    CompiledSolidityArtifact compiledSolidityArtifact = readCompiledArtifact(in);
                    var fileId = persistContractBytes(
                            compiledSolidityArtifact.getBytecode().replaceFirst("0x", ""));
                    networkTransactionResponse = contractClient.createContract(
                            fileId,
                            contractClient
                                    .getSdkClient()
                                    .getAcceptanceTestProperties()
                                    .getFeatureProperties()
                                    .getMaxContractFunctionGas(),
                            contractResource.initialBalance == 0
                                    ? null
                                    : Hbar.fromTinybars(contractResource.initialBalance),
                            null);
                    ContractId contractId = verifyCreateContractNetworkResponse();
                    return new DeployedContract(fileId, contractId, compiledSolidityArtifact);
                } catch (IOException e) {
                    log.warn("Issue creating contract: {}, ex: {}", contractResource, e);
                    throw new RuntimeException(e);
                }
            });
        }
    }

    protected FileId persistContractBytes(String contractContents) {
        networkTransactionResponse = fileClient.createFile(new byte[] {});
        assertNotNull(networkTransactionResponse.getTransactionId());
        assertNotNull(networkTransactionResponse.getReceipt());
        var fileId = networkTransactionResponse.getReceipt().fileId;
        assertNotNull(fileId);
        networkTransactionResponse = fileClient.appendFile(fileId, contractContents.getBytes(StandardCharsets.UTF_8));
        assertNotNull(networkTransactionResponse.getTransactionId());
        assertNotNull(networkTransactionResponse.getReceipt());
        return fileId;
    }

    protected ContractId verifyCreateContractNetworkResponse() {
        assertNotNull(networkTransactionResponse.getTransactionId());
        assertNotNull(networkTransactionResponse.getReceipt());
        var contractId = networkTransactionResponse.getReceipt().contractId;
        assertNotNull(contractId);
        return contractId;
    }

    protected record DeployedContract(
            FileId fileId, ContractId contractId, CompiledSolidityArtifact compiledSolidityArtifact) {}

    protected CompiledSolidityArtifact readCompiledArtifact(InputStream in) throws IOException {
        return mapper.readValue(in, CompiledSolidityArtifact.class);
    }

    protected ContractCallResponse callContract(String data, String contractAddress) {
<<<<<<< HEAD
        var contractCallRequest = ModelBuilder.contractCallRequest(data, false, contractClient.getClientAddress(), contractAddress);
        return mirrorClient.contractsCall(contractCallRequest);
=======
        return callContract("LATEST", data, contractAddress);
    }

    protected ContractCallResponse callContract(String blockNumber, String data, String contractAddress) {
        var contractCallRequestBody = ContractCallRequest.builder()
                .block(blockNumber)
                .data(data)
                .from(contractClient.getClientAddress())
                .to(contractAddress)
                .estimate(false)
                .build();

        return mirrorClient.contractsCall(contractCallRequestBody);
>>>>>>> 718f103c
    }

    protected ContractCallResponse estimateContract(String data, String contractAddress) {
        var contractCallRequest = ModelBuilder.contractCallRequest(data, true, contractClient.getClientAddress(), contractAddress);
        return mirrorClient.contractsCall(contractCallRequest);
    }

    protected String encodeData(ContractResource resource, SelectorInterface method, Object... args) {
        String json;
        try (var in = getResourceAsStream(resource.getPath())) {
            json = getAbiFunctionAsJsonString(readCompiledArtifact(in), method.getSelector());
        } catch (IOException e) {
            throw new RuntimeException(e);
        }

        Function function = Function.fromJson(json);
        return Strings.encode(function.encodeCallWithArgs(args));
    }

    protected byte[] encodeDataToByteArray(ContractResource resource, SelectorInterface method, Object... args) {
        String json;
        try (var in = getResourceAsStream(resource.getPath())) {
            json = getAbiFunctionAsJsonString(readCompiledArtifact(in), method.getSelector());
        } catch (IOException e) {
            throw new RuntimeException(e);
        }

        Function function = Function.fromJson(json);
        ByteBuffer byteBuffer = function.encodeCallWithArgs(args);
        return byteBuffer.array();
    }

    protected String encodeData(SelectorInterface method, Object... args) {
        return Strings.encode(new Function(method.getSelector()).encodeCallWithArgs(args));
    }

    protected InputStream getResourceAsStream(String resourcePath) throws IOException {
        return resourceLoader.getResource(resourcePath).getInputStream();
    }

    protected interface SelectorInterface {
        String getSelector();
    }

    protected interface ContractMethodInterface extends SelectorInterface {
        int getActualGas();
    }

    @RequiredArgsConstructor
    @Getter
    public enum ContractResource {
        ESTIMATE_PRECOMPILE(
                "classpath:solidity/artifacts/contracts/EstimatePrecompileContract.sol/EstimatePrecompileContract.json",
                0),
        ERC("classpath:solidity/artifacts/contracts/ERCTestContract.sol/ERCTestContract.json", 0),
        PRECOMPILE("classpath:solidity/artifacts/contracts/PrecompileTestContract.sol/PrecompileTestContract.json", 0),
        ESTIMATE_GAS(
                "classpath:solidity/artifacts/contracts/EstimateGasContract.sol/EstimateGasContract.json", 1000000),
        PARENT_CONTRACT("classpath:solidity/artifacts/contracts/Parent.sol/Parent.json", 10000000);

        private final String path;
        private final int initialBalance;

        @Override
        public String toString() {
            return "ContractResource{" + "path='" + path + '\'' + '}';
        }
    }
}<|MERGE_RESOLUTION|>--- conflicted
+++ resolved
@@ -169,24 +169,15 @@
     }
 
     protected ContractCallResponse callContract(String data, String contractAddress) {
-<<<<<<< HEAD
-        var contractCallRequest = ModelBuilder.contractCallRequest(data, false, contractClient.getClientAddress(), contractAddress);
-        return mirrorClient.contractsCall(contractCallRequest);
-=======
         return callContract("LATEST", data, contractAddress);
     }
 
     protected ContractCallResponse callContract(String blockNumber, String data, String contractAddress) {
-        var contractCallRequestBody = ContractCallRequest.builder()
-                .block(blockNumber)
-                .data(data)
-                .from(contractClient.getClientAddress())
-                .to(contractAddress)
-                .estimate(false)
-                .build();
+        var contractCallRequestBody = ModelBuilder.contractCallRequest(
+                data, false, contractClient.getClientAddress(), contractAddress)
+                .block(blockNumber);
 
         return mirrorClient.contractsCall(contractCallRequestBody);
->>>>>>> 718f103c
     }
 
     protected ContractCallResponse estimateContract(String data, String contractAddress) {
