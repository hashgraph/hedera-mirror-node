/*
 * Copyright (C) 2021-2024 Hedera Hashgraph, LLC
 *
 * Licensed under the Apache License, Version 2.0 (the "License");
 * you may not use this file except in compliance with the License.
 * You may obtain a copy of the License at
 *
 *      http://www.apache.org/licenses/LICENSE-2.0
 *
 * Unless required by applicable law or agreed to in writing, software
 * distributed under the License is distributed on an "AS IS" BASIS,
 * WITHOUT WARRANTIES OR CONDITIONS OF ANY KIND, either express or implied.
 * See the License for the specific language governing permissions and
 * limitations under the License.
 */

package com.hedera.mirror.test.e2e.acceptance.steps;

import static org.assertj.core.api.Assertions.assertThat;
import static org.junit.jupiter.api.Assertions.assertNotNull;

import com.hedera.hashgraph.sdk.AccountCreateTransaction;
import com.hedera.hashgraph.sdk.Hbar;
import com.hedera.hashgraph.sdk.KeyList;
import com.hedera.hashgraph.sdk.ScheduleId;
import com.hedera.hashgraph.sdk.Transaction;
import com.hedera.hashgraph.sdk.TransactionId;
import com.hedera.mirror.rest.model.ScheduleSignature;
import com.hedera.mirror.rest.model.TransactionByIdResponse;
import com.hedera.mirror.rest.model.TransactionDetail;
import com.hedera.mirror.rest.model.TransactionsResponse;
import com.hedera.mirror.test.e2e.acceptance.client.AccountClient;
import com.hedera.mirror.test.e2e.acceptance.client.AccountClient.AccountNameEnum;
import com.hedera.mirror.test.e2e.acceptance.client.MirrorNodeClient;
import com.hedera.mirror.test.e2e.acceptance.client.ScheduleClient;
import com.hedera.mirror.test.e2e.acceptance.props.ExpandedAccountId;
import com.hedera.mirror.test.e2e.acceptance.response.NetworkTransactionResponse;
import io.cucumber.java.en.Given;
import io.cucumber.java.en.Then;
import io.cucumber.java.en.When;
import java.math.BigDecimal;
import java.time.Duration;
import java.time.Instant;
import java.util.List;
import java.util.Objects;
import java.util.stream.Collectors;
import lombok.CustomLog;
import lombok.RequiredArgsConstructor;
import org.apache.tuweni.bytes.Bytes;
import org.springframework.http.HttpStatus;

@CustomLog
@RequiredArgsConstructor
public class ScheduleFeature extends AbstractFeature {

    private static final int DEFAULT_TINY_HBAR = 1_000;
    private static final int SIGNATORY_COUNT_OFFSET = 1; // Schedule includes payer account which may not be a required

    private final AccountClient accountClient;
    private final MirrorNodeClient mirrorClient;
    private final ScheduleClient scheduleClient;

    private int currentSignersCount;
    private NetworkTransactionResponse networkTransactionResponse;
    private ScheduleId scheduleId;
    private TransactionId scheduledTransactionId;
    private Long plusSecondsToExpire;
    private String scheduleTxConsensusTimestamp;

    @Given(
            "I successfully schedule a HBAR transfer from treasury to {account} {string} expiration time and wait for expiry {string} - plus {int} seconds")
    public void createNewHBarTransferSchedule(
            AccountNameEnum accountName, String hasExpirationTime, String waitForExpiry, int secondsToExpire) {
        this.plusSecondsToExpire = (long) secondsToExpire;
        Instant expirationTime;
        switch (hasExpirationTime) {
            case "without" -> expirationTime = null;
            case "with" -> expirationTime = Instant.now().plusSeconds(plusSecondsToExpire);
            default -> throw new IllegalArgumentException("Invalid expiration time");
        }

        currentSignersCount = SIGNATORY_COUNT_OFFSET;
        var recipient = accountClient.getAccount(accountName);
        var scheduledTransaction = accountClient.getCryptoTransferTransaction(
                accountClient.getTokenTreasuryAccount().getAccountId(),
                recipient.getAccountId(),
                Hbar.fromTinybars(DEFAULT_TINY_HBAR));

        createNewSchedule(scheduledTransaction, null, expirationTime, Boolean.parseBoolean(waitForExpiry));
    }

    @Given("I wait for the schedule to expire")
    public void waitForScheduleToExpire() throws InterruptedException {
        var txConsensusTimestamp = convertStringToInstant(this.scheduleTxConsensusTimestamp);
        var expectedExecutedTimestamp = txConsensusTimestamp.plusSeconds(plusSecondsToExpire + 1);

        while (Instant.now().isBefore(expectedExecutedTimestamp)) {
            log.info("Waiting for "
                    + Duration.between(Instant.now(), expectedExecutedTimestamp).getSeconds() + " seconds...");
            Thread.sleep(200);
        }

        // We need this dummy transaction in order to execute the schedule
        try {
            accountClient.executeTransaction(new AccountCreateTransaction(), null);
        } catch (Exception e) {
            log.info("Dummy transaction fails but triggers the schedule execution");
        }
    }

    private Instant convertStringToInstant(String timestamp) {
        BigDecimal bdTimestamp = new BigDecimal(timestamp);
        BigDecimal[] parts = bdTimestamp.divideAndRemainder(BigDecimal.ONE);
        BigDecimal integerPart = parts[0];
        BigDecimal fractionalPart = parts[1];
        long epochSeconds = integerPart.longValueExact();
        long nanos = fractionalPart.movePointRight(9).longValueExact();
        return Instant.ofEpochSecond(epochSeconds, nanos);
    }

    private void createNewSchedule(
            Transaction<?> transaction, KeyList innerSignatureKeyList, Instant expirationTime, boolean waitForExpiry) {
        // create signatures list
        networkTransactionResponse = scheduleClient.createSchedule(
                scheduleClient.getSdkClient().getExpandedOperatorAccountId(),
                transaction,
                innerSignatureKeyList,
                expirationTime,
                waitForExpiry);
        assertNotNull(networkTransactionResponse.getTransactionId());
        scheduleTxConsensusTimestamp = mirrorClient
                .getTransactions(networkTransactionResponse.getTransactionIdStringNoCheckSum())
                .getTransactions()
                .getFirst()
                .getConsensusTimestamp();
        assertNotNull(networkTransactionResponse.getReceipt());
        scheduleId = networkTransactionResponse.getReceipt().scheduleId;
        assertNotNull(scheduleId);

        // cache schedule create transaction id for confirmation of scheduled transaction later
        scheduledTransactionId = networkTransactionResponse.getReceipt().scheduledTransactionId;
        assertNotNull(scheduledTransactionId);
    }

    public void signSignature(ExpandedAccountId signatoryAccount) {
        currentSignersCount++; // add signatoryAccount and payer
        networkTransactionResponse = scheduleClient.signSchedule(signatoryAccount, scheduleId);
        assertNotNull(networkTransactionResponse.getTransactionId());
        assertNotNull(networkTransactionResponse.getReceipt());

        scheduledTransactionId = networkTransactionResponse.getReceipt().scheduledTransactionId;
        assertNotNull(scheduledTransactionId);
    }

    @Then("the scheduled transaction is signed by {account}")
    public void accountSignsSignature(AccountNameEnum accountName) {
        signSignature(accountClient.getAccount(accountName));
    }

    @Then("the scheduled transaction is signed by treasuryAccount")
    public void treasurySignsSignature() {
        signSignature(accountClient.getTokenTreasuryAccount());
    }

    @When("I successfully delete the schedule")
    public void deleteSchedule() {
        networkTransactionResponse = scheduleClient.deleteSchedule(scheduleId);

        assertNotNull(networkTransactionResponse.getTransactionId());
        assertNotNull(networkTransactionResponse.getReceipt());
    }

    @Then("the mirror node REST API should return status {int} for the schedule transaction")
    public void verifyMirrorAPIResponses(int status) {
        String transactionId = networkTransactionResponse.getTransactionIdStringNoCheckSum();
        TransactionByIdResponse mirrorTransactionsResponse = mirrorClient.getTransactions(transactionId);

        TransactionDetail mirrorTransaction =
                verifyMirrorTransactionsResponse(mirrorTransactionsResponse, status, true);

        assertThat(mirrorTransaction.getValidStartTimestamp())
                .isEqualTo(networkTransactionResponse.getValidStartString());
        assertThat(mirrorTransaction.getTransactionId()).isEqualTo(transactionId);
    }

    @RetryAsserts
    @Then(
            "the mirror node REST API should verify the {string} schedule entity {string} expiration time and wait for expiry {string}")
    public void verifyTheScheduleFromMirror(String scheduleStatus, String hasExpirationTime, String waitForExpiry) {
        verifyScheduleFromMirror(
                ScheduleStatus.valueOf(scheduleStatus), hasExpirationTime, Boolean.parseBoolean(waitForExpiry));
    }

    private void verifyScheduleFromMirror(
            ScheduleStatus scheduleStatus, String hasExpirationTime, boolean waitForExpiry) {
        var mirrorSchedule = mirrorClient.getScheduleInfo(scheduleId.toString());
        assertNotNull(mirrorSchedule);
        assertThat(mirrorSchedule.getScheduleId()).isEqualTo(scheduleId.toString());

        // get unique set of signatures
        var signatureSet = mirrorSchedule.getSignatures().stream()
                .map(ScheduleSignature::getPublicKeyPrefix)
                .map(Bytes::wrap)
                .collect(Collectors.toSet());
        assertThat(signatureSet).hasSize(currentSignersCount);

<<<<<<< HEAD
        switch (scheduleStatus) {
            case NON_EXECUTED -> {
                assertThat(mirrorSchedule.getExecutedTimestamp()).isNull();
                assertThat(mirrorSchedule.getCreatorAccountId())
                        .isEqualTo(scheduleClient
                                .getSdkClient()
                                .getExpandedOperatorAccountId()
                                .toString());
                switch (hasExpirationTime) {
                    case "without" -> assertThat(mirrorSchedule.getExpirationTime())
                            .isNull();
                    case "with" -> assertThat(mirrorSchedule.getExpirationTime())
                            .isNotNull();
                    default -> throw new IllegalArgumentException("Invalid expiration time");
                }
                if (waitForExpiry) {
                    assertThat(mirrorSchedule.getWaitForExpiry()).isTrue();
                } else {
                    assertThat(mirrorSchedule.getWaitForExpiry()).isFalse();
                }
            }
            case DELETED -> {
                assertThat(mirrorSchedule.getExecutedTimestamp()).isNull();
                assertThat(mirrorSchedule.getDeleted()).isTrue();
                assertThat(mirrorSchedule.getCreatorAccountId())
                        .isEqualTo(scheduleClient
                                .getSdkClient()
                                .getExpandedOperatorAccountId()
                                .toString());
                switch (hasExpirationTime) {
                    case "without" -> assertThat(mirrorSchedule.getExpirationTime())
                            .isNull();
                    case "with" -> assertThat(mirrorSchedule.getExpirationTime())
                            .isNotNull();
                    default -> throw new IllegalArgumentException("Invalid expiration time");
                }
                if (waitForExpiry) {
                    assertThat(mirrorSchedule.getWaitForExpiry()).isTrue();
                } else {
                    assertThat(mirrorSchedule.getWaitForExpiry()).isFalse();
                }
            }
            case EXECUTED -> {
                TransactionsResponse mirrorTransactionsResponse =
                        mirrorClient.getTransactionInfoByTimestamp(mirrorSchedule.getExecutedTimestamp());
                assertThat(mirrorTransactionsResponse.getTransactions())
                        .hasSize(1)
                        .first()
                        .returns("SUCCESS", com.hedera.mirror.rest.model.Transaction::getResult);
                verifyScheduledTransaction(mirrorSchedule.getExecutedTimestamp());
                assertThat(mirrorSchedule.getExecutedTimestamp()).isNotNull();
                assertThat(mirrorSchedule.getCreatorAccountId())
                        .isEqualTo(scheduleClient
                                .getSdkClient()
                                .getExpandedOperatorAccountId()
                                .toString());
                switch (hasExpirationTime) {
                    case "without" -> assertThat(mirrorSchedule.getExpirationTime())
                            .isNull();
                    case "with" -> assertThat(mirrorSchedule.getExpirationTime())
                            .isNotNull();
                    default -> throw new IllegalArgumentException("Invalid expiration time");
                }
                if (waitForExpiry) {
                    assertThat(mirrorSchedule.getWaitForExpiry()).isTrue();
                } else {
                    assertThat(mirrorSchedule.getWaitForExpiry()).isFalse();
                }
            }
            case EXPIRED -> {
                TransactionsResponse mirrorTransactionsResponse =
                        mirrorClient.getTransactionInfoByTimestamp(mirrorSchedule.getExecutedTimestamp());
                assertThat(mirrorTransactionsResponse.getTransactions())
                        .hasSize(1)
                        .first()
                        .returns("INVALID_SIGNATURE", com.hedera.mirror.rest.model.Transaction::getResult);
                assertThat(mirrorSchedule.getExecutedTimestamp()).isNotNull();
                assertThat(mirrorSchedule.getDeleted()).isFalse();
                assertThat(mirrorSchedule.getCreatorAccountId())
                        .isEqualTo(scheduleClient
                                .getSdkClient()
                                .getExpandedOperatorAccountId()
                                .toString());
                switch (hasExpirationTime) {
                    case "without" -> assertThat(mirrorSchedule.getExpirationTime())
                            .isNull();
                    case "with" -> assertThat(mirrorSchedule.getExpirationTime())
                            .isNotNull();
                    default -> throw new IllegalArgumentException("Invalid expiration time");
                }
                if (waitForExpiry) {
                    assertThat(mirrorSchedule.getWaitForExpiry()).isTrue();
                } else {
                    assertThat(mirrorSchedule.getWaitForExpiry()).isFalse();
                }
            }
            default -> {}
=======
        if (Objects.requireNonNull(scheduleStatus) == ScheduleStatus.DELETED
                || scheduleStatus == ScheduleStatus.NON_EXECUTED) {
            assertThat(mirrorSchedule.getExecutedTimestamp()).isNull();
        } else if (scheduleStatus == ScheduleStatus.EXECUTED) {
            assertThat(mirrorSchedule.getExecutedTimestamp()).isNotNull();
>>>>>>> fcd2790e
        }
    }

    private void verifyScheduledTransaction(String timestamp) {
        TransactionsResponse mirrorTransactionsResponse = mirrorClient.getTransactionInfoByTimestamp(timestamp);

        com.hedera.mirror.rest.model.Transaction mirrorTransaction =
                verifyMirrorTransactionsResponse(mirrorTransactionsResponse, HttpStatus.OK.value(), false);

        assertThat(mirrorTransaction.getConsensusTimestamp()).isEqualTo(timestamp);
        assertThat(mirrorTransaction.getScheduled()).isTrue();
    }

    private TransactionDetail verifyMirrorTransactionsResponse(
            TransactionByIdResponse mirrorTransactionsResponse, int status, boolean verifyEntityId) {
        List<TransactionDetail> transactions = mirrorTransactionsResponse.getTransactions();
        assertNotNull(transactions);
        assertThat(transactions).isNotEmpty();
        TransactionDetail mirrorTransaction = transactions.get(0);

        if (status == HttpStatus.OK.value()) {
            assertThat(mirrorTransaction.getResult()).isEqualTo("SUCCESS");
        }

        assertThat(mirrorTransaction.getValidStartTimestamp()).isNotNull();
        assertThat(mirrorTransaction.getName()).isNotNull();
        assertThat(mirrorTransaction.getResult()).isNotNull();
        assertThat(mirrorTransaction.getConsensusTimestamp()).isNotNull();

        if (verifyEntityId) {
            assertThat(mirrorTransaction.getEntityId()).isEqualTo(scheduleId.toString());
        }

        return mirrorTransaction;
    }

    private com.hedera.mirror.rest.model.Transaction verifyMirrorTransactionsResponse(
            TransactionsResponse mirrorTransactionsResponse, int status, boolean verifyEntityId) {
        List<com.hedera.mirror.rest.model.Transaction> transactions = mirrorTransactionsResponse.getTransactions();
        assertNotNull(transactions);
        assertThat(transactions).isNotEmpty();
        com.hedera.mirror.rest.model.Transaction mirrorTransaction = transactions.get(0);

        if (status == HttpStatus.OK.value()) {
            assertThat(mirrorTransaction.getResult()).isEqualTo("SUCCESS");
        }

        assertThat(mirrorTransaction.getValidStartTimestamp()).isNotNull();
        assertThat(mirrorTransaction.getName()).isNotNull();
        assertThat(mirrorTransaction.getResult()).isNotNull();
        assertThat(mirrorTransaction.getConsensusTimestamp()).isNotNull();

        if (verifyEntityId) {
            assertThat(mirrorTransaction.getEntityId()).isEqualTo(scheduleId.toString());
        }

        return mirrorTransaction;
    }

    @RequiredArgsConstructor
    public enum ScheduleStatus {
        NON_EXECUTED,
        EXECUTED,
        DELETED,
        EXPIRED
    }
}<|MERGE_RESOLUTION|>--- conflicted
+++ resolved
@@ -25,6 +25,7 @@
 import com.hedera.hashgraph.sdk.ScheduleId;
 import com.hedera.hashgraph.sdk.Transaction;
 import com.hedera.hashgraph.sdk.TransactionId;
+import com.hedera.mirror.rest.model.Schedule;
 import com.hedera.mirror.rest.model.ScheduleSignature;
 import com.hedera.mirror.rest.model.TransactionByIdResponse;
 import com.hedera.mirror.rest.model.TransactionDetail;
@@ -204,7 +205,6 @@
                 .collect(Collectors.toSet());
         assertThat(signatureSet).hasSize(currentSignersCount);
 
-<<<<<<< HEAD
         switch (scheduleStatus) {
             case NON_EXECUTED -> {
                 assertThat(mirrorSchedule.getExecutedTimestamp()).isNull();
@@ -302,13 +302,6 @@
                 }
             }
             default -> {}
-=======
-        if (Objects.requireNonNull(scheduleStatus) == ScheduleStatus.DELETED
-                || scheduleStatus == ScheduleStatus.NON_EXECUTED) {
-            assertThat(mirrorSchedule.getExecutedTimestamp()).isNull();
-        } else if (scheduleStatus == ScheduleStatus.EXECUTED) {
-            assertThat(mirrorSchedule.getExecutedTimestamp()).isNotNull();
->>>>>>> fcd2790e
         }
     }
 
