/*
 * Copyright (C) 2023 Hedera Hashgraph, LLC
 *
 * Licensed under the Apache License, Version 2.0 (the "License");
 * you may not use this file except in compliance with the License.
 * You may obtain a copy of the License at
 *
 *      http://www.apache.org/licenses/LICENSE-2.0
 *
 * Unless required by applicable law or agreed to in writing, software
 * distributed under the License is distributed on an "AS IS" BASIS,
 * WITHOUT WARRANTIES OR CONDITIONS OF ANY KIND, either express or implied.
 * See the License for the specific language governing permissions and
 * limitations under the License.
 */

package com.hedera.mirror.test.e2e.acceptance.steps;

import static com.hedera.mirror.test.e2e.acceptance.client.TokenClient.TokenNameEnum.FUNGIBLE;
import static com.hedera.mirror.test.e2e.acceptance.client.TokenClient.TokenNameEnum.FUNGIBLE_KYC_UNFROZEN;
import static com.hedera.mirror.test.e2e.acceptance.client.TokenClient.TokenNameEnum.NFT_FOR_ETH_CALL;
import static com.hedera.mirror.test.e2e.acceptance.steps.AbstractFeature.ContractResource.ERC;
import static com.hedera.mirror.test.e2e.acceptance.steps.AbstractFeature.ContractResource.ESTIMATE_GAS;
import static com.hedera.mirror.test.e2e.acceptance.steps.AbstractFeature.ContractResource.PRECOMPILE;
import static com.hedera.mirror.test.e2e.acceptance.steps.CallFeature.ContractMethods.ADDRESS_BALANCE;
import static com.hedera.mirror.test.e2e.acceptance.steps.CallFeature.ContractMethods.APPROVE_FUNGIBLE_TOKEN_AND_TRANSFER;
import static com.hedera.mirror.test.e2e.acceptance.steps.CallFeature.ContractMethods.APPROVE_NFT_TOKEN_AND_TRANSFER;
import static com.hedera.mirror.test.e2e.acceptance.steps.CallFeature.ContractMethods.APPROVE_TOKEN_GET_ALLOWANCE;
import static com.hedera.mirror.test.e2e.acceptance.steps.CallFeature.ContractMethods.BURN_TOKEN_GET_TOTAL_SUPPLY_AND_BALANCE;
import static com.hedera.mirror.test.e2e.acceptance.steps.CallFeature.ContractMethods.DEPLOY_NESTED_CONTRACT_CONTRACT_VIA_CREATE2_SELECTOR;
import static com.hedera.mirror.test.e2e.acceptance.steps.CallFeature.ContractMethods.DEPLOY_NESTED_CONTRACT_CONTRACT_VIA_CREATE_SELECTOR;
import static com.hedera.mirror.test.e2e.acceptance.steps.CallFeature.ContractMethods.DISSOCIATE_TOKEN_FAIL_TRANSFER;
import static com.hedera.mirror.test.e2e.acceptance.steps.CallFeature.ContractMethods.FREEZE_UNFREEZE_GET_STATUS;
import static com.hedera.mirror.test.e2e.acceptance.steps.CallFeature.ContractMethods.GRANT_KYC_REVOKE_KYC;
import static com.hedera.mirror.test.e2e.acceptance.steps.CallFeature.ContractMethods.HTS_GET_DEFAULT_FREEZE_STATUS_SELECTOR;
import static com.hedera.mirror.test.e2e.acceptance.steps.CallFeature.ContractMethods.HTS_GET_TOKEN_DEFAULT_KYC_STATUS_SELECTOR;
import static com.hedera.mirror.test.e2e.acceptance.steps.CallFeature.ContractMethods.HTS_IS_FROZEN_SELECTOR;
import static com.hedera.mirror.test.e2e.acceptance.steps.CallFeature.ContractMethods.HTS_IS_KYC_GRANTED_SELECTOR;
import static com.hedera.mirror.test.e2e.acceptance.steps.CallFeature.ContractMethods.HTS_IS_TOKEN_SELECTOR;
import static com.hedera.mirror.test.e2e.acceptance.steps.CallFeature.ContractMethods.IERC721_TOKEN_BALANCE_OF_SELECTOR;
import static com.hedera.mirror.test.e2e.acceptance.steps.CallFeature.ContractMethods.IERC721_TOKEN_NAME_SELECTOR;
import static com.hedera.mirror.test.e2e.acceptance.steps.CallFeature.ContractMethods.IERC721_TOKEN_SYMBOL_SELECTOR;
import static com.hedera.mirror.test.e2e.acceptance.steps.CallFeature.ContractMethods.IERC721_TOKEN_TOTAL_SUPPLY_SELECTOR;
import static com.hedera.mirror.test.e2e.acceptance.steps.CallFeature.ContractMethods.MINT_TOKEN_GET_TOTAL_SUPPLY_AND_BALANCE;
import static com.hedera.mirror.test.e2e.acceptance.steps.CallFeature.ContractMethods.PAUSE_UNPAUSE_GET_STATUS;
import static com.hedera.mirror.test.e2e.acceptance.steps.CallFeature.ContractMethods.REENTRANCY_CALL_WITH_GAS;
import static com.hedera.mirror.test.e2e.acceptance.steps.CallFeature.ContractMethods.STATE_UPDATE_N_TIMES_SELECTOR;
import static com.hedera.mirror.test.e2e.acceptance.steps.CallFeature.ContractMethods.UPDATE_COUNTER_SELECTOR;
import static com.hedera.mirror.test.e2e.acceptance.steps.CallFeature.ContractMethods.WIPE_TOKEN_GET_TOTAL_SUPPLY_AND_BALANCE;
import static com.hedera.mirror.test.e2e.acceptance.util.TestUtil.asAddress;
import static com.hedera.mirror.test.e2e.acceptance.util.TestUtil.asByteArray;
import static com.hedera.mirror.test.e2e.acceptance.util.TestUtil.asLongArray;
import static com.hedera.mirror.test.e2e.acceptance.util.TestUtil.to32BytesString;
import static org.aspectj.runtime.internal.Conversions.intValue;
import static org.assertj.core.api.Assertions.assertThat;
import static org.junit.jupiter.api.Assertions.assertEquals;
import static org.junit.jupiter.api.Assertions.assertNotEquals;
import static org.junit.jupiter.api.Assertions.assertTrue;

import com.google.protobuf.InvalidProtocolBufferException;
import com.hedera.hashgraph.sdk.AccountId;
import com.hedera.hashgraph.sdk.Hbar;
import com.hedera.hashgraph.sdk.NftId;
import com.hedera.hashgraph.sdk.TokenId;
import com.hedera.mirror.test.e2e.acceptance.client.AccountClient;
import com.hedera.mirror.test.e2e.acceptance.client.AccountClient.AccountNameEnum;
import com.hedera.mirror.test.e2e.acceptance.client.MirrorNodeClient;
import com.hedera.mirror.test.e2e.acceptance.client.TokenClient;
import com.hedera.mirror.test.e2e.acceptance.props.ExpandedAccountId;
import io.cucumber.java.en.And;
import io.cucumber.java.en.Given;
import io.cucumber.java.en.Then;
import java.io.IOException;
import java.math.BigInteger;
import java.util.Arrays;
import java.util.List;
import lombok.CustomLog;
import lombok.Getter;
import lombok.RequiredArgsConstructor;
import org.apache.commons.lang3.RandomUtils;
import org.springframework.beans.factory.annotation.Autowired;

@CustomLog
@RequiredArgsConstructor(onConstructor = @__(@Autowired))
public class CallFeature extends AbstractFeature {

    private static final String HEX_REGEX = "^[0-9a-fA-F]+$";
<<<<<<< HEAD
    private static DeployedContract deployedPrecompileContract;
    private DeployedContract deployedErcTestContract;
    private DeployedContract deployedEstimatePrecompileContract;
=======
>>>>>>> 8e923b33
    private final AccountClient accountClient;
    private final MirrorNodeClient mirrorClient;
    private final TokenClient tokenClient;
    private String ercContractAddress;
    private String precompileContractAddress;
    private String estimateContractAddress;
    private ExpandedAccountId receiverAccountId;
    private ExpandedAccountId secondReceiverAccount;
    private ExpandedAccountId thirdReceiver;
    private String secondReceiverAlias;
    private TokenId fungibleTokenId;
    private TokenId nonFungibleTokenId;
    private TokenId fungibleKycUnfrozenTokenId;
    private ExpandedAccountId admin;

    public static String[] splitAddresses(String result) {
        // remove the '0x' prefix
        String strippedResult = result.substring(2);

        // split into two addresses
        String address1 = strippedResult.substring(0, 64);
        String address2 = strippedResult.substring(64);

        // remove leading zeros and add '0x' prefix back
        address1 = new BigInteger(address1, 16).toString(16);
        address2 = new BigInteger(address2, 16).toString(16);

        return new String[]{address1, address2};
    }

    @RetryAsserts
    @Then("the mirror node should return status {int} for the HAPI transaction")
    public void ethCallVerifyMirrorAPIResponses(int status) {
        verifyMirrorTransactionsResponse(mirrorClient, status);
    }

    @Given("I successfully create ERC contract")
    public void createNewERCtestContract() throws IOException {
<<<<<<< HEAD
        deployedErcTestContract = getContract(ERC);
        ercContractAddress = deployedErcTestContract.contractId().toSolidityAddress();
=======
        var deployedContract = getContract(ERC);
        ercContractAddress = deployedContract.contractId().toSolidityAddress();
>>>>>>> 8e923b33
    }

    @Given("I successfully create Precompile contract")
    public void createNewPrecompileTestContract() throws IOException {
<<<<<<< HEAD
        deployedPrecompileContract = getContract(PRECOMPILE);
        precompileContractAddress = deployedPrecompileContract.contractId().toSolidityAddress();
=======
        var deployedContract = getContract(PRECOMPILE);
        precompileContractAddress = deployedContract.contractId().toSolidityAddress();
>>>>>>> 8e923b33
    }

    @Given("I successfully create EstimateGas contract")
    public void createNewEstimateTestContract() throws IOException {
<<<<<<< HEAD
        deployedEstimatePrecompileContract = getContract(ESTIMATE_GAS);
        estimateContractAddress = deployedEstimatePrecompileContract.contractId().toSolidityAddress();
        admin = tokenClient.getSdkClient().getExpandedOperatorAccountId();
        receiverAccountId = accountClient.getAccount(AccountNameEnum.ALICE);
        secondReceiverAccount = accountClient.getAccount(AccountNameEnum.BOB);
        thirdReceiver = accountClient.getAccount(AccountNameEnum.DAVE);
        secondReceiverAlias = secondReceiverAccount.getPublicKey().toEvmAddress().toString();
        fungibleTokenId = tokenClient.getToken(FUNGIBLE).tokenId();
        fungibleKycUnfrozenTokenId = tokenClient.getToken(FUNGIBLE_KYC_UNFROZEN).tokenId();
        nonFungibleTokenId = tokenClient.getToken(NFT_FOR_ETH_CALL).tokenId();
    }

    @Given("I mint a NFT")
    public void mintNft() {
        networkTransactionResponse = tokenClient.mint(nonFungibleTokenId, RandomUtils.nextBytes(4));
    }

    @And("I approve and transfer FUNGIBLE token to receiver account")
    public void approveAndTransferFungibleTokenToReceiver() {
        accountClient.approveToken(fungibleTokenId, receiverAccountId.getAccountId(), 1L);
        networkTransactionResponse = tokenClient.transferFungibleToken(
                fungibleTokenId,
                tokenClient.getSdkClient().getExpandedOperatorAccountId(),
                receiverAccountId.getAccountId(),
                receiverAccountId.getPrivateKey(),
                1L);
    }

    @And("I approve and transfer FUNGIBLE token to the precompile contract")
    public void approveAndTransferFungibleTokenToPrecompile() {
        networkTransactionResponse = tokenClient.transferFungibleToken(
                fungibleTokenId,
                admin,
                AccountId.fromString(deployedPrecompileContract.contractId().toString()),
                receiverAccountId.getPrivateKey(),
                10L);
    }

    @And("I approve and transfer NFT token to receiver account")
    public void approveAndTransferNftTokenToReceiver() {
        var ntfId = new NftId(nonFungibleTokenId, 1L);
        accountClient.approveNft(ntfId, receiverAccountId.getAccountId());
        networkTransactionResponse = tokenClient.transferNonFungibleToken(
                nonFungibleTokenId,
                tokenClient.getSdkClient().getExpandedOperatorAccountId(),
                receiverAccountId.getAccountId(),
                List.of(1L),
                receiverAccountId.getPrivateKey());
    }

    @And("I associate FUNGIBLE token to receiver account")
    public void associateFungibleTokenToReceiver() {
        tokenClient.associate(receiverAccountId, fungibleTokenId);
    }

    @And("I associate NFT token to receiver account")
    public void associateNftTokenToReceiver() {
        networkTransactionResponse = tokenClient.associate(receiverAccountId, nonFungibleTokenId);
    }

    @And("I associate precompile contract with the tokens")
    public void associatePrecompileWithTokens() throws InvalidProtocolBufferException {
        // In order to execute Approve, approveNFT, ercApprove we need to associate the contract with the token
        tokenClient.associate(deployedPrecompileContract.contractId(), fungibleTokenId);
        networkTransactionResponse = tokenClient.associate(deployedPrecompileContract.contractId(), nonFungibleTokenId);
    }

    @And("I associate FUNGIBLE_KYC_UNFROZEN token to receiver account")
    public void associateReceiverWithFungibleKyc() throws InvalidProtocolBufferException {
        networkTransactionResponse = tokenClient.associate(secondReceiverAccount, fungibleKycUnfrozenTokenId);
    }

    @And("I approve and transfer NFT token to the precompile contract")
    public void approveAndTransferNftToPrecompileContract() throws InvalidProtocolBufferException {
        accountClient.approveNftAllSerials(nonFungibleTokenId, deployedPrecompileContract.contractId());
        networkTransactionResponse = tokenClient.transferNonFungibleToken(
                nonFungibleTokenId, admin, AccountId.fromString(precompileContractAddress), List.of(2L), null);
=======
        var deployedContract = getContract(ESTIMATE_GAS);
        estimateContractAddress = deployedContract.contractId().toSolidityAddress();
        receiverAccountId = accountClient.getAccount(AccountNameEnum.BOB);
>>>>>>> 8e923b33
    }

    // ETHCALL-017
    @RetryAsserts
    @Then("I call function with IERC721Metadata token {string} name")
    public void ierc721MetadataTokenName(String tokenName) {
        var tokenNameEnum = TokenClient.TokenNameEnum.valueOf(tokenName);
        var tokenId = tokenClient.getToken(tokenNameEnum).tokenId();

        var data = encodeData(ERC, IERC721_TOKEN_NAME_SELECTOR, asAddress(tokenId));
        var response = callContract(data, ercContractAddress);

        assertThat(response.getResultAsText()).isEqualTo(tokenNameEnum.getSymbol() + "_name");
    }

    // ETHCALL-018
    @RetryAsserts
    @Then("I call function with IERC721Metadata token {string} symbol")
    public void ierc721MetadataTokenSymbol(String tokenName) {
        var tokenNameEnum = TokenClient.TokenNameEnum.valueOf(tokenName);
        var tokenId = tokenClient.getToken(tokenNameEnum).tokenId();

        var data = encodeData(ERC, IERC721_TOKEN_SYMBOL_SELECTOR, asAddress(tokenId));
        var response = callContract(data, ercContractAddress);

        assertThat(response.getResultAsText()).isEqualTo(tokenNameEnum.getSymbol());
    }

    // ETHCALL-019
    @RetryAsserts
    @Then("I call function with IERC721Metadata token NFT totalSupply")
    public void ierc721MetadataTokenTotalSupply() {
        var totalSupplyOfNft =
                mirrorClient.getTokenInfo(nonFungibleTokenId.toString()).getTotalSupply();

        var data = encodeData(ERC, IERC721_TOKEN_TOTAL_SUPPLY_SELECTOR, asAddress(nonFungibleTokenId));
        var response = callContract(data, ercContractAddress);

        assertThat(response.getResultAsNumber()).isEqualTo(totalSupplyOfNft);
    }

    // ETHCALL-020
    @RetryAsserts
    @Then("I call function with IERC721 token NFT balanceOf owner")
    public void ierc721MetadataTokenBalanceOf() {
        var balanceOfNft = getBalanceOfToken(nonFungibleTokenId, admin.getAccountId());
        var data = encodeData(
                ERC, IERC721_TOKEN_BALANCE_OF_SELECTOR, asAddress(nonFungibleTokenId), asAddress(contractClient));
        var response = callContract(data, ercContractAddress);

        assertThat(response.getResultAsNumber()).isEqualTo(balanceOfNft);
    }

    @RetryAsserts
    @Then("I verify the precompile contract bytecode is deployed")
    public void contractDeployed() {
        var response = mirrorClient.getContractInfo(precompileContractAddress);
        assertThat(response.getBytecode()).isNotBlank();
        assertThat(response.getRuntimeBytecode()).isNotBlank();
    }

    // ETHCALL-025
    @RetryAsserts
    @Then("I call function with HederaTokenService isToken token FUNGIBLE")
    public void htsIsToken() {
        var data = encodeData(PRECOMPILE, HTS_IS_TOKEN_SELECTOR, asAddress(fungibleTokenId));
        var response = callContract(data, precompileContractAddress);

        assertThat(response.getResultAsBoolean()).isTrue();
    }

    // ETHCALL-026
    @RetryAsserts
    @Then("I call function with HederaTokenService isFrozen token FUNGIBLE, account")
    public void htsIsFrozen() {
        var data =
                encodeData(PRECOMPILE, HTS_IS_FROZEN_SELECTOR, asAddress(fungibleTokenId), asAddress(contractClient));
        var response = callContract(data, precompileContractAddress);

        assertThat(response.getResultAsBoolean()).isFalse();
    }

    // ETHCALL-027
    @RetryAsserts
    @Then("I call function with HederaTokenService isKyc token FUNGIBLE, account")
    public void htsIsKyc() {
        var data = encodeData(
                PRECOMPILE, HTS_IS_KYC_GRANTED_SELECTOR, asAddress(fungibleTokenId), asAddress(contractClient));
        var response = callContract(data, precompileContractAddress);

        assertThat(response.getResultAsBoolean()).isTrue();
    }

    // ETHCALL-028
    @RetryAsserts
    @Then("I call function with HederaTokenService getTokenDefaultFreezeStatus token FUNGIBLE")
    public void htsGetTokenDefaultFreezeStatus() {
        var data = encodeData(PRECOMPILE, HTS_GET_DEFAULT_FREEZE_STATUS_SELECTOR, asAddress(fungibleTokenId));
        var response = callContract(data, precompileContractAddress);

        assertThat(response.getResultAsBoolean()).isFalse();
    }

    // ETHCALL-029
    @RetryAsserts
    @Then("I call function with HederaTokenService getTokenDefaultKycStatus token FUNGIBLE")
    public void htsGetTokenDefaultKycStatus() {
        var data = encodeData(PRECOMPILE, HTS_GET_TOKEN_DEFAULT_KYC_STATUS_SELECTOR, asAddress(fungibleTokenId));
        var response = callContract(data, precompileContractAddress);

        assertThat(response.getResultAsBoolean()).isFalse();
    }

    @Then("I call function with update and I expect return of the updated value")
    public void ethCallUpdateFunction() {
        var updateValue = new BigInteger("5");
        var data = encodeData(ESTIMATE_GAS, UPDATE_COUNTER_SELECTOR, updateValue);
        var response = callContract(data, estimateContractAddress);

        assertEquals(response.getResultAsNumber(), updateValue);
    }

    @Then("I call function that makes N times state update")
    public void ethCallStateUpdateNTimesFunction() {
        var data = encodeData(ESTIMATE_GAS, STATE_UPDATE_N_TIMES_SELECTOR, new BigInteger("15"));
        var response = callContract(data, estimateContractAddress);

        assertEquals(String.valueOf(response.getResultAsNumber()), "14");
    }

    @Then("I call function with nested deploy using create function")
    public void ethCallNestedDeployViaCreateFunction() {
        var data = encodeData(ESTIMATE_GAS, DEPLOY_NESTED_CONTRACT_CONTRACT_VIA_CREATE_SELECTOR);
        var response = callContract(data, estimateContractAddress);
        String[] addresses = splitAddresses(response.getResult());

        validateAddresses(addresses);
    }

    @Then("I call function with nested deploy using create2 function")
    public void ethCallNestedDeployViaCreate2Function() {
        var data = encodeData(ESTIMATE_GAS, DEPLOY_NESTED_CONTRACT_CONTRACT_VIA_CREATE2_SELECTOR);
        var response = callContract(data, estimateContractAddress);

        String[] addresses = splitAddresses(response.getResult());

        validateAddresses(addresses);
    }

    @Then("I successfully update the balance of an account and get the updated balance")
    public void getBalance() {
        final var receiverAddress = asAddress(receiverAccountId.getAccountId().toSolidityAddress());
        var data = encodeData(ESTIMATE_GAS, ADDRESS_BALANCE, receiverAddress);
        var initialBalance = callContract(data, estimateContractAddress).getResultAsNumber();
        networkTransactionResponse = accountClient.sendCryptoTransfer(
                receiverAccountId.getAccountId(),
                Hbar.fromTinybars(initialBalance.longValue()),
                receiverAccountId.getPrivateKey());
        verifyMirrorTransactionsResponse(mirrorClient, 200);
        var updatedBalance = callContract(data, estimateContractAddress).getResultAsNumber();
        assertThat(initialBalance).isEqualTo(updatedBalance.divide(BigInteger.TWO));
    }

    @RetryAsserts
    @Then("I call function with transfer that returns the balance")
    public void ethCallReentrancyCallFunction() {
        var data = encodeData(
                ESTIMATE_GAS, REENTRANCY_CALL_WITH_GAS, asAddress(receiverAccountId), new BigInteger("10000"));
        var response = callContract(data, estimateContractAddress);
        String[] balances = splitAddresses(response.getResult());
        // verify initial balance
        assertEquals(Integer.parseInt(balances[0], 16), 1000000);
        // verify balance after transfer of 10,000
        assertEquals(Integer.parseInt(balances[1], 16), 990000);
    }

    @Then("I mint FUNGIBLE token and get the total supply and balance")
    public void ethCallMintFungibleTokenGetTotalSupplyAndBalanceOfTreasury() {
        var data = encodeData(
                PRECOMPILE,
                MINT_TOKEN_GET_TOTAL_SUPPLY_AND_BALANCE,
                asAddress(fungibleTokenId),
                1L,
                asByteArray(Arrays.asList("0x00")),
                asAddress(admin));

        var response = callContract(data, precompileContractAddress);
        var results = response.getResultAsListDecimal();
        assertThat(results).isNotNull().hasSize(4);

        // BalanceBefore + amount = balanceAfter
        assertThat(intValue(intValue(results.get(0)) + 1)).isEqualTo(intValue(results.get(1)));
        // totalSupplyBefore + amount = totalSupplyAfter
        assertThat(intValue(intValue(results.get(2)) + 1L)).isEqualTo(intValue(results.get(3)));
    }

    @Then("I mint NFT token and get the total supply and balance")
    public void ethCallMintNftTokenGetTotalSupplyAndBalanceOfTreasury() {
        var data = encodeData(
                PRECOMPILE,
                MINT_TOKEN_GET_TOTAL_SUPPLY_AND_BALANCE,
                asAddress(nonFungibleTokenId),
                0L,
                asByteArray(Arrays.asList("0x02")),
                asAddress(tokenClient
                        .getSdkClient()
                        .getExpandedOperatorAccountId()
                        .getAccountId()
                        .toSolidityAddress()));
        var response = callContract(data, precompileContractAddress);
        var results = response.getResultAsListDecimal();
        assertThat(results).isNotNull().hasSize(4);

        // BalanceBefore + amount = balanceAfter
        assertThat(intValue(results.get(0)) + 1).isEqualTo(intValue(results.get(1)));
        // totalSupplyBefore + amount = totaSupplyAfter
        assertThat(intValue(results.get(2)) + 1).isEqualTo(intValue(results.get(3)));
    }

    @Then("I burn FUNGIBLE token and get the total supply and balance")
    public void ethCallBurnFungibleTokenGetTotalSupplyAndBalanceOfTreasury() {
        var data = encodeData(
                PRECOMPILE,
                BURN_TOKEN_GET_TOTAL_SUPPLY_AND_BALANCE,
                asAddress(fungibleTokenId.toSolidityAddress()),
                1L,
                asLongArray(List.of()),
                asAddress(admin));

        var response = callContract(data, precompileContractAddress);
        var results = response.getResultAsListDecimal();
        assertThat(results).isNotNull().hasSize(4);

        // BalanceBefore - amount = balanceAfter
        assertThat(intValue(intValue(results.get(0)) - 1L)).isEqualTo(intValue(results.get(1)));
        // totalSupplyBefore - amount = totalSupplyAfter
        assertThat(intValue(intValue(results.get(2)) - 1L)).isEqualTo(intValue(results.get(3)));
    }

    @Then("I burn NFT and get the total supply and balance")
    public void ethCallBurnNftTokenGetTotalSupplyAndBalanceOfTreasury() {
        var data = encodeData(
                PRECOMPILE,
                BURN_TOKEN_GET_TOTAL_SUPPLY_AND_BALANCE,
                asAddress(nonFungibleTokenId.toSolidityAddress()),
                0L,
                asLongArray(List.of(1L)),
                asAddress(admin));

        var response = callContract(data, precompileContractAddress);
        var results = response.getResultAsListDecimal();
        assertThat(results).isNotNull().hasSize(4);

        // BalanceBefore - amount = balanceAfter
        assertThat(intValue(results.get(0)) - 1).isEqualTo(intValue(results.get(1)));
        // totalSupplyBefore - amount = totalSupplyAfter
        assertThat(intValue(results.get(2)) - 1).isEqualTo(intValue(results.get(3)));
    }

    @Then("I wipe FUNGIBLE token and get the total supply and balance")
    public void ethCallWipeFungibleTokenGetTotalSupplyAndBalanceOfTreasury() {
        var data = encodeData(
                PRECOMPILE,
                WIPE_TOKEN_GET_TOTAL_SUPPLY_AND_BALANCE,
                asAddress(fungibleTokenId.toSolidityAddress()),
                1L,
                asLongArray(List.of()),
                asAddress(receiverAccountId));

        var response = callContract(data, precompileContractAddress);
        var results = response.getResultAsListDecimal();
        assertThat(results).isNotNull().hasSize(4);

        // BalanceBefore - amount = balanceAfter
        assertThat(intValue(intValue(results.get(0)) - 1L)).isEqualTo(intValue(results.get(1)));
        // totalSupplyBefore - amount = totaSupplyAfter
        assertThat(intValue(intValue(results.get(2)) - 1L)).isEqualTo(intValue(results.get(3)));
    }

    @Then("I wipe NFT and get the total supply and balance")
    public void ethCallWipeNftTokenGetTotalSupplyAndBalanceOfTreasury() {
        var data = encodeData(
                PRECOMPILE,
                WIPE_TOKEN_GET_TOTAL_SUPPLY_AND_BALANCE,
                asAddress(nonFungibleTokenId.toSolidityAddress()),
                0L,
                asLongArray(List.of(1L)),
                asAddress(receiverAccountId));

        var response = callContract(data, precompileContractAddress);
        var results = response.getResultAsListDecimal();
        assertThat(results).isNotNull().hasSize(4);

        // BalanceBefore - amount = balanceAfter
        assertThat(intValue(results.get(0)) - 1).isEqualTo(intValue(results.get(1)));
        // totalSupplyBefore - amount = totalSupplyAfter
        assertThat(intValue(results.get(2)) - 1).isEqualTo(intValue(results.get(3)));
    }

    @Then("I pause {string} token, unpause and get the status of the token")
    public void ethCallPauseTokenGetStatusUnpauseGetStatus(String tokenName) {
        var tokenId = tokenClient
                .getToken(TokenClient.TokenNameEnum.valueOf(tokenName))
                .tokenId();
        var data = encodeData(PRECOMPILE, PAUSE_UNPAUSE_GET_STATUS, asAddress(tokenId));
        var response = callContract(data, precompileContractAddress);
        var statusAfterPause = response.getResult().substring(2, 66);
        var statusAfterUnpause = response.getResult().substring(66);

        //assert true
        assertThat(Integer.valueOf(statusAfterPause, 16)).isEqualTo(1);
        //assert false
        assertThat(Integer.valueOf(statusAfterUnpause, 16)).isZero();
    }

    @Then("I freeze {string} token, unfreeze and get status")
    public void ethCallFreezeFungibleGetFreezeStatusUnfreezeGetFreezeStatus(String tokenName) {
        var tokenId = tokenClient
                .getToken(TokenClient.TokenNameEnum.valueOf(tokenName))
                .tokenId();
        var data = encodeData(PRECOMPILE, FREEZE_UNFREEZE_GET_STATUS, asAddress(tokenId), asAddress(admin));
        var response = callContract(data, precompileContractAddress);
        var statusAfterFreeze = response.getResult().substring(2, 66);
        var statusAfterUnfreeze = response.getResult().substring(66);

        //assert true
        assertThat(Integer.valueOf(statusAfterFreeze, 16)).isEqualTo(1);
        //assert false
        assertThat(Integer.valueOf(statusAfterUnfreeze, 16)).isZero();
    }

    @Then("I approve a FUNGIBLE token and get allowance")
    public void ethCallApproveFungibleTokenGetAllowance() {
        var data = encodeData(
                PRECOMPILE,
                APPROVE_TOKEN_GET_ALLOWANCE,
                asAddress(fungibleTokenId),
                asAddress(secondReceiverAlias),
                new BigInteger("1"),
                new BigInteger("0"));

        var response = callContract(data, precompileContractAddress);
        var allowance = response.getResult().substring(2, 66);

        // allowance should equal amount
        assertThat(new BigInteger(allowance)).isEqualTo(BigInteger.valueOf(1L));
    }

    @Then("I approve a NFT token and get allowance")
    public void ethCallApproveNFTTokenGetAllowance() {
        var data = encodeData(
                PRECOMPILE,
                APPROVE_TOKEN_GET_ALLOWANCE,
                asAddress(nonFungibleTokenId),
                asAddress(receiverAccountId),
                new BigInteger("0"),
                new BigInteger("2"));
        var response = callContract(data, precompileContractAddress);
        var approvedAddress = response.getResult().substring(66);

        // approved address should equal the spender
        assertThat(approvedAddress).isEqualTo(to32BytesString(receiverAccountId.getAccountId().toSolidityAddress()));
    }

    @Then("I dissociate a FUNGIBLE token and fail transfer")
    public void ethCallAssociateFungibleTokenDissociateFailTransfer() {
        var data = encodeData(
                PRECOMPILE,
                DISSOCIATE_TOKEN_FAIL_TRANSFER,
                asAddress(fungibleTokenId),
                asAddress(admin),
                asAddress(thirdReceiver),
                new BigInteger("1"),
                new BigInteger("0"));
        var response = callContract(data, precompileContractAddress);
        var statusAfterAssociate = response.getResultAsListDecimal().get(0);
        var statusAfterDissociate = response.getResultAsListDecimal().get(1);

        // transfer after associate should pass -> response code 22 equals SUCCESS
        assertThat(statusAfterAssociate).isEqualTo(22);
        // transfer after dissociate should fail > response code 184 equals to owner does not own the token
        assertThat(statusAfterDissociate).isEqualTo(184);
    }

    @Then("I dissociate a NFT and fail transfer")
    public void ethCallAssociateNftTokenDissociateFailTransfer() {
        var data = encodeData(
                PRECOMPILE,
                DISSOCIATE_TOKEN_FAIL_TRANSFER,
                asAddress(nonFungibleTokenId),
                asAddress(receiverAccountId),
                asAddress(secondReceiverAlias),
                new BigInteger("0"),
                new BigInteger("1"));
        var response = callContract(data, precompileContractAddress);
        var statusAfterAssociate = response.getResultAsListDecimal().get(0);
        var statusAfterDissociate = response.getResultAsListDecimal().get(1);

        // transfer after associate should pass -> response code 22 equals SUCCESS
        assertThat(statusAfterAssociate).isEqualTo(22);
        // transfer after dissociate should fail -> response code 237 equals to owner does not own the NFT
        assertThat(statusAfterDissociate).isEqualTo(184);
    }

    @Then("I approve a FUNGIBLE token and transfer it")
    public void ethCallApproveFungibleTokenAndTransfer() {
        var data = encodeData(
                PRECOMPILE,
                APPROVE_FUNGIBLE_TOKEN_AND_TRANSFER,
                asAddress(fungibleTokenId),
                asAddress(receiverAccountId),
                new BigInteger("1"));
        var response = callContract(data, precompileContractAddress);
        var results = response.getResultAsListDecimal();
        assertThat(results).isNotNull().hasSize(4);

        // allowance before transfer should equal the amount
        assertThat(intValue(results.get(0))).isEqualTo(1);
        // balance before + amount should equal the balance after
        assertThat(intValue(results.get(1)) + 1).isEqualTo(intValue(results.get(3)));
        // allowance after transfer should be 0
        assertThat(intValue(results.get(2))).isZero();
    }

    @Then("I approve a NFT token and transfer it")
    public void ethCallApproveNftTokenAndTransfer() {
        var data = encodeData(
                PRECOMPILE,
                APPROVE_NFT_TOKEN_AND_TRANSFER,
                asAddress(nonFungibleTokenId),
                asAddress(receiverAccountId),
                new BigInteger("2"));
        var response = callContract(data, precompileContractAddress);
        var results = response.getResultAsListAddress();

        assertThat(results).isNotNull().hasSize(3);

        // allowed address before transfer should be the receiverAccount
        assertThat(results.get(0)).isEqualTo(to32BytesString(receiverAccountId.getAccountId().toSolidityAddress()));
        // balance before + amount should equal the balance after
        assertThat(results.get(1)).isEqualTo(to32BytesString(receiverAccountId.getAccountId().toSolidityAddress()));
        // allowance after transfer should be != 0
        assertThat(results.get(2)).isNotEqualTo(to32BytesString(receiverAccountId.getAccountId().toSolidityAddress()));
    }

    @Then("I grant and revoke KYC")
    public void ethCallGrantKycRevokeKyc() {
        networkTransactionResponse = tokenClient.associate(secondReceiverAccount, fungibleKycUnfrozenTokenId);
        var data = encodeData(
                PRECOMPILE,
                GRANT_KYC_REVOKE_KYC,
                asAddress(fungibleKycUnfrozenTokenId),
                asAddress(admin),
                asAddress(secondReceiverAlias),
                new BigInteger("1"));
        var response = callContract(data, precompileContractAddress);
        var results = response.getResultAsListDecimal();
        assertThat(results).isNotNull().hasSize(5);

        // isKYC after grant should be true
        assertThat(results.get(0)).isEqualTo(1);
        // KYC grant status should be SUCCESS = 22
        assertThat(results.get(1)).isEqualTo(22);
        // isKYC after revoke should be false
        assertThat(results.get(2)).isZero();
        // KYC revoke status should be SUCCESS = 22
        assertThat(results.get(3)).isEqualTo(22);
        // transfer status after kyc revert should be failing with KYC should be granted
        assertThat(results.get(4)).isEqualTo(176);
    }

    private void validateAddresses(String[] addresses) {
        assertNotEquals(addresses[0], addresses[1]);
        assertTrue(addresses[0].matches(HEX_REGEX));
        assertTrue(addresses[1].matches(HEX_REGEX));
    }

    private long getBalanceOfToken(TokenId tokenId, AccountId accountId) {
        var tokenRelationships =
                mirrorClient.getTokenRelationships(accountId, tokenId).getTokens();
        assertThat(tokenRelationships).isNotNull().hasSize(1);
        return tokenRelationships.get(0).getBalance();
    }

    private long getTotalSupplyOfToken(TokenId tokenId) {
        return mirrorClient.getTokenInfo(tokenId.toString()).getTotalSupply().longValue();
    }

    @Getter
    @RequiredArgsConstructor
    enum ContractMethods implements SelectorInterface {
        IERC721_TOKEN_NAME_SELECTOR("nameIERC721"),
        IERC721_TOKEN_SYMBOL_SELECTOR("symbolIERC721"),
        IERC721_TOKEN_TOTAL_SUPPLY_SELECTOR("totalSupplyIERC721"),
        IERC721_TOKEN_BALANCE_OF_SELECTOR("balanceOfIERC721"),
        HTS_IS_TOKEN_SELECTOR("isTokenAddress"),
        HTS_IS_FROZEN_SELECTOR("isTokenFrozen"),
        HTS_IS_KYC_GRANTED_SELECTOR("isKycGranted"),
        HTS_GET_DEFAULT_FREEZE_STATUS_SELECTOR("getTokenDefaultFreeze"),
        HTS_GET_TOKEN_DEFAULT_KYC_STATUS_SELECTOR("getTokenDefaultKyc"),
        UPDATE_COUNTER_SELECTOR("updateCounter"),
        STATE_UPDATE_N_TIMES_SELECTOR("updateStateNTimes"),
        DEPLOY_NESTED_CONTRACT_CONTRACT_VIA_CREATE_SELECTOR("deployNestedContracts"),
        DEPLOY_NESTED_CONTRACT_CONTRACT_VIA_CREATE2_SELECTOR("deployNestedContracts2"),
        REENTRANCY_CALL_WITH_GAS("reentrancyCallWithGas"),
        MINT_TOKEN_GET_TOTAL_SUPPLY_AND_BALANCE("mintTokenGetTotalSupplyAndBalanceOfTreasury"),
        BURN_TOKEN_GET_TOTAL_SUPPLY_AND_BALANCE("burnTokenGetTotalSupplyAndBalanceOfTreasury"),
        WIPE_TOKEN_GET_TOTAL_SUPPLY_AND_BALANCE("wipeTokenGetTotalSupplyAndBalanceOfAccount"),
        PAUSE_UNPAUSE_GET_STATUS("pauseTokenGetPauseStatusUnpauseGetPauseStatus"),
        FREEZE_UNFREEZE_GET_STATUS("freezeTokenGetFreezeStatusUnfreezeGetFreezeStatus"),
        APPROVE_TOKEN_GET_ALLOWANCE("approveTokenGetAllowance"),
        DISSOCIATE_TOKEN_FAIL_TRANSFER("associateTokenDissociateFailTransfer"),
        APPROVE_FUNGIBLE_TOKEN_AND_TRANSFER("approveFungibleTokenTransferFromGetAllowanceGetBalance"),
        APPROVE_NFT_TOKEN_AND_TRANSFER("approveNftAndTransfer"),
        GRANT_KYC_REVOKE_KYC("grantKycRevokeKyc"),
        ADDRESS_BALANCE("addressBalance");

        private final String selector;
    }
}<|MERGE_RESOLUTION|>--- conflicted
+++ resolved
@@ -85,12 +85,9 @@
 public class CallFeature extends AbstractFeature {
 
     private static final String HEX_REGEX = "^[0-9a-fA-F]+$";
-<<<<<<< HEAD
     private static DeployedContract deployedPrecompileContract;
     private DeployedContract deployedErcTestContract;
     private DeployedContract deployedEstimatePrecompileContract;
-=======
->>>>>>> 8e923b33
     private final AccountClient accountClient;
     private final MirrorNodeClient mirrorClient;
     private final TokenClient tokenClient;
@@ -118,7 +115,7 @@
         address1 = new BigInteger(address1, 16).toString(16);
         address2 = new BigInteger(address2, 16).toString(16);
 
-        return new String[]{address1, address2};
+        return new String[] {address1, address2};
     }
 
     @RetryAsserts
@@ -129,29 +126,18 @@
 
     @Given("I successfully create ERC contract")
     public void createNewERCtestContract() throws IOException {
-<<<<<<< HEAD
         deployedErcTestContract = getContract(ERC);
         ercContractAddress = deployedErcTestContract.contractId().toSolidityAddress();
-=======
-        var deployedContract = getContract(ERC);
-        ercContractAddress = deployedContract.contractId().toSolidityAddress();
->>>>>>> 8e923b33
     }
 
     @Given("I successfully create Precompile contract")
     public void createNewPrecompileTestContract() throws IOException {
-<<<<<<< HEAD
         deployedPrecompileContract = getContract(PRECOMPILE);
         precompileContractAddress = deployedPrecompileContract.contractId().toSolidityAddress();
-=======
-        var deployedContract = getContract(PRECOMPILE);
-        precompileContractAddress = deployedContract.contractId().toSolidityAddress();
->>>>>>> 8e923b33
     }
 
     @Given("I successfully create EstimateGas contract")
     public void createNewEstimateTestContract() throws IOException {
-<<<<<<< HEAD
         deployedEstimatePrecompileContract = getContract(ESTIMATE_GAS);
         estimateContractAddress = deployedEstimatePrecompileContract.contractId().toSolidityAddress();
         admin = tokenClient.getSdkClient().getExpandedOperatorAccountId();
@@ -229,11 +215,6 @@
         accountClient.approveNftAllSerials(nonFungibleTokenId, deployedPrecompileContract.contractId());
         networkTransactionResponse = tokenClient.transferNonFungibleToken(
                 nonFungibleTokenId, admin, AccountId.fromString(precompileContractAddress), List.of(2L), null);
-=======
-        var deployedContract = getContract(ESTIMATE_GAS);
-        estimateContractAddress = deployedContract.contractId().toSolidityAddress();
-        receiverAccountId = accountClient.getAccount(AccountNameEnum.BOB);
->>>>>>> 8e923b33
     }
 
     // ETHCALL-017
@@ -278,7 +259,7 @@
     // ETHCALL-020
     @RetryAsserts
     @Then("I call function with IERC721 token NFT balanceOf owner")
-    public void ierc721MetadataTokenBalanceOf() {
+    public void ierc721MetadatagetBalanceOfTokenTokenBalanceOf() {
         var balanceOfNft = getBalanceOfToken(nonFungibleTokenId, admin.getAccountId());
         var data = encodeData(
                 ERC, IERC721_TOKEN_BALANCE_OF_SELECTOR, asAddress(nonFungibleTokenId), asAddress(contractClient));
