/*
 * Copyright (C) 2023 Hedera Hashgraph, LLC
 *
 * Licensed under the Apache License, Version 2.0 (the "License");
 * you may not use this file except in compliance with the License.
 * You may obtain a copy of the License at
 *
 *      http://www.apache.org/licenses/LICENSE-2.0
 *
 * Unless required by applicable law or agreed to in writing, software
 * distributed under the License is distributed on an "AS IS" BASIS,
 * WITHOUT WARRANTIES OR CONDITIONS OF ANY KIND, either express or implied.
 * See the License for the specific language governing permissions and
 * limitations under the License.
 */

package com.hedera.mirror.test.e2e.acceptance.util;

import com.esaulpaugh.headlong.abi.Address;
import com.esaulpaugh.headlong.abi.Tuple;
import com.google.common.io.BaseEncoding;
import com.google.protobuf.ByteString;
import com.hedera.hashgraph.sdk.PublicKey;
import com.hedera.hashgraph.sdk.TokenId;
import com.hedera.hashgraph.sdk.proto.Key;
import com.hedera.mirror.test.e2e.acceptance.client.ContractClient;
import com.hedera.mirror.test.e2e.acceptance.client.TokenClient;
import com.hedera.mirror.test.e2e.acceptance.props.CompiledSolidityArtifact;
import com.hedera.mirror.test.e2e.acceptance.props.ExpandedAccountId;
<<<<<<< HEAD
import java.math.BigInteger;
=======
import java.security.SecureRandom;
>>>>>>> a7346c14
import java.util.Arrays;
import java.util.LinkedHashMap;
import java.util.List;
import java.util.Map;
import java.util.Optional;
import lombok.NonNull;
import lombok.experimental.UtilityClass;
import org.apache.commons.lang3.StringUtils;
import org.apache.tuweni.bytes.Bytes;
import org.apache.tuweni.bytes.Bytes32;
import org.json.JSONObject;

@UtilityClass
public class TestUtil {
    private static final BaseEncoding BASE32_ENCODER = BaseEncoding.base32().omitPadding();
    private static final SecureRandom RANDOM = new SecureRandom();
    public static String ZERO_ADDRESS = "0x0000000000000000000000000000000000000000";

    public static String getAliasFromPublicKey(@NonNull PublicKey key) {
        if (key.isECDSA()) {
            return BASE32_ENCODER.encode(Key.newBuilder()
                    .setECDSASecp256K1(ByteString.copyFrom(key.toBytesRaw()))
                    .build()
                    .toByteArray());
        } else if (key.isED25519()) {
            return BASE32_ENCODER.encode(Key.newBuilder()
                    .setEd25519(ByteString.copyFrom(key.toBytesRaw()))
                    .build()
                    .toByteArray());
        }

        throw new IllegalStateException("Unsupported key type");
    }

    public static String to32BytesString(String data) {
        return StringUtils.leftPad(data.replace("0x", ""), 64, '0');
    }

    public static String to32BytesStringRightPad(String data) {
        return StringUtils.rightPad(data.replace("0x", ""), 64, '0');
    }

    public static String hexToAscii(String hexStr) {
        StringBuilder output = new StringBuilder();
        for (int i = 0; i < hexStr.length(); i += 2) {
            String str = hexStr.substring(i, i + 2);
            output.append((char) Integer.parseInt(str, 16));
        }
        return output.toString();
    }

    public static Address asAddress(String address) {
        final var addressBytes = Bytes.fromHexString(address.startsWith("0x") ? address : "0x" + address);
        final var addressAsInteger = addressBytes.toUnsignedBigInteger();
        return Address.wrap(Address.toChecksumAddress(addressAsInteger));
    }

    public static Address asAddress(ExpandedAccountId accountId) {
        final var address = accountId.getAccountId().toSolidityAddress();
        final var addressBytes = Bytes.fromHexString(address.startsWith("0x") ? address : "0x" + address);
        final var addressAsInteger = addressBytes.toUnsignedBigInteger();
        return Address.wrap(Address.toChecksumAddress(addressAsInteger));
    }

    public static Address asAddress(TokenId tokenId) {
        final var address = tokenId.toSolidityAddress();
        final var addressBytes = Bytes.fromHexString(address.startsWith("0x") ? address : "0x" + address);
        final var addressAsInteger = addressBytes.toUnsignedBigInteger();
        return Address.wrap(Address.toChecksumAddress(addressAsInteger));
    }

    public static Address asAddress(ContractClient contractClient) {
        final var address = contractClient.getClientAddress();
        final var addressBytes = Bytes.fromHexString(address.startsWith("0x") ? address : "0x" + address);
        final var addressAsInteger = addressBytes.toUnsignedBigInteger();
        return Address.wrap(Address.toChecksumAddress(addressAsInteger));
    }

    public static Address asAddress(TokenClient tokenClient) {
        final var address = tokenClient
                .getSdkClient()
                .getExpandedOperatorAccountId()
                .getAccountId()
                .toSolidityAddress();
        final var addressBytes = Bytes.fromHexString(address.startsWith("0x") ? address : "0x" + address);
        final var addressAsInteger = addressBytes.toUnsignedBigInteger();
        return Address.wrap(Address.toChecksumAddress(addressAsInteger));
    }

    public static Tuple accountAmount(String account, Long amount, boolean isApproval) {
        return Tuple.of(asAddress(account), amount, isApproval);
    }

    public static Tuple nftAmount(String sender, String receiver, Long serialNumber, boolean isApproval) {
        return Tuple.of(asAddress(sender), asAddress(receiver), serialNumber, isApproval);
    }

    public static Address[] asAddressArray(List<String> addressStrings) {
        return addressStrings.stream().map(addr -> asAddress(addr)).toArray(Address[]::new);
    }

    public static byte[][] asByteArray(List<String> hexStringList) {
        return hexStringList.stream()
                .map(hexString -> Bytes.fromHexString(hexString).toArrayUnsafe())
                .toArray(byte[][]::new);
    }

    public static long[] asLongArray(final List<Long> longList) {
        return longList.stream().mapToLong(Long::longValue).toArray();
    }

    public static String getAbiFunctionAsJsonString(
            CompiledSolidityArtifact compiledSolidityArtifact, String functionName) {
        Optional<Object> function = Arrays.stream(compiledSolidityArtifact.getAbi())
                .filter(item -> {
                    Object name = ((LinkedHashMap) item).get("name");
                    return name != null && name.equals(functionName);
                })
                .findFirst();

        if (function.isPresent()) {
            return (new JSONObject((Map) function.get())).toString();
        } else {
            throw new IllegalStateException("Function " + functionName + " is not present in the ABI.");
        }
    }

<<<<<<< HEAD
    public static BigInteger hexToDecimal(String hex) {
        return Bytes32.fromHexString(hex).toBigInteger();
=======
    public static byte[] nextBytes(int length) {
        var bytes = new byte[length];
        RANDOM.nextBytes(bytes);
        return bytes;
>>>>>>> a7346c14
    }

    public static class TokenTransferListBuilder {
        private Tuple tokenTransferList;
        private Address token;

        public TokenTransferListBuilder forToken(final String token) {
            this.token = asAddress(token);
            return this;
        }

        public TokenTransferListBuilder forTokenAddress(final Address token) {
            this.token = token;
            return this;
        }

        public TokenTransferListBuilder withAccountAmounts(final Tuple... accountAmounts) {
            this.tokenTransferList = Tuple.of(token, accountAmounts, new Tuple[] {});
            return this;
        }

        public TokenTransferListBuilder withNftTransfers(final Tuple... nftTransfers) {
            this.tokenTransferList = Tuple.of(token, new Tuple[] {}, nftTransfers);
            return this;
        }

        public Tuple build() {
            return tokenTransferList;
        }
    }
}<|MERGE_RESOLUTION|>--- conflicted
+++ resolved
@@ -27,11 +27,8 @@
 import com.hedera.mirror.test.e2e.acceptance.client.TokenClient;
 import com.hedera.mirror.test.e2e.acceptance.props.CompiledSolidityArtifact;
 import com.hedera.mirror.test.e2e.acceptance.props.ExpandedAccountId;
-<<<<<<< HEAD
 import java.math.BigInteger;
-=======
 import java.security.SecureRandom;
->>>>>>> a7346c14
 import java.util.Arrays;
 import java.util.LinkedHashMap;
 import java.util.List;
@@ -159,15 +156,14 @@
         }
     }
 
-<<<<<<< HEAD
     public static BigInteger hexToDecimal(String hex) {
         return Bytes32.fromHexString(hex).toBigInteger();
-=======
+    }
+    
     public static byte[] nextBytes(int length) {
         var bytes = new byte[length];
         RANDOM.nextBytes(bytes);
         return bytes;
->>>>>>> a7346c14
     }
 
     public static class TokenTransferListBuilder {
