--- conflicted
+++ resolved
@@ -35,14 +35,11 @@
 @UtilityClass
 public class TestUtil {
     private static final BaseEncoding BASE32_ENCODER = BaseEncoding.base32().omitPadding();
+    public static String ZERO_ADDRESS = "0x0000000000000000000000000000000000000000";
 
-<<<<<<< HEAD
-    public static String ZERO_ADDRESS = "0x0000000000000000000000000000000000000000";
-=======
     public static String to32BytesString(String data) {
         return StringUtils.leftPad(data, 64, '0');
     }
->>>>>>> 02cf8647
 
     public static String getAliasFromPublicKey(@NonNull PublicKey key) {
         if (key.isECDSA()) {
