package com.hedera.mirror.test.e2e.acceptance.steps;

/*-
 * ‌
 * Hedera Mirror Node
 * ​
 * Copyright (C) 2019 - 2023 Hedera Hashgraph, LLC
 * ​
 * Licensed under the Apache License, Version 2.0 (the "License");
 * you may not use this file except in compliance with the License.
 * You may obtain a copy of the License at
 *
 *      http://www.apache.org/licenses/LICENSE-2.0
 *
 * Unless required by applicable law or agreed to in writing, software
 * distributed under the License is distributed on an "AS IS" BASIS,
 * WITHOUT WARRANTIES OR CONDITIONS OF ANY KIND, either express or implied.
 * See the License for the specific language governing permissions and
 * limitations under the License.
 * ‍
 */

import static com.hedera.mirror.test.e2e.acceptance.response.ContractCallResponse.convertContractCallResponseToAddress;
import static com.hedera.mirror.test.e2e.acceptance.response.ContractCallResponse.convertContractCallResponseToNum;
import static com.hedera.mirror.test.e2e.acceptance.response.ContractCallResponse.convertContractCallResponseToSelector;
import static org.assertj.core.api.Assertions.assertThat;
import static org.assertj.core.api.Assertions.assertThatThrownBy;
import static org.junit.jupiter.api.Assertions.*;

import com.fasterxml.jackson.databind.DeserializationFeature;
import com.fasterxml.jackson.databind.ObjectMapper;
import com.fasterxml.jackson.databind.PropertyNamingStrategies;
import io.cucumber.java.en.Given;
import io.cucumber.java.en.Then;
import java.io.IOException;
import java.math.BigInteger;
import java.nio.charset.StandardCharsets;
import java.nio.file.Path;
import java.util.List;
import lombok.RequiredArgsConstructor;
import lombok.extern.log4j.Log4j2;
import org.apache.tuweni.bytes.Bytes;
import org.springframework.beans.factory.annotation.Autowired;
import org.springframework.beans.factory.annotation.Value;
import org.springframework.util.ResourceUtils;
import org.springframework.util.StringUtils;

import com.hedera.hashgraph.sdk.ContractFunctionParameters;
import com.hedera.hashgraph.sdk.ContractId;
import com.hedera.hashgraph.sdk.FileId;
import com.hedera.hashgraph.sdk.Hbar;
import com.hedera.mirror.test.e2e.acceptance.client.ContractClient;
import com.hedera.mirror.test.e2e.acceptance.client.FileClient;
import com.hedera.mirror.test.e2e.acceptance.client.MirrorNodeClient;
import com.hedera.mirror.test.e2e.acceptance.props.CompiledSolidityArtifact;
import com.hedera.mirror.test.e2e.acceptance.props.MirrorContractResult;
import com.hedera.mirror.test.e2e.acceptance.props.MirrorTransaction;
import com.hedera.mirror.test.e2e.acceptance.response.ContractCallResponse;
import com.hedera.mirror.test.e2e.acceptance.response.MirrorContractResponse;
import com.hedera.mirror.test.e2e.acceptance.response.MirrorContractResultResponse;
import com.hedera.mirror.test.e2e.acceptance.util.FeatureInputHandler;

@Log4j2
@RequiredArgsConstructor(onConstructor = @__(@Autowired))
public class ContractFeature extends AbstractFeature {

    private static final ObjectMapper MAPPER = new ObjectMapper()
            .configure(DeserializationFeature.FAIL_ON_UNKNOWN_PROPERTIES, false)
            .setPropertyNamingStrategy(PropertyNamingStrategies.SNAKE_CASE);

    private static final String GET_ACCOUNT_BALANCE_SELECTOR = "6896fabf";
    private static final String GET_SENDER_SELECTOR = "5e01eb5a";
    private static final String MULTIPLY_SIMPLE_NUMBERS_SELECTOR = "8070450f";
    private static final String IDENTIFIER_SELECTOR = "7998a1c4";
    private static final String WRONG_SELECTOR = "000000";

    private final ContractClient contractClient;
    private final FileClient fileClient;
    private final MirrorNodeClient mirrorClient;

    @Value("classpath:solidity/artifacts/contracts/Parent.sol/Parent.json")
    private Path parentContract;

    private ContractId contractId;
    private FileId fileId;
    private CompiledSolidityArtifact compiledSolidityArtifact;

    @Given("I successfully create a contract from contract bytes with {int} balance")
    public void createNewContract(int initialBalance) throws IOException {
        compiledSolidityArtifact = MAPPER.readValue(
                ResourceUtils.getFile(parentContract.toUri()),
                CompiledSolidityArtifact.class);
        createContract(compiledSolidityArtifact.getBytecode(), initialBalance);
    }

    @Given("I successfully call the contract")
    public void callContract() {
        // log and results to be verified
        executeCreateChildTransaction(1000);
    }

    @Given("I successfully update the contract")
    public void updateContract() {
        networkTransactionResponse = contractClient.updateContract(contractId);
        assertNotNull(networkTransactionResponse.getTransactionId());
        assertNotNull(networkTransactionResponse.getReceipt());
    }

    @Given("I successfully delete the contract")
    public void deleteContract() {
        networkTransactionResponse = contractClient.deleteContract(
                contractId,
                contractClient.getSdkClient().getExpandedOperatorAccountId().getAccountId(),
                null);

        assertNotNull(networkTransactionResponse.getTransactionId());
        assertNotNull(networkTransactionResponse.getReceipt());
    }

    @Then("the mirror node REST API should return status {int} for the contract transaction")
    public void verifyMirrorAPIResponses(int status) {
        log.info("Verify contract transaction");
        MirrorTransaction mirrorTransaction = verifyMirrorTransactionsResponse(mirrorClient, status);
        assertThat(mirrorTransaction.getEntityId()).isEqualTo(contractId.toString());
    }

    @Then("the mirror node REST API should verify the deployed contract entity")
    public void verifyDeployedContractMirror() {
        verifyContractFromMirror(false);
        verifyContractExecutionResultsById();
        verifyContractExecutionResultsByTransactionId();
    }

    @Then("the mirror node REST API should verify the updated contract entity")
    public void verifyUpdatedContractMirror() {
        verifyContractFromMirror(false);
    }

    @Then("the mirror node REST API should verify the called contract function")
    public void verifyContractFunctionCallMirror() {
        verifyContractFromMirror(false);
        verifyContractExecutionResultsById();
        verifyContractExecutionResultsByTransactionId();
    }

    @Then("I call the contract via the mirror node REST API")
    public void restContractCall() {
        ContractCallResponse getAccountBalanceResponse = mirrorClient.contractsCall(GET_ACCOUNT_BALANCE_SELECTOR, contractId.toSolidityAddress(), contractClient.getClientAddress());
        assertThat(convertContractCallResponseToNum(getAccountBalanceResponse)).isEqualTo(BigInteger.valueOf(1000L));

        ContractCallResponse getSenderResponse = mirrorClient.contractsCall(GET_SENDER_SELECTOR, contractId.toSolidityAddress(), contractClient.getClientAddress());
        assertThat(convertContractCallResponseToAddress(getSenderResponse)).isEqualTo(contractClient.getClientAddress());

        ContractCallResponse multiplySimpleNumbersResponse = mirrorClient.contractsCall(MULTIPLY_SIMPLE_NUMBERS_SELECTOR, contractId.toSolidityAddress(), contractClient.getClientAddress());
        assertThat(convertContractCallResponseToNum(multiplySimpleNumbersResponse)).isEqualTo(BigInteger.valueOf(4L));

        ContractCallResponse identifierResponse = mirrorClient.contractsCall(IDENTIFIER_SELECTOR, contractId.toSolidityAddress(), contractClient.getClientAddress());
        assertThat(convertContractCallResponseToSelector(identifierResponse)).isEqualTo(IDENTIFIER_SELECTOR);

<<<<<<< HEAD
        try {
            mirrorClient.contractsCall(WRONG_SELECTOR, contractId.toSolidityAddress(), contractClient.getClientAddress());
        } catch (Exception e) {
            assertThat(e.getCause().getMessage()).contains("400 Bad Request from POST");
        }
=======
        assertThatThrownBy(() -> mirrorClient.contractsCall(WRONG_SELECTOR, contractId.toSolidityAddress(), contractClient.getClientAddress())).getCause()
                .isInstanceOf(Exception.class).hasMessageContaining("400 Bad Request from POST");
>>>>>>> 45c43097
    }

    @Then("the mirror node REST API should verify the deleted contract entity")
    public void verifyDeletedContractMirror() {
        verifyContractFromMirror(true);
    }

    private void verifyCreateContractNetworkResponse() {
        assertNotNull(networkTransactionResponse.getTransactionId());
        assertNotNull(networkTransactionResponse.getReceipt());
        contractId = networkTransactionResponse.getReceipt().contractId;
        assertNotNull(contractId);
    }

    private void persistContractBytes(String contractContents) {
        // rely on SDK chunking feature to upload larger files
        networkTransactionResponse = fileClient.createFile(new byte[] {});
        assertNotNull(networkTransactionResponse.getTransactionId());
        assertNotNull(networkTransactionResponse.getReceipt());
        fileId = networkTransactionResponse.getReceipt().fileId;
        assertNotNull(fileId);
        log.info("Created file {} to hold contract init code", fileId);

        networkTransactionResponse = fileClient.appendFile(fileId, contractContents.getBytes(StandardCharsets.UTF_8));
        assertNotNull(networkTransactionResponse.getTransactionId());
        assertNotNull(networkTransactionResponse.getReceipt());
    }

    private void createContract(String byteCode, int initialBalance) {
        persistContractBytes(byteCode.replaceFirst("0x", ""));
        networkTransactionResponse = contractClient.createContract(
                fileId,
                contractClient.getSdkClient().getAcceptanceTestProperties().getFeatureProperties()
                        .getMaxContractFunctionGas(),
                initialBalance == 0 ? null : Hbar.fromTinybars(initialBalance),
                null);

        verifyCreateContractNetworkResponse();
    }

    private MirrorContractResponse verifyContractFromMirror(boolean isDeleted) {
        MirrorContractResponse mirrorContract = mirrorClient.getContractInfo(contractId.toString());

        assertNotNull(mirrorContract);
        assertThat(mirrorContract.getAdminKey()).isNotNull();
        assertThat(mirrorContract.getAdminKey().getKey())
                .isEqualTo(contractClient.getSdkClient().getExpandedOperatorAccountId().getPublicKey().toStringRaw());
        assertThat(mirrorContract.getAutoRenewPeriod()).isNotNull();
        assertThat(mirrorContract.getBytecode()).isNotBlank();
        assertThat(mirrorContract.getContractId()).isEqualTo(contractId.toString());
        assertThat(mirrorContract.getCreatedTimestamp()).isNotBlank();
        assertThat(mirrorContract.isDeleted()).isEqualTo(isDeleted);
        assertThat(mirrorContract.getFileId()).isEqualTo(fileId.toString());
        assertThat(mirrorContract.getMaxAutomaticTokenAssociations()).isPositive();
        assertThat(mirrorContract.getMemo()).isNotBlank();
        String address = mirrorContract.getEvmAddress();
        assertThat(address).isNotBlank().isNotEqualTo("0x").isNotEqualTo("0x0000000000000000000000000000000000000000");
        assertThat(mirrorContract.getTimestamp()).isNotNull();
        assertThat(mirrorContract.getTimestamp().getFrom()).isNotNull();

        if (contractClient.getSdkClient().getAcceptanceTestProperties().getFeatureProperties().isSidecars()) {
            assertThat(mirrorContract.getRuntimeBytecode()).isNotNull();
        }

        assertThat(mirrorContract.getBytecode()).isEqualTo(compiledSolidityArtifact.getBytecode());

        if (isDeleted) {
            assertThat(mirrorContract.getObtainerId())
                    .isEqualTo(contractClient.getSdkClient().getExpandedOperatorAccountId().getAccountId().toString());
        } else {
            assertThat(mirrorContract.getObtainerId()).isNull();
        }

        return mirrorContract;
    }

    private void verifyContractExecutionResultsById() {
        List<MirrorContractResult> contractResults = mirrorClient.getContractResultsById(contractId.toString())
                .getResults();

        assertThat(contractResults).isNotEmpty().allSatisfy(this::verifyContractExecutionResults);
    }

    private void verifyContractExecutionResultsByTransactionId() {
        MirrorContractResultResponse contractResult = mirrorClient
                .getContractResultByTransactionId(networkTransactionResponse.getTransactionIdStringNoCheckSum());

        verifyContractExecutionResults(contractResult);
        assertThat(contractResult.getBlockHash()).isNotBlank();
        assertThat(contractResult.getBlockNumber()).isPositive();
        assertThat(contractResult.getHash()).isNotBlank();
    }

    private BigInteger convertContractCallResponseToNum(final ContractCallResponse response) {
        return Bytes.fromHexString((String) response.getResult()).toBigInteger();
    }

    private String convertContractCallResponseToSelector(final ContractCallResponse response) {
        return Bytes.fromHexString((String) response.getResult()).trimTrailingZeros().toUnprefixedHexString();
    }

    private String convertContractCallResponseToAddress(final ContractCallResponse response) {
        return Bytes.fromHexString((String) response.getResult()).slice(12).toUnprefixedHexString();
    }

    private boolean isEmptyHex(String hexString) {
        return StringUtils.isEmpty(hexString) || hexString.equals("0x");
    }

    private void verifyContractExecutionResults(MirrorContractResult contractResult) {
        ContractExecutionStage contractExecutionStage = isEmptyHex(contractResult.getFunctionParameters()) ?
                ContractExecutionStage.CREATION : ContractExecutionStage.CALL;

        assertThat(contractResult.getCallResult()).isNotBlank();
        assertThat(contractResult.getContractId()).isEqualTo(contractId.toString());
        String[] createdIds = contractResult.getCreatedContractIds();
        assertThat(createdIds).isNotEmpty();
        assertThat(contractResult.getErrorMessage()).isBlank();
        assertThat(contractResult.getFailedInitcode()).isBlank();
        assertThat(contractResult.getFrom()).isEqualTo(FeatureInputHandler.evmAddress(
                contractClient.getSdkClient().getExpandedOperatorAccountId().getAccountId()));
        assertThat(contractResult.getGasLimit())
                .isEqualTo(contractClient.getSdkClient().getAcceptanceTestProperties().getFeatureProperties()
                        .getMaxContractFunctionGas());
        assertThat(contractResult.getGasUsed()).isPositive();
        assertThat(contractResult.getTo()).isEqualTo(FeatureInputHandler.evmAddress(contractId));

        int amount = 0; // no payment in contract construction phase
        int numCreatedIds = 2; // parent and child contract
        switch (contractExecutionStage) {
            case CREATION:
                amount = 10000000;
                assertThat(createdIds).contains(contractId.toString());
                assertThat(isEmptyHex(contractResult.getFunctionParameters())).isTrue();
                break;
            case CALL:
                numCreatedIds = 1;
                assertThat(createdIds).doesNotContain(contractId.toString());
                assertThat(isEmptyHex(contractResult.getFunctionParameters())).isFalse();
                break;
            default:
                break;
        }

        assertThat(contractResult.getAmount()).isEqualTo(amount);
        assertThat(createdIds).hasSize(numCreatedIds);
    }

    private void executeCreateChildTransaction(int transferAmount) {
        networkTransactionResponse = contractClient.executeContract(
                contractId,
                contractClient.getSdkClient().getAcceptanceTestProperties().getFeatureProperties()
                        .getMaxContractFunctionGas(),
                "createChild",
                new ContractFunctionParameters()
                        .addUint256(BigInteger.valueOf(transferAmount)),
                null);

        assertNotNull(networkTransactionResponse.getTransactionId());
        assertNotNull(networkTransactionResponse.getReceipt());
    }

    private enum ContractExecutionStage {
        CREATION,
        CALL
    }
}<|MERGE_RESOLUTION|>--- conflicted
+++ resolved
@@ -157,16 +157,8 @@
         ContractCallResponse identifierResponse = mirrorClient.contractsCall(IDENTIFIER_SELECTOR, contractId.toSolidityAddress(), contractClient.getClientAddress());
         assertThat(convertContractCallResponseToSelector(identifierResponse)).isEqualTo(IDENTIFIER_SELECTOR);
 
-<<<<<<< HEAD
-        try {
-            mirrorClient.contractsCall(WRONG_SELECTOR, contractId.toSolidityAddress(), contractClient.getClientAddress());
-        } catch (Exception e) {
-            assertThat(e.getCause().getMessage()).contains("400 Bad Request from POST");
-        }
-=======
         assertThatThrownBy(() -> mirrorClient.contractsCall(WRONG_SELECTOR, contractId.toSolidityAddress(), contractClient.getClientAddress())).getCause()
                 .isInstanceOf(Exception.class).hasMessageContaining("400 Bad Request from POST");
->>>>>>> 45c43097
     }
 
     @Then("the mirror node REST API should verify the deleted contract entity")
