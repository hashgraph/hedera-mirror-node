--- conflicted
+++ resolved
@@ -44,16 +44,12 @@
 import io.cucumber.java.en.Then;
 import java.io.IOException;
 import java.nio.charset.StandardCharsets;
-<<<<<<< HEAD
-import java.util.*;
-=======
 import java.util.ArrayList;
 import java.util.Arrays;
 import java.util.LinkedHashMap;
 import java.util.List;
 import java.util.Map;
 import java.util.Optional;
->>>>>>> ea18c35a
 import lombok.CustomLog;
 import lombok.Getter;
 import lombok.RequiredArgsConstructor;
@@ -454,11 +450,7 @@
     @And("the contract call REST API should return the default kyc for a fungible token")
     public void getDefaultKycOfFungibleToken() {
         var contractCallRequestBody = ContractCallRequest.builder()
-<<<<<<< HEAD
-                .data(GET_TOKEN_DEFAULT_KYC_SELECTOR
-=======
                 .data(ContractMethods.GET_TOKEN_DEFAULT_KYC_SELECTOR.getSelector()
->>>>>>> ea18c35a
                         + to32BytesString(tokenIds.get(0).toSolidityAddress()))
                 .from(contractClient.getClientAddress())
                 .to(contractId.toSolidityAddress())
@@ -472,11 +464,7 @@
     @And("the contract call REST API should return the default kyc for a non fungible token")
     public void getDefaultKycOfNonFungibleToken() {
         var contractCallRequestBody = ContractCallRequest.builder()
-<<<<<<< HEAD
-                .data(GET_TOKEN_DEFAULT_KYC_SELECTOR
-=======
                 .data(ContractMethods.GET_TOKEN_DEFAULT_KYC_SELECTOR.getSelector()
->>>>>>> ea18c35a
                         + to32BytesString(tokenIds.get(1).toSolidityAddress()))
                 .from(contractClient.getClientAddress())
                 .to(contractId.toSolidityAddress())
@@ -880,17 +868,6 @@
         assertThat((long) fractionalFee.get(2)).isZero();
         assertThat((long) fractionalFee.get(3)).isZero();
         assertFalse((boolean) fractionalFee.get(4));
-<<<<<<< HEAD
-        assertThat(fractionalFee.get(5).toString().toLowerCase())
-                .isEqualTo("0x"
-                        + contractClient
-                                .getSdkClient()
-                                .getExpandedOperatorAccountId()
-                                .getPublicKey()
-                                .toEvmAddress()
-                                .toString());
-=======
->>>>>>> ea18c35a
         assertThat(royaltyFees).isEmpty();
     }
 
@@ -1026,18 +1003,7 @@
         assertThat(fixedFee.get(1).toString()).hasToString(ZERO_ADDRESS);
         assertTrue((boolean) fixedFee.get(2));
         assertFalse((boolean) fixedFee.get(3));
-<<<<<<< HEAD
-        assertThat(fixedFee.get(4).toString().toLowerCase())
-                .isEqualTo("0x"
-                        + contractClient
-                                .getSdkClient()
-                                .getExpandedOperatorAccountId()
-                                .getPublicKey()
-                                .toEvmAddress()
-                                .toString());
-=======
         contractClient.validateAddress(fixedFee.get(4).toString().toLowerCase().replace("0x", ""));
->>>>>>> ea18c35a
     }
 
     private Tuple baseGetInformationForTokenChecks(ContractCallResponse response) throws Exception {
