--- conflicted
+++ resolved
@@ -263,17 +263,16 @@
                 TestUtil.getAliasFromPublicKey(accountId.aliasKey));
     }
 
-<<<<<<< HEAD
+    public MirrorAccountResponse getAccountDetailsUsingEvmAddress(@NonNull AccountId accountId) {
+        log.debug("Retrieving account details for accountId '{}'", accountId);
+        return callRestEndpoint("/accounts/{accountId}", MirrorAccountResponse.class,
+                accountId.evmAddress);
+    }
+
     public MirrorAccountResponse getAccountDetailsByAccountId(@NonNull AccountId accountId) {
         log.debug("Retrieving account details for accountId '{}'", accountId);
         return callRestEndpoint("/accounts/{accountId}", MirrorAccountResponse.class,
                 accountId.toString());
-=======
-    public MirrorAccountResponse getAccountDetailsUsingEvmAddress(@NonNull AccountId accountId) {
-        log.debug("Retrieving account details for accountId '{}'", accountId);
-        return callRestEndpoint("/accounts/{accountId}", MirrorAccountResponse.class,
-                accountId.evmAddress);
->>>>>>> ce134fe9
     }
 
     public void unSubscribeFromTopic(SubscriptionHandle subscription) {
