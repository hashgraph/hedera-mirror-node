--- conflicted
+++ resolved
@@ -217,12 +217,8 @@
 
     public ContractActionsResponse getContractActions(String transactionId) {
         log.debug("Verify contract actions '{}' is returned by Mirror Node", transactionId);
-<<<<<<< HEAD
         return callRestEndpoint(
                 "/contracts/results/{contractId}/actions", ContractActionsResponse.class, transactionId);
-=======
-        return callRestEndpoint("/contracts/results/{contractId}/actions", ContractActionsResponse.class, transactionId);
->>>>>>> 82ab5124
     }
 
     public NetworkExchangeRateSetResponse getExchangeRates() {
