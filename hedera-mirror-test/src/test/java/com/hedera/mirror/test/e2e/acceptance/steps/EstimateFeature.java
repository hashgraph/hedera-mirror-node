--- conflicted
+++ resolved
@@ -22,15 +22,11 @@
 import static org.junit.jupiter.api.Assertions.assertTrue;
 
 import com.hedera.hashgraph.sdk.PrivateKey;
-<<<<<<< HEAD
+import com.hedera.mirror.test.e2e.acceptance.client.AccountClient;
 import com.hedera.mirror.test.e2e.acceptance.client.ContractClient;
 import com.hedera.mirror.test.e2e.acceptance.client.FileClient;
 import com.hedera.mirror.test.e2e.acceptance.client.MirrorNodeClient;
 import com.hedera.mirror.test.e2e.acceptance.client.TokenClient;
-import com.hedera.mirror.test.e2e.acceptance.client.AccountClient;
-import com.hedera.mirror.test.e2e.acceptance.props.CompiledSolidityArtifact;
-=======
->>>>>>> 203a9df8
 import com.hedera.mirror.test.e2e.acceptance.props.ContractCallRequest;
 import com.hedera.mirror.test.e2e.acceptance.props.ExpandedAccountId;
 import com.hedera.mirror.test.e2e.acceptance.response.ContractCallResponse;
@@ -50,14 +46,11 @@
 public class EstimateFeature extends AbstractEstimateFeature {
     private static final String HEX_DIGITS = "0123456789abcdef";
     private static final String RANDOM_ADDRESS = to32BytesString(RandomStringUtils.random(40, HEX_DIGITS));
-<<<<<<< HEAD
     private final ContractClient contractClient;
     private final FileClient fileClient;
     private final TokenClient tokenClient;
     private final AccountClient accountClient;
     private final MirrorNodeClient mirrorClient;
-=======
->>>>>>> 203a9df8
     private DeployedContract deployedContract;
     private String contractSolidityAddress;
 
@@ -407,14 +400,14 @@
                         + to32BytesString("1")
                         + to32BytesString("1025")
                         + to32BytesString(contractSolidityAddress),
-<<<<<<< HEAD
                 ContractMethods.NESTED_CALLS_LIMITED.getActualGas());
     }
-
 
     @Then("I call estimateGas with IERC20 token {string} transfer using long zero address as receiver")
     public void ierc20TransferWithLongZeroAddressForReceiver(String tokenName) {
-        var tokenId = tokenClient.getToken(TokenClient.TokenNameEnum.valueOf(tokenName)).tokenId();
+        var tokenId = tokenClient
+                .getToken(TokenClient.TokenNameEnum.valueOf(tokenName))
+                .tokenId();
         var transferCall = ContractCallRequest.builder()
                 .data(ContractMethods.IERC20_TOKEN_TRANSFER.getSelector()
                         + to32BytesString(receiverAccountId.getAccountId().toSolidityAddress())
@@ -428,13 +421,14 @@
                 ContractMethods.IERC20_TOKEN_TRANSFER.getActualGas(),
                 transferCallResponse.getResultAsNumber().intValue(),
                 lowerDeviation,
-                upperDeviation
-        ));
+                upperDeviation));
     }
 
     @Then("I call estimateGas with IERC20 token {string} transfer using evm address as receiver")
     public void ierc20TransferWithEvmAddressForReceiver(String tokenName) {
-        var tokenId = tokenClient.getToken(TokenClient.TokenNameEnum.valueOf(tokenName)).tokenId();
+        var tokenId = tokenClient
+                .getToken(TokenClient.TokenNameEnum.valueOf(tokenName))
+                .tokenId();
         var accountInfo = mirrorClient.getAccountDetailsByAccountId(receiverAccountId.getAccountId());
         var transferCall = ContractCallRequest.builder()
                 .data(ContractMethods.IERC20_TOKEN_TRANSFER.getSelector()
@@ -449,46 +443,7 @@
                 ContractMethods.IERC20_TOKEN_TRANSFER.getActualGas(),
                 transferCallResponse.getResultAsNumber().intValue(),
                 lowerDeviation,
-                upperDeviation
-        ));
-    }
-
-    private DeployedContract createContract(CompiledSolidityArtifact compiledSolidityArtifact, int initialBalance) {
-        var fileId = persistContractBytes(compiledSolidityArtifact.getBytecode().replaceFirst("0x", ""));
-        networkTransactionResponse = contractClient.createContract(
-                fileId,
-                contractClient
-                        .getSdkClient()
-                        .getAcceptanceTestProperties()
-                        .getFeatureProperties()
-                        .getMaxContractFunctionGas(),
-                initialBalance == 0 ? null : Hbar.fromTinybars(initialBalance),
-                null);
-        var contractId = verifyCreateContractNetworkResponse();
-
-        return new DeployedContract(fileId, contractId, compiledSolidityArtifact);
-    }
-
-    private FileId persistContractBytes(String contractContents) {
-        // rely on SDK chunking feature to upload larger files
-        networkTransactionResponse = fileClient.createFile(new byte[] {});
-        assertNotNull(networkTransactionResponse.getTransactionId());
-        assertNotNull(networkTransactionResponse.getReceipt());
-        var fileId = networkTransactionResponse.getReceipt().fileId;
-        assertNotNull(fileId);
-
-        networkTransactionResponse = fileClient.appendFile(fileId, contractContents.getBytes(StandardCharsets.UTF_8));
-        assertNotNull(networkTransactionResponse.getTransactionId());
-        assertNotNull(networkTransactionResponse.getReceipt());
-        return fileId;
-    }
-
-    private ContractId verifyCreateContractNetworkResponse() {
-        assertNotNull(networkTransactionResponse.getTransactionId());
-        assertNotNull(networkTransactionResponse.getReceipt());
-        var contractId = networkTransactionResponse.getReceipt().contractId;
-        assertNotNull(contractId);
-        return contractId;
+                upperDeviation));
     }
 
     private void validateGasEstimation(String selector, int actualGasUsed) {
@@ -501,10 +456,6 @@
         int estimatedGas = msgSenderResponse.getResultAsNumber().intValue();
 
         assertTrue(isWithinDeviation(actualGasUsed, estimatedGas, lowerDeviation, upperDeviation));
-=======
-                ContractMethods.NESTED_CALLS_LIMITED.getActualGas(),
-                contractSolidityAddress);
->>>>>>> 203a9df8
     }
 
     /**
