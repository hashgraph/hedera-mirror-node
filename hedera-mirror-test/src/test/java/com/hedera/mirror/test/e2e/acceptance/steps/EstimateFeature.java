/*
 * Copyright (C) 2023 Hedera Hashgraph, LLC
 *
 * Licensed under the Apache License, Version 2.0 (the "License");
 * you may not use this file except in compliance with the License.
 * You may obtain a copy of the License at
 *
 *      http://www.apache.org/licenses/LICENSE-2.0
 *
 * Unless required by applicable law or agreed to in writing, software
 * distributed under the License is distributed on an "AS IS" BASIS,
 * WITHOUT WARRANTIES OR CONDITIONS OF ANY KIND, either express or implied.
 * See the License for the specific language governing permissions and
 * limitations under the License.
 */

package com.hedera.mirror.test.e2e.acceptance.steps;

import static com.hedera.mirror.test.e2e.acceptance.util.TestUtil.to32BytesString;
import static com.hedera.mirror.test.e2e.acceptance.util.TestUtil.to32BytesStringRightPad;
import static org.assertj.core.api.Assertions.assertThatThrownBy;
import static org.junit.jupiter.api.Assertions.assertTrue;

import com.hedera.hashgraph.sdk.PrivateKey;
import com.hedera.mirror.test.e2e.acceptance.props.ContractCallRequest;
import com.hedera.mirror.test.e2e.acceptance.response.ContractCallResponse;
import io.cucumber.java.en.And;
import io.cucumber.java.en.Given;
import io.cucumber.java.en.Then;
import java.io.IOException;
import lombok.CustomLog;
import lombok.Getter;
import lombok.RequiredArgsConstructor;
import org.apache.commons.lang3.RandomStringUtils;
import org.springframework.beans.factory.annotation.Autowired;
import org.springframework.web.reactive.function.client.WebClientResponseException;

@CustomLog
@RequiredArgsConstructor(onConstructor = @__(@Autowired))
public class EstimateFeature extends AbstractEstimateFeature {
<<<<<<< HEAD
    private static final ObjectMapper MAPPER = new ObjectMapper()
            .configure(DeserializationFeature.FAIL_ON_UNKNOWN_PROPERTIES, false)
            .setPropertyNamingStrategy(PropertyNamingStrategies.SNAKE_CASE);
=======
>>>>>>> 1f432ed6
    private static final String HEX_DIGITS = "0123456789abcdef";
    private static final String RANDOM_ADDRESS = to32BytesString(RandomStringUtils.random(40, HEX_DIGITS));
    private DeployedContract deployedContract;
    private String contractSolidityAddress;

<<<<<<< HEAD
    private CompiledSolidityArtifact compiledSolidityArtifacts;
=======
>>>>>>> 1f432ed6
    private String newAccountEvnAddress;

    @Given("I successfully create contract from contract bytes with {int} balance")
    public void createNewEstimateContract(int supply) throws IOException {
        deployedContract = createContract(estimateGasTestContract, supply);
        contractSolidityAddress = deployedContract.contractId().toSolidityAddress();
        newAccountEvnAddress =
                PrivateKey.generateECDSA().getPublicKey().toEvmAddress().toString();
    }

    @And("lower deviation is {int}% and upper deviation is {int}%")
    public void setDeviations(int lower, int upper) {
        lowerDeviation = lower;
        upperDeviation = upper;
    }

    @Then("I call estimateGas without arguments that multiplies two numbers")
    public void multiplyEstimateCall() {
        validateGasEstimation(
                ContractMethods.MULTIPLY_SIMPLE_NUMBERS.getSelector(),
                ContractMethods.MULTIPLY_SIMPLE_NUMBERS.getActualGas(),
                contractSolidityAddress);
    }

    @Then("I call estimateGas with function msgSender")
    public void msgSenderEstimateCall() {
        validateGasEstimation(
                ContractMethods.MESSAGE_SENDER.getSelector(),
                ContractMethods.MESSAGE_SENDER.getActualGas(),
                contractSolidityAddress);
    }

    @Then("I call estimateGas with function tx origin")
    public void txOriginEstimateCall() {
        validateGasEstimation(
                ContractMethods.TX_ORIGIN.getSelector(),
                ContractMethods.TX_ORIGIN.getActualGas(),
                contractSolidityAddress);
    }

    @Then("I call estimateGas with function messageValue")
    public void msgValueEstimateCall() {
        validateGasEstimation(
                ContractMethods.MESSAGE_VALUE.getSelector(),
                ContractMethods.MESSAGE_VALUE.getActualGas(),
                contractSolidityAddress);
    }

    @Then("I call estimateGas with function messageSigner")
    public void msgSignerEstimateCall() {
        validateGasEstimation(
                ContractMethods.MESSAGE_SIGNER.getSelector(),
                ContractMethods.MESSAGE_SIGNER.getActualGas(),
                contractSolidityAddress);
    }

    @RetryAsserts
    @Then("I call estimateGas with function balance of address")
    public void addressBalanceEstimateCall() {
        validateGasEstimation(
                ContractMethods.ADDRESS_BALANCE.getSelector() + RANDOM_ADDRESS,
                ContractMethods.ADDRESS_BALANCE.getActualGas(),
                contractSolidityAddress);
    }

    @Then("I call estimateGas with function that changes contract slot information"
            + " by updating global contract field with the passed argument")
    public void updateCounterEstimateCall() {
        // update value with amount of 5
        String updateValue = to32BytesString("5");
        validateGasEstimation(
                ContractMethods.UPDATE_COUNTER.getSelector() + updateValue,
                ContractMethods.UPDATE_COUNTER.getActualGas(),
                contractSolidityAddress);
    }

    @Then("I call estimateGas with function that successfully deploys a new smart contract via CREATE op code")
    public void deployContractViaCreateOpcodeEstimateCall() {
        validateGasEstimation(
                ContractMethods.DEPLOY_CONTRACT_VIA_CREATE_OPCODE.getSelector(),
                ContractMethods.DEPLOY_CONTRACT_VIA_CREATE_OPCODE.getActualGas(),
                contractSolidityAddress);
    }

    @Then("I call estimateGas with function that successfully deploys a new smart contract via CREATE2 op code")
    public void deployContractViaCreateTwoOpcodeEstimateCall() {
        validateGasEstimation(
                ContractMethods.DEPLOY_CONTRACT_VIA_CREATE_TWO_OPCODE.getSelector(),
                ContractMethods.DEPLOY_CONTRACT_VIA_CREATE_TWO_OPCODE.getActualGas(),
                contractSolidityAddress);
    }

    @Then("I call estimateGas with function that makes a static call to a method from a different contract")
    public void staticCallToContractEstimateCall() {
        var contractCallGetMockAddress = ContractCallRequest.builder()
                .data(ContractMethods.GET_MOCK_ADDRESS.getSelector())
                .to(contractSolidityAddress)
                .estimate(false)
                .build();
        var getMockAddressResponse =
                mirrorClient.contractsCall(contractCallGetMockAddress).getResultAsAddress();
        validateGasEstimation(
                ContractMethods.STATIC_CALL_TO_CONTRACT.getSelector()
                        + to32BytesString(getMockAddressResponse)
                        + to32BytesStringRightPad(ContractMethods.GET_ADDRESS.getSelector()),
                ContractMethods.STATIC_CALL_TO_CONTRACT.getActualGas(),
                contractSolidityAddress);
    }

    @Then("I call estimateGas with function that makes a delegate call to a method from a different contract")
    public void delegateCallToContractEstimateCall() {
        var contractCallGetMockAddress = ContractCallRequest.builder()
                .data(ContractMethods.GET_MOCK_ADDRESS.getSelector())
                .to(contractSolidityAddress)
                .estimate(false)
                .build();
        var getMockAddressResponse =
                mirrorClient.contractsCall(contractCallGetMockAddress).getResultAsAddress();
        validateGasEstimation(
                ContractMethods.DELEGATE_CALL_TO_CONTRACT.getSelector()
                        + to32BytesString(getMockAddressResponse)
                        + to32BytesStringRightPad(ContractMethods.GET_ADDRESS.getSelector()),
                ContractMethods.DELEGATE_CALL_TO_CONTRACT.getActualGas(),
                contractSolidityAddress);
    }

    @Then("I call estimateGas with function that makes a call code to a method from a different contract")
    public void callCodeToContractEstimateCall() {
        var contractCallGetMockAddress = ContractCallRequest.builder()
                .data(ContractMethods.GET_MOCK_ADDRESS.getSelector())
                .to(contractSolidityAddress)
                .estimate(false)
                .build();
        var getMockAddressResponse =
                mirrorClient.contractsCall(contractCallGetMockAddress).getResultAsAddress();
        validateGasEstimation(
                ContractMethods.CALL_CODE_TO_CONTRACT.getSelector()
                        + to32BytesString(getMockAddressResponse)
                        + to32BytesStringRightPad(ContractMethods.GET_ADDRESS.getSelector()),
                ContractMethods.CALL_CODE_TO_CONTRACT.getActualGas(),
                contractSolidityAddress);
    }

    @Then("I call estimateGas with function that performs LOG0, LOG1, LOG2, LOG3, LOG4 operations")
    public void logsEstimateCall() {
        validateGasEstimation(
                ContractMethods.LOGS.getSelector(), ContractMethods.LOGS.getActualGas(), contractSolidityAddress);
    }

    @Then("I call estimateGas with function that performs self destruct")
    public void destroyEstimateCall() {
        validateGasEstimation(
                ContractMethods.DESTROY.getSelector(), ContractMethods.DESTROY.getActualGas(), contractSolidityAddress);
    }

    @Then("I call estimateGas with request body that contains wrong method signature")
    public void wrongMethodSignatureEstimateCall() {
        var contractCallRequestBody = ContractCallRequest.builder()
                .data(ContractMethods.WRONG_METHOD_SIGNATURE.getSelector())
                .to(contractSolidityAddress)
                .estimate(true)
                .build();
        assertThatThrownBy(() -> mirrorClient.contractsCall(contractCallRequestBody))
                .isInstanceOf(WebClientResponseException.class)
                .hasMessageContaining("400 Bad Request from POST");
    }

    @Then("I call estimateGas with wrong encoded parameter")
    public void wrongEncodedParameterEstimateCall() {
        // wrong encoded address -> it should contain leading zero's equal to 64 characters
        String wrongEncodedAddress = "5642";
        var contractCallRequestBody = ContractCallRequest.builder()
                .data(ContractMethods.ADDRESS_BALANCE.getSelector() + wrongEncodedAddress)
                .to(contractSolidityAddress)
                .estimate(true)
                .build();
        assertThatThrownBy(() -> mirrorClient.contractsCall(contractCallRequestBody))
                .isInstanceOf(WebClientResponseException.class)
                .hasMessageContaining("400 Bad Request from POST");
    }

    @Then("I call estimateGas with non-existing from address in the request body")
    public void wrongFromParameterEstimateCall() {
        var contractCallRequestBody = ContractCallRequest.builder()
                .data(ContractMethods.MESSAGE_SIGNER.getSelector())
                .to(contractSolidityAddress)
                .from(newAccountEvnAddress)
                .estimate(true)
                .build();
        ContractCallResponse msgSignerResponse = mirrorClient.contractsCall(contractCallRequestBody);
        int estimatedGas = msgSignerResponse.getResultAsNumber().intValue();

        assertTrue(isWithinDeviation(
                ContractMethods.MESSAGE_SIGNER.getActualGas(), estimatedGas, lowerDeviation, upperDeviation));
    }

    @Then("I call estimateGas with function that makes a call to invalid smart contract")
    public void callToInvalidSmartContractEstimateCall() {
        validateGasEstimation(
                ContractMethods.CALL_TO_INVALID_CONTRACT.getSelector() + RANDOM_ADDRESS,
                ContractMethods.CALL_TO_INVALID_CONTRACT.getActualGas(),
                contractSolidityAddress);
    }

    @Then("I call estimateGas with function that makes a delegate call to invalid smart contract")
    public void delegateCallToInvalidSmartContractEstimateCall() {
        validateGasEstimation(
                ContractMethods.DELEGATE_CALL_TO_INVALID_CONTRACT.getSelector() + RANDOM_ADDRESS,
                ContractMethods.DELEGATE_CALL_TO_INVALID_CONTRACT.getActualGas(),
                contractSolidityAddress);
    }

    @Then("I call estimateGas with function that makes a static call to invalid smart contract")
    public void staticCallToInvalidSmartContractEstimateCall() {
        validateGasEstimation(
                ContractMethods.STATIC_CALL_TO_INVALID_CONTRACT.getSelector() + RANDOM_ADDRESS,
                ContractMethods.STATIC_CALL_TO_INVALID_CONTRACT.getActualGas(),
                contractSolidityAddress);
    }

    @Then("I call estimateGas with function that makes a call code to invalid smart contract")
    public void callCodeToInvalidSmartContractEstimateCall() {
        validateGasEstimation(
                ContractMethods.CALL_CODE_TO_INVALID_CONTRACT.getSelector() + RANDOM_ADDRESS,
                ContractMethods.CALL_CODE_TO_INVALID_CONTRACT.getActualGas(),
                contractSolidityAddress);
    }

    @Then("I call estimateGas with function that makes call to an external contract function")
    public void callCodeToExternalContractFunction() {
        validateGasEstimation(
                ContractMethods.CALL_CODE_TO_EXTERNAL_CONTRACT_FUNCTION.getSelector()
                        + to32BytesString("1")
                        + to32BytesString(contractSolidityAddress),
                ContractMethods.CALL_CODE_TO_EXTERNAL_CONTRACT_FUNCTION.getActualGas(),
                contractSolidityAddress);
    }

    @Then("I call estimateGas with function that makes delegate call to an external contract function")
    public void delegateCallCodeToExternalContractFunction() {
        validateGasEstimation(
                ContractMethods.DELEGATE_CALL_CODE_TO_EXTERNAL_CONTRACT_FUNCTION.getSelector()
                        + to32BytesString("1")
                        + to32BytesString(contractSolidityAddress),
                ContractMethods.DELEGATE_CALL_CODE_TO_EXTERNAL_CONTRACT_FUNCTION.getActualGas(),
                contractSolidityAddress);
    }

    @Then("I call estimateGas with function that makes call to an external contract view function")
    public void callCodeToExternalContractViewFunction() {
        validateGasEstimation(
                ContractMethods.CALL_CODE_TO_EXTERNAL_CONTRACT_FUNCTION_VIEW.getSelector()
                        + to32BytesString("1")
                        + to32BytesString(contractSolidityAddress),
                ContractMethods.CALL_CODE_TO_EXTERNAL_CONTRACT_FUNCTION_VIEW.getActualGas(),
                contractSolidityAddress);
    }

    @Then("I call estimateGas with function that makes a state update to a contract")
    public void stateUpdateContractFunction() {
        // making 5 times to state update
        validateGasEstimation(
                ContractMethods.STATE_UPDATE_OF_CONTRACT.getSelector() + to32BytesString("5"),
                ContractMethods.STATE_UPDATE_OF_CONTRACT.getActualGas(),
                contractSolidityAddress);
    }

    @Then(
            "I call estimateGas with function that makes a state update to a contract several times and estimateGas is higher")
    public void progressiveStateUpdateContractFunction() {
        // making 5 times to state update
        var contractCallRequestStateUpdateWithFive = ContractCallRequest.builder()
                .data(ContractMethods.STATE_UPDATE_OF_CONTRACT.getSelector() + to32BytesString("5"))
                .to(contractSolidityAddress)
                .estimate(true)
                .build();
        ContractCallResponse fiveStateUpdatesResponse =
                mirrorClient.contractsCall(contractCallRequestStateUpdateWithFive);
        int estimatedGasOfFiveStateUpdates =
                fiveStateUpdatesResponse.getResultAsNumber().intValue();
        // making 10 times to state update
        var contractCallRequestStateUpdateWithTen = ContractCallRequest.builder()
                .data(ContractMethods.STATE_UPDATE_OF_CONTRACT.getSelector() + to32BytesString("10"))
                .to(contractSolidityAddress)
                .estimate(true)
                .build();
        ContractCallResponse tenStateUpdatesResponse =
                mirrorClient.contractsCall(contractCallRequestStateUpdateWithTen);
        int estimatedGasOfTenStateUpdates =
                tenStateUpdatesResponse.getResultAsNumber().intValue();
        // verifying that estimateGas for 10 state updates is higher than 5 state updates
        assertTrue(estimatedGasOfTenStateUpdates > estimatedGasOfFiveStateUpdates);
    }

<<<<<<< HEAD
    @Then("I call estimateGas with function that executes reentrancy attack with transfer")
    public void reentrancyTransferAttackFunction() {
        validateGasEstimation(
                ContractMethods.REENTRANCY_TRANSFER_ATTACK.getSelector() + RANDOM_ADDRESS + to32BytesString("10"),
                ContractMethods.REENTRANCY_TRANSFER_ATTACK.getActualGas(),
                contractSolidityAddress);
    }

=======
>>>>>>> 1f432ed6
    @Then("I call estimateGas with function that executes reentrancy attack with call")
    public void reentrancyCallAttackFunction() {
        validateGasEstimation(
                ContractMethods.REENTRANCY_CALL_ATTACK.getSelector() + RANDOM_ADDRESS + to32BytesString("10000000000"),
                ContractMethods.REENTRANCY_CALL_ATTACK.getActualGas(),
                contractSolidityAddress);
    }

    @Then("I call estimateGas with function that executes gasLeft")
    public void getGasLeftContractFunction() {
        validateGasEstimation(
                ContractMethods.GET_GAS_LEFT.getSelector(),
                ContractMethods.GET_GAS_LEFT.getActualGas(),
                contractSolidityAddress);
    }

    @Then("I call estimateGas with function that executes positive nested calls")
    public void positiveNestedCallsFunction() {
        validateGasEstimation(
                ContractMethods.NESTED_CALLS_POSITIVE.getSelector()
                        + to32BytesString("1")
                        + to32BytesString("10")
                        + to32BytesString(contractSolidityAddress),
                ContractMethods.NESTED_CALLS_POSITIVE.getActualGas(),
                contractSolidityAddress);
    }

    @Then("I call estimateGas with function that executes limited nested calls")
    public void limitedNestedCallsFunction() {
        // verify that after exceeding a number of nested calls that the estimated gas would return the same
        // we will execute with 500, 1024 and 1025, and it should return the same estimatedGas
        validateGasEstimation(
                ContractMethods.NESTED_CALLS_LIMITED.getSelector()
                        + to32BytesString("1")
                        + to32BytesString("500")
                        + to32BytesString(contractSolidityAddress),
                ContractMethods.NESTED_CALLS_LIMITED.getActualGas(),
                contractSolidityAddress);
        validateGasEstimation(
                ContractMethods.NESTED_CALLS_LIMITED.getSelector()
                        + to32BytesString("1")
                        + to32BytesString("1024")
                        + to32BytesString(contractSolidityAddress),
                ContractMethods.NESTED_CALLS_LIMITED.getActualGas(),
                contractSolidityAddress);
        validateGasEstimation(
                ContractMethods.NESTED_CALLS_LIMITED.getSelector()
                        + to32BytesString("1")
                        + to32BytesString("1025")
                        + to32BytesString(contractSolidityAddress),
                ContractMethods.NESTED_CALLS_LIMITED.getActualGas(),
                contractSolidityAddress);
    }

<<<<<<< HEAD
    private DeployedContract createContract(CompiledSolidityArtifact compiledSolidityArtifact, int initialBalance) {
        var fileId = persistContractBytes(compiledSolidityArtifact.getBytecode().replaceFirst("0x", ""));
        networkTransactionResponse = contractClient.createContract(
                fileId,
                contractClient
                        .getSdkClient()
                        .getAcceptanceTestProperties()
                        .getFeatureProperties()
                        .getMaxContractFunctionGas(),
                initialBalance == 0 ? null : Hbar.fromTinybars(initialBalance),
                null);
        var contractId = verifyCreateContractNetworkResponse();

        return new DeployedContract(fileId, contractId, compiledSolidityArtifact);
    }

    private FileId persistContractBytes(String contractContents) {
        // rely on SDK chunking feature to upload larger files
        networkTransactionResponse = fileClient.createFile(new byte[] {});
        assertNotNull(networkTransactionResponse.getTransactionId());
        assertNotNull(networkTransactionResponse.getReceipt());
        var fileId = networkTransactionResponse.getReceipt().fileId;
        assertNotNull(fileId);

        networkTransactionResponse = fileClient.appendFile(fileId, contractContents.getBytes(StandardCharsets.UTF_8));
        assertNotNull(networkTransactionResponse.getTransactionId());
        assertNotNull(networkTransactionResponse.getReceipt());
        return fileId;
    }

    private ContractId verifyCreateContractNetworkResponse() {
        assertNotNull(networkTransactionResponse.getTransactionId());
        assertNotNull(networkTransactionResponse.getReceipt());
        var contractId = networkTransactionResponse.getReceipt().contractId;
        assertNotNull(contractId);
        return contractId;
    }

=======
>>>>>>> 1f432ed6
    /**
     * Estimate gas values are hardcoded at this moment until we get better solution such as actual gas used returned
     * from the consensus node. It will be changed in future PR when actualGasUsed field is added to the protobufs.
     */
    @Getter
    @RequiredArgsConstructor
    private enum ContractMethods {
        ADDRESS_BALANCE("3ec4de35", 24030),
        CALL_CODE_TO_CONTRACT("ac7e2758", 26398),
        CALL_CODE_TO_EXTERNAL_CONTRACT_FUNCTION("4929af37", 26100),
        CALL_CODE_TO_EXTERNAL_CONTRACT_FUNCTION_VIEW("fa5e414e", 22272),
        CALL_CODE_TO_INVALID_CONTRACT("e080b4aa", 24031),
        CALL_TO_INVALID_CONTRACT("70079963", 24374),
        DELEGATE_CALL_CODE_TO_EXTERNAL_CONTRACT_FUNCTION("80f009b6", 24712),
        DELEGATE_CALL_TO_CONTRACT("d3b6e741", 26417),
        DELEGATE_CALL_TO_INVALID_CONTRACT("7df6ee27", 24350),
        DEPLOY_CONTRACT_VIA_CREATE_OPCODE("6e6662b9", 53477),
        DEPLOY_CONTRACT_VIA_CREATE_TWO_OPCODE("dbb6f04a", 55693),
        DESTROY("83197ef0", 51193),
        GET_ADDRESS("38cc4831", 0),
        GET_GAS_LEFT("51be4eaa", 21326),
        GET_MOCK_ADDRESS("14a7862c", 0),
        LOGS("74259795", 28757),
        MESSAGE_SENDER("d737d0c7", 21290),
        MESSAGE_SIGNER("ec3e88cf", 21252),
        MESSAGE_VALUE("ddf363d7", 21234),
        MULTIPLY_SIMPLE_NUMBERS("0ec1551d", 21227),
        NESTED_CALLS_LIMITED("bb376a96", 525255),
        NESTED_CALLS_POSITIVE("bb376a96", 45871),
        REENTRANCY_CALL_ATTACK("e7df080e", 55818),
        REENTRANCY_TRANSFER_ATTACK("ffaf0890", 55500),
        STATIC_CALL_TO_CONTRACT("ef0a4eac", 26416),
        STATIC_CALL_TO_INVALID_CONTRACT("41f32f0c", 24394),
        STATE_UPDATE_OF_CONTRACT("5256b99d", 30500),
        TX_ORIGIN("f96757d1", 21289),
        UPDATE_COUNTER("c648049d", 26279),
        WRONG_METHOD_SIGNATURE("ffffffff", 0);

        private final String selector;
        private final int actualGas;
    }
}<|MERGE_RESOLUTION|>--- conflicted
+++ resolved
@@ -38,21 +38,11 @@
 @CustomLog
 @RequiredArgsConstructor(onConstructor = @__(@Autowired))
 public class EstimateFeature extends AbstractEstimateFeature {
-<<<<<<< HEAD
-    private static final ObjectMapper MAPPER = new ObjectMapper()
-            .configure(DeserializationFeature.FAIL_ON_UNKNOWN_PROPERTIES, false)
-            .setPropertyNamingStrategy(PropertyNamingStrategies.SNAKE_CASE);
-=======
->>>>>>> 1f432ed6
     private static final String HEX_DIGITS = "0123456789abcdef";
     private static final String RANDOM_ADDRESS = to32BytesString(RandomStringUtils.random(40, HEX_DIGITS));
     private DeployedContract deployedContract;
     private String contractSolidityAddress;
 
-<<<<<<< HEAD
-    private CompiledSolidityArtifact compiledSolidityArtifacts;
-=======
->>>>>>> 1f432ed6
     private String newAccountEvnAddress;
 
     @Given("I successfully create contract from contract bytes with {int} balance")
@@ -347,17 +337,6 @@
         assertTrue(estimatedGasOfTenStateUpdates > estimatedGasOfFiveStateUpdates);
     }
 
-<<<<<<< HEAD
-    @Then("I call estimateGas with function that executes reentrancy attack with transfer")
-    public void reentrancyTransferAttackFunction() {
-        validateGasEstimation(
-                ContractMethods.REENTRANCY_TRANSFER_ATTACK.getSelector() + RANDOM_ADDRESS + to32BytesString("10"),
-                ContractMethods.REENTRANCY_TRANSFER_ATTACK.getActualGas(),
-                contractSolidityAddress);
-    }
-
-=======
->>>>>>> 1f432ed6
     @Then("I call estimateGas with function that executes reentrancy attack with call")
     public void reentrancyCallAttackFunction() {
         validateGasEstimation(
@@ -412,47 +391,6 @@
                 contractSolidityAddress);
     }
 
-<<<<<<< HEAD
-    private DeployedContract createContract(CompiledSolidityArtifact compiledSolidityArtifact, int initialBalance) {
-        var fileId = persistContractBytes(compiledSolidityArtifact.getBytecode().replaceFirst("0x", ""));
-        networkTransactionResponse = contractClient.createContract(
-                fileId,
-                contractClient
-                        .getSdkClient()
-                        .getAcceptanceTestProperties()
-                        .getFeatureProperties()
-                        .getMaxContractFunctionGas(),
-                initialBalance == 0 ? null : Hbar.fromTinybars(initialBalance),
-                null);
-        var contractId = verifyCreateContractNetworkResponse();
-
-        return new DeployedContract(fileId, contractId, compiledSolidityArtifact);
-    }
-
-    private FileId persistContractBytes(String contractContents) {
-        // rely on SDK chunking feature to upload larger files
-        networkTransactionResponse = fileClient.createFile(new byte[] {});
-        assertNotNull(networkTransactionResponse.getTransactionId());
-        assertNotNull(networkTransactionResponse.getReceipt());
-        var fileId = networkTransactionResponse.getReceipt().fileId;
-        assertNotNull(fileId);
-
-        networkTransactionResponse = fileClient.appendFile(fileId, contractContents.getBytes(StandardCharsets.UTF_8));
-        assertNotNull(networkTransactionResponse.getTransactionId());
-        assertNotNull(networkTransactionResponse.getReceipt());
-        return fileId;
-    }
-
-    private ContractId verifyCreateContractNetworkResponse() {
-        assertNotNull(networkTransactionResponse.getTransactionId());
-        assertNotNull(networkTransactionResponse.getReceipt());
-        var contractId = networkTransactionResponse.getReceipt().contractId;
-        assertNotNull(contractId);
-        return contractId;
-    }
-
-=======
->>>>>>> 1f432ed6
     /**
      * Estimate gas values are hardcoded at this moment until we get better solution such as actual gas used returned
      * from the consensus node. It will be changed in future PR when actualGasUsed field is added to the protobufs.
