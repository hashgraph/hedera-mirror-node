--- conflicted
+++ resolved
@@ -71,17 +71,10 @@
     Then I call estimateGas with mintToken function for NFT
     Then I call estimateGas with burnToken function for fungible token
     Then I call estimateGas with burnToken function for NFT
-<<<<<<< HEAD
-#    Then I call estimateGas with CreateFungibleToken function
-#    Then I call estimateGas with CreateNFT function
-#    Then I call estimateGas with CreateFungibleToken function with custom fees
-#    Then I call estimateGas with CreateNFT function with custom fees
-=======
     #Then I call estimateGas with CreateFungibleToken function
     #Then I call estimateGas with CreateNFT function
     #Then I call estimateGas with CreateFungibleToken function with custom fees
     #Then I call estimateGas with CreateNFT function with custom fees
->>>>>>> e9ac0eb9
     And I approve and transfer fungible tokens to receiver account
     Then the mirror node REST API should return status 200 for the HAPI transaction
     Then I call estimateGas with WipeTokenAccount function
@@ -173,10 +166,5 @@
     Then I call estimateGas with redirect setApprovalForAll function
     Then I call estimateGas with exchange rate tinycents to tinybars
     Then I call estimateGas with exchange rate tinybars to tinycents
-<<<<<<< HEAD
-#    Then I call estimateGas with pseudo random seed
-#    Then I call estimateGas with pseudo random number
-=======
     #Then I call estimateGas with pseudo random seed
-    #Then I call estimateGas with pseudo random number
->>>>>>> e9ac0eb9
+    #Then I call estimateGas with pseudo random number