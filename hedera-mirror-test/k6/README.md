
# K6 Performance Tests

This module covers the [k6](https://k6.io/) based performance tests for Mirror Node APIs including rest, rosetta,
and web3.

## Install k6

The k6 test engine is needed to run the tests. Please follow
the [official documentation](https://k6.io/docs/getting-started/installation/) to install k6.

## Run The Tests

The tests are organized per API, and they reside in `src/rest`, `src/rosetta`, and `src/web3` respectively. You can run
the tests of an API as a test suite. You can also run tests one at a time.

### Test Suite

To run a test suite, such as rest, use the following command.

```shell
DEFAULT_DURATION=1s \
DEFAULT_VUS=1 \
BASE_URL=https://testnet.mirrornode.hedera.com \
DEFAULT_LIMIT=100 \
DEFAULT_START_ACCOUNT=0.0.34196600 k6 run src/rest/apis.js
```

Another option is to have a parameters file named `parameters.env` with the content:

```shell
export DEFAULT_DURATION=1s
export DEFAULT_VUS=1
export BASE_URL=https://testnet.mirrornode.hedera.com
export DEFAULT_LIMIT=100
export DEFAULT_START_ACCOUNT=0.0.34196600
```

And execute k6 after exporting the values for the env variables:

```shell
source parameters.env
k6 run src/rest/apis.js
```

For non domain specific parameters like:

- DEFAULT_DURATION
- DEFAULT_VUS
- BASE_URL
- DEFAULT_LIMIT

The value can be set via environment variables. If no value is set, then a sane default will be used.

For domain specific parameters the following rule is used:
When the value of a parameter is set with an environment variable, the value will be used, but if no value is set for a
particular parameter, then its value will be found by querying either the rest or rosetta APIs.

The default timeout set to discover the parameters is 5 minutes, increase `DEFAULT_SETUP_TIMEOUT` if needed.

The following parameters can be used to configure a rest test:

- DEFAULT_ACCOUNT_ID
- DEFAULT_ACCOUNT_ID_NFTS
- DEFAULT_ACCOUNT_ID_TOKEN
- DEFAULT_ACCOUNT_ID_TOKEN_ALLOWANCE
- DEFAULT_ACCOUNT_BALANCE
- DEFAULT_BLOCK_NUMBER
- DEFAULT_BLOCK_HASH
- DEFAULT_CONTRACT_ID
- DEFAULT_CONTRACT_TIMESTAMP
- DEFAULT_CONTRACT_RESULT_HASH
- DEFAULT_NFT_ID
- DEFAULT_NFT_SERIAL
- DEFAULT_PUBLIC_KEY
- DEFAULT_SCHEDULE_ACCOUNT_ID
- DEFAULT_SCHEDULE_ID
- DEFAULT_TOKEN_ID
- DEFAULT_TOPIC_ID
- DEFAULT_TOPIC_SEQUENCE
- DEFAULT_TOPIC_TIMESTAMP
- DEFAULT_TRANSACTION_HASH
- DEFAULT_TRANSACTION_ID

The following parameters can be used to configure a rosetta test:

- DEFAULT_BLOCK_INDEX
- DEFAULT_BLOCK_HASH
- DEFAULT_NETWORK
- DEFAULT_TRANSACTION_HASH

The following parameters can be used to configure a web3 test:

- ACCOUNT_ADDRESS - 64 character hex encoded account address without `0x` prefix
- DEFAULT_ACCOUNT_ADDRESS - 64 character hex encoded account address without `0x` prefix
- DEFAULT_CONTRACT_ADDRESS - 40 character hex encoded contract address without `0x` prefix (Parent contract should be deployed)
<<<<<<< HEAD
- ERC_CONTRACT_ADDRESS - 40 character hex encoded contract address without `0x` prefix (ErcTestContract contract in web3/reference should be deployed)
- HTS_CONTRACT_ADDRESS - 40 character hex encoded contract address without `0x` prefix (PrecompileTestContract contract in hedera-mirror-test/src/test/resources/solidity/contracts/PrecompileTestContract.sol should be deployed)
=======
- ERC_CONTRACT_ADDRESS - 40 character hex encoded contract address without `0x` prefix (ErcTestContract contract in hedera-mirror-test/src/test/resources/solidity/contracts should be deployed)
- HTS_CONTRACT_ADDRESS - 40 character hex encoded contract address without `0x` prefix (ViewContract contract in web3/reference should be deployed)
>>>>>>> 02cf8647
- KEY_TYPE - 64 character hex encoded key type without `0x` prefix
- OPERATOR_ADDRESS - 64 character hex encoded account address without `0x` prefix
- SERIAL_NUMBER - 64 character hex encoded nft serial number without `0x` prefix
- SPENDER_ADDRESS - 64 character hex encoded account address without `0x` prefix
- TOKEN_ADDRESS - 64 character hex encoded token address without `0x` prefix

For k6 to be run we need to deploy contracts first. For that, we can use Hedera SDK.
Example for ERC_CONTRACT deployment with js SDK

```js
const contractCreate = await new ContractCreateFlow()
  .setBytecode("HERE YOU NEED TO PUT BYTECODE FROM hedera-mirror-test/src/test/resources/solidity/artifacts/contracts/ERCTestContract.sol/ERCTestContract.json")
  .setGas(200_000)
  .execute(client);
```

The test suite will run the tests sequentially with a configurable graceful stop time in between, so they don't
interfere with each other.

Once the tests complete, `k6` will show a summary report.

```
          /\      |‾‾| /‾‾/   /‾‾/
     /\  /  \     |  |/  /   /  /
    /  \/    \    |     (   /   ‾‾\
   /          \   |  |\  \ |  (‾)  |
  / __________ \  |__| \__\ \_____/ .io

  execution: local
     script: apis.js
     output: -

  scenarios: (100.00%) 11 scenarios, 500 max VUs, 11m55s max duration (incl. graceful stop):
           * accountBalance: 500 looping VUs for 1m0s (exec: run, gracefulStop: 5s)
           * block: 500 looping VUs for 1m0s (exec: run, startTime: 1m5s, gracefulStop: 5s)
           * blockTransaction: 500 looping VUs for 1m0s (exec: run, startTime: 2m10s, gracefulStop: 5s)
           * constructionCombine: 500 looping VUs for 1m0s (exec: run, startTime: 3m15s, gracefulStop: 5s)
           * constructionHash: 500 looping VUs for 1m0s (exec: run, startTime: 4m20s, gracefulStop: 5s)
           * constructionParse: 500 looping VUs for 1m0s (exec: run, startTime: 5m25s, gracefulStop: 5s)
           * constructionPayloads: 500 looping VUs for 1m0s (exec: run, startTime: 6m30s, gracefulStop: 5s)
           * constructionPreprocess: 500 looping VUs for 1m0s (exec: run, startTime: 7m35s, gracefulStop: 5s)
           * networkList: 500 looping VUs for 1m0s (exec: run, startTime: 8m40s, gracefulStop: 5s)
           * networkOptions: 500 looping VUs for 1m0s (exec: run, startTime: 9m45s, gracefulStop: 5s)
           * networkStatus: 500 looping VUs for 1m0s (exec: run, startTime: 10m50s, gracefulStop: 5s)


running (11m50.2s), 000/500 VUs, 2910275 complete and 0 interrupted iterations
accountBalance         ✓ [======================================] 500 VUs  1m0s
block                  ✓ [======================================] 500 VUs  1m0s
blockTransaction       ✓ [======================================] 500 VUs  1m0s
constructionCombine    ✓ [======================================] 500 VUs  1m0s
constructionHash       ✓ [======================================] 500 VUs  1m0s
constructionParse      ✓ [======================================] 500 VUs  1m0s
constructionPayloads   ✓ [======================================] 500 VUs  1m0s
constructionPreprocess ✓ [======================================] 500 VUs  1m0s
networkList            ✓ [======================================] 500 VUs  1m0s
networkOptions         ✓ [======================================] 500 VUs  1m0s
networkStatus          ✓ [======================================] 500 VUs  1m0s
     ✓ AccountBalance OK
     ✓ Block OK
     ✓ BlockTransaction OK
     ✓ ConstructionCombine OK
     ✓ ConstructionHash OK
     ✓ ConstructionParse OK
     ✓ ConstructionPayloads OK
     ✓ ConstructionPreprocess OK
     ✓ NetworkList OK
     ✓ NetworkOptions OK
     ✓ NetworkStatus OK

     checks.........................................................: 100.00% ✓ 2910275     ✗ 0
     ✓ { scenario:accountBalance }..................................: 100.00% ✓ 84283       ✗ 0
     ✓ { scenario:blockTransaction }................................: 100.00% ✓ 171178      ✗ 0
     ✓ { scenario:block }...........................................: 100.00% ✓ 99791       ✗ 0
     ✓ { scenario:constructionCombine }.............................: 100.00% ✓ 277238      ✗ 0
     ✓ { scenario:constructionHash }................................: 100.00% ✓ 353405      ✗ 0
     ✓ { scenario:constructionParse }...............................: 100.00% ✓ 345479      ✗ 0
     ✓ { scenario:constructionPayloads }............................: 100.00% ✓ 330888      ✗ 0
     ✓ { scenario:constructionPreprocess }..........................: 100.00% ✓ 331073      ✗ 0
     ✓ { scenario:networkList }.....................................: 100.00% ✓ 389307      ✗ 0
     ✓ { scenario:networkOptions }..................................: 100.00% ✓ 346037      ✗ 0
     ✓ { scenario:networkStatus }...................................: 100.00% ✓ 181596      ✗ 0
     data_received..................................................: 11 GB   16 MB/s
     data_sent......................................................: 1.6 GB  2.2 MB/s
     http_req_blocked...............................................: avg=26.28ms  min=329.25µs med=26.12ms  max=3.09s    p(90)=45.56ms  p(95)=57.14ms
     http_req_connecting............................................: avg=26.06ms  min=294.53µs med=25.98ms  max=3.09s    p(90)=45.09ms  p(95)=56.56ms
     http_req_duration..............................................: avg=83.76ms  min=763.29µs med=51.09ms  max=6.8s     p(90)=145.26ms p(95)=225.72ms
       { expected_response:true }...................................: avg=83.76ms  min=763.29µs med=51.09ms  max=6.8s     p(90)=145.26ms p(95)=225.72ms
     ✗ { scenario:accountBalance,expected_response:true }...........: avg=351.87ms min=23.48ms  med=249.8ms  max=4.23s    p(90)=726.13ms p(95)=978.25ms
     ✗ { scenario:block,expected_response:true }....................: avg=300.1ms  min=16.65ms  med=185.37ms max=6.8s     p(90)=507.75ms p(95)=889.7ms
     ✗ { scenario:blockTransaction,expected_response:true }.........: avg=164.43ms min=6.05ms   med=108.42ms max=3.35s    p(90)=330.46ms p(95)=525.31ms
     ✓ { scenario:constructionCombine,expected_response:true }......: avg=73.77ms  min=1.06ms   med=65.47ms  max=729.79ms p(90)=121.4ms  p(95)=147.72ms
     ✓ { scenario:constructionHash,expected_response:true }.........: avg=49.23ms  min=813.14µs med=43.48ms  max=485.16ms p(90)=82.14ms  p(95)=100.07ms
     ✓ { scenario:constructionParse,expected_response:true }........: avg=50.64ms  min=888.63µs med=45.11ms  max=528.51ms p(90)=81.39ms  p(95)=100.5ms
     ✓ { scenario:constructionPayloads,expected_response:true }.....: avg=56.43ms  min=1.17ms   med=49.81ms  max=529.69ms p(90)=90.18ms  p(95)=111.18ms
     ✓ { scenario:constructionPreprocess,expected_response:true }...: avg=52.87ms  min=1.08ms   med=47.77ms  max=486.11ms p(90)=82.71ms  p(95)=103.17ms
     ✓ { scenario:networkList,expected_response:true }..............: avg=44.76ms  min=763.29µs med=40.33ms  max=469.95ms p(90)=67.94ms  p(95)=84.78ms
     ✓ { scenario:networkOptions,expected_response:true }...........: avg=51.96ms  min=1.74ms   med=46.75ms  max=477.27ms p(90)=79.69ms  p(95)=97.45ms
     ✓ { scenario:networkStatus,expected_response:true }............: avg=160.1ms  min=7.16ms   med=108.19ms max=2.52s    p(90)=321.2ms  p(95)=490.1ms
     http_req_failed................................................: 0.00%   ✓ 0           ✗ 2910275
     http_req_receiving.............................................: avg=7.96ms   min=24.5µs   med=5.23ms   max=481.33ms p(90)=18.99ms  p(95)=25.13ms
     http_req_sending...............................................: avg=7.43ms   min=19.24µs  med=4.86ms   max=492.96ms p(90)=17.78ms  p(95)=23.77ms
     http_req_tls_handshaking.......................................: avg=0s       min=0s       med=0s       max=0s       p(90)=0s       p(95)=0s
     http_req_waiting...............................................: avg=68.35ms  min=455.36µs med=35.52ms  max=6.79s    p(90)=128.24ms p(95)=220.83ms
     http_reqs......................................................: 2910275 4097.974399/s
     ✓ { scenario:accountBalance }..................................: 84283   118.679361/s
     ✓ { scenario:blockTransaction }................................: 171178  241.036693/s
     ✓ { scenario:block }...........................................: 99791   140.516262/s
     ✓ { scenario:constructionCombine }.............................: 277238  390.380368/s
     ✓ { scenario:constructionHash }................................: 353405  497.631544/s
     ✓ { scenario:constructionParse }...............................: 345479  486.4709/s
     ✓ { scenario:constructionPayloads }............................: 330888  465.925231/s
     ✓ { scenario:constructionPreprocess }..........................: 331073  466.185731/s
     ✓ { scenario:networkList }.....................................: 389307  548.18535/s
     ✓ { scenario:networkOptions }..................................: 346037  487.256623/s
     ✓ { scenario:networkStatus }...................................: 181596  255.706337/s
     iteration_duration.............................................: avg=113.49ms min=1.8ms    med=81.45ms  max=6.8s     p(90)=179.94ms p(95)=244.44ms
     iterations.....................................................: 2910275 4097.974399/s
     scenario_duration..............................................: 60166   min=38        max=60634
     ✓ { scenario:accountBalance }..................................: 60634   min=139       max=60634
     ✓ { scenario:blockTransaction }................................: 60253   min=40        max=60253
     ✓ { scenario:block }...........................................: 60282   min=112       max=60282
     ✓ { scenario:constructionCombine }.............................: 60068   min=39        max=60068
     ✓ { scenario:constructionHash }................................: 60136   min=41        max=60136
     ✓ { scenario:constructionParse }...............................: 60200   min=38        max=60200
     ✓ { scenario:constructionPayloads }............................: 60071   min=53        max=60071
     ✓ { scenario:constructionPreprocess }..........................: 60034   min=41        max=60034
     ✓ { scenario:networkList }.....................................: 60086   min=43        max=60086
     ✓ { scenario:networkOptions }..................................: 60041   min=40        max=60041
     ✓ { scenario:networkStatus }...................................: 60166   min=66        max=60166
     vus............................................................: 500     min=0         max=500
     vus_max........................................................: 500     min=500       max=500  ERRO[0719] some thresholds have failed
```

Note: disregard the per scenario RPS reported in the `http_reqs` section since it's calculated as the total requests in
a scenario divided by the run time of the test suite.

With the test suite mode, a simplified markdown format report `report.md` will also be generated.

| URL | VUS | Pass% | RPS | Avg. Req Duration | Skipped? | Comment |
|----------|-----|-------|-----|-------------------|----------|---------|
| /account/balance | 500 | 100.00 | 1390.03/s | 351.87ms | No       |         |
| /block | 500 | 100.00 | 1655.40/s | 300.11ms | No       |         |
| /block/transaction | 500 | 100.00 | 2840.99/s | 164.44ms | No       |         |
| /construction/combine | 500 | 100.00 | 4615.40/s | 73.77ms | No       |         |
| /construction/hash | 500 | 100.00 | 5876.76/s | 49.23ms | No       |         |
| /construction/parse | 500 | 100.00 | 5738.85/s | 50.65ms | No       |         |
| /construction/payloads | 500 | 100.00 | 5508.28/s | 56.44ms | No       |         |
| /construction/preprocess | 500 | 100.00 | 5514.76/s | 52.88ms | No       |         |
| /network/list | 500 | 100.00 | 6479.16/s | 44.77ms | No       |         |
| /network/options | 500 | 100.00 | 5763.35/s | 51.97ms | No       |         |
| /network/status | 500 | 100.00 | 3018.25/s | 160.10ms | No |         |

### Single Test

To run a single test, such as the rosetta accountBalance test, just do

```shell
source src/rosetta/k6.env
k6 run src/rosetta/test/accountBalance.js
```

When it completes, k6 will show a similar summary report. However, there won't be a `report.md` report.<|MERGE_RESOLUTION|>--- conflicted
+++ resolved
@@ -94,13 +94,8 @@
 - ACCOUNT_ADDRESS - 64 character hex encoded account address without `0x` prefix
 - DEFAULT_ACCOUNT_ADDRESS - 64 character hex encoded account address without `0x` prefix
 - DEFAULT_CONTRACT_ADDRESS - 40 character hex encoded contract address without `0x` prefix (Parent contract should be deployed)
-<<<<<<< HEAD
-- ERC_CONTRACT_ADDRESS - 40 character hex encoded contract address without `0x` prefix (ErcTestContract contract in web3/reference should be deployed)
+- ERC_CONTRACT_ADDRESS - 40 character hex encoded contract address without `0x` prefix (ErcTestContract contract in hedera-mirror-test/src/test/resources/solidity/contracts/ErcTestContract.sol should be deployed)
 - HTS_CONTRACT_ADDRESS - 40 character hex encoded contract address without `0x` prefix (PrecompileTestContract contract in hedera-mirror-test/src/test/resources/solidity/contracts/PrecompileTestContract.sol should be deployed)
-=======
-- ERC_CONTRACT_ADDRESS - 40 character hex encoded contract address without `0x` prefix (ErcTestContract contract in hedera-mirror-test/src/test/resources/solidity/contracts should be deployed)
-- HTS_CONTRACT_ADDRESS - 40 character hex encoded contract address without `0x` prefix (ViewContract contract in web3/reference should be deployed)
->>>>>>> 02cf8647
 - KEY_TYPE - 64 character hex encoded key type without `0x` prefix
 - OPERATOR_ADDRESS - 64 character hex encoded account address without `0x` prefix
 - SERIAL_NUMBER - 64 character hex encoded nft serial number without `0x` prefix
