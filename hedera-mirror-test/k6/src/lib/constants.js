--- conflicted
+++ resolved
@@ -19,12 +19,9 @@
  */
 
 export const accountListName = "accounts";
-<<<<<<< HEAD
 export const actionListName = "actions";
 export const addressBookListName = "address_books";
-=======
 export const allowanceListName = "allowances";
->>>>>>> 54b91007
 export const balanceListName = "balances";
 export const blockListName = "blocks";
 export const contractListName = "contracts";
