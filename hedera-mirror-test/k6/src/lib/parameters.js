/*-
 * ‌
 * Hedera Mirror Node
 * ​
 * Copyright (C) 2019 - 2022 Hedera Hashgraph, LLC
 * ​
 * Licensed under the Apache License, Version 2.0 (the "License");
 * you may not use this file except in compliance with the License.
 * You may obtain a copy of the License at
 *
 *      http://www.apache.org/licenses/LICENSE-2.0
 *
 * Unless required by applicable law or agreed to in writing, software
 * distributed under the License is distributed on an "AS IS" BASIS,
 * WITHOUT WARRANTIES OR CONDITIONS OF ANY KIND, either express or implied.
 * See the License for the specific language governing permissions and
 * limitations under the License.
 * ‍
 */

import http from 'k6/http';

<<<<<<< HEAD
import {accountListName, actionListName, contractListName, messageListName, resultListName, scheduleListName, tokenListName, transactionListName} from './constants.js';
=======
import {
  accountListName,
  allowanceListName,
  balanceListName,
  blockListName,
  contractListName,
  messageListName,
  scheduleListName,
  tokenListName,
  transactionListName,
} from './constants.js';
>>>>>>> 54b91007

const last = (arr) => arr[arr.length - 1];

const getValidResponse = (requestUrl, requestBody, httpVerbMethod) => {
  const response = httpVerbMethod(requestUrl, JSON.stringify(requestBody));
  if (response.status !== 200) {
    throw new Error(`${response.status} received when requesting ${requestUrl}`);
  }
  return JSON.parse(response.body);
};

const getEntities = (listEntityPath, key) => {
  const body = getValidResponse(listEntityPath, null, http.get);
  const entities = body[key];
  if (entities == null) {
    throw new Error(`Missing ${key} property in ${listEntityPath} response`);
  }

  return entities;
};

const getFirstEntity = (listEntityPath, key) => {
  const entities = getEntities(listEntityPath, key);
  if (entities.length === 0) {
    throw new Error(`No ${key} were found in the response for request at ${listEntityPath}`);
  }
  return entities[0];
};

const getPropertiesForEntity = (configuration, extractProperties, properties) => {
  const {baseApiUrl} = configuration;
  const {entitiesKey, subResourcePath} = properties;
  const queryParamMap = Object.assign({limit: 100, order: 'desc'}, properties.queryParamMap || {});
  const queryParams = Object.entries(queryParamMap)
    .map(([key, val]) => `${key}=${val}`)
    .join('&');
  const defaultEntitiesQuery = `${baseApiUrl}/${entitiesKey}?${queryParams}`;
  const entityIdPaginationKey = `${entitiesKey.substring(0, entitiesKey.length - 1)}.id`;
  const entityIdResponseKey = properties.entityIdResponseKey || entityIdPaginationKey.replace('.', '_');
  const subResourceKey = subResourcePath && last(subResourcePath.split('/'));

  let lastEntityId = '';

  while (true) {
    const query = `${defaultEntitiesQuery}${lastEntityId && entityIdPaginationKey + '=lt:' + lastEntityId}`;
    const entities = getEntities(query, entitiesKey.includes('/') ? resultListName : entitiesKey);
    if (entities.length === 0) {
      throw new Error('No ${entitiesKey} matching criteria found');
    }
    for (const entity of entities) {
      try {
        lastEntityId = entity[entityIdResponseKey];
        const args = [entity];

        if (subResourcePath) {
          const query = `${baseApiUrl}/${entitiesKey}/${lastEntityId}/${subResourcePath}?limit=1&order=desc`;
          const subResource = getFirstEntity(query, subResourceKey);
          args.push(subResource);
        }

        return extractProperties(...args);
      } catch (err) {
        // Ignore the error and continue to the next entity
      }
    }
  }
};

const copyEnvParamsFromEnvMap = (propertyList) => {
  const envProperties = {};
  let allPropertiesFound = true;
  for (const property of propertyList) {
    if (__ENV.hasOwnProperty(property)) {
      envProperties[property] = __ENV[property];
    } else {
      allPropertiesFound = false;
    }
  }
  return {
    allPropertiesFound,
    envProperties,
  };
};

const computeProperties = (propertyList, fallback) => {
  const copyResult = copyEnvParamsFromEnvMap(propertyList);
  if (copyResult.allPropertiesFound) {
    return copyResult.envProperties;
  }
  return Object.assign(copyResult.envProperties, fallback());
};

export const computeAccountParameters = (configuration) =>
  computeProperties(['DEFAULT_ACCOUNT_ID', 'DEFAULT_ACCOUNT_BALANCE', 'DEFAULT_PUBLIC_KEY'], () => {
    const extractProperties = (account) => {
      const {
        balance: {balance},
        key,
      } = account;
      if (key === null) {
        throw new Error('The account has no key');
      }

      if (balance === 0) {
        throw new Error('The account has a zero balance');
      }

      return {
        DEFAULT_ACCOUNT_BALANCE: balance,
        DEFAULT_ACCOUNT_ID: account.account,
        DEFAULT_PUBLIC_KEY: key.key,
      };
    };
    return getPropertiesForEntity(configuration, extractProperties, {
      entitiesKey: accountListName,
      entityIdResponseKey: 'account',
    });
  });

export const computeAccountWithNftsParameters = (configuration) =>
  computeProperties(['DEFAULT_ACCOUNT_ID_NFTS'], () => {
    const tokensPath = `${configuration.baseApiUrl}/tokens?type=NON_FUNGIBLE_UNIQUE&limit=100&order=asc`;
    const tokensResult = getEntities(tokensPath, tokenListName);
    for (const entity of tokensResult) {
      const tokensBalancePath = `${configuration.baseApiUrl}/tokens/${entity.token_id}/balances`;
      const tokensBalanceEntity = getEntities(tokensBalancePath, balanceListName);
      if(tokensBalanceEntity.length === undefined) continue;
      for (const balanceEntity of tokensBalanceEntity) {
        if (balanceEntity.balance >= 20) {
          return {
            DEFAULT_ACCOUNT_ID_NFTS: balanceEntity.account
          };
        }
      }
    }
    throw new Error(
      `It was not possible to find an account with with significant number of nfts.`
    );
  });

export const computeAccountWithTokenAllowanceParameters = (configuration) => //29631749
  computeProperties(['DEFAULT_ACCOUNT_ID_TOKEN_ALLOWANCE'], () => {
    const accountsPath = `${configuration.baseApiUrl}/accounts?account.id=gt%3A${configuration.startAccountId}&balance=false&order=asc&limit=100`;
    const accountsResult = getEntities(accountsPath, accountListName);
    for (const entity of accountsResult) {
      const tokensAllowancePath = `${configuration.baseApiUrl}/accounts/${entity.account}/allowances/tokens`;
      let tokensAllowanceEntities;
      try {
        tokensAllowanceEntities = getEntities(tokensAllowancePath, allowanceListName);
      } catch (err) {
        //Continuing to avoid errors due to accounts not having allowance tokens.
        continue;
      }
      if(tokensAllowanceEntities.length === undefined) continue;
      if (tokensAllowanceEntities.length >= 25) {
          return {
            DEFAULT_ACCOUNT_ID_TOKEN_ALLOWANCE: entity.account
          };
      }
    }
    throw new Error(
      `It was not possible to find an account with with significant number of allowance tokens.`
    );
  });

export const computeAccountWithTokenParameters = (configuration) =>
  computeProperties(['DEFAULT_ACCOUNT_ID_TOKEN'], () => {
    const accountsPath = `${configuration.baseApiUrl}/accounts`;
    const accountsResult = getEntities(accountsPath, accountListName);
    for (const entity of accountsResult) {
      const tokensPath = `${configuration.baseApiUrl}/accounts/${entity.account}/tokens`;
      const tokensEntities = getEntities(tokensPath, tokenListName);
      if (tokensEntities.length === undefined) continue;
      if (tokensEntities.length >= 25) {
        return {
          DEFAULT_ACCOUNT_ID_TOKEN: entity.account
        };
      }
    }
    throw new Error(
      `It was not possible to find an account with with significant number of tokens.`
    );
  });



export const computeBlockParameters = (configuration) =>
  computeProperties(['DEFAULT_BLOCK_NUMBER', 'DEFAULT_BLOCK_HASH'], () => {
    const extractProperties = (block) => {
      return {
        DEFAULT_BLOCK_NUMBER: block.number,
        DEFAULT_BLOCK_HASH: block.hash,
      };
    };
    return getPropertiesForEntity(configuration, extractProperties, {
      entitiesKey: blockListName,
      queryParamMap: {limit: 1},
    });
});

export const computeContractParameters = (configuration) => {
  const contractProperties = computeProperties(['DEFAULT_CONTRACT_ID', 'DEFAULT_CONTRACT_TIMESTAMP'], () => {
    const extractProperties = (contract, log) => ({
      DEFAULT_CONTRACT_ID: contract.contract_id,
      DEFAULT_CONTRACT_TIMESTAMP: log.timestamp,
    });
    return getPropertiesForEntity(configuration, extractProperties, {
      entitiesKey: contractListName,
      subResourcePath: 'results/logs',
    });
  });

  const contractResultHashProperty = computeProperties(['DEFAULT_CONTRACT_RESULT_HASH'], () => {
    const contractResultsPath = `${configuration.baseApiUrl}/contracts/results`;
    const firstContractResult = getFirstEntity(contractResultsPath, resultListName);
    return {
      DEFAULT_CONTRACT_RESULT_HASH: firstContractResult.hash,
    };
  });

  return Object.assign(contractProperties, contractResultHashProperty);
};

export const computeNftParameters = (configuration) => {
  const extractProperties = (token, nft) => ({DEFAULT_NFT_ID: token.token_id, DEFAULT_NFT_SERIAL: nft.serial_number});
  return computeProperties(['DEFAULT_NFT_ID', 'DEFAULT_NFT_SERIAL'], () =>
    getPropertiesForEntity(configuration, extractProperties, {
      entitiesKey: tokenListName,
      queryParamMap: {type: 'NON_FUNGIBLE_UNIQUE'},
      subResourcePath: 'nfts',
    })
  );
};

export const computeScheduleParameters = (configuration) =>
  computeProperties(['DEFAULT_SCHEDULE_ACCOUNT_ID', 'DEFAULT_SCHEDULE_ID'], () => {
    const extractProperties = (schedule) => ({
      DEFAULT_SCHEDULE_ACCOUNT_ID: schedule.creator_account_id,
      DEFAULT_SCHEDULE_ID: schedule.schedule_id,
    });
    return getPropertiesForEntity(configuration, extractProperties, {
      entitiesKey: scheduleListName,
      queryParamMap: {limit: 1},
    });
  });

export const computeFungibleTokenParameters = (configuration) =>
  computeProperties(['DEFAULT_TOKEN_ID'], () => {
    const extractProperties = (token) => ({DEFAULT_TOKEN_ID: token.token_id});
    return getPropertiesForEntity(configuration, extractProperties, {
      entitiesKey: tokenListName,
      queryParamMap: {type: 'FUNGIBLE_COMMON', limit: 1},
    });
  });

export const computeTransactionParameters = (configuration) =>
  computeProperties(['DEFAULT_TRANSACTION_ID'], () => {
    const extractProperties = (transaction) => ({DEFAULT_TRANSACTION_ID: transaction.transaction_id});
    return getPropertiesForEntity(configuration, extractProperties, {
      entitiesKey: transactionListName,
      queryParamMap: {limit: 1, transactiontype: 'cryptotransfer'},
    });
  });

export const computeTopicInfo = (configuration) => {
  const transactionProperties = computeProperties(['DEFAULT_TOPIC_ID'], () => {
    const extractProperties = (transaction) => ({DEFAULT_TOPIC_ID: transaction.entity_id});
    return getPropertiesForEntity(configuration, extractProperties, {
      entitiesKey: transactionListName,
      queryParamMap: {limit: 1, result: 'success', transactiontype: 'CONSENSUSSUBMITMESSAGE'},
    });
  });

  const topicProperties = computeProperties(['DEFAULT_TOPIC_SEQUENCE', 'DEFAULT_TOPIC_TIMESTAMP'], () => {
    const topicMessagePath = `${configuration.baseApiUrl}/topics/${transactionProperties.DEFAULT_TOPIC_ID}/messages`;
    const firstTopicMessage = getFirstEntity(topicMessagePath, messageListName);
    return {
      DEFAULT_TOPIC_SEQUENCE: firstTopicMessage.sequence_number,
      DEFAULT_TOPIC_TIMESTAMP: firstTopicMessage.consensus_timestamp,
    };
  });

  return Object.assign(transactionProperties, topicProperties);
};

export const computeBlockFromNetwork = (rosettaApiUrl, network) =>
  computeProperties(['DEFAULT_BLOCK_INDEX', 'DEFAULT_BLOCK_HASH'], () => {
    const requestUrl = `${rosettaApiUrl}/rosetta/network/status`;
    const requestBody = {
      network_identifier: {
        blockchain: 'Hedera',
        network: network,
        sub_network_identifier: {
          network: 'shard 0 realm 0',
        },
      },
      metadata: {},
    };
    const response = getValidResponse(requestUrl, requestBody, http.post);
    return {
      DEFAULT_BLOCK_INDEX: parseInt(response.current_block_identifier.index),
      DEFAULT_BLOCK_HASH: response.current_block_identifier.hash,
    };
  });

export const computeTransactionFromBlock = (rosettaApiUrl, networkIdentifier, blockIdentifier) =>
  computeProperties(['DEFAULT_TRANSACTION_HASH'], () => {
    const requestUrl = `${rosettaApiUrl}/rosetta/block`;
    const requestBody = {
      network_identifier: networkIdentifier,
      block_identifier: blockIdentifier,
    };
    const response = getValidResponse(requestUrl, requestBody, http.post);
    const transactions = response.block.transactions;
    if (!transactions || transactions.length === 0) {
      throw new Error(
        `It was not possible to find a transaction with the block identifier: ${JSON.stringify(blockIdentifier)}`
      );
    }
    return {
      DEFAULT_TRANSACTION_HASH: transactions[0].transaction_identifier.hash,
    };
  });

export const computeNetworkInfo = (rosettaApiUrl) =>
  computeProperties(['DEFAULT_NETWORK'], () => {
    const requestUrl = `${rosettaApiUrl}/rosetta/network/list`;
    const response = getValidResponse(requestUrl, {metadata: {}}, http.post);
    const networks = response.network_identifiers;
    if (networks.length === 0) {
      throw new Error(`It was not possible to find a network at ${rosettaApiUrl}`);
    }
    return {
      DEFAULT_NETWORK: networks[0].network,
    };
  });

export const setDefaultValuesForEnvParameters = () => {
  __ENV['BASE_URL'] = __ENV['BASE_URL'] || 'http://localhost';
  __ENV['DEFAULT_DURATION'] = __ENV['DEFAULT_DURATION'] || '120s';
  __ENV['DEFAULT_VUS'] = __ENV['DEFAULT_VUS'] || 10;
  __ENV['DEFAULT_LIMIT'] = __ENV['DEFAULT_LIMIT'] || 100;
  __ENV['DEFAULT_PASS_RATE'] = __ENV['DEFAULT_PASS_RATE'] || 0.95;
  __ENV['DEFAULT_MAX_DURATION'] = __ENV['DEFAULT_MAX_DURATION'] || 500;
};<|MERGE_RESOLUTION|>--- conflicted
+++ resolved
@@ -20,21 +20,19 @@
 
 import http from 'k6/http';
 
-<<<<<<< HEAD
-import {accountListName, actionListName, contractListName, messageListName, resultListName, scheduleListName, tokenListName, transactionListName} from './constants.js';
-=======
 import {
   accountListName,
+  actionListName,
   allowanceListName,
   balanceListName,
   blockListName,
   contractListName,
   messageListName,
+  resultListName,
   scheduleListName,
   tokenListName,
   transactionListName,
 } from './constants.js';
->>>>>>> 54b91007
 
 const last = (arr) => arr[arr.length - 1];
 
