--- conflicted
+++ resolved
@@ -16,15 +16,7 @@
     </parent>
 
     <properties>
-<<<<<<< HEAD
-        <cucumber.version>6.10.3</cucumber.version>
-=======
-        <jmeter.test>E2E_Subscribe_Only.jmx</jmeter.test>
-        <jmeter.subscribeThreadCount></jmeter.subscribeThreadCount>
-        <jmeter.publishThreadCount></jmeter.publishThreadCount>
-        <jmeter.propertiesDirectory>${project.basedir}/src/test/jmeter</jmeter.propertiesDirectory>
         <cucumber.version>6.10.4</cucumber.version>
->>>>>>> 9d5d4670
         <cucumber-reporting.version>4.0.102</cucumber-reporting.version>
         <skipTests>true</skipTests>
     </properties>
