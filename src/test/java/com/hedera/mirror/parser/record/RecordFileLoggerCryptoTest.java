--- conflicted
+++ resolved
@@ -862,7 +862,6 @@
             // record inputs
             ,() -> assertRecord(record, dbTransaction)
         );
-<<<<<<< HEAD
 
         // Crypto transfer list
         com.hedera.mirror.domain.CryptoTransfer tempDbCryptoTransfer;
@@ -870,7 +869,13 @@
         for (int i = 0; i < transferList.getAccountAmountsCount(); ++i) {
             var aa = transferList.getAccountAmounts(i);
             var accountId = aa.getAccountID();
-=======
+
+            boolean isPresent = cryptoTransferRepository.findByConsensusTimestampAndAccountNum(
+                    Utility.timeStampInNanos(record.getConsensusTimestamp()),
+                    accountId.getAccountNum()).isPresent();
+
+            assertEquals(false, isPresent);
+        }
     }
 
     @Test
@@ -927,15 +932,11 @@
 
     private TransactionRecord transactionRecord(TransactionBody transactionBody, int responseCode) {
         final TransactionRecord.Builder record = TransactionRecord.newBuilder();
->>>>>>> 0b1b2a3b
-
-            boolean isPresent = cryptoTransferRepository.findByConsensusTimestampAndAccountNum(
-                    Utility.timeStampInNanos(record.getConsensusTimestamp()),
-                    accountId.getAccountNum()).isPresent();
-
-<<<<<<< HEAD
-            assertEquals(false, isPresent);
-=======
+
+        // record
+        final Timestamp consensusTimeStamp = Utility.instantToTimestamp(Instant.now());
+        final TransactionReceipt.Builder receipt = TransactionReceipt.newBuilder();
+
         // Build the record
         record.setConsensusTimestamp(consensusTimeStamp);
         record.setMemoBytes(ByteString.copyFromUtf8(transactionBody.getMemo()));
@@ -955,42 +956,11 @@
                     .setAccountNum(transferAccounts[i]));
             accountAmount.setAmount(transferAmounts[i]);
             transferList.addAccountAmounts(accountAmount);
->>>>>>> 0b1b2a3b
         }
-	}
-	private TransactionRecord transactionRecordSuccess(TransactionBody transactionBody) {
-		return transactionRecord(transactionBody, ResponseCodeEnum.SUCCESS);
-	}
-	private TransactionRecord transactionRecord(TransactionBody transactionBody, ResponseCodeEnum responseCode) {
-		final TransactionRecord.Builder record = TransactionRecord.newBuilder();
-
-		// record
-		final Timestamp consensusTimeStamp = Utility.instantToTimestamp(Instant.now());
-		final TransactionReceipt.Builder receipt = TransactionReceipt.newBuilder();
-
-		// Build the record
-		record.setConsensusTimestamp(consensusTimeStamp);
-		record.setMemoBytes(ByteString.copyFromUtf8(transactionBody.getMemo()));
-		receipt.setAccountID(accountId);
-		receipt.setStatus(responseCode);
-
-		record.setReceipt(receipt.build());
-		record.setTransactionFee(transactionBody.getTransactionFee());
-		record.setTransactionHash(ByteString.copyFromUtf8("TransactionHash"));
-		record.setTransactionID(transactionBody.getTransactionID());
-
-		final TransferList.Builder transferList = TransferList.newBuilder();
-
-		for (int i=0; i < transferAccounts.length; i++) {
-			AccountAmount.Builder accountAmount = AccountAmount.newBuilder();
-			accountAmount.setAccountID(AccountID.newBuilder().setShardNum(0).setRealmNum(0).setAccountNum(transferAccounts[i]));
-			accountAmount.setAmount(transferAmounts[i]);
-			transferList.addAccountAmounts(accountAmount);
-		}
-
-		record.setTransferList(transferList);
-
-		return record.build();
+
+        record.setTransferList(transferList);
+
+        return record.build();
 	}
 
 	private Transaction cryptoCreateTransaction() {
