--- conflicted
+++ resolved
@@ -107,15 +107,6 @@
     }
 
     protected final void assertRecordTransfers(TransactionRecord record) {
-<<<<<<< HEAD
-    	final TransferList transferList = record.getTransferList();
-    	for (AccountAmount accountAmount : transferList.getAccountAmountsList()) {
-    		AccountID xferAccountId = accountAmount.getAccountID();
-    		Optional<Entities> accountId = entityRepository.findByPrimaryKey(xferAccountId.getShardNum(), xferAccountId.getRealmNum(), xferAccountId.getAccountNum());
-    		assertEquals(accountAmount.getAmount(), cryptoTransferRepository.findByConsensusTimestampAndAccountId(Utility.timeStampInNanos(record.getConsensusTimestamp()), accountId.get().getId()).get().getAmount());
-            assertEquals(accountAmount.getAccountID().getRealmNum(), cryptoTransferRepository.findByConsensusTimestampAndAccountNum(Utility.timeStampInNanos(record.getConsensusTimestamp()), accountId.get().getEntityNum()).get().getAccountRealmNum());
-    	}
-=======
         final TransferList transferList = record.getTransferList();
         for (AccountAmount accountAmount : transferList.getAccountAmountsList()) {
             AccountID xferAccountId = accountAmount.getAccountID();
@@ -126,8 +117,12 @@
                     .findByConsensusTimestampAndAccountId(Utility
                             .timeStampInNanos(record.getConsensusTimestamp()), accountId.get().getId()).get()
                     .getAmount());
+            assertEquals(accountAmount.getAccountID().getRealmNum(), cryptoTransferRepository
+                    .findByConsensusTimestampAndAccountNum(Utility
+                            .timeStampInNanos(record.getConsensusTimestamp()), accountId.get().getEntityNum()).get()
+                    .getAccountRealmNum());
+
         }
->>>>>>> 8a96c014
     }
 
     protected final void assertRecord(TransactionRecord record, com.hedera.mirror.domain.Transaction dbTransaction) {
