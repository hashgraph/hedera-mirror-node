--- conflicted
+++ resolved
@@ -111,39 +111,25 @@
                 ,() -> assertEquals(3, cryptoTransferRepository.count())
                 ,() -> assertEquals(0, liveHashRepository.count())
                 ,() -> assertEquals(1, fileDataRepository.count())
-<<<<<<< HEAD
-                
-                // transaction
-                ,() -> assertTransaction(transactionBody, dbTransaction)                
-=======
->>>>>>> 454f5b86
-
-                // record inputs
-                ,() -> assertRecord(record, dbTransaction)
-
-                // receipt
-                ,() -> assertFile(record.getReceipt().getFileID(), dbFileEntity)
-
-                // record transfer list
-<<<<<<< HEAD
-                ,() -> assertRecordTransfers(record)
-                
-=======
-                ,() -> assertTransfers(record)
-
->>>>>>> 454f5b86
+
+                // transaction
+                ,() -> assertTransaction(transactionBody, dbTransaction)
+
+                // record inputs
+                ,() -> assertRecord(record, dbTransaction)
+
+                // receipt
+                ,() -> assertFile(record.getReceipt().getFileID(), dbFileEntity)
+
+                // record transfer list
+                ,() -> assertRecordTransfers(record)
+
                 // transaction body inputs
                 ,() -> assertEquals(fileCreateTransactionBody.getExpirationTime().getSeconds(), dbFileEntity.getExpiryTimeSeconds())
                 ,() -> assertEquals(fileCreateTransactionBody.getExpirationTime().getNanos(), dbFileEntity.getExpiryTimeNanos())
                 ,() -> assertEquals(Utility.timeStampInNanos(fileCreateTransactionBody.getExpirationTime()), dbFileEntity.getExpiryTimeNs())
                 ,() -> assertArrayEquals(fileCreateTransactionBody.getKeys().toByteArray(), dbFileEntity.getKey())
 
-<<<<<<< HEAD
-=======
-                // node
-                ,() -> assertAccount(transactionBody.getNodeAccountID(), dbNodeEntity)
-
->>>>>>> 454f5b86
                 // file data
                 ,() -> assertArrayEquals(fileCreateTransactionBody.getContents().toByteArray(), dbfileData.getFileData())
 
@@ -161,13 +147,13 @@
     	final Transaction transaction = fileCreateTransaction();
     	final TransactionBody transactionBody = TransactionBody.parseFrom(transaction.getBodyBytes());
     	final TransactionRecord record = transactionRecord(transactionBody);
-    	
-    	RecordFileLogger.storeRecord(transaction, record);
-    	RecordFileLogger.completeFile("", "");
-    	
-    	final com.hedera.mirror.domain.Transaction dbTransaction = transactionRepository.findById(Utility.timeStampInNanos(record.getConsensusTimestamp())).get();
-    	final Entities dbFileEntity = entityRepository.findById(dbTransaction.getEntityId()).get();
-        
+
+    	RecordFileLogger.storeRecord(transaction, record);
+    	RecordFileLogger.completeFile("", "");
+
+    	final com.hedera.mirror.domain.Transaction dbTransaction = transactionRepository.findById(Utility.timeStampInNanos(record.getConsensusTimestamp())).get();
+    	final Entities dbFileEntity = entityRepository.findById(dbTransaction.getEntityId()).get();
+
     	assertAll(
     			// row counts
                 () -> assertEquals(1, recordFileRepository.count())
@@ -177,19 +163,19 @@
                 ,() -> assertEquals(3, cryptoTransferRepository.count())
                 ,() -> assertEquals(0, liveHashRepository.count())
                 ,() -> assertEquals(0, fileDataRepository.count())
-                
-                // transaction
-                ,() -> assertTransaction(transactionBody, dbTransaction)                
-
-                // record inputs
-                ,() -> assertRecord(record, dbTransaction) 
-
-                // receipt
-                ,() -> assertFile(record.getReceipt().getFileID(), dbFileEntity)
-                
-                // record transfer list
-                ,() -> assertRecordTransfers(record)
-         );    	
+
+                // transaction
+                ,() -> assertTransaction(transactionBody, dbTransaction)
+
+                // record inputs
+                ,() -> assertRecord(record, dbTransaction)
+
+                // receipt
+                ,() -> assertFile(record.getReceipt().getFileID(), dbFileEntity)
+
+                // record transfer list
+                ,() -> assertRecordTransfers(record)
+         );
     }
 
     @Test
@@ -200,14 +186,14 @@
     	final TransactionBody transactionBody = TransactionBody.parseFrom(transaction.getBodyBytes());
     	final FileCreateTransactionBody fileCreateTransactionBody = transactionBody.getFileCreate();
     	final TransactionRecord record = transactionRecord(transactionBody, FileID.newBuilder().setShardNum(0).setRealmNum(0).setFileNum(10).build());
-    	
-    	RecordFileLogger.storeRecord(transaction, record);
-    	RecordFileLogger.completeFile("", "");
-    	
+
+    	RecordFileLogger.storeRecord(transaction, record);
+    	RecordFileLogger.completeFile("", "");
+
     	final com.hedera.mirror.domain.Transaction dbTransaction = transactionRepository.findById(Utility.timeStampInNanos(record.getConsensusTimestamp())).get();
     	final Entities dbFileEntity = entityRepository.findById(dbTransaction.getEntityId()).get();
     	final FileData dbfileData = fileDataRepository.findById(dbTransaction.getConsensusNs()).get();
-        
+
     	assertAll(
     			// row counts
                 () -> assertEquals(1, recordFileRepository.count())
@@ -217,19 +203,19 @@
                 ,() -> assertEquals(3, cryptoTransferRepository.count())
                 ,() -> assertEquals(0, liveHashRepository.count())
                 ,() -> assertEquals(1, fileDataRepository.count())
-                
-                // transaction
-                ,() -> assertTransaction(transactionBody, dbTransaction)                
-
-                // record inputs
-                ,() -> assertRecord(record, dbTransaction) 
-
-                // receipt
-                ,() -> assertFile(record.getReceipt().getFileID(), dbFileEntity)
-                
-                // record transfer list
-                ,() -> assertRecordTransfers(record)
-                
+
+                // transaction
+                ,() -> assertTransaction(transactionBody, dbTransaction)
+
+                // record inputs
+                ,() -> assertRecord(record, dbTransaction)
+
+                // receipt
+                ,() -> assertFile(record.getReceipt().getFileID(), dbFileEntity)
+
+                // record transfer list
+                ,() -> assertRecordTransfers(record)
+
                 // transaction body inputs
                 ,() -> assertEquals(fileCreateTransactionBody.getExpirationTime().getSeconds(), dbFileEntity.getExpiryTimeSeconds())
                 ,() -> assertEquals(fileCreateTransactionBody.getExpirationTime().getNanos(), dbFileEntity.getExpiryTimeNanos())
@@ -243,7 +229,7 @@
                 ,() -> assertNull(dbFileEntity.getAutoRenewPeriod())
                 ,() -> assertNull(dbFileEntity.getProxyAccountId())
                 ,() -> assertFalse(dbFileEntity.isDeleted())
-         );    	
+         );
     }
 
     @Test
@@ -254,13 +240,13 @@
     	final TransactionBody transactionBody = TransactionBody.parseFrom(transaction.getBodyBytes());
     	final FileCreateTransactionBody fileCreateTransactionBody = transactionBody.getFileCreate();
     	final TransactionRecord record = transactionRecord(transactionBody, FileID.newBuilder().setShardNum(0).setRealmNum(0).setFileNum(2000).build());
-    	
-    	RecordFileLogger.storeRecord(transaction, record);
-    	RecordFileLogger.completeFile("", "");
-    	
-    	final com.hedera.mirror.domain.Transaction dbTransaction = transactionRepository.findById(Utility.timeStampInNanos(record.getConsensusTimestamp())).get();
-    	final Entities dbFileEntity = entityRepository.findById(dbTransaction.getEntityId()).get();
-    	
+
+    	RecordFileLogger.storeRecord(transaction, record);
+    	RecordFileLogger.completeFile("", "");
+
+    	final com.hedera.mirror.domain.Transaction dbTransaction = transactionRepository.findById(Utility.timeStampInNanos(record.getConsensusTimestamp())).get();
+    	final Entities dbFileEntity = entityRepository.findById(dbTransaction.getEntityId()).get();
+
     	assertAll(
     			// row counts
                 () -> assertEquals(1, recordFileRepository.count())
@@ -270,19 +256,19 @@
                 ,() -> assertEquals(3, cryptoTransferRepository.count())
                 ,() -> assertEquals(0, liveHashRepository.count())
                 ,() -> assertEquals(0, fileDataRepository.count())
-                
-                // transaction
-                ,() -> assertTransaction(transactionBody, dbTransaction)                
-
-                // record inputs
-                ,() -> assertRecord(record, dbTransaction) 
-
-                // receipt
-                ,() -> assertFile(record.getReceipt().getFileID(), dbFileEntity)
-                
-                // record transfer list
-                ,() -> assertRecordTransfers(record)
-                
+
+                // transaction
+                ,() -> assertTransaction(transactionBody, dbTransaction)
+
+                // record inputs
+                ,() -> assertRecord(record, dbTransaction)
+
+                // receipt
+                ,() -> assertFile(record.getReceipt().getFileID(), dbFileEntity)
+
+                // record transfer list
+                ,() -> assertRecordTransfers(record)
+
                 // transaction body inputs
                 ,() -> assertEquals(fileCreateTransactionBody.getExpirationTime().getSeconds(), dbFileEntity.getExpiryTimeSeconds())
                 ,() -> assertEquals(fileCreateTransactionBody.getExpirationTime().getNanos(), dbFileEntity.getExpiryTimeNanos())
@@ -293,7 +279,7 @@
                 ,() -> assertNull(dbFileEntity.getAutoRenewPeriod())
                 ,() -> assertNull(dbFileEntity.getProxyAccountId())
                 ,() -> assertFalse(dbFileEntity.isDeleted())
-         );    	
+         );
     }
 
     @Test
@@ -331,28 +317,17 @@
                 ,() -> assertEquals(2, fileDataRepository.count())
 
                 // transaction
-                ,() -> assertTransaction(transactionBody, dbTransaction)                
-
-                // record inputs
-                ,() -> assertRecord(record, dbTransaction)
-
-                // receipt
-                ,() -> assertFile(record.getReceipt().getFileID(), dbFileEntity)
-
-                // record transfer list
-<<<<<<< HEAD
-                ,() -> assertRecordTransfers(record)
-                
-=======
-                ,() -> assertTransfers(record)
-
-                // transaction body inputs
-                ,() -> assertArrayEquals(transactionBody.getMemoBytes().toByteArray(), dbTransaction.getMemo())
-
-                // node
-                ,() -> assertAccount(transactionBody.getNodeAccountID(), dbNodeEntity)
-
->>>>>>> 454f5b86
+                ,() -> assertTransaction(transactionBody, dbTransaction)
+
+                // record inputs
+                ,() -> assertRecord(record, dbTransaction)
+
+                // receipt
+                ,() -> assertFile(record.getReceipt().getFileID(), dbFileEntity)
+
+                // record transfer list
+                ,() -> assertRecordTransfers(record)
+
                 // file data
                 ,() -> assertArrayEquals(fileAppendTransactionBody.getContents().toByteArray(), dbfileData.getFileData())
 
@@ -391,12 +366,9 @@
                 ,() -> assertEquals(3, cryptoTransferRepository.count())
                 ,() -> assertEquals(0, liveHashRepository.count())
                 ,() -> assertEquals(1, fileDataRepository.count())
-<<<<<<< HEAD
-                
-                // transaction
-                ,() -> assertTransaction(transactionBody, dbTransaction)                
-=======
->>>>>>> 454f5b86
+
+                // transaction
+                ,() -> assertTransaction(transactionBody, dbTransaction)
 
                 // record inputs
                 ,() -> assertRecord(record, dbTransaction)
@@ -453,43 +425,25 @@
                 ,() -> assertEquals(6, cryptoTransferRepository.count())
                 ,() -> assertEquals(0, liveHashRepository.count())
                 ,() -> assertEquals(2, fileDataRepository.count())
-<<<<<<< HEAD
-                
-                // transaction
-                ,() -> assertTransaction(transactionBody, dbTransaction)                
-=======
->>>>>>> 454f5b86
-
-                // record inputs
-                ,() -> assertRecord(record, dbTransaction)
-
-                // receipt
-                ,() -> assertFile(record.getReceipt().getFileID(), dbFileEntity)
-
-                // record transfer list
-<<<<<<< HEAD
-                ,() -> assertRecordTransfers(record)
-                
-                // transaction body inputs
-=======
-                ,() -> assertTransfers(record)
-
-                // transaction body inputs
-                ,() -> assertArrayEquals(transactionBody.getMemoBytes().toByteArray(), dbTransaction.getMemo())
-
->>>>>>> 454f5b86
+
+                // transaction
+                ,() -> assertTransaction(transactionBody, dbTransaction)
+
+                // record inputs
+                ,() -> assertRecord(record, dbTransaction)
+
+                // receipt
+                ,() -> assertFile(record.getReceipt().getFileID(), dbFileEntity)
+
+                // record transfer list
+                ,() -> assertRecordTransfers(record)
+
+                // transaction body inputs
                 ,() -> assertEquals(fileUpdateTransactionBody.getExpirationTime().getSeconds(), dbFileEntity.getExpiryTimeSeconds())
                 ,() -> assertEquals(fileUpdateTransactionBody.getExpirationTime().getNanos(), dbFileEntity.getExpiryTimeNanos())
                 ,() -> assertEquals(Utility.timeStampInNanos(fileUpdateTransactionBody.getExpirationTime()), dbFileEntity.getExpiryTimeNs())
                 ,() -> assertArrayEquals(fileUpdateTransactionBody.getKeys().toByteArray(), dbFileEntity.getKey())
-<<<<<<< HEAD
-                
-=======
-
-                // node
-                ,() -> assertAccount(transactionBody.getNodeAccountID(), dbNodeEntity)
-
->>>>>>> 454f5b86
+
                 // file data
                 ,() -> assertArrayEquals(fileUpdateTransactionBody.getContents().toByteArray(), dbfileData.getFileData())
 
@@ -527,22 +481,17 @@
                 ,() -> assertEquals(1, fileDataRepository.count())
 
                 // transaction
-                ,() -> assertTransaction(transactionBody, dbTransaction)                
-
-                // record inputs
-                ,() -> assertRecord(record, dbTransaction)
-
-                // receipt
-                ,() -> assertFile(record.getReceipt().getFileID(), dbFileEntity)
-
-                // record transfer list
-<<<<<<< HEAD
-                ,() -> assertRecordTransfers(record)
-                
-=======
-                ,() -> assertTransfers(record)
-
->>>>>>> 454f5b86
+                ,() -> assertTransaction(transactionBody, dbTransaction)
+
+                // record inputs
+                ,() -> assertRecord(record, dbTransaction)
+
+                // receipt
+                ,() -> assertFile(record.getReceipt().getFileID(), dbFileEntity)
+
+                // record transfer list
+                ,() -> assertRecordTransfers(record)
+
                 // transaction body inputs
                 ,() -> assertEquals(fileUpdateTransactionBody.getExpirationTime().getSeconds(), dbFileEntity.getExpiryTimeSeconds())
                 ,() -> assertEquals(fileUpdateTransactionBody.getExpirationTime().getNanos(), dbFileEntity.getExpiryTimeNanos())
@@ -592,40 +541,25 @@
                 ,() -> assertEquals(6, cryptoTransferRepository.count())
                 ,() -> assertEquals(0, liveHashRepository.count())
                 ,() -> assertEquals(2, fileDataRepository.count())
-<<<<<<< HEAD
-                
-                // transaction
-                ,() -> assertTransaction(transactionBody, dbTransaction)                
-=======
->>>>>>> 454f5b86
-
-                // record inputs
-                ,() -> assertRecord(record, dbTransaction)
-
-                // receipt
-                ,() -> assertFile(record.getReceipt().getFileID(), dbFileEntity)
-
-                // record transfer list
-<<<<<<< HEAD
-                ,() -> assertRecordTransfers(record)
-                
-=======
-                ,() -> assertTransfers(record)
-
->>>>>>> 454f5b86
+
+                // transaction
+                ,() -> assertTransaction(transactionBody, dbTransaction)
+
+                // record inputs
+                ,() -> assertRecord(record, dbTransaction)
+
+                // receipt
+                ,() -> assertFile(record.getReceipt().getFileID(), dbFileEntity)
+
+                // record transfer list
+                ,() -> assertRecordTransfers(record)
+
                 // transaction body inputs
                 ,() -> assertNotNull(dbFileEntity.getExpiryTimeSeconds())
                 ,() -> assertNotNull(dbFileEntity.getExpiryTimeNanos())
                 ,() -> assertNotNull(dbFileEntity.getExpiryTimeNs())
                 ,() -> assertNotNull(dbFileEntity.getKey())
-<<<<<<< HEAD
-                
-=======
-
-                // node
-                ,() -> assertAccount(transactionBody.getNodeAccountID(), dbNodeEntity)
-
->>>>>>> 454f5b86
+
                 // file data
                 ,() -> assertArrayEquals(fileUpdateTransactionBody.getContents().toByteArray(), dbfileData.getFileData())
 
@@ -663,22 +597,17 @@
                 ,() -> assertEquals(1, fileDataRepository.count())
 
                 // transaction
-                ,() -> assertTransaction(transactionBody, dbTransaction)                
-
-                // record inputs
-                ,() -> assertRecord(record, dbTransaction)
-
-                // receipt
-                ,() -> assertFile(record.getReceipt().getFileID(), dbFileEntity)
-
-                // record transfer list
-<<<<<<< HEAD
-                ,() -> assertRecordTransfers(record)
-                
-=======
-                ,() -> assertTransfers(record)
-
->>>>>>> 454f5b86
+                ,() -> assertTransaction(transactionBody, dbTransaction)
+
+                // record inputs
+                ,() -> assertRecord(record, dbTransaction)
+
+                // receipt
+                ,() -> assertFile(record.getReceipt().getFileID(), dbFileEntity)
+
+                // record transfer list
+                ,() -> assertRecordTransfers(record)
+
                 // transaction body inputs
                 ,() -> assertNull(dbFileEntity.getExpiryTimeSeconds())
                 ,() -> assertNull(dbFileEntity.getExpiryTimeNanos())
@@ -717,10 +646,6 @@
 
     	final com.hedera.mirror.domain.Transaction dbTransaction = transactionRepository.findById(Utility.timeStampInNanos(record.getConsensusTimestamp())).get();
     	final Entities dbFileEntity = entityRepository.findById(dbTransaction.getEntityId()).get();
-<<<<<<< HEAD
-=======
-    	final Entities dbNodeEntity = entityRepository.findById(dbTransaction.getNodeAccountId()).get();
->>>>>>> 454f5b86
 
     	assertAll(
     			// row counts
@@ -732,40 +657,25 @@
                 ,() -> assertEquals(0, liveHashRepository.count())
                 //TODO: Review below with issue #294, probably should be 1
                 ,() -> assertEquals(2, fileDataRepository.count())
-<<<<<<< HEAD
-                
-                // transaction
-                ,() -> assertTransaction(transactionBody, dbTransaction)                
-=======
->>>>>>> 454f5b86
-
-                // record inputs
-                ,() -> assertRecord(record, dbTransaction)
-
-                // receipt
-                ,() -> assertFile(record.getReceipt().getFileID(), dbFileEntity)
-
-                // record transfer list
-<<<<<<< HEAD
-                ,() -> assertRecordTransfers(record)
-                
-=======
-                ,() -> assertTransfers(record)
-
->>>>>>> 454f5b86
+
+                // transaction
+                ,() -> assertTransaction(transactionBody, dbTransaction)
+
+                // record inputs
+                ,() -> assertRecord(record, dbTransaction)
+
+                // receipt
+                ,() -> assertFile(record.getReceipt().getFileID(), dbFileEntity)
+
+                // record transfer list
+                ,() -> assertRecordTransfers(record)
+
                 // transaction body inputs
                 ,() -> assertEquals(fileUpdateTransactionBody.getExpirationTime().getSeconds(), dbFileEntity.getExpiryTimeSeconds())
                 ,() -> assertEquals(fileUpdateTransactionBody.getExpirationTime().getNanos(), dbFileEntity.getExpiryTimeNanos())
                 ,() -> assertEquals(Utility.timeStampInNanos(fileUpdateTransactionBody.getExpirationTime()), dbFileEntity.getExpiryTimeNs())
                 ,() -> assertNotNull(dbFileEntity.getKey())
-<<<<<<< HEAD
-                
-=======
-
-                // node
-                ,() -> assertAccount(transactionBody.getNodeAccountID(), dbNodeEntity)
-
->>>>>>> 454f5b86
+
                 // Additional entity checks
                 ,() -> assertNull(dbFileEntity.getAutoRenewPeriod())
                 ,() -> assertNull(dbFileEntity.getProxyAccountId())
@@ -787,10 +697,6 @@
 
     	final com.hedera.mirror.domain.Transaction dbTransaction = transactionRepository.findById(Utility.timeStampInNanos(record.getConsensusTimestamp())).get();
     	final Entities dbFileEntity = entityRepository.findById(dbTransaction.getEntityId()).get();
-<<<<<<< HEAD
-=======
-    	final Entities dbNodeEntity = entityRepository.findById(dbTransaction.getNodeAccountId()).get();
->>>>>>> 454f5b86
 
     	assertAll(
     			// row counts
@@ -804,22 +710,17 @@
                 ,() -> assertEquals(1, fileDataRepository.count())
 
                 // transaction
-                ,() -> assertTransaction(transactionBody, dbTransaction)                
-
-                // record inputs
-                ,() -> assertRecord(record, dbTransaction)
-
-                // receipt
-                ,() -> assertFile(record.getReceipt().getFileID(), dbFileEntity)
-
-                // record transfer list
-<<<<<<< HEAD
-                ,() -> assertRecordTransfers(record)
-                
-=======
-                ,() -> assertTransfers(record)
-
->>>>>>> 454f5b86
+                ,() -> assertTransaction(transactionBody, dbTransaction)
+
+                // record inputs
+                ,() -> assertRecord(record, dbTransaction)
+
+                // receipt
+                ,() -> assertFile(record.getReceipt().getFileID(), dbFileEntity)
+
+                // record transfer list
+                ,() -> assertRecordTransfers(record)
+
                 // transaction body inputs
                 ,() -> assertEquals(fileUpdateTransactionBody.getExpirationTime().getSeconds(), dbFileEntity.getExpiryTimeSeconds())
                 ,() -> assertEquals(fileUpdateTransactionBody.getExpirationTime().getNanos(), dbFileEntity.getExpiryTimeNanos())
@@ -852,18 +753,10 @@
       RecordFileLogger.storeRecord(transaction, record);
 
       RecordFileLogger.completeFile("", "");
-<<<<<<< HEAD
-      
+
   	  final com.hedera.mirror.domain.Transaction dbTransaction = transactionRepository.findById(Utility.timeStampInNanos(record.getConsensusTimestamp())).get();
   	  final Entities dbFileEntity = entityRepository.findById(dbTransaction.getEntityId()).get();
-  	  
-=======
-
-  	final com.hedera.mirror.domain.Transaction dbTransaction = transactionRepository.findById(Utility.timeStampInNanos(record.getConsensusTimestamp())).get();
-  	final Entities dbFileEntity = entityRepository.findById(dbTransaction.getEntityId()).get();
-  	final Entities dbNodeEntity = entityRepository.findById(dbTransaction.getNodeAccountId()).get();
-
->>>>>>> 454f5b86
+
       assertAll(
           // row counts
                 () -> assertEquals(1, recordFileRepository.count())
@@ -874,40 +767,25 @@
                 ,() -> assertEquals(0, liveHashRepository.count())
                 //TODO: Review below with issue #294, probably should be 1
                 ,() -> assertEquals(2, fileDataRepository.count())
-<<<<<<< HEAD
-                
-                // transaction
-                ,() -> assertTransaction(transactionBody, dbTransaction)                
-=======
->>>>>>> 454f5b86
-
-                // record inputs
-                ,() -> assertRecord(record, dbTransaction)
-
-                // receipt
-                ,() -> assertFile(record.getReceipt().getFileID(), dbFileEntity)
-
-                // record transfer list
-<<<<<<< HEAD
-                ,() -> assertRecordTransfers(record)
-                
-=======
-                ,() -> assertTransfers(record)
-
->>>>>>> 454f5b86
+
+                // transaction
+                ,() -> assertTransaction(transactionBody, dbTransaction)
+
+                // record inputs
+                ,() -> assertRecord(record, dbTransaction)
+
+                // receipt
+                ,() -> assertFile(record.getReceipt().getFileID(), dbFileEntity)
+
+                // record transfer list
+                ,() -> assertRecordTransfers(record)
+
                 // transaction body inputs
                 ,() -> assertNotNull(dbFileEntity.getExpiryTimeSeconds())
                 ,() -> assertNotNull(dbFileEntity.getExpiryTimeNanos())
                 ,() -> assertNotNull(dbFileEntity.getExpiryTimeNs())
                 ,() -> assertArrayEquals(fileUpdateTransactionBody.getKeys().toByteArray(), dbFileEntity.getKey())
-<<<<<<< HEAD
-                
-=======
-
-                // node
-                ,() -> assertAccount(transactionBody.getNodeAccountID(), dbNodeEntity)
-
->>>>>>> 454f5b86
+
                 // Additional entity checks
                 ,() -> assertNull(dbFileEntity.getAutoRenewPeriod())
                 ,() -> assertNull(dbFileEntity.getProxyAccountId())
@@ -926,16 +804,9 @@
       RecordFileLogger.storeRecord(transaction, record);
 
       RecordFileLogger.completeFile("", "");
-<<<<<<< HEAD
-      
+
   	  final com.hedera.mirror.domain.Transaction dbTransaction = transactionRepository.findById(Utility.timeStampInNanos(record.getConsensusTimestamp())).get();
   	  final Entities dbFileEntity = entityRepository.findById(dbTransaction.getEntityId()).get();
-=======
-
-  	final com.hedera.mirror.domain.Transaction dbTransaction = transactionRepository.findById(Utility.timeStampInNanos(record.getConsensusTimestamp())).get();
-  	final Entities dbFileEntity = entityRepository.findById(dbTransaction.getEntityId()).get();
-  	final Entities dbNodeEntity = entityRepository.findById(dbTransaction.getNodeAccountId()).get();
->>>>>>> 454f5b86
 
       assertAll(
           // row counts
@@ -949,22 +820,17 @@
                 ,() -> assertEquals(1, fileDataRepository.count())
 
                 // transaction
-                ,() -> assertTransaction(transactionBody, dbTransaction)                
-
-                // record inputs
-                ,() -> assertRecord(record, dbTransaction)
-
-                // receipt
-                ,() -> assertFile(record.getReceipt().getFileID(), dbFileEntity)
-
-                // record transfer list
-<<<<<<< HEAD
-                ,() -> assertRecordTransfers(record)
-                
-=======
-                ,() -> assertTransfers(record)
-
->>>>>>> 454f5b86
+                ,() -> assertTransaction(transactionBody, dbTransaction)
+
+                // record inputs
+                ,() -> assertRecord(record, dbTransaction)
+
+                // receipt
+                ,() -> assertFile(record.getReceipt().getFileID(), dbFileEntity)
+
+                // record transfer list
+                ,() -> assertRecordTransfers(record)
+
                 // transaction body inputs
                 ,() -> assertNull(dbFileEntity.getExpiryTimeSeconds())
                 ,() -> assertNull(dbFileEntity.getExpiryTimeNanos())
@@ -1000,12 +866,7 @@
 
     	final com.hedera.mirror.domain.Transaction dbTransaction = transactionRepository.findById(Utility.timeStampInNanos(record.getConsensusTimestamp())).get();
     	final Entities dbFileEntity = entityRepository.findById(dbTransaction.getEntityId()).get();
-<<<<<<< HEAD
-        
-=======
-    	final Entities dbNodeEntity = entityRepository.findById(dbTransaction.getNodeAccountId()).get();
-
->>>>>>> 454f5b86
+
     	assertAll(
     			// row counts
                 () -> assertEquals(1, recordFileRepository.count())
@@ -1017,22 +878,17 @@
                 ,() -> assertEquals(1, fileDataRepository.count())
 
                 // transaction
-                ,() -> assertTransaction(transactionBody, dbTransaction)                
-
-                // record inputs
-                ,() -> assertRecord(record, dbTransaction)
-
-                // receipt
-                ,() -> assertFile(record.getReceipt().getFileID(), dbFileEntity)
-
-                // record transfer list
-<<<<<<< HEAD
-                ,() -> assertRecordTransfers(record)
-                
-=======
-                ,() -> assertTransfers(record)
-
->>>>>>> 454f5b86
+                ,() -> assertTransaction(transactionBody, dbTransaction)
+
+                // record inputs
+                ,() -> assertRecord(record, dbTransaction)
+
+                // receipt
+                ,() -> assertFile(record.getReceipt().getFileID(), dbFileEntity)
+
+                // record transfer list
+                ,() -> assertRecordTransfers(record)
+
                 // transaction body inputs
                 ,() -> assertTrue(dbFileEntity.isDeleted())
 
@@ -1058,12 +914,7 @@
 
     	final com.hedera.mirror.domain.Transaction dbTransaction = transactionRepository.findById(Utility.timeStampInNanos(record.getConsensusTimestamp())).get();
     	final Entities dbFileEntity = entityRepository.findById(dbTransaction.getEntityId()).get();
-<<<<<<< HEAD
-        
-=======
-    	final Entities dbNodeEntity = entityRepository.findById(dbTransaction.getNodeAccountId()).get();
-
->>>>>>> 454f5b86
+
     	assertAll(
     			// row counts
                 () -> assertEquals(1, recordFileRepository.count())
@@ -1075,28 +926,18 @@
                 ,() -> assertEquals(0, fileDataRepository.count())
 
                 // transaction
-                ,() -> assertTransaction(transactionBody, dbTransaction)                
-
-                // record inputs
-                ,() -> assertRecord(record, dbTransaction)
-
-                // receipt
-                ,() -> assertFile(record.getReceipt().getFileID(), dbFileEntity)
-
-                // record transfer list
-<<<<<<< HEAD
-                ,() -> assertRecordTransfers(record)
-                
-                // transaction body inputs
-=======
-                ,() -> assertTransfers(record)
-
-                // transaction body inputs
-                ,() -> assertArrayEquals(transactionBody.getMemoBytes().toByteArray(), dbTransaction.getMemo())
-
-                // node
-                ,() -> assertAccount(transactionBody.getNodeAccountID(), dbNodeEntity)
->>>>>>> 454f5b86
+                ,() -> assertTransaction(transactionBody, dbTransaction)
+
+                // record inputs
+                ,() -> assertRecord(record, dbTransaction)
+
+                // receipt
+                ,() -> assertFile(record.getReceipt().getFileID(), dbFileEntity)
+
+                // record transfer list
+                ,() -> assertRecordTransfers(record)
+
+                // transaction body inputs
                 ,() -> assertTrue(dbFileEntity.isDeleted())
 
                 // Additional entity checks
@@ -1112,7 +953,7 @@
     private TransactionRecord transactionRecord(TransactionBody transactionBody) {
     	return transactionRecord(transactionBody, fileId);
     }
-    
+
     private TransactionRecord transactionRecord(TransactionBody transactionBody, FileID newFile) {
     	final TransactionRecord.Builder record = TransactionRecord.newBuilder();
 
