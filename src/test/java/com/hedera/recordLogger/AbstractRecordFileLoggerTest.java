--- conflicted
+++ resolved
@@ -38,12 +38,9 @@
 import com.hederahashgraph.api.proto.java.Duration;
 import com.hederahashgraph.api.proto.java.FileID;
 import com.hederahashgraph.api.proto.java.Key;
-<<<<<<< HEAD
 import com.hederahashgraph.api.proto.java.SignatureMap;
 import com.hederahashgraph.api.proto.java.SignaturePair;
 import com.hederahashgraph.api.proto.java.Transaction;
-=======
->>>>>>> 454f5b86
 import com.hederahashgraph.api.proto.java.TransactionBody;
 import com.hederahashgraph.api.proto.java.TransactionBody.Builder;
 
@@ -83,13 +80,8 @@
             .containsExactly(dbEntity.getEntityShard(), dbEntity.getEntityRealm(), dbEntity.getEntityNum());
         assertThat(dbEntity.getEntityTypeId())
         	.isEqualTo(entityTypeRepository.findByName("file").get().getId());
-<<<<<<< HEAD
-    }    
+    }
     protected final void assertRecordTransfers(TransactionRecord record) {
-=======
-    }
-    protected final void assertTransfers(TransactionRecord record) {
->>>>>>> 454f5b86
     	final TransferList transferList = record.getTransferList();
     	for (AccountAmount accountAmount : transferList.getAccountAmountsList()) {
     		AccountID xferAccountId = accountAmount.getAccountID();
@@ -97,8 +89,8 @@
     		assertEquals(accountAmount.getAmount(), cryptoTransferRepository.findByConsensusTimestampAndAccountId(Utility.timeStampInNanos(record.getConsensusTimestamp()), accountId.get().getId()).get().getAmount());
     	}
     }
-    
-    
+
+
     protected final void assertTransactionTransfers(CryptoTransferTransactionBody transaction, TransactionRecord record) {
     	final TransferList transferList = transaction.getTransfers();
     	for (AccountAmount accountAmount : transferList.getAccountAmountsList()) {
@@ -107,7 +99,7 @@
     		assertEquals(accountAmount.getAmount(), cryptoTransferRepository.findByConsensusTimestampAndAccountId(Utility.timeStampInNanos(record.getConsensusTimestamp()), accountId.get().getId()).get().getAmount());
     	}
     }
-    
+
     protected final void assertRecord(TransactionRecord record, com.hedera.mirror.domain.Transaction dbTransaction) {
     	final Entities dbPayerEntity = entityRepository.findById(dbTransaction.getPayerAccountId()).get();
     	final TransactionResult dbResult = transactionResultRepository.findById(dbTransaction.getResultId()).get();
@@ -127,38 +119,38 @@
 
     	final Entities dbNodeEntity = entityRepository.findById(dbTransaction.getNodeAccountId()).get();
     	final Entities dbPayerEntity = entityRepository.findById(dbTransaction.getPayerAccountId()).get();
-        
+
     	assertAll(
             () -> assertArrayEquals(transactionBody.getMemoBytes().toByteArray(), dbTransaction.getMemo())
                 ,() -> assertAccount(transactionBody.getNodeAccountID(), dbNodeEntity)
                 ,() -> assertAccount(transactionBody.getTransactionID().getAccountID(), dbPayerEntity)
                 ,() -> assertEquals(Utility.timeStampInNanos(transactionBody.getTransactionID().getTransactionValidStart()), dbTransaction.getValidStartNs())
-         );    	
+         );
     }
     protected final SignatureMap getSigMap() {
-    	final String key1 = "11111111111111111111c61eab86e2a9c164565b4e7a9a4146106e0a6cd03a8c395a110e91";    	
-    	final String signature1 = "Signature 1 here";    	
-    	final String key2 = "22222222222222222222c61eab86e2a9c164565b4e7a9a4146106e0a6cd03a8c395a110e91";    	
-    	final String signature2 = "Signature 2 here";    	
+    	final String key1 = "11111111111111111111c61eab86e2a9c164565b4e7a9a4146106e0a6cd03a8c395a110e91";
+    	final String signature1 = "Signature 1 here";
+    	final String key2 = "22222222222222222222c61eab86e2a9c164565b4e7a9a4146106e0a6cd03a8c395a110e91";
+    	final String signature2 = "Signature 2 here";
 
     	SignatureMap.Builder sigMap = SignatureMap.newBuilder();
     	SignaturePair.Builder sigPair = SignaturePair.newBuilder();
     	sigPair.setEd25519(ByteString.copyFromUtf8(signature1));
     	sigPair.setPubKeyPrefix(ByteString.copyFromUtf8(key1));
-    	
+
     	sigMap.addSigPair(sigPair);
-    	
+
     	sigPair = SignaturePair.newBuilder();
     	sigPair.setEd25519(ByteString.copyFromUtf8(signature2));
-    	sigPair.setPubKeyPrefix(ByteString.copyFromUtf8(key2));    	
+    	sigPair.setPubKeyPrefix(ByteString.copyFromUtf8(key2));
 
     	sigMap.addSigPair(sigPair);
 
     	return sigMap.build();
     }
-    
+
     protected final Key keyFromString(String key) {
-    	return Key.newBuilder().setEd25519(ByteString.copyFromUtf8(key)).build();    
+    	return Key.newBuilder().setEd25519(ByteString.copyFromUtf8(key)).build();
     }
     protected final Builder defaultTransactionBodyBuilder(String memo) {
 
@@ -166,7 +158,7 @@
         final AccountID payerAccountId = AccountID.newBuilder().setShardNum(0).setRealmNum(0).setAccountNum(2).build();
         final long txFee = 53968962L;
         final AccountID nodeAccount = AccountID.newBuilder().setShardNum(0).setRealmNum(0).setAccountNum(3).build();
-        
+
      	final TransactionBody.Builder body = TransactionBody.newBuilder();
     	body.setTransactionFee(txFee);
     	body.setMemo(memo);
