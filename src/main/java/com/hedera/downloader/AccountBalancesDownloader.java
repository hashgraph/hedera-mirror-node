package com.hedera.downloader;

/*-
 * ‌
 * Hedera Mirror Node
 * ​
 * Copyright (C) 2019 Hedera Hashgraph, LLC
 * ​
 * Licensed under the Apache License, Version 2.0 (the "License");
 * you may not use this file except in compliance with the License.
 * You may obtain a copy of the License at
 * 
 *      http://www.apache.org/licenses/LICENSE-2.0
 * 
 * Unless required by applicable law or agreed to in writing, software
 * distributed under the License is distributed on an "AS IS" BASIS,
 * WITHOUT WARRANTIES OR CONDITIONS OF ANY KIND, either express or implied.
 * See the License for the specific language governing permissions and
 * limitations under the License.
 * ‍
 */

import java.io.File;
import java.util.ArrayList;
import java.util.Collections;
import java.util.List;
import java.util.Map;

import com.hedera.mirror.config.BalanceProperties;
import lombok.extern.log4j.Log4j2;
import org.apache.commons.lang3.tuple.Pair;

import com.hedera.configLoader.ConfigLoader;
import com.hedera.configLoader.ConfigLoader.OPERATION_TYPE;
import com.hedera.signatureVerifier.NodeSignatureVerifier;
import com.hedera.utilities.Utility;
import org.springframework.scheduling.annotation.Scheduled;

import javax.inject.Named;

@Log4j2
@Named
public class AccountBalancesDownloader extends Downloader {

	private final String validDir = ConfigLoader.getDefaultParseDir(OPERATION_TYPE.BALANCE);
	private final String tmpDir = ConfigLoader.getDefaultTmpDir(OPERATION_TYPE.BALANCE);

	private final BalanceProperties balanceProperties;

	public AccountBalancesDownloader(BalanceProperties balanceProperties) {
		this.balanceProperties = balanceProperties;
		Utility.ensureDirectory(validDir);
		Utility.ensureDirectory(tmpDir);
		Utility.purgeDirectory(tmpDir);
	}

	@Scheduled(fixedRateString = "${hedera.mirror.balance.downloader.frequency:100}")
	public void download() {
		try {
			if (!balanceProperties.isEnabled()) {
				return;
			}

			if (Utility.checkStopFile()) {
				log.info("Stop file found");
				return;
			}

<<<<<<< HEAD
			// balance files with sig verification
			Map<String, List<File>> sigFilesMap = downloadSigFiles(DownloadType.BALANCE);
=======
			try {
				setupCloudConnection();

				if (ConfigLoader.getBalanceVerifySigs()) {
					// balance files with sig verification
					var sigFilesMap = downloader.downloadSigFiles(DownloadType.BALANCE);
					//Verify signature files and download corresponding files of valid signature files
					
					downloader.verifySigsAndDownloadBalanceFiles(sigFilesMap);
				} else {
					downloader.downloadBalanceFiles();
				}

				xfer_mgr.shutdownNow();
>>>>>>> 4a346952

			// Verify signature files and download corresponding files of valid signature files
			verifySigsAndDownloadBalanceFiles(sigFilesMap);
		} catch (Exception e) {
			log.error("Error downloading balance files", e);
		}
	}

	/**
	 *  For each group of signature Files with the same file name:
	 *  (1) verify that the signature files are signed by corresponding node's PublicKey;
	 *  (2) For valid signature files, we compare their Hashes to see if more than 2/3 Hashes matches.
	 *  If more than 2/3 Hashes matches, we download the corresponding _Balances.csv file from a node folder which has valid signature file.
	 *  (3) compare the Hash of _Balances.csv file with Hash which has been agreed on by valid signatures, if match, move the _Balances.csv file into `valid` directory; else download _Balances.csv file from other valid node folder, and compare the Hash until find a match one
	 *  return the name of directory which contains valid _Balances.csv files
	 * @param sigFilesMap
	 * @throws Exception 
	 */
	private void verifySigsAndDownloadBalanceFiles(Map<String, List<File>> sigFilesMap) throws Exception {
		String lastValidBalanceFileName = applicationStatus.getLastValidDownloadedBalanceFileName();
		String newLastValidBalanceFileName = lastValidBalanceFileName;

		// reload address book and keys
		NodeSignatureVerifier verifier = new NodeSignatureVerifier();

		List<String> fileNames = new ArrayList<String>(sigFilesMap.keySet());
		Collections.sort(fileNames);
		
		for (String fileName : fileNames) {
			if (Utility.checkStopFile()) {
				log.info("Stop file found, stopping");
				break;
			}

			List<File> sigFiles = sigFilesMap.get(fileName);
			boolean valid = false;

			// If the number of sigFiles is not greater than 2/3 of number of nodes, we don't need to verify them
			if (sigFiles == null || !Utility.greaterThanSuperMajorityNum(sigFiles.size(), nodeAccountIds.size())) {
				log.warn("Signature file count does not exceed 2/3 of nodes");
				continue;
			}

			// validSigFiles are signed by node'key and contains the same Hash which has been agreed by more than 2/3 nodes
			List<File> validSigFiles = verifier.verifySignatureFiles(sigFiles);
			for (File validSigFile : validSigFiles) {
				if (Utility.checkStopFile()) {
					log.info("Stop file found, stopping");
					break;
				}

				Pair<Boolean, File> fileResult = downloadFile(DownloadType.BALANCE, validSigFile, tmpDir);
				File file = fileResult.getRight();
				if (file != null && Utility.hashMatch(validSigFile, file)) {

					// move the file to the valid directory
					File fTo = new File(validDir + file.getName());

					if (moveFile(file, fTo)) {
						if (newLastValidBalanceFileName.isEmpty() ||
								fileNameComparator.compare(newLastValidBalanceFileName, file.getName()) < 0) {
							newLastValidBalanceFileName = file.getName();
							log.debug("Verified signature file matches at least 2/3 of nodes: {}", fileName);
						}
						valid = true;
						break;
					}
				} else if (file != null) {
					log.warn("Hash doesn't match the hash contained in valid signature file. Will try to download a balance file with same timestamp from other nodes and check the Hash: {}", file);
				}
			}

			if (!valid) {
				log.error("File could not be verified by at least 2/3 of nodes: {}", fileName);
			}
		}
		if (!newLastValidBalanceFileName.equals(lastValidBalanceFileName)) {
			applicationStatus.updateLastValidDownloadedBalanceFileName(newLastValidBalanceFileName);
		}
	}
}<|MERGE_RESOLUTION|>--- conflicted
+++ resolved
@@ -66,25 +66,8 @@
 				return;
 			}
 
-<<<<<<< HEAD
 			// balance files with sig verification
-			Map<String, List<File>> sigFilesMap = downloadSigFiles(DownloadType.BALANCE);
-=======
-			try {
-				setupCloudConnection();
-
-				if (ConfigLoader.getBalanceVerifySigs()) {
-					// balance files with sig verification
-					var sigFilesMap = downloader.downloadSigFiles(DownloadType.BALANCE);
-					//Verify signature files and download corresponding files of valid signature files
-					
-					downloader.verifySigsAndDownloadBalanceFiles(sigFilesMap);
-				} else {
-					downloader.downloadBalanceFiles();
-				}
-
-				xfer_mgr.shutdownNow();
->>>>>>> 4a346952
+			final var sigFilesMap = downloadSigFiles(DownloadType.BALANCE);
 
 			// Verify signature files and download corresponding files of valid signature files
 			verifySigsAndDownloadBalanceFiles(sigFilesMap);
