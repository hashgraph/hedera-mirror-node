--- conflicted
+++ resolved
@@ -60,20 +60,16 @@
 	@Scheduled(fixedRateString = "${hedera.mirror.record.downloader.frequency:100}")
 	public void download() {
 		try {
-<<<<<<< HEAD
 			if (!recordProperties.isEnabled()) {
 				return;
 			}
-=======
-			var sigFilesMap = downloadSigFiles(DownloadType.RCD);
->>>>>>> 4a346952
 
 			if (Utility.checkStopFile()) {
 				log.info("Stop file found");
 				return;
 			}
 
-			Map<String, List<File>> sigFilesMap = downloadSigFiles(DownloadType.RCD);
+			final var sigFilesMap = downloadSigFiles(DownloadType.RCD);
 			verifySigsAndDownloadRecordFiles(sigFilesMap);
 		} catch (Exception e) {
 			log.error("Error downloading and verifying new record files", e);
@@ -82,11 +78,7 @@
 
 	/**
 	 * Verify the .rcd files to see if the file Hash matches prevFileHash
-<<<<<<< HEAD
 	 * @throws Exception
-=======
-	 * @throws Exception 
->>>>>>> 4a346952
 	 */
 	private boolean verifyHashChain(File recordFile) throws Exception {
 		String recordPath = recordFile.getAbsolutePath();
@@ -166,11 +158,7 @@
 							}
 						}
 					} else if (rcdFile != null) {
-<<<<<<< HEAD
 						log.warn("Hash of {} doesn't match the hash contained in the signature file. Will try to download a record file with same timestamp from other nodes", rcdFile);
-=======
-						log.warn("Hash of {} doesn't match the hash contained in the signature file. Will try to download a record file with same timestamp from other nodes", validSigFile);
->>>>>>> 4a346952
 					}
 				} catch (Exception e) {
 					log.error("Unable to verify signature {}", validSigFile, e);
