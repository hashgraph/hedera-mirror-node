package com.hedera.downloader;

import com.amazonaws.ClientConfiguration;
import com.amazonaws.auth.AWSStaticCredentialsProvider;
import com.amazonaws.auth.BasicAWSCredentials;
import com.amazonaws.client.builder.AwsClientBuilder;
import com.amazonaws.retry.PredefinedRetryPolicies;
import com.amazonaws.services.s3.AmazonS3;
import com.amazonaws.services.s3.AmazonS3ClientBuilder;
import com.amazonaws.services.s3.model.ListObjectsRequest;
import com.amazonaws.services.s3.model.ObjectListing;
import com.amazonaws.services.s3.model.S3ObjectSummary;
import com.amazonaws.services.s3.transfer.Download;
import com.amazonaws.services.s3.transfer.TransferManager;
import com.amazonaws.services.s3.transfer.TransferManagerBuilder;

import com.google.common.base.Stopwatch;
import com.hedera.configLoader.ConfigLoader;
import com.hedera.configLoader.ConfigLoader.CLOUD_PROVIDER;
import com.hedera.configLoader.ConfigLoader.OPERATION_TYPE;
import com.hedera.databaseUtilities.ApplicationStatus;
import com.hedera.utilities.Utility;
import com.hederahashgraph.api.proto.java.NodeAddress;
import com.hederahashgraph.api.proto.java.NodeAddressBook;

import org.apache.commons.lang3.tuple.Pair;
import org.apache.logging.log4j.LogManager;
import org.apache.logging.log4j.Logger;

import static java.nio.file.StandardCopyOption.REPLACE_EXISTING;

import java.io.File;
import java.io.IOException;
import java.nio.file.Files;
import java.nio.file.Path;
import java.time.Instant;
import java.util.ArrayList;
import java.util.Collections;
import java.util.Comparator;
import java.util.HashMap;
import java.util.List;

public abstract class Downloader {
	protected final Logger log = LogManager.getLogger(getClass());

	protected static String bucketName;

	protected static TransferManager xfer_mgr;

	protected static AmazonS3 s3Client;

	protected Comparator<String> s3KeyComparator;

	protected static Comparator<String> fileNameComparator;

	protected static Comparator<Path> pathComparator;

	protected List<String> nodeAccountIds;

	protected static ClientConfiguration clientConfiguration;
	
	protected static ApplicationStatus applicationStatus;

	String saveFilePath = "";

	public enum DownloadType {
		RCD, BALANCE, EVENT
	};

	public Downloader() throws Exception {
		applicationStatus = new ApplicationStatus();
		bucketName = ConfigLoader.getBucketName();

		// Define retryPolicy
		clientConfiguration = new ClientConfiguration();
		clientConfiguration.setRetryPolicy(PredefinedRetryPolicies.getDefaultRetryPolicyWithCustomMaxRetries(5));

		nodeAccountIds = loadNodeAccountIDs();

		s3KeyComparator = new Comparator<String>() {
			@Override
			public int compare(String o1, String o2) {
				Instant o1TimeStamp = Utility.parseToInstant(Utility.parseS3SummaryKey(o1).getMiddle());
				Instant o2TimeStamp = Utility.parseToInstant(Utility.parseS3SummaryKey(o2).getMiddle());
				if (o1TimeStamp == null)
					return -1;
				if (o2TimeStamp == null)
					return 1;
				return o1TimeStamp.compareTo(o2TimeStamp);
			}
		};

		fileNameComparator = new Comparator<String>() {
			@Override
			public int compare(String o1, String o2) {
				Instant o1TimeStamp = Utility.getInstantFromFileName(o1);
				Instant o2TimeStamp = Utility.getInstantFromFileName(o2);
				return o1TimeStamp.compareTo(o2TimeStamp);
			}
		};

		pathComparator = new Comparator<Path>() {
			@Override
			public int compare(Path p1, Path p2) {
				return p1.toString().compareTo(p2.toString());
			}
		};

		Runtime.getRuntime().addShutdownHook(new Thread(this::shutdownTransferManager));
	}

	List<String> loadNodeAccountIDs() {
		List<String> nodes = new ArrayList<String>();
		try {
			byte[] addressBookBytes = Utility.getBytes(ConfigLoader.getAddressBookFile());
			if (addressBookBytes != null) {
				NodeAddressBook nodeAddressBook = NodeAddressBook.parseFrom(addressBookBytes);
				for (NodeAddress address : nodeAddressBook.getNodeAddressList()) {
					nodes.add(address.getMemo().toStringUtf8());
				}
			} else {
				log.error("Address book file {} empty or unavailable", ConfigLoader.getAddressBookFile());
			}
		} catch (IOException ex) {
			log.error("Failed to load node account IDs from {}", ConfigLoader.getAddressBookFile(), ex);
		}
		return nodes;
	}

	protected boolean isNeededSigFile(String s3ObjectKey, DownloadType type) {
		boolean result = false;
		switch (type) {
		case BALANCE:
			result = Utility.isBalanceSigFile(s3ObjectKey);
			break;
		case RCD:
			result = Utility.isRecordSigFile(s3ObjectKey);
			break;
		case EVENT:
			result = Utility.isEventStreamSigFile(s3ObjectKey);
			break;
		default:
			break;
		}
		return result;
	}

	/**
<<<<<<< HEAD
	 * Download all balance .csv files with timestamp later than
	 * lastValidBalanceFileName
=======
	 *  Download all balance .csv files with timestamp later than lastValidBalanceFileName
	 * @throws Exception 
>>>>>>> a5fd5c0b
	 */

	@Deprecated
	protected void downloadBalanceFiles() throws Exception {
		String s3Prefix = ConfigLoader.getAccountBalanceS3Location();
		String lastValidFileName = applicationStatus.getLastValidDownloadedBalanceFileName();
		saveFilePath = ConfigLoader.getDefaultParseDir(OPERATION_TYPE.BALANCE);

		// refresh node account ids
		nodeAccountIds = loadNodeAccountIDs();

		for (String nodeAccountId : nodeAccountIds) {
			Stopwatch stopwatch = Stopwatch.createStarted();
			if (Utility.checkStopFile()) {
				log.warn("Stop file found, stopping");
				break;
			}
			ArrayList<String> files = new ArrayList<String>();
			log.debug("Downloading balance files for node {} created after file {}", nodeAccountId, lastValidFileName);
			// Get a list of objects in the bucket, 100 at a time
			if (!s3Prefix.endsWith("/")) {
				s3Prefix += "/";
			}
			String prefix = s3Prefix + nodeAccountId + "/";
			int downloadCount = 0;
			int maxDownloadCount = ConfigLoader.getMaxDownloadItems();

			ListObjectsRequest listRequest = new ListObjectsRequest().withBucketName(bucketName).withPrefix(prefix)
					.withDelimiter("/").withMarker(prefix + lastValidFileName).withMaxKeys(100);

			ObjectListing objects = s3Client.listObjects(listRequest);
			try {
				while (downloadCount <= maxDownloadCount) {
					if (Utility.checkStopFile()) {
						log.warn("Stop file found, stopping");
						break;
					}
					List<S3ObjectSummary> summaries = objects.getObjectSummaries();
					for (S3ObjectSummary summary : summaries) {
						if (Utility.checkStopFile()) {
							log.warn("Stop file found, stopping");
							break;
						}
						if (downloadCount > maxDownloadCount) {
							break;
						}
						String s3ObjectKey = summary.getKey();
						if (!s3ObjectKey.contains("latest")) { // ignore latest.csv
							if ((s3ObjectKey.compareTo(prefix + lastValidFileName) > 0) || (lastValidFileName.contentEquals(""))) {
								Pair<Boolean, File> result = saveToLocal(bucketName, s3ObjectKey,
										saveFilePath + "/" + s3ObjectKey.replace("accountBalances/balance/0.0.3/", ""));
								if (result == null) {
									return;
								}
								if (maxDownloadCount != 0)
									downloadCount++;

								if (result.getLeft()) {
									File file = result.getRight();
									if (file != null) {
										// move the file to the valid directory
										File fTo = new File(file.getAbsolutePath().replace("/tmp/", "/valid/"));
										if (moveFile(file, fTo)) {
											files.add(file.getName());
										}
									}
								} else if (result.getRight() == null) {
									log.error("Failed to download key {} from cloud", s3ObjectKey);
								}
							}
						}
					}
					if (Utility.checkStopFile()) {
						log.warn("Stop file found, stopping");
						break;
					} else if (objects.isTruncated()) {
						objects = s3Client.listNextBatchOfObjects(objects);
					} else {
						break;
					}
				}

				if (files.size() != 0) {
					String newLastValidBalanceFileName = lastValidFileName;

					Collections.sort(files);

					if (newLastValidBalanceFileName.isEmpty()
							|| newLastValidBalanceFileName.compareTo(files.get(files.size() - 1)) < 0) {
						newLastValidBalanceFileName = files.get(files.size() - 1);
					}

					if (!newLastValidBalanceFileName.equals(lastValidFileName)) {
						applicationStatus.updateLastValidDownloadedBalanceFileName(newLastValidBalanceFileName);
					}
				}

				log.info("Downloaded {} balance files for node {} in {}", files.size(), nodeAccountId, stopwatch);
			} catch (Exception e) {
				log.error("Error downloading balance files for node {} after {}", nodeAccountId, stopwatch, e);
			}
		}
	}

	/**
	 * If type is DownloadType.RCD: Download all .rcd_sig files with timestamp later
	 * than lastValidRcdFileName Validate each .rcd_sig file with corresponding
	 * node's PubKey Put valid .rcd_sig into HashMap<String, List<File>>
	 *
	 * If type is DownloadType.BALANCE: Download all _Balances.csv_sig files with
	 * timestamp later than lastValidBalanceFileName Validate each _Balances.csv_sig
	 * file with corresponding node's PubKey Put valid _Balances.csv_sig into
	 * HashMap<String, List<File>>
	 *
	 * @return If type is DownloadType.RCD: key: .rcd_sig file name value: a list of
	 *         .rcd_sig files with the same name and from different nodes folder;
	 *
<<<<<<< HEAD
	 *         If type is DownloadType.BALANCE: key: _Balances.csv_sig file name
	 *         value: a list of _Balances.csv_sig files with the same name and from
	 *         different nodes folder;
=======
	 *  If type is DownloadType.BALANCE:
	 * 		key: _Balances.csv_sig file name
	 * 		value: a list of _Balances.csv_sig files with the same name and from different nodes folder;
	 * @throws Exception 
>>>>>>> a5fd5c0b
	 */
	protected HashMap<String, List<File>> downloadSigFiles(DownloadType type) throws Exception {
		String s3Prefix = null;
		String lastValidFileName = null;
		switch (type) {
<<<<<<< HEAD
		case RCD:
			s3Prefix = ConfigLoader.getRecordFilesS3Location();
			fileType = ".rcd_sig";
			lastValidFileName = ConfigLoader.getLastValidRcdFileName();

			saveFilePath = ConfigLoader.getDownloadToDir(OPERATION_TYPE.RECORDS);
			break;

		case BALANCE:
			s3Prefix = "accountBalances/balance";
			fileType = "_Balances.csv_sig";
			lastValidFileName = ConfigLoader.getLastValidBalanceFileName();
			saveFilePath = ConfigLoader.getDownloadToDir(OPERATION_TYPE.BALANCE);
			break;

		case EVENT:
			s3Prefix = ConfigLoader.getEventFilesS3Location();
			fileType = ".evts_sig";
			lastValidFileName = ConfigLoader.getLastValidEventFileName();
			saveFilePath = ConfigLoader.getDownloadToDir(OPERATION_TYPE.EVENTS);
			break;

		default:
			throw new UnsupportedOperationException("Invalid DownloadType " + type);
=======
			case RCD:
				s3Prefix = ConfigLoader.getRecordFilesS3Location();
				lastValidFileName = applicationStatus.getLastValidDownloadedRecordFileName();

				saveFilePath = ConfigLoader.getDownloadToDir(OPERATION_TYPE.RECORDS);
				break;

			case BALANCE:
				s3Prefix = "accountBalances/balance";
				lastValidFileName = applicationStatus.getLastValidDownloadedBalanceFileName();
				saveFilePath = ConfigLoader.getDownloadToDir(OPERATION_TYPE.BALANCE);
				break;

			case EVENT:
				s3Prefix = ConfigLoader.getEventFilesS3Location();
				lastValidFileName = applicationStatus.getLastValidDownloadedEventFileName();
				saveFilePath = ConfigLoader.getDownloadToDir(OPERATION_TYPE.EVENTS);
				break;

			default:
				throw new UnsupportedOperationException("Invalid DownloadType " + type);
>>>>>>> a5fd5c0b
		}

		HashMap<String, List<File>> sigFilesMap = new HashMap<>();

		// refresh node account ids
		nodeAccountIds = loadNodeAccountIDs();
		for (String nodeAccountId : nodeAccountIds) {
			if (Utility.checkStopFile()) {
				log.info("Stop file found, stopping");
				break;
			}
			log.debug("Downloading {} signature files for node {} created after file {}", type, nodeAccountId,
					lastValidFileName);
			// Get a list of objects in the bucket, 100 at a time
			String prefix = s3Prefix + nodeAccountId + "/";
			int count = 0;
			int downloadCount = 0;
			int downloadMax = ConfigLoader.getMaxDownloadItems();
			Stopwatch stopwatch = Stopwatch.createStarted();

			ListObjectsRequest listRequest = new ListObjectsRequest().withBucketName(bucketName).withPrefix(prefix)
					.withDelimiter("/").withMarker(prefix + lastValidFileName).withMaxKeys(100);
			ObjectListing objects = s3Client.listObjects(listRequest);
			try {
				while (downloadCount <= downloadMax) {
					if (Utility.checkStopFile()) {
						log.info("Stop file found, stopping");
						break;
					}
					List<S3ObjectSummary> summaries = objects.getObjectSummaries();
					for (S3ObjectSummary summary : summaries) {
						if (Utility.checkStopFile()) {
							log.info("Stop file found, stopping");
							break;
						} else if (downloadCount >= downloadMax) {
							break;
						}

						String s3ObjectKey = summary.getKey();
<<<<<<< HEAD
						if (isNeededSigFile(s3ObjectKey, type)
								&& s3KeyComparator.compare(s3ObjectKey, prefix + lastValidFileName) > 0) {
=======

						if (((isNeededSigFile(s3ObjectKey, type) && s3KeyComparator.compare(s3ObjectKey, prefix + lastValidFileName) > 0))
								|| (lastValidFileName.isEmpty())) {
>>>>>>> a5fd5c0b
							String saveTarget = saveFilePath + s3ObjectKey;
							Pair<Boolean, File> result = saveToLocal(bucketName, s3ObjectKey, saveTarget);
							if (result.getLeft())
								count++;
							if (downloadMax != 0)
								downloadCount++;

							File sigFile = result.getRight();
							if (sigFile != null) {
								String fileName = sigFile.getName();
								List<File> files = sigFilesMap.getOrDefault(fileName, new ArrayList<>());
								files.add(sigFile);
								sigFilesMap.put(fileName, files);
							}
						}
					}
					if (Utility.checkStopFile()) {
						log.info("Stop file found, stopping");
						break;
					} else if (downloadCount >= downloadMax) {
						break;
					} else if (objects.isTruncated()) {
						objects = s3Client.listNextBatchOfObjects(objects);
					} else {
						break;
					}
				}
				log.info("Downloaded {} {} signatures for node {} in {}", count, type, nodeAccountId, stopwatch);
			} catch (Exception e) {
				log.error("Error downloading {} signature files for node {} after {}", type, nodeAccountId, stopwatch, e);
			}
		}

		return sigFilesMap;
	}

	/**
	 * return a pair of download result: boolean: download it or not. True means we
	 * download it successfully; False means it already exists or we fail to
	 * download it; File is the local file
	 * 
	 * @param bucket_name
	 * @param s3ObjectKey
	 * @param localFilepath
	 * @return
	 */
	protected Pair<Boolean, File> saveToLocal(String bucket_name, String s3ObjectKey, String localFilepath) {
		// ensure filePaths have OS specific separator
		localFilepath = localFilepath.replace("/", "~");
		localFilepath = localFilepath.replace("\\", "~");
		localFilepath = localFilepath.replace("~", File.separator);

		File f = new File(localFilepath).getAbsoluteFile();
		Stopwatch stopwatch = Stopwatch.createStarted();

		try {
			Download download = xfer_mgr.download(bucket_name, s3ObjectKey, f);
			download.waitForCompletion();
			if (download.isDone()) {
				log.debug("Finished downloading {} in {}", s3ObjectKey, stopwatch);
				return Pair.of(true, f);
			} else {
				log.error("Failed downloading {} after {}", s3ObjectKey, stopwatch);
				return Pair.of(false, null);
			}
		} catch (Exception ex) {
			log.error("Failed downloading {} after {}", s3ObjectKey, stopwatch, ex);
		}
		return Pair.of(false, null);
	}

	void shutdownTransferManager() {
		log.info("Shutting down");
		if (xfer_mgr != null) {
			xfer_mgr.shutdownNow();
		}
	}

	protected static void setupCloudConnection() {
		if (ConfigLoader.getCloudProvider() == CLOUD_PROVIDER.S3) {
			if (ConfigLoader.getAccessKey().contentEquals("")) {
				s3Client = AmazonS3ClientBuilder.standard().withRegion(ConfigLoader.getClientRegion())
						.withClientConfiguration(clientConfiguration).build();
			} else {
				s3Client = AmazonS3ClientBuilder.standard()
						.withCredentials(new AWSStaticCredentialsProvider(
								new BasicAWSCredentials(ConfigLoader.getAccessKey(), ConfigLoader.getSecretKey())))
						.withRegion(ConfigLoader.getClientRegion()).withClientConfiguration(clientConfiguration).build();
			}
		} else {
			if (ConfigLoader.getAccessKey().contentEquals("")) {
				s3Client = AmazonS3ClientBuilder.standard()
						.withEndpointConfiguration(new AwsClientBuilder.EndpointConfiguration("https://storage.googleapis.com",
								ConfigLoader.getClientRegion()))
						.withClientConfiguration(clientConfiguration).build();
			} else {
				s3Client = AmazonS3ClientBuilder.standard()
						.withEndpointConfiguration(new AwsClientBuilder.EndpointConfiguration("https://storage.googleapis.com",
								ConfigLoader.getClientRegion()))
						.withCredentials(new AWSStaticCredentialsProvider(
								new BasicAWSCredentials(ConfigLoader.getAccessKey(), ConfigLoader.getSecretKey())))
						.withClientConfiguration(clientConfiguration).build();
			}
		}
		xfer_mgr = TransferManagerBuilder.standard().withS3Client(s3Client).build();
	}

	/**
	 * Moves a file from one location to another boolean: true if file moved
	 * successfully Note: The method doesn't check if source file or destination
	 * directory exist to avoid repeated checks that could hurt performance
	 * 
	 * @param sourceFile
	 * @param destinationFile
	 * @return boolean
	 */
	protected boolean moveFile(File sourceFile, File destinationFile) {
		try {
			// not checking if file exists to help with performance
			// assumption is caller has created the destination file folder
			Files.move(sourceFile.toPath(), destinationFile.toPath(), REPLACE_EXISTING);
			return true;
		} catch (IOException e) {
			log.error("File move from {} to {} failed", sourceFile.getAbsolutePath(), destinationFile.getAbsolutePath(), e);
			return false;
		}
	}

	protected Pair<Boolean, File> downloadFile(DownloadType downloadType, File sigFile, String targetDir) {
		String fileName = "";
		String s3Prefix = "";

		String nodeAccountId = Utility.getAccountIDStringFromFilePath(sigFile.getPath());
		String sigFileName = sigFile.getName();

		switch (downloadType) {
		case BALANCE:
			fileName = sigFileName.replace("_Balances.csv_sig", "_Balances.csv");
			s3Prefix = ConfigLoader.getAccountBalanceS3Location();
			break;
		case EVENT:
			fileName = sigFileName.replace(".evts_sig", ".evts");
			s3Prefix = ConfigLoader.getEventFilesS3Location();
			break;
		case RCD:
			fileName = sigFileName.replace(".rcd_sig", ".rcd");
			s3Prefix = ConfigLoader.getRecordFilesS3Location();
			break;
		}
		String s3ObjectKey = s3Prefix + nodeAccountId + "/" + fileName;

		String localFileName = targetDir + "/" + fileName;
		return saveToLocal(bucketName, s3ObjectKey, localFileName);
	}
}<|MERGE_RESOLUTION|>--- conflicted
+++ resolved
@@ -58,14 +58,12 @@
 	protected List<String> nodeAccountIds;
 
 	protected static ClientConfiguration clientConfiguration;
-	
+
 	protected static ApplicationStatus applicationStatus;
 
 	String saveFilePath = "";
 
-	public enum DownloadType {
-		RCD, BALANCE, EVENT
-	};
+	public enum DownloadType {RCD, BALANCE, EVENT};
 
 	public Downloader() throws Exception {
 		applicationStatus = new ApplicationStatus();
@@ -73,7 +71,8 @@
 
 		// Define retryPolicy
 		clientConfiguration = new ClientConfiguration();
-		clientConfiguration.setRetryPolicy(PredefinedRetryPolicies.getDefaultRetryPolicyWithCustomMaxRetries(5));
+		clientConfiguration.setRetryPolicy(
+				PredefinedRetryPolicies.getDefaultRetryPolicyWithCustomMaxRetries(5));
 
 		nodeAccountIds = loadNodeAccountIDs();
 
@@ -82,10 +81,8 @@
 			public int compare(String o1, String o2) {
 				Instant o1TimeStamp = Utility.parseToInstant(Utility.parseS3SummaryKey(o1).getMiddle());
 				Instant o2TimeStamp = Utility.parseToInstant(Utility.parseS3SummaryKey(o2).getMiddle());
-				if (o1TimeStamp == null)
-					return -1;
-				if (o2TimeStamp == null)
-					return 1;
+				if (o1TimeStamp == null) return -1;
+				if (o2TimeStamp == null) return 1;
 				return o1TimeStamp.compareTo(o2TimeStamp);
 			}
 		};
@@ -130,29 +127,24 @@
 	protected boolean isNeededSigFile(String s3ObjectKey, DownloadType type) {
 		boolean result = false;
 		switch (type) {
-		case BALANCE:
-			result = Utility.isBalanceSigFile(s3ObjectKey);
-			break;
-		case RCD:
-			result = Utility.isRecordSigFile(s3ObjectKey);
-			break;
-		case EVENT:
-			result = Utility.isEventStreamSigFile(s3ObjectKey);
-			break;
-		default:
-			break;
+			case BALANCE:
+				result = Utility.isBalanceSigFile(s3ObjectKey);
+				break;
+			case RCD:
+				result = Utility.isRecordSigFile(s3ObjectKey);
+				break;
+			case EVENT:
+				result = Utility.isEventStreamSigFile(s3ObjectKey);
+				break;
+			default:
+				break;
 		}
 		return result;
 	}
 
 	/**
-<<<<<<< HEAD
-	 * Download all balance .csv files with timestamp later than
-	 * lastValidBalanceFileName
-=======
 	 *  Download all balance .csv files with timestamp later than lastValidBalanceFileName
-	 * @throws Exception 
->>>>>>> a5fd5c0b
+	 * @throws Exception
 	 */
 
 	@Deprecated
@@ -180,18 +172,22 @@
 			int downloadCount = 0;
 			int maxDownloadCount = ConfigLoader.getMaxDownloadItems();
 
-			ListObjectsRequest listRequest = new ListObjectsRequest().withBucketName(bucketName).withPrefix(prefix)
-					.withDelimiter("/").withMarker(prefix + lastValidFileName).withMaxKeys(100);
+			ListObjectsRequest listRequest = new ListObjectsRequest()
+					.withBucketName(bucketName)
+					.withPrefix(prefix)
+					.withDelimiter("/")
+					.withMarker(prefix + lastValidFileName)
+					.withMaxKeys(100);
 
 			ObjectListing objects = s3Client.listObjects(listRequest);
 			try {
-				while (downloadCount <= maxDownloadCount) {
+				while(downloadCount <= maxDownloadCount) {
 					if (Utility.checkStopFile()) {
 						log.warn("Stop file found, stopping");
 						break;
 					}
 					List<S3ObjectSummary> summaries = objects.getObjectSummaries();
-					for (S3ObjectSummary summary : summaries) {
+					for(S3ObjectSummary summary : summaries) {
 						if (Utility.checkStopFile()) {
 							log.warn("Stop file found, stopping");
 							break;
@@ -202,13 +198,11 @@
 						String s3ObjectKey = summary.getKey();
 						if (!s3ObjectKey.contains("latest")) { // ignore latest.csv
 							if ((s3ObjectKey.compareTo(prefix + lastValidFileName) > 0) || (lastValidFileName.contentEquals(""))) {
-								Pair<Boolean, File> result = saveToLocal(bucketName, s3ObjectKey,
-										saveFilePath + "/" + s3ObjectKey.replace("accountBalances/balance/0.0.3/", ""));
+								Pair<Boolean, File> result = saveToLocal(bucketName, s3ObjectKey, saveFilePath + "/" + s3ObjectKey.replace("accountBalances/balance/0.0.3/", ""));
 								if (result == null) {
 									return;
 								}
-								if (maxDownloadCount != 0)
-									downloadCount++;
+								if (maxDownloadCount != 0) downloadCount++;
 
 								if (result.getLeft()) {
 									File file = result.getRight();
@@ -230,7 +224,8 @@
 						break;
 					} else if (objects.isTruncated()) {
 						objects = s3Client.listNextBatchOfObjects(objects);
-					} else {
+					}
+					else {
 						break;
 					}
 				}
@@ -240,9 +235,9 @@
 
 					Collections.sort(files);
 
-					if (newLastValidBalanceFileName.isEmpty()
-							|| newLastValidBalanceFileName.compareTo(files.get(files.size() - 1)) < 0) {
-						newLastValidBalanceFileName = files.get(files.size() - 1);
+					if (newLastValidBalanceFileName.isEmpty() ||
+							newLastValidBalanceFileName.compareTo(files.get(files.size()-1)) < 0) {
+						newLastValidBalanceFileName = files.get(files.size()-1);
 					}
 
 					if (!newLastValidBalanceFileName.equals(lastValidFileName)) {
@@ -251,66 +246,37 @@
 				}
 
 				log.info("Downloaded {} balance files for node {} in {}", files.size(), nodeAccountId, stopwatch);
-			} catch (Exception e) {
+			} catch(Exception e) {
 				log.error("Error downloading balance files for node {} after {}", nodeAccountId, stopwatch, e);
 			}
 		}
 	}
 
 	/**
-	 * If type is DownloadType.RCD: Download all .rcd_sig files with timestamp later
-	 * than lastValidRcdFileName Validate each .rcd_sig file with corresponding
-	 * node's PubKey Put valid .rcd_sig into HashMap<String, List<File>>
+	 *  If type is DownloadType.RCD:
+	 * 		Download all .rcd_sig files with timestamp later than lastValidRcdFileName
+	 * 		Validate each .rcd_sig file with corresponding node's PubKey
+	 * 		Put valid .rcd_sig into HashMap<String, List<File>>
 	 *
-	 * If type is DownloadType.BALANCE: Download all _Balances.csv_sig files with
-	 * timestamp later than lastValidBalanceFileName Validate each _Balances.csv_sig
-	 * file with corresponding node's PubKey Put valid _Balances.csv_sig into
-	 * HashMap<String, List<File>>
+	 *  If type is DownloadType.BALANCE:
+	 * 		Download all _Balances.csv_sig files with timestamp later than lastValidBalanceFileName
+	 * 		Validate each _Balances.csv_sig file with corresponding node's PubKey
+	 * 		Put valid _Balances.csv_sig into HashMap<String, List<File>>
 	 *
-	 * @return If type is DownloadType.RCD: key: .rcd_sig file name value: a list of
-	 *         .rcd_sig files with the same name and from different nodes folder;
+	 * 	@return
+	 * 	If type is DownloadType.RCD:
+	 * 		key: .rcd_sig file name
+	 * 		value: a list of .rcd_sig files with the same name and from different nodes folder;
 	 *
-<<<<<<< HEAD
-	 *         If type is DownloadType.BALANCE: key: _Balances.csv_sig file name
-	 *         value: a list of _Balances.csv_sig files with the same name and from
-	 *         different nodes folder;
-=======
 	 *  If type is DownloadType.BALANCE:
 	 * 		key: _Balances.csv_sig file name
 	 * 		value: a list of _Balances.csv_sig files with the same name and from different nodes folder;
-	 * @throws Exception 
->>>>>>> a5fd5c0b
+	 * @throws Exception
 	 */
 	protected HashMap<String, List<File>> downloadSigFiles(DownloadType type) throws Exception {
 		String s3Prefix = null;
 		String lastValidFileName = null;
 		switch (type) {
-<<<<<<< HEAD
-		case RCD:
-			s3Prefix = ConfigLoader.getRecordFilesS3Location();
-			fileType = ".rcd_sig";
-			lastValidFileName = ConfigLoader.getLastValidRcdFileName();
-
-			saveFilePath = ConfigLoader.getDownloadToDir(OPERATION_TYPE.RECORDS);
-			break;
-
-		case BALANCE:
-			s3Prefix = "accountBalances/balance";
-			fileType = "_Balances.csv_sig";
-			lastValidFileName = ConfigLoader.getLastValidBalanceFileName();
-			saveFilePath = ConfigLoader.getDownloadToDir(OPERATION_TYPE.BALANCE);
-			break;
-
-		case EVENT:
-			s3Prefix = ConfigLoader.getEventFilesS3Location();
-			fileType = ".evts_sig";
-			lastValidFileName = ConfigLoader.getLastValidEventFileName();
-			saveFilePath = ConfigLoader.getDownloadToDir(OPERATION_TYPE.EVENTS);
-			break;
-
-		default:
-			throw new UnsupportedOperationException("Invalid DownloadType " + type);
-=======
 			case RCD:
 				s3Prefix = ConfigLoader.getRecordFilesS3Location();
 				lastValidFileName = applicationStatus.getLastValidDownloadedRecordFileName();
@@ -332,7 +298,6 @@
 
 			default:
 				throw new UnsupportedOperationException("Invalid DownloadType " + type);
->>>>>>> a5fd5c0b
 		}
 
 		HashMap<String, List<File>> sigFilesMap = new HashMap<>();
@@ -344,8 +309,7 @@
 				log.info("Stop file found, stopping");
 				break;
 			}
-			log.debug("Downloading {} signature files for node {} created after file {}", type, nodeAccountId,
-					lastValidFileName);
+			log.debug("Downloading {} signature files for node {} created after file {}", type, nodeAccountId, lastValidFileName);
 			// Get a list of objects in the bucket, 100 at a time
 			String prefix = s3Prefix + nodeAccountId + "/";
 			int count = 0;
@@ -353,17 +317,21 @@
 			int downloadMax = ConfigLoader.getMaxDownloadItems();
 			Stopwatch stopwatch = Stopwatch.createStarted();
 
-			ListObjectsRequest listRequest = new ListObjectsRequest().withBucketName(bucketName).withPrefix(prefix)
-					.withDelimiter("/").withMarker(prefix + lastValidFileName).withMaxKeys(100);
+			ListObjectsRequest listRequest = new ListObjectsRequest()
+					.withBucketName(bucketName)
+					.withPrefix(prefix)
+					.withDelimiter("/")
+					.withMarker(prefix + lastValidFileName)
+					.withMaxKeys(100);
 			ObjectListing objects = s3Client.listObjects(listRequest);
 			try {
-				while (downloadCount <= downloadMax) {
+				while(downloadCount <= downloadMax) {
 					if (Utility.checkStopFile()) {
 						log.info("Stop file found, stopping");
 						break;
 					}
 					List<S3ObjectSummary> summaries = objects.getObjectSummaries();
-					for (S3ObjectSummary summary : summaries) {
+					for(S3ObjectSummary summary : summaries) {
 						if (Utility.checkStopFile()) {
 							log.info("Stop file found, stopping");
 							break;
@@ -372,20 +340,13 @@
 						}
 
 						String s3ObjectKey = summary.getKey();
-<<<<<<< HEAD
-						if (isNeededSigFile(s3ObjectKey, type)
-								&& s3KeyComparator.compare(s3ObjectKey, prefix + lastValidFileName) > 0) {
-=======
 
 						if (((isNeededSigFile(s3ObjectKey, type) && s3KeyComparator.compare(s3ObjectKey, prefix + lastValidFileName) > 0))
 								|| (lastValidFileName.isEmpty())) {
->>>>>>> a5fd5c0b
 							String saveTarget = saveFilePath + s3ObjectKey;
 							Pair<Boolean, File> result = saveToLocal(bucketName, s3ObjectKey, saveTarget);
-							if (result.getLeft())
-								count++;
-							if (downloadMax != 0)
-								downloadCount++;
+							if (result.getLeft()) count++;
+							if (downloadMax != 0) downloadCount++;
 
 							File sigFile = result.getRight();
 							if (sigFile != null) {
@@ -417,16 +378,16 @@
 	}
 
 	/**
-	 * return a pair of download result: boolean: download it or not. True means we
-	 * download it successfully; False means it already exists or we fail to
-	 * download it; File is the local file
-	 * 
+	 * return a pair of download result:
+	 * boolean: download it or not.
+	 * True means we download it successfully; False means it already exists or we fail to download it;
+	 * File is the local file
 	 * @param bucket_name
 	 * @param s3ObjectKey
 	 * @param localFilepath
 	 * @return
 	 */
-	protected Pair<Boolean, File> saveToLocal(String bucket_name, String s3ObjectKey, String localFilepath) {
+	protected Pair<Boolean, File> saveToLocal(String bucket_name, String s3ObjectKey, String localFilepath)  {
 		// ensure filePaths have OS specific separator
 		localFilepath = localFilepath.replace("/", "~");
 		localFilepath = localFilepath.replace("\\", "~");
@@ -461,37 +422,48 @@
 	protected static void setupCloudConnection() {
 		if (ConfigLoader.getCloudProvider() == CLOUD_PROVIDER.S3) {
 			if (ConfigLoader.getAccessKey().contentEquals("")) {
-				s3Client = AmazonS3ClientBuilder.standard().withRegion(ConfigLoader.getClientRegion())
-						.withClientConfiguration(clientConfiguration).build();
+				s3Client = AmazonS3ClientBuilder.standard()
+						.withRegion(ConfigLoader.getClientRegion())
+						.withClientConfiguration(clientConfiguration)
+						.build();
 			} else {
 				s3Client = AmazonS3ClientBuilder.standard()
 						.withCredentials(new AWSStaticCredentialsProvider(
-								new BasicAWSCredentials(ConfigLoader.getAccessKey(), ConfigLoader.getSecretKey())))
-						.withRegion(ConfigLoader.getClientRegion()).withClientConfiguration(clientConfiguration).build();
+								new BasicAWSCredentials(ConfigLoader.getAccessKey(),
+										ConfigLoader.getSecretKey())))
+						.withRegion(ConfigLoader.getClientRegion())
+						.withClientConfiguration(clientConfiguration)
+						.build();
 			}
 		} else {
 			if (ConfigLoader.getAccessKey().contentEquals("")) {
 				s3Client = AmazonS3ClientBuilder.standard()
-						.withEndpointConfiguration(new AwsClientBuilder.EndpointConfiguration("https://storage.googleapis.com",
-								ConfigLoader.getClientRegion()))
-						.withClientConfiguration(clientConfiguration).build();
+						.withEndpointConfiguration(
+								new AwsClientBuilder.EndpointConfiguration(
+										"https://storage.googleapis.com", ConfigLoader.getClientRegion()))
+						.withClientConfiguration(clientConfiguration)
+						.build();
 			} else {
 				s3Client = AmazonS3ClientBuilder.standard()
-						.withEndpointConfiguration(new AwsClientBuilder.EndpointConfiguration("https://storage.googleapis.com",
-								ConfigLoader.getClientRegion()))
+						.withEndpointConfiguration(
+								new AwsClientBuilder.EndpointConfiguration(
+										"https://storage.googleapis.com", ConfigLoader.getClientRegion()))
 						.withCredentials(new AWSStaticCredentialsProvider(
-								new BasicAWSCredentials(ConfigLoader.getAccessKey(), ConfigLoader.getSecretKey())))
-						.withClientConfiguration(clientConfiguration).build();
-			}
-		}
-		xfer_mgr = TransferManagerBuilder.standard().withS3Client(s3Client).build();
+								new BasicAWSCredentials(ConfigLoader.getAccessKey(),
+										ConfigLoader.getSecretKey())))
+						.withClientConfiguration(clientConfiguration)
+						.build();
+			}
+		}
+		xfer_mgr = TransferManagerBuilder.standard()
+				.withS3Client(s3Client).build();
 	}
 
 	/**
-	 * Moves a file from one location to another boolean: true if file moved
-	 * successfully Note: The method doesn't check if source file or destination
-	 * directory exist to avoid repeated checks that could hurt performance
-	 * 
+	 * Moves a file from one location to another
+	 * boolean: true if file moved successfully
+	 * Note: The method doesn't check if source file or destination directory exist to avoid
+	 * repeated checks that could hurt performance
 	 * @param sourceFile
 	 * @param destinationFile
 	 * @return boolean
@@ -516,18 +488,18 @@
 		String sigFileName = sigFile.getName();
 
 		switch (downloadType) {
-		case BALANCE:
-			fileName = sigFileName.replace("_Balances.csv_sig", "_Balances.csv");
-			s3Prefix = ConfigLoader.getAccountBalanceS3Location();
-			break;
-		case EVENT:
-			fileName = sigFileName.replace(".evts_sig", ".evts");
-			s3Prefix = ConfigLoader.getEventFilesS3Location();
-			break;
-		case RCD:
-			fileName = sigFileName.replace(".rcd_sig", ".rcd");
-			s3Prefix = ConfigLoader.getRecordFilesS3Location();
-			break;
+			case BALANCE:
+				fileName = sigFileName.replace("_Balances.csv_sig", "_Balances.csv");
+				s3Prefix = ConfigLoader.getAccountBalanceS3Location();
+				break;
+			case EVENT:
+				fileName = sigFileName.replace(".evts_sig", ".evts");
+				s3Prefix = ConfigLoader.getEventFilesS3Location();
+				break;
+			case RCD:
+				fileName = sigFileName.replace(".rcd_sig", ".rcd");
+				s3Prefix =  ConfigLoader.getRecordFilesS3Location();
+				break;
 		}
 		String s3ObjectKey = s3Prefix + nodeAccountId + "/" + fileName;
 
