--- conflicted
+++ resolved
@@ -204,13 +204,8 @@
 									File file = result.getRight();
 									if (file != null) {
 										// move the file to the valid directory
-<<<<<<< HEAD
-										File fTo = new File(file.getAbsolutePath().replace("/tmp/", "/valid/") + file.getName());
-										if (moveFile(file, fTo)) {
-=======
-								        File fTo = new File(file.getAbsolutePath().replace("/tmp/", "/valid/"));
-								        if (moveFile(file, fTo)) {
->>>>>>> 37989e8a
+								    File fTo = new File(file.getAbsolutePath().replace("/tmp/", "/valid/"));
+								    if (moveFile(file, fTo)) {
 											files.add(file.getName());
 										}
 									}
