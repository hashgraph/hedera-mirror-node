--- conflicted
+++ resolved
@@ -269,26 +269,11 @@
 	public static boolean storeRecord(Transaction transaction, TransactionRecord txRecord) throws Exception {
 
 		try {
-<<<<<<< HEAD
 
 			long fkTransactionId = 0;
 			long createdAccountId = 0;
-			
-            ResultSet resultSet;
-			try {
-				resultSet = connect.createStatement().executeQuery("SELECT nextval('s_transactions_seq')");
-				resultSet.next();
-            	fkTransactionId = resultSet.getLong(1);
-	            resultSet.close();
-			} catch (SQLException e) {
-	            log.error("Unable to fetch new transaction id", e);
-				return false;
-			}
-			
-			TransactionBody body = null;
-=======
 			TransactionBody body;
->>>>>>> 29877c06
+
 			if (transaction.hasBody()) {
 				body = transaction.getBody();
 			} else {
@@ -506,60 +491,12 @@
             sqlInsertTransaction.setLong(F_TRANSACTION.INITIAL_BALANCE.ordinal(), initialBalance);
 			sqlInsertTransaction.addBatch();
 
-			if (txRecord.hasTransferList()) {
-<<<<<<< HEAD
-	            TransferList pTransfer = txRecord.getTransferList();
-
-                try {
-                    if (ConfigLoader.getPersistCryptoTransferAmounts()) {
-                    	boolean bAddInitialBalance = (body.hasCryptoCreateAccount() && txRecord.getReceipt().getStatus() == ResponseCodeEnum.SUCCESS);
-	                    for (int i = 0; i < pTransfer.getAccountAmountsCount(); i++) {
-	                        // insert
-	                    	long amount = pTransfer.getAccountAmounts(i).getAmount();
-	                        sqlInsertTransferList.setLong(F_TRANSFERLIST.TXID.ordinal(), fkTransactionId);
-	                        long xferAccountId = entities.createOrGetEntity(pTransfer.getAccountAmounts(i).getAccountID());
-	                        sqlInsertTransferList.setLong(F_TRANSFERLIST.ACCOUNT_ID.ordinal(), xferAccountId);
-	                        sqlInsertTransferList.setLong(F_TRANSFERLIST.AMOUNT.ordinal(), amount);
-	                        
-	                        if (body.hasCryptoCreateAccount() && txRecord.getReceipt().getStatus() == ResponseCodeEnum.SUCCESS) {
-	                        	if ((initialBalance == Math.abs(amount)) && ((xferAccountId == fkPayerAccountId) || (xferAccountId == createdAccountId))) {
-	                        		bAddInitialBalance = false;
-	                        	}
-	                        } 
-
-	                        sqlInsertTransferList.addBatch();
-	                    }
-	                    if (bAddInitialBalance) {
-	                        sqlInsertTransferList.setLong(F_TRANSFERLIST.TXID.ordinal(), fkTransactionId);
-	                        sqlInsertTransferList.setLong(F_TRANSFERLIST.ACCOUNT_ID.ordinal(), fkPayerAccountId);
-	                        sqlInsertTransferList.setLong(F_TRANSFERLIST.AMOUNT.ordinal(), -initialBalance);
-
-	                        sqlInsertTransferList.setLong(F_TRANSFERLIST.TXID.ordinal(), fkTransactionId);
-	                        sqlInsertTransferList.setLong(F_TRANSFERLIST.ACCOUNT_ID.ordinal(), createdAccountId);
-	                        sqlInsertTransferList.setLong(F_TRANSFERLIST.AMOUNT.ordinal(), initialBalance);
-
-	                        sqlInsertTransferList.addBatch();
-	                    }
-//	                    if ( ! bSkip) {
-//	                    	sqlInsertTransferList.executeBatch();
-//	                    }
-                    }
-                } catch (SQLException e) {
-                    if (e.getSQLState().contentEquals("23505")) {
-                        // duplicate transaction id, rollback and exit
-                    	rollback();
-                    	return false;
-                    } else {
-                        // Other SQL Exception
-                    	rollback();
-                        log.error("Exception {}", e);
-                        Exception e2 = e.getNextException();
-                        throw e2;
-                    }
-                }
-=======
-				insertTransferList(consensusNs, txRecord.getTransferList());
->>>>>>> 29877c06
+			if ((txRecord.hasTransferList()) && (ConfigLoader.getPersistCryptoTransferAmounts())) {
+				if (body.hasCryptoCreateAccount() && txRecord.getReceipt().getStatus() == ResponseCodeEnum.SUCCESS) {
+					insertCryptoCreateTransferList(consensusNs, txRecord, body, createdAccountId, fkPayerAccountId);
+				} else {
+					insertTransferList(consensusNs, txRecord.getTransferList());
+				}
 			}
 
             // TransactionBody-specific handlers.
@@ -671,18 +608,62 @@
 		}
 	}
 
-	private static void insertTransferList(final long consensusTimestamp, final TransferList transactionBody)
+	private static void insertTransferList(final long consensusTimestamp, final TransferList transferList)
 			throws SQLException {
-		if (ConfigLoader.getPersistCryptoTransferAmounts()) {
-			for (int i = 0; i < transactionBody.getAccountAmountsCount(); ++i) {
-				sqlInsertTransferList.setLong(F_TRANSFERLIST.CONSENSUS_TIMESTAMP.ordinal(), consensusTimestamp);
-				var aa = transactionBody.getAccountAmounts(i);
-				sqlInsertTransferList.setLong(F_TRANSFERLIST.ACCOUNT_ID.ordinal(),
-						entities.createOrGetEntity(aa.getAccountID()));
-				sqlInsertTransferList.setLong(F_TRANSFERLIST.AMOUNT.ordinal(), aa.getAmount());
-				sqlInsertTransferList.addBatch();
-			}
-		}
+    	
+		for (int i = 0; i < transferList.getAccountAmountsCount(); ++i) {
+			sqlInsertTransferList.setLong(F_TRANSFERLIST.CONSENSUS_TIMESTAMP.ordinal(), consensusTimestamp);
+			var aa = transferList.getAccountAmounts(i);
+			sqlInsertTransferList.setLong(F_TRANSFERLIST.ACCOUNT_ID.ordinal(),
+					entities.createOrGetEntity(aa.getAccountID()));
+			sqlInsertTransferList.setLong(F_TRANSFERLIST.AMOUNT.ordinal(), aa.getAmount());
+			sqlInsertTransferList.addBatch();
+		}
+	}
+
+	private static void insertCryptoCreateTransferList(final long consensusTimestamp, final TransactionRecord txRecord, final TransactionBody body, final long createdAccountId, final long payerAccountId)
+			throws SQLException {
+		
+    	long initialBalance = 0;
+    	long createdAccountNum = 0;
+    	long payerAccountNum = 0;
+    	
+		// no need to add missing initial balance to transfer list if this is realm and shard <> 0
+		boolean addInitialBalance = (txRecord.getReceipt().getAccountID().getShardNum() == 0) && (txRecord.getReceipt().getAccountID().getRealmNum() == 0);
+
+    	if (addInitialBalance) {
+    		initialBalance = body.getCryptoCreateAccount().getInitialBalance();
+    		createdAccountNum = txRecord.getReceipt().getAccountID().getAccountNum();
+    		payerAccountNum = body.getTransactionID().getAccountID().getAccountNum();
+    	}
+    	TransferList transferList = txRecord.getTransferList();
+		for (int i = 0; i < transferList.getAccountAmountsCount(); ++i) {
+			sqlInsertTransferList.setLong(F_TRANSFERLIST.CONSENSUS_TIMESTAMP.ordinal(), consensusTimestamp);
+			var aa = transferList.getAccountAmounts(i);
+			long amount = aa.getAmount();
+			long account = aa.getAccountID().getAccountNum();
+			
+			sqlInsertTransferList.setLong(F_TRANSFERLIST.ACCOUNT_ID.ordinal(),
+					entities.createOrGetEntity(aa.getAccountID()));
+			sqlInsertTransferList.setLong(F_TRANSFERLIST.AMOUNT.ordinal(), amount);
+			sqlInsertTransferList.addBatch();
+			
+        	if ((initialBalance == Math.abs(aa.getAmount())) && ((account == payerAccountNum) || (account == createdAccountNum))) {
+        		addInitialBalance = false;
+        	}
+		}
+		
+        if (addInitialBalance) {
+            sqlInsertTransferList.setLong(F_TRANSFERLIST.CONSENSUS_TIMESTAMP.ordinal(), consensusTimestamp);
+            sqlInsertTransferList.setLong(F_TRANSFERLIST.ACCOUNT_ID.ordinal(), payerAccountId);
+            sqlInsertTransferList.setLong(F_TRANSFERLIST.AMOUNT.ordinal(), -initialBalance);
+
+            sqlInsertTransferList.setLong(F_TRANSFERLIST.CONSENSUS_TIMESTAMP.ordinal(), consensusTimestamp);
+            sqlInsertTransferList.setLong(F_TRANSFERLIST.ACCOUNT_ID.ordinal(), createdAccountId);
+            sqlInsertTransferList.setLong(F_TRANSFERLIST.AMOUNT.ordinal(), initialBalance);
+
+            sqlInsertTransferList.addBatch();
+        }
 	}
 
 	private static boolean isFileAddressBook(final FileID fileId) {
