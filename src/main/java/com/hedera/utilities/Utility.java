package com.hedera.utilities;



/*-
 * ‌
 * Hedera Mirror Node
 * ​
 * Copyright (C) 2019 Hedera Hashgraph, LLC
 * ​
 * Licensed under the Apache License, Version 2.0 (the "License");
 * you may not use this file except in compliance with the License.
 * You may obtain a copy of the License at
 * 
 *      http://www.apache.org/licenses/LICENSE-2.0
 * 
 * Unless required by applicable law or agreed to in writing, software
 * distributed under the License is distributed on an "AS IS" BASIS,
 * WITHOUT WARRANTIES OR CONDITIONS OF ANY KIND, either express or implied.
 * See the License for the specific language governing permissions and
 * limitations under the License.
 * ‍
 */

import com.google.gson.JsonIOException;
import com.google.gson.JsonObject;
import com.google.gson.JsonParser;
import com.google.gson.JsonSyntaxException;
import com.google.protobuf.GeneratedMessageV3;
import com.google.protobuf.InvalidProtocolBufferException;
import com.google.protobuf.TextFormat;
import com.hedera.downloader.Downloader;
import com.hedera.filedelimiters.FileDelimiter;
import com.hederahashgraph.api.proto.java.AccountID;
import com.hederahashgraph.api.proto.java.Timestamp;
import com.hederahashgraph.api.proto.java.Transaction;
import com.hederahashgraph.api.proto.java.TransactionBody;
import lombok.extern.log4j.Log4j2;
import org.apache.commons.codec.DecoderException;
import org.apache.commons.codec.binary.Hex;
import org.apache.commons.lang3.StringUtils;
import org.apache.commons.lang3.tuple.Pair;
import org.apache.commons.lang3.tuple.Triple;

import java.io.DataInputStream;
import java.io.File;
import java.io.FileInputStream;
import java.io.FileNotFoundException;
import java.io.FileReader;
import java.io.IOException;
import java.net.URL;
import java.nio.ByteBuffer;
import java.nio.file.*;
import java.security.MessageDigest;
import java.security.NoSuchAlgorithmException;
import java.time.Instant;
import java.time.format.DateTimeParseException;
import java.util.Arrays;
import java.util.regex.Matcher;
import java.util.regex.Pattern;

@Log4j2
public class Utility {

  private static final Long SCALAR = 1_000_000_000L;

<<<<<<< HEAD
=======
	private static final byte TYPE_SIGNATURE = 3;       // the file content signature, should not be hashed
	private static final byte TYPE_FILE_HASH = 4;       // next 48 bytes are hash384 of content of corresponding RecordFile

>>>>>>> e7d1bb01
	public static boolean checkStopFile() {
		File stopFile = new File("./stop");
		return stopFile.exists();
	}
	/**
	 * Verify if a file's hash is equal to the hash contained in sig file
	 * @return
	 */
	public static boolean hashMatch(File sigFile, File rcdFile) {
		byte[] fileHash = Utility.getFileHash(rcdFile.getPath());
		Pair<byte[], byte[]> sigPair = extractHashAndSigFromFile(sigFile);
		return sigPair == null ? false : Arrays.equals(fileHash, sigPair.getLeft());
	}
	/**
	 * 1. Extract the Hash of the content of corresponding RecordStream file. This Hash is the signed Content of this signature
	 * 2. Extract signature from the file.
	 * @param file
	 * @return
	 */
	public static Pair<byte[], byte[]> extractHashAndSigFromFile(File file) {
		byte[] sig = null;

		if (file.exists() == false) {
			log.info("File does not exist {}", file.getPath());
			return null;
		}

		try (DataInputStream dis = new DataInputStream(new FileInputStream(file))) {
			byte[] fileHash = new byte[48];

			while (dis.available() != 0) {
				byte typeDelimiter = dis.readByte();

				switch (typeDelimiter) {
					case FileDelimiter.SIGNATURE_TYPE_FILE_HASH:
						dis.read(fileHash);
						break;

					case FileDelimiter.SIGNATURE_TYPE_SIGNATURE:
						int sigLength = dis.readInt();
						byte[] sigBytes = new byte[sigLength];
						dis.readFully(sigBytes);
						sig = sigBytes;
						break;
					default:
						log.error("Unknown file delimiter {} in signature file {}", typeDelimiter, file);
						return null;
				}
			}

			return Pair.of(fileHash, sig);
		} catch (Exception e) {
			log.error("Unable to extract hash and signature from file {}", file, e);
		}

		return null;
	}

	/**
	 * Calculate SHA384 hash of a binary file
	 *
	 * @param fileName
	 * 		file name
	 * @return byte array of hash value of null if calculating has failed
	 */
	public static byte[] getFileHash(String fileName) {
		MessageDigest md;
		if (getFileExtension(fileName).contentEquals("rcd")) {
			return getRecordFileHash(fileName);
		} else if (getFileExtension(fileName).contentEquals("evt")) {
			return getEventFileHash(fileName);
		} else {
			try {
				md = MessageDigest.getInstance(FileDelimiter.HASH_ALGORITHM);
	
				byte[] array = new byte[0];
				try {
					array = Files.readAllBytes(Paths.get(fileName));
				} catch (IOException e) {
					log.error("Exception {}", e);
				}
				byte[] fileHash = md.digest(array);
				return fileHash;
	
			} catch (NoSuchAlgorithmException e) {
				log.error("Exception {}", e);
				return null;
			}
		}
	}
	
	/**
	 * Calculate SHA384 hash of an event file
	 *
	 * @param filename
	 * 		file name
	 * @return byte array of hash value of null if calculating has failed
	 */
	private static byte[] getEventFileHash(String filename) {
		var file = new File(filename);
		// for >= version3, we need to calculate hash for content;
		boolean calculateContentHash = false;

		// MessageDigest for getting the file Hash
		// suppose file[i] = p[i] || h[i] || c[i];
		// p[i] denotes the bytes before previousFileHash;
		// h[i] denotes the hash of file i - 1, i.e., previousFileHash;
		// c[i] denotes the bytes after previousFileHash;
		// '||' means concatenation
		// for Version2, h[i + 1] = hash(p[i] || h[i] || c[i]);
		// for Version3, h[i + 1] = hash(p[i] || h[i] || hash(c[i]))

		// is only used in Version3, for getting the Hash for content after prevFileHash in current file, i.e., hash
		// (c[i])

		try (DataInputStream dis = new DataInputStream(new FileInputStream(file))) {
			MessageDigest md;
			MessageDigest mdForContent = null;

			md = MessageDigest.getInstance(FileDelimiter.HASH_ALGORITHM);

			int eventStreamFileVersion = dis.readInt();
			md.update(Utility.integerToBytes(eventStreamFileVersion));

			log.debug("Loading event file {} with version {}", filename, eventStreamFileVersion);
			if (eventStreamFileVersion < FileDelimiter.EVENT_STREAM_FILE_VERSION_LEGACY) {
				log.error("EventStream file format version {} doesn't match. File is: {}", eventStreamFileVersion, filename);
				return null;
			} else if (eventStreamFileVersion >= FileDelimiter.EVENT_STREAM_FILE_VERSION_CURRENT) {
				mdForContent = MessageDigest.getInstance(FileDelimiter.HASH_ALGORITHM);
				calculateContentHash = true;
			}

			while (dis.available() != 0) {
				byte typeDelimiter = dis.readByte();
				switch (typeDelimiter) {
					case FileDelimiter.EVENT_TYPE_PREV_HASH:
						md.update(typeDelimiter);
						byte[] readPrevFileHashBytes = new byte[48];
						dis.readFully(readPrevFileHashBytes);
						md.update(readPrevFileHashBytes);
						break;

					case FileDelimiter.EVENT_STREAM_START_NO_TRANS_WITH_VERSION:
						if (calculateContentHash) {
							mdForContent.update(typeDelimiter);
						} else {
							md.update(typeDelimiter);
						}
						break;
					case FileDelimiter.EVENT_STREAM_START_WITH_VERSION:
						if (calculateContentHash) {
							mdForContent.update(typeDelimiter);
						} else {
							md.update(typeDelimiter);
						}
						break;
					default:
						log.error("Unknown event file delimiter {} for file {}", typeDelimiter, file);
						return null;
				}
			}
			log.trace("Successfully calculated hash for {}", filename);
			if (calculateContentHash) {
				byte[] contentHash = mdForContent.digest();
				md.update(contentHash);
			}

			return md.digest();
		} catch (Exception e) {
			log.error("Error parsing event file {}", filename, e);
			return null;
		}
	}
	
	/**
	 * Calculate SHA384 hash of a record file
	 *
	 * @param filename
	 * 		file name
	 * @return byte array of hash value of null if calculating has failed
	 */
	private static byte[] getRecordFileHash(String filename) {
		byte[] readFileHash = new byte[48];
		
		try (DataInputStream dis = new DataInputStream(new FileInputStream(filename))) {
			MessageDigest md = MessageDigest.getInstance(FileDelimiter.HASH_ALGORITHM);
			MessageDigest mdForContent = MessageDigest.getInstance(FileDelimiter.HASH_ALGORITHM);

			int record_format_version = dis.readInt();
			int version = dis.readInt();

			md.update(Utility.integerToBytes(record_format_version));
			md.update(Utility.integerToBytes(version));

			log.debug("Calculating hash for version {} record file: {}", record_format_version, filename);

			while (dis.available() != 0) {

				byte typeDelimiter = dis.readByte();

				switch (typeDelimiter) {
					case FileDelimiter.RECORD_TYPE_PREV_HASH:
						md.update(typeDelimiter);
						dis.read(readFileHash);
						md.update(readFileHash);
						break;
					case FileDelimiter.RECORD_TYPE_RECORD:

						int byteLength = dis.readInt();
						byte[] rawBytes = new byte[byteLength];
						dis.readFully(rawBytes);
						if (record_format_version >= FileDelimiter.RECORD_FORMAT_VERSION) {
							mdForContent.update(typeDelimiter);
							mdForContent.update(Utility.integerToBytes(byteLength));
							mdForContent.update(rawBytes);
						} else {
							md.update(typeDelimiter);
							md.update(Utility.integerToBytes(byteLength));
							md.update(rawBytes);
						} 
						
						byteLength = dis.readInt();
						rawBytes = new byte[byteLength];
						dis.readFully(rawBytes);

						if (record_format_version >= FileDelimiter.RECORD_FORMAT_VERSION) {
							mdForContent.update(Utility.integerToBytes(byteLength));
							mdForContent.update(rawBytes);
						} else {
							md.update(Utility.integerToBytes(byteLength));
							md.update(rawBytes);
						} 
						break;
					case FileDelimiter.RECORD_TYPE_SIGNATURE:
						int sigLength = dis.readInt();
						byte[] sigBytes = new byte[sigLength];
						dis.readFully(sigBytes);
						log.trace("File {} has signature {}", () -> filename, () -> Hex.encodeHexString(sigBytes));
						break;
					default:
						log.error("Unknown record file delimiter {} for file {}", typeDelimiter, filename);
						return null;
				}
			}

			if (record_format_version == FileDelimiter.RECORD_FORMAT_VERSION) {
				md.update(mdForContent.digest());
			}

			byte[] fileHash = md.digest();
			log.trace("Calculated file hash for the current file {}", () -> Hex.encodeHexString(fileHash));
			return fileHash;

		} catch (Exception e) {
			log.error("Error reading hash for file {}", filename, e);
			return null;
		}
	}

	public static AccountID stringToAccountID(final String string) throws IllegalArgumentException{
		if (string == null || string.isEmpty()) {
			throw new IllegalArgumentException("Cannot parse empty string to AccountID");
		}
		String[] strs = string.split("[.]");

		if (strs.length != 3) {
			throw new IllegalArgumentException("Cannot parse string to AccountID: Invalid format.");
		}
		AccountID.Builder idBuilder = AccountID.newBuilder();
		idBuilder.setShardNum(Integer.valueOf(strs[0]))
				.setRealmNum(Integer.valueOf(strs[1]))
				.setAccountNum(Integer.valueOf(strs[2]));
		return idBuilder.build();
	}

	public static JsonObject getJsonInput(String location) throws JsonIOException, JsonSyntaxException, FileNotFoundException {
		JsonParser parser = new JsonParser();
		FileReader file = new FileReader(location);
		return (JsonObject)parser.parse(file);
	}

	public static byte[] integerToBytes(int number) {
		ByteBuffer b = ByteBuffer.allocate(4);
		b.putInt(number);
		return b.array();
	}

	public static byte[] longToBytes(long number) {
		ByteBuffer b = ByteBuffer.allocate(8);
		b.putLong(number);
		return b.array();
	}

	public static byte booleanToByte(boolean value) {
		return value ? (byte)1 : (byte)0;
	}

	public static byte[] instantToBytes(Instant instant) {
		ByteBuffer b = ByteBuffer.allocate(16);
		b.putLong(instant.getEpochSecond()).putLong(instant.getNano());
		return b.array();
	}

	/**
	 * return a string which represents an AccountID
	 * @param accountID
	 * @return
	 */
	public static String accountIDToString(final AccountID accountID) {
		return String.format("%d.%d.%d", accountID.getShardNum(),
				accountID.getRealmNum(), accountID.getAccountNum());
	}

	public static Instant convertToInstant(final Timestamp timestamp) {
		return Instant.ofEpochSecond(timestamp.getSeconds(), timestamp.getNanos());
	}

	/**
	 * print a Transaction's content to a String
	 * @param transaction
	 * @return
	 * @throws InvalidProtocolBufferException
	 */
	public static String printTransaction(final Transaction transaction) throws InvalidProtocolBufferException {
		StringBuilder stringBuilder = new StringBuilder();
		if (transaction.hasSigs()) {
			stringBuilder.append(TextFormat.shortDebugString(transaction.getSigs()) + "\n");
		}
		if (transaction.hasSigMap()) {
			stringBuilder.append(TextFormat.shortDebugString(transaction.getSigMap()) + "\n");
		}

		stringBuilder.append(TextFormat.shortDebugString(
					getTransactionBody(transaction)) + "\n");
		return stringBuilder.toString();
	}

	/**
	 * print a Transaction's content to a formatted (Readable) String
	 * @param transaction
	 * @return
	 * @throws InvalidProtocolBufferException
	 */
	public static String printTransactionNice(final Transaction transaction) throws InvalidProtocolBufferException {
		StringBuilder stringBuilder = new StringBuilder();

		stringBuilder.append(TextFormat.printToString(
					getTransactionBody(transaction)));
		if (transaction.hasSigs()) {
			stringBuilder.append(TextFormat.printToString(transaction.getSigs()) + "\n");
		}
		if (transaction.hasSigMap()) {
			stringBuilder.append(TextFormat.printToString(transaction.getSigMap()) + "\n");
		}

		return stringBuilder.toString();
	}

	/**
	 * print a protobuf Message's content to a String
	 * @param message
	 * @return
	 * @throws InvalidProtocolBufferException
	 */
	public static String printProtoMessage(final GeneratedMessageV3 message){
		return TextFormat.shortDebugString(message);
	}

	public static TransactionBody getTransactionBody(final Transaction transaction)  throws InvalidProtocolBufferException {
		if (transaction.hasBody()) {
			return transaction.getBody();
		} else {
			return TransactionBody.parseFrom(transaction.getBodyBytes());
		}
	}

	/***
	 *
	 * Build a byte array from data stored in a file
	 *
	 * @param location of the stored bytes
	 * @return a Byte array
	 */
	public static byte[] getBytes(String location){
		byte[] bytes = null;
		try (final FileInputStream fis = new FileInputStream(new File(location))) {
			bytes = fis.readAllBytes();
		} catch (FileNotFoundException ex) {
            log.error("getBytes() failed - file {} not found", location);
		} catch (IOException ex) {
            log.error("getBytes() failed, Exception: {}", ex);
		}
		return bytes;
	}

	/**
	 * Convert hex string to bytes.
	 *
	 * @param data to be converted
	 * @return converted bytes
	 */
	public static byte[] hexToBytes(String data) throws DecoderException {
		byte[] rv = Hex.decodeHex(data);
		return rv;
	}

	/**
	 * Convert bytes to hex.
	 *
	 * @param bytes to be converted
	 * @return converted HexString
	 */
	public static String bytesToHex(byte[] bytes) {
		if (bytes == null || bytes.length == 0) return null;
		return Hex.encodeHexString(bytes);
	}

	/**
	 * parse a timestamp string in file name to Instant
	 * @param str
	 * @return
	 */
	public static Instant parseToInstant(String str) {
		if (str == null || str.isEmpty()) return null;
		Instant result;
		try {
			result = Instant.parse(str);
		} catch (DateTimeParseException ex) {
			result = Instant.parse(str.replace("_", ":"));
		}
		return result;
	}

	/**
	 * Parse a s3ObjectSummaryKey to three parts:
	 * (1) node AccountID string
	 * (2) Instant string
	 * (3) file type string
	 * For example, for "record0.0.101/2019-06-05T20_29_32.856974Z.rcd_sig",
	 * the result would be Triple.of("0.0.101",
	 * 				"2019-06-05T20_29_32.856974Z",
	 * 				"rcd_sig");
	 * 	for "balance0.0.3/2019-06-21T14_56_00.049967001Z_Balances.csv_sig",
	 * 	the result would be Triple.of("0.0.3",
	 * 				"2019-06-21T14_56_00.049967001Z",
	 * 				"Balances.csv_sig");
	 *
	 * @param s3ObjectSummaryKey
	 * @return
	 */
	public static Triple<String, String, String> parseS3SummaryKey(String s3ObjectSummaryKey) {
		String regex;
		if (isRecordSigFile(s3ObjectSummaryKey) || isRecordFile(s3ObjectSummaryKey)) {
			regex = "record([\\d]+[.][\\d]+[.][\\d]+)/(.*Z).(.+)";
		} else if (isBalanceSigFile(s3ObjectSummaryKey) || isBalanceFile(s3ObjectSummaryKey)) {
			regex = "balance([\\d]+[.][\\d]+[.][\\d]+)/(.*Z)_(.+)";
		} else if (isEventStreamFile(s3ObjectSummaryKey) || isEventStreamSigFile(s3ObjectSummaryKey)) {
			regex = "events_([\\d]+[.][\\d]+[.][\\d]+)/(.*Z).(.+)";
		} else {
			return Triple.of(null, null, null);
		}

		Pattern pattern = Pattern.compile(regex);
		Matcher matcher = pattern.matcher(s3ObjectSummaryKey);
		String inst = null;
		String nodeAccountID = null;
		String file_type = null;
		while(matcher.find()) {
			nodeAccountID = matcher.group(1);
			inst = matcher.group(2);
			file_type = matcher.group(3);
		}
		return Triple.of(nodeAccountID,
				inst,
				file_type);
	}

	public static Instant getInstantFromFileName(String name) {
		if (isRecordFile(name) || isRecordSigFile(name) || isEventStreamFile(name) || isEventStreamSigFile(name)) {
			return parseToInstant(name.substring(0, name.lastIndexOf(".")));
		} else {
			return parseToInstant(name.substring(0, name.lastIndexOf("_Balances")));
		}
	}

	public static String getAccountIDStringFromFilePath(String path) {
		if (isRecordFile(path) || isRecordSigFile(path)) {
			return getAccountIDStringFromFilePath(path, Downloader.DownloadType.RCD);
		} else if (isEventStreamFile(path) || isEventStreamSigFile(path)) {
			return getAccountIDStringFromFilePath(path, Downloader.DownloadType.EVENT);
		} else {
			return getAccountIDStringFromFilePath(path, Downloader.DownloadType.BALANCE);
		}
	}

	public static String getAccountIDStringFromFilePath(String path, Downloader.DownloadType type) {
		String regex;
		if (type == Downloader.DownloadType.RCD) {
			regex = "record([\\d]+[.][\\d]+[.][\\d]+)";
		} else if (type == Downloader.DownloadType.EVENT) {
			regex = "events_([\\d]+[.][\\d]+[.][\\d]+)";
		} else {
			//account balance
			regex = "([\\d]+[.][\\d]+[.][\\d]+)/(.+)Z";
		}
		Pattern pattern = Pattern.compile(regex);
		Matcher matcher = pattern.matcher(path);

		String match = null;
		while(matcher.find()) {
			match = matcher.group(1);
		}
		return match;
	}

	public static String getFileExtension(String path) {
		int lastIndexOf = path.lastIndexOf(".");
		if (lastIndexOf == -1) {
			return ""; // empty extension
		}
		return path.substring(lastIndexOf + 1);
	}

	public static String getFileName(String path) {
		int lastIndexOf = path.lastIndexOf("/");
		if (lastIndexOf == -1) {
			return ""; // empty extension
		}
		return path.substring(lastIndexOf + 1);
	}

	public static boolean isBalanceFile(String filename) {
		return filename.endsWith("Balances.csv");
	}

	public static boolean isBalanceSigFile(String filename) {
		return filename.endsWith("Balances.csv_sig");
	}

	public static boolean isRecordFile(String filename) {
		return filename.endsWith(".rcd");
	}

	public static boolean isEventStreamFile(String filename) {
		return filename.endsWith(".evts");
	}

	public static boolean isEventStreamSigFile(String filename) {
		return filename.endsWith(".evts_sig");
	}

	public static boolean isRecordSigFile(String filename) {
		return filename.endsWith(".rcd_sig");
	}

	public static String getFileNameFromS3SummaryKey(String s3SummaryKey) {
		Triple<String, String, String> triple = parseS3SummaryKey(s3SummaryKey);
		if (isRecordFile(s3SummaryKey) || isRecordSigFile(s3SummaryKey)) {
			return triple.getMiddle() + "." + triple.getRight();
		} else {
			return triple.getMiddle() + "_" + triple.getRight();
		}
	}

	public static boolean greaterThanSuperMajorityNum(long n, long N) {
		return n > N * 2 / 3.0;
	}

	/**
	 * Convert an Instant to a Long type timestampInNanos
	 * @param instant
	 * @return
	 */
	public static Long convertInstantToNanos(Instant instant) {
		if (instant == null) {
			return null;
		}
		return instant.getEpochSecond() * SCALAR + instant.getNano();
	}

	/**
	 * Convert a Long type timestampInNanos to an Instant
	 * @param bigint
	 * @return
	 */
	public static Instant convertNanosToInstant(Long bigint) {
		if (bigint == null) {
			return null;
		}
		long seconds = bigint / SCALAR;
		int nanos = (int) (bigint % SCALAR);
		return Instant.ofEpochSecond(seconds, nanos);
	}

	public static boolean hashIsEmpty(String hash) {
		return (hash.isEmpty() || hash.contentEquals("000000000000000000000000000000000000000000000000000000000000000000000000000000000000000000000000"));
	}

	public static void moveFileToParsedDir(String fileName, String subDir) {
		File sourceFile = new File(fileName);
		String pathToSaveTo = sourceFile.getParentFile().getParentFile().getPath() + subDir;
		String shortFileName = sourceFile.getName().substring(0, 10).replace("-", "/");
		pathToSaveTo += shortFileName;

		File parsedDir = new File(pathToSaveTo);
		parsedDir.mkdirs();

		Path destination = Paths.get(pathToSaveTo, sourceFile.getName());
		try {
			Files.move(sourceFile.toPath(), destination, StandardCopyOption.REPLACE_EXISTING);
			log.trace("{} has been moved to {}", sourceFile, pathToSaveTo);
		} catch (Exception e) {
			log.error("Error moving file {} to {}", sourceFile, pathToSaveTo, e);
		}
	}

	/**
	 * return false if the directory doesn't exist and we fail to create it;
	 * return true if the directory exists or we create it successfully
	 *
	 * @param path
	 * @return
	 */
	public static boolean createDirIfNotExists(String path) {
		File file = new File(path);
		if (!file.exists()) {
			return file.mkdirs();
		}
		return true;
	}

	public static void purgeDirectory(String dir) {
		purgeDirectory(new File(dir));

	}
	public static void purgeDirectory(File dir) {
		if ( ! dir.exists()) { return; };

	    for (File file: dir.listFiles()) {
	        if (file.isDirectory())
	            purgeDirectory(file);
	        file.delete();
	    }
	}
	public static void ensureDirectory(String path) {
		if (StringUtils.isBlank(path)) {
			throw new IllegalArgumentException("Empty path");
		}

		File directory = new File(path);
		directory.mkdirs();

		if (!directory.exists()) {
			throw new IllegalStateException("Unable to create directory " + directory.getAbsolutePath());
		}
		if (!directory.isDirectory()) {
			throw new IllegalStateException("Not a directory " + directory.getAbsolutePath());
		}
		if (!directory.canRead() || !directory.canWrite()) {
			throw new IllegalStateException("Insufficient permissions for directory " + directory.getAbsolutePath());
		}
	}

	public static File getResource(String path) {
		ClassLoader[] classLoaders = { Thread.currentThread().getContextClassLoader(), Utility.class.getClassLoader(), ClassLoader.getSystemClassLoader() };
		URL url = null;

		for (ClassLoader classLoader : classLoaders) {
			if (classLoader != null) {
				url = classLoader.getResource(path);
				if (url != null) {
					break;
				}
			}
		}

		if (url == null) {
			throw new RuntimeException("Cannot find resource: " + path);
		}

		try {
			return new File(url.toURI().getSchemeSpecificPart());
		} catch (Exception e) {
			throw new RuntimeException(e);
		}
	}
}<|MERGE_RESOLUTION|>--- conflicted
+++ resolved
@@ -64,12 +64,6 @@
 
   private static final Long SCALAR = 1_000_000_000L;
 
-<<<<<<< HEAD
-=======
-	private static final byte TYPE_SIGNATURE = 3;       // the file content signature, should not be hashed
-	private static final byte TYPE_FILE_HASH = 4;       // next 48 bytes are hash384 of content of corresponding RecordFile
-
->>>>>>> e7d1bb01
 	public static boolean checkStopFile() {
 		File stopFile = new File("./stop");
 		return stopFile.exists();
