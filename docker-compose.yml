--- conflicted
+++ resolved
@@ -1,15 +1,10 @@
 # To switch db to TimescaleDB, change TIMESCALEDB=true, SPRING_PROFILES_ACTIVE=v2 and change db image
 version: "3.7"
 services:
-<<<<<<< HEAD
   postgresdb:
     deploy:
       replicas: 0
-    image: postgres:13.3-alpine # Or timescale/timescaledb-ha:pg13.3-ts2.3.1-p1
-=======
-  db:
     image: postgres:13.3-alpine # Or timescale/timescaledb-ha:pg13-latest
->>>>>>> a968e901
     restart: unless-stopped
     stop_grace_period: 2m
     stop_signal: SIGTERM
