--- conflicted
+++ resolved
@@ -127,13 +127,9 @@
       - ./application.yml:/src/hedera-mirror-rosetta/application.yml
 
   web3:
-<<<<<<< HEAD
-#    image: gcr.io/mirrornode/hedera-mirror-web3:0.74.0-SNAPSHOT
+#    image: gcr.io/mirrornode/hedera-mirror-web3:0.75.0-SNAPSHOT
     build:
       context: hedera-mirror-web3/
-=======
-    image: gcr.io/mirrornode/hedera-mirror-web3:0.75.0-SNAPSHOT
->>>>>>> 40dc5965
     pull_policy: always
     environment:
       HEDERA_MIRROR_WEB3_DB_HOST: db
