name: Charts

on:
  pull_request:
    branches: [main, release/**]
    paths: [charts/**]
  push:
    branches: [main, release/**]
    tags: [v*]

permissions:
  contents: read

defaults:
  run:
    shell: bash

jobs:
  lint:
<<<<<<< HEAD
    runs-on: [self-hosted, Linux, large, ephemeral]
=======
    runs-on: mirror-node-linux-large
>>>>>>> 89825702
    steps:
      - name: Harden Runner
        uses: step-security/harden-runner@5c7944e73c4c2a096b17a9cb74d65b6c2bbafbde # v2.9.1
        with:
          egress-policy: audit

      - name: Setup Python
        uses: actions/setup-python@f677139bbe7f9c59b41e40162b753c062f5d49a3 # v5.2.0
        with:
          python-version: "3.10"

      - name: Checkout
        uses: actions/checkout@692973e3d937129bcbf40652eb9f2f61becf3332 # v4.1.7

      - name: Install Helm
        uses: azure/setup-helm@fe7b79cd5ee1e45176fcad797de68ecaf3ca4814 # v4.2.0

      - name: Install ct
        uses: helm/chart-testing-action@e6669bcd63d7cb57cb4380c33043eebe5d111992 # v2.6.1

      - name: Run lint
        run: ct lint --config .github/ct.yaml --all

  install:
<<<<<<< HEAD
    runs-on: [self-hosted, Linux, large, ephemeral]
=======
    runs-on: mirror-node-linux-large
>>>>>>> 89825702
    steps:
      - name: Harden Runner
        uses: step-security/harden-runner@5c7944e73c4c2a096b17a9cb74d65b6c2bbafbde # v2.9.1
        with:
          egress-policy: audit

      - name: Setup Python
        uses: actions/setup-python@f677139bbe7f9c59b41e40162b753c062f5d49a3 # v5.2.0
        with:
          python-version: "3.10"

      - name: Checkout
        uses: actions/checkout@692973e3d937129bcbf40652eb9f2f61becf3332 # v4.1.7

      - name: Install Wget
        run: |
          sudo apt-get update
          sudo apt-get install -y --no-install-recommends wget

      - name: Install Helm
        uses: azure/setup-helm@fe7b79cd5ee1e45176fcad797de68ecaf3ca4814 # v4.2.0

      - name: Setup Kind
        uses: helm/kind-action@0025e74a8c7512023d06dc019c617aa3cf561fde # v1.10.0
        with:
          kubectl_version: v1.29.3
          version: v0.22.0

      - name: Install JDK
        uses: actions/setup-java@6a0805fcefea3d4657a47ac4c165951e33482018 # v4.2.2
        with:
          distribution: "temurin"
          java-version: 21

      - name: Install Python
        uses: actions/setup-python@f677139bbe7f9c59b41e40162b753c062f5d49a3 # v5.2.0
        with:
          python-version: "3.10"

      - name: Install Stackgres
        run: |
          helm repo add stackgres https://stackgres.io/downloads/stackgres-k8s/stackgres/helm
          helm install stackgres stackgres/stackgres-operator --version 1.11.0 --create-namespace -n stackgres

      - name: Install ct
        uses: helm/chart-testing-action@e6669bcd63d7cb57cb4380c33043eebe5d111992 # v2.6.1

      - name: Install chart
        run: ct install --config .github/ct.yaml --charts=charts/hedera-mirror --helm-extra-args="--timeout 10m"<|MERGE_RESOLUTION|>--- conflicted
+++ resolved
@@ -17,11 +17,7 @@
 
 jobs:
   lint:
-<<<<<<< HEAD
-    runs-on: [self-hosted, Linux, large, ephemeral]
-=======
     runs-on: mirror-node-linux-large
->>>>>>> 89825702
     steps:
       - name: Harden Runner
         uses: step-security/harden-runner@5c7944e73c4c2a096b17a9cb74d65b6c2bbafbde # v2.9.1
@@ -46,11 +42,7 @@
         run: ct lint --config .github/ct.yaml --all
 
   install:
-<<<<<<< HEAD
-    runs-on: [self-hosted, Linux, large, ephemeral]
-=======
     runs-on: mirror-node-linux-large
->>>>>>> 89825702
     steps:
       - name: Harden Runner
         uses: step-security/harden-runner@5c7944e73c4c2a096b17a9cb74d65b6c2bbafbde # v2.9.1
