name: Charts

on:
  pull_request:
    branches: [ main, release/** ]
  push:
    branches: [ main, release/** ]
    tags: [ v* ]

jobs:
  lint:
    runs-on: ubuntu-latest
    steps:
      - name: Checkout
        uses: actions/checkout@v2

      - name: Install ct
        uses: helm/chart-testing-action@v2.1.0

      - name: Run lint
        run: ct lint --config .github/ct.yaml --all

  install:
    runs-on: ubuntu-latest
    env:
      IMAGE_TAG: ci-${{ github.sha }}
    steps:
      - name: Checkout
        uses: actions/checkout@v2
        with:
          fetch-depth: 0

      - name: Build images
<<<<<<< HEAD
        run: ./mvnw install -pl hedera-mirror-grpc,hedera-mirror-importer,hedera-mirror-rest,hedera-mirror-rosetta,hedera-mirror-web3 --also-make -Dskip.npm -DskipTests -Ddocker.tag.version=${IMAGE_TAG}
=======
        run: ./mvnw install -pl hedera-mirror-grpc,hedera-mirror-importer,hedera-mirror-rest,hedera-mirror-rosetta -Dskip.npm -DskipTests -Ddocker.tag.version=${IMAGE_TAG}
>>>>>>> 751b5f60

      - name: Create k3d cluster
        timeout-minutes: 3
        run: |
          set -ex
          curl -s https://raw.githubusercontent.com/rancher/k3d/main/install.sh | bash
          k3d cluster create mirror --agents 1 --timeout 5m --image rancher/k3s:v1.21.7-k3s1
          k3d image import -c mirror "gcr.io/mirrornode/hedera-mirror-grpc:${IMAGE_TAG}"
          k3d image import -c mirror "gcr.io/mirrornode/hedera-mirror-importer:${IMAGE_TAG}"
          k3d image import -c mirror "gcr.io/mirrornode/hedera-mirror-rest:${IMAGE_TAG}"
          k3d image import -c mirror "gcr.io/mirrornode/hedera-mirror-rosetta:${IMAGE_TAG}"
          k3d image import -c mirror "gcr.io/mirrornode/hedera-mirror-web3:${IMAGE_TAG}"

      - name: Install ct
        uses: helm/chart-testing-action@v2.1.0

      - name: Install chart
        run: |
          echo -e "global:\n  image:\n    tag: ${IMAGE_TAG}" | tee -a charts/hedera-mirror/ci/*
          ct install --config .github/ct.yaml --charts=charts/hedera-mirror<|MERGE_RESOLUTION|>--- conflicted
+++ resolved
@@ -31,11 +31,7 @@
           fetch-depth: 0
 
       - name: Build images
-<<<<<<< HEAD
-        run: ./mvnw install -pl hedera-mirror-grpc,hedera-mirror-importer,hedera-mirror-rest,hedera-mirror-rosetta,hedera-mirror-web3 --also-make -Dskip.npm -DskipTests -Ddocker.tag.version=${IMAGE_TAG}
-=======
-        run: ./mvnw install -pl hedera-mirror-grpc,hedera-mirror-importer,hedera-mirror-rest,hedera-mirror-rosetta -Dskip.npm -DskipTests -Ddocker.tag.version=${IMAGE_TAG}
->>>>>>> 751b5f60
+        run: ./mvnw install -pl hedera-mirror-grpc,hedera-mirror-importer,hedera-mirror-rest,hedera-mirror-rosetta,hedera-mirror-web3 -Dskip.npm -DskipTests -Ddocker.tag.version=${IMAGE_TAG}
 
       - name: Create k3d cluster
         timeout-minutes: 3
