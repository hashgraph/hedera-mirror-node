--- conflicted
+++ resolved
@@ -33,13 +33,8 @@
         with:
           egress-policy: audit
 
-<<<<<<< HEAD
-      - name: Checkout Code
-        uses: actions/checkout@9bb56186c3b09b4f86b1c65136769dd318469633 # v4.1.2
-=======
       - name: Checkout
         uses: actions/checkout@1d96c772d19495a3b5c517cd2bc0cb401ea0529f # v4.1.3
->>>>>>> c44ef51d
 
       - name: Setup Node
         uses: actions/setup-node@60edb5dd545a775178f52524783378180af0d1f8 # v4.0.2
