--- conflicted
+++ resolved
@@ -8,13 +8,8 @@
 # NOTE: Must be placed last to ensure enforcement over all other rules
 
 # Protection Rules for Github Configuration Files and Actions Workflows
-<<<<<<< HEAD
-/.github/                                       @hashgraph/devops-ci @hashgraph/mirror-node @hashgraph/release-engineering-managers
-/.github/workflows/                             @hashgraph/devops-ci @hashgraph/devops-ci-committers @hashgraph/release-engineering-managers
-=======
 /.github/                                       @hashgraph/platform-ci @hashgraph/mirror-node @hashgraph/release-engineering-managers
-/.github/workflows/                             @hashgraph/platform-ci @hashgraph/mirror-node
->>>>>>> 2833b879
+/.github/workflows/                             @hashgraph/platform-ci @hashgraph/platform-ci-committers @hashgraph/release-engineering-managers
 
 # Codacy Tool Configurations
 /config/                                        @hashgraph/platform-ci @hashgraph/release-engineering-managers @hashgraph/mirror-node
