# Database

## Setup

The mirror node uses [PostgreSQL](https://www.postgresql.org/) to persist the data it receives from consensus nodes.
Specifically, Hedera uses [Google Cloud SQL for PostgreSQL](https://cloud.google.com/sql/postgresql) for its managed
mirror nodes, but operators are welcome to use any PostgreSQL compatible cloud or self-managed service. The exact
hardware configuration will vary based upon the operator's intended use for the mirror node. Below is the hardware
requirements that the Hedera managed mirror node uses. This is for a database with a full history and intended for use
by many external clients. If operators store less data or only have a few internal clients then potentially some of
these requirements can be relaxed.

- PostgreSQL 14+
- 10 vCPUs
- 40 GiB memory
- 1-55 TiB

Note that the disk size highly depends on how much historical data is needed and what transaction filters are
configured. Below are the recommended settings for `postgresql.conf`:

```
checkpoint_timeout = 30min
log_autovacuum_min_duration = 30s
log_checkpoints = on
log_connections = on
log_disconnections = on
log_lock_waits = on
maintenance_work_mem = 2GB
max_connections = 600
max_parallel_maintenance_workers = 8
max_wal_size = 24GB
password_encryption = scram-sha-256
random_page_cost = 1.1
work_mem = 50MB
```

## Indexes

The table below documents the database indexes with the usage in APIs / services.

<<<<<<< HEAD
| Table           | Indexed Columns                              | Component     | Service                                                  | Description                                                                                                                                                                   |
|-----------------|----------------------------------------------|---------------|----------------------------------------------------------|-------------------------------------------------------------------------------------------------------------------------------------------------------------------------------|
| contract_result | consensus_timestamp                          | REST API      | `/api/v1/contracts/results`                              | Used to query contract results with timestamp filter                                                                                                                          |
| contract_result | contract_id, sender_id, consensus_timestamp  | REST API      | `/api/v1/contracts/:idOrAddress/results?from=:from`      | Used to query a specific contract's results with `from` filter                                                                                                                |
| contract_result | contract_id, consensus_timestamp             | REST API      | `/api/v1/contracts/:idOrAddress/results`                 | Used to query a specific contract's results with optional timestamp filter                                                                                                    |
| contract_result | sender_id, consensus_timestamp               | REST API      | `/api/v1/contracts/results?from=:from`                   | Used to query contract results with `from` address filter                                                                                                                     |
| entity          | id                                           | Java REST API | `/api/v1/topics/:id`                                     | Used to query for topic details                                                                                                                                               |
| nft             | account_id, spender, token_id, serial_number | REST API      | `/api/v1/accounts/:accountIdOrAlias/nfts`                | Used to query nft allowance granted by the owner account, optionally filtered by spender, token ID and/or serial number                                                       |
| nft_allowance   | owner, spender, token_id                     | Java REST API | `/api/v1/accounts/:idOrAliasOrAddress/allowances/nfts`   | Used to query non-fungible token allowances for an account when query parameter `owner=true`                                                                                  |
| nft_allowance   | spender, owner, token_id                     | Java REST API | `/api/v1/accounts/:idOrAliasOrAddress/allowances/nfts`   | Used to query non-fungible token allowances for an account when query parameter `owner=false`                                                                                 |
| nft_transfer    | consensus_timestamp                          | REST API      | `/api/v1/transactions/:id`                               | Used to join `nft_transfer` and the `tlist` CTE on `consensus_timestamp` equality                                                                                             |
| token           | name                                         | REST API      | `/api/v1/tokens?name=bar`                                | Used to query for token details by name substring match                                                                                                                       |
| token           | token_id                                     | REST API      | `/api/v1/tokens?token.id=5`                              | Used to query for token details by token id                                                                                                                                   |
| nft_transfer    | token_id, serial_number, consensus_timestamp | REST API      | `/api/v1/tokens/:id/nfts/:serialNumber/transactions`     | Used to query the transfer consensus timestamps of a NFT (token_id, serial_number) with optional timestamp filter                                                             |
| nft_transfer    | consensus_timestamp                          | Rosetta API   | `/account/balance`                                       | Used to calculate an account's nft token balance including serial numbers at a block                                                                                          |
| nft_transfer    | consensus_timestamp                          | Rosetta API   | `/block`                                                 | Used to join `nft_transfer` and `transaction` on `consensus_timestamp` equality                                                                                               |
| nft_transfer    | consensus_timestamp                          | Rosetta API   | `/block/transaction`                                     | Used to join `nft_transfer` and `transaction` on `consensus_timestamp` equality                                                                                               |
| transaction     | type, consensus_timestamp                    | REST API      | `/api/v1/transactions?type=:type&order=:order`           | Used to retrieve transactions filtered by `type` and sorted by `consensus_timestamp` to facilitate faster by-type transaction requests                                        |
| transaction     | consensus_timestamp                          | REST API      | `/api/v1/transactions?timestamp=:timestamp&order=:order` | Used to retrieve transactions filtered by `consensus_timestamp` and sorted by `consensus_timestamp` to facilitate faster by-timestamp transaction requests                    |
| transaction     | payer_account_id, consensus_timestamp        | REST API      | `/api/v1/account/:id`                                    | Used to retrieve transactions filtered by `payer_account_id` and sorted by `consensus_timestamp` to facilitate faster transactions by-account-id requests                     |
| transaction     | consensus_timestamp                          | REST API      | `/api/v1/account/:id?timestamp=:timestamp&order=:order`  | Used to retrieve transactions filtered by `consensus_timestamp` and sorted by `consensus_timestamp` to facilitate faster by-timestamp transactions for account-by-id requests |
=======
| Table           | Indexed Columns                              | Component     | Service                                                | Description                                                                                                                            |
| --------------- | -------------------------------------------- | ------------- | ------------------------------------------------------ | -------------------------------------------------------------------------------------------------------------------------------------- |
| contract_result | consensus_timestamp                          | REST API      | `/api/v1/contracts/results`                            | Used to query contract results with timestamp filter                                                                                   |
| contract_result | contract_id, sender_id, consensus_timestamp  | REST API      | `/api/v1/contracts/:idOrAddress/results?from=:from`    | Used to query a specific contract's results with `from` filter                                                                         |
| contract_result | contract_id, consensus_timestamp             | REST API      | `/api/v1/contracts/:idOrAddress/results`               | Used to query a specific contract's results with optional timestamp filter                                                             |
| contract_result | sender_id, consensus_timestamp               | REST API      | `/api/v1/contracts/results?from=:from`                 | Used to query contract results with `from` address filter                                                                              |
| entity          | id                                           | Java REST API | `/api/v1/topics/:id`                                   | Used to query for topic details                                                                                                        |
| nft             | account_id, spender, token_id, serial_number | REST API      | `/api/v1/accounts/:accountIdOrAlias/nfts`              | Used to query nft allowance granted by the owner account, optionally filtered by spender, token ID and/or serial number                |
| nft_allowance   | owner, spender, token_id                     | Java REST API | `/api/v1/accounts/:idOrAliasOrAddress/allowances/nfts` | Used to query non-fungible token allowances for an account when query parameter `owner=true`                                           |
| nft_allowance   | spender, owner, token_id                     | Java REST API | `/api/v1/accounts/:idOrAliasOrAddress/allowances/nfts` | Used to query non-fungible token allowances for an account when query parameter `owner=false`                                          |
| nft_transfer    | consensus_timestamp                          | REST API      | `/api/v1/transactions/:id`                             | Used to join `nft_transfer` and the `tlist` CTE on `consensus_timestamp` equality                                                      |
| token           | name                                         | REST API      | `/api/v1/tokens?name=bar`                              | Used to query for token details by name substring match                                                                                |
| token           | token_id                                     | REST API      | `/api/v1/tokens?token.id=5`                            | Used to query for token details by token id                                                                                            |
| nft_transfer    | token_id, serial_number, consensus_timestamp | REST API      | `/api/v1/tokens/:id/nfts/:serialNumber/transactions`   | Used to query the transfer consensus timestamps of a NFT (token_id, serial_number) with optional timestamp filter                      |
| nft_transfer    | consensus_timestamp                          | Rosetta API   | `/account/balance`                                     | Used to calculate an account's nft token balance including serial numbers at a block                                                   |
| nft_transfer    | consensus_timestamp                          | Rosetta API   | `/block`                                               | Used to join `nft_transfer` and `transaction` on `consensus_timestamp` equality                                                        |
| nft_transfer    | consensus_timestamp                          | Rosetta API   | `/block/transaction`                                   | Used to join `nft_transfer` and `transaction` on `consensus_timestamp` equality                                                        |
| transaction     | type, consensus_timestamp                    | REST API      | `/api/v1/transactions?type=:type&order=:order`         | Used to retrieve transactions filtered by `type` and sorted by `consensus_timestamp` to facilitate faster by-type transaction requests |
>>>>>>> e6537797

## Reset

Some Hedera environments get [reset](https://docs.hedera.com/hedera/testnet#test-network-resets) periodically and mirror
nodes connected to those environments will need to be reset to remain functional.

1. Stop the [Importer](/docs/importer/README.md) process.
2. Run [cleanup.sql](/hedera-mirror-importer/src/main/resources/db/scripts/cleanup.sql) as the database owner to
   truncate the tables.

   ```bash
   psql -h ${DB_HOST} -d mirror_node -U mirror_node -f cleanup.sql
   ```

3. Update the Importer [configuration](/docs/configuration.md) to set it to the new bucket name and adjust its start
   date appropriately. For testnet, the bucket name will be in the format `hedera-testnet-streams-YYYY-MM` where
   `YYYY-MM` will change depending upon the month in which it is reset. Since testnet will be reset quarterly with
   a new bucket, the importer start date can be set to 1970 to ensure no data is missed.

   ```properties
   hedera.mirror.importer.downloader.bucketName=hedera-testnet-streams-YYYY-MM
   hedera.mirror.importer.startDate=1970-01-01T00:00:00Z
   ```

4. Start the Importer process and ensure it prints the new bucket on startup and successfully starts syncing.
5. Update the REST API to the new bucket name if state proofs are enabled.

   ```shell
   HEDERA_MIRROR_REST_STATEPROOF_STREAMS_BUCKETNAME: "hedera-testnet-streams-YYYY-MM"
   ```

6. If any of the mirror node monitoring tools is used, ensure any hardcoded entity IDs in their configuration is updated
   with new entities created after the reset.
7. Restart the remaining mirror node components to clear any cached information.

## Retention

On public networks, mirror nodes can generate tens of gigabytes worth of data every day and this rate is only projected
to increase. Mirror nodes support an optional data retention period that is disabled by default. When enabled, the
retention job purges historical data beyond a configured time period. By reducing the overall amount of data in the
database it will reduce operational costs and improve read/write performance. Only data associated with balance
or transaction data is deleted. Cumulative entity information like accounts, contracts, etc. are not deleted.

To enable retention, set the `hedera.mirror.importer.retention.enabled=true` property on the importer. A job will run
every `hedera.mirror.importer.retention.frequency` with a default of one day to prune older data. To control how far
back to remove data set the `hedera.mirror.importer.retention.period` appropriately. Keep in mind this retention period
is relative to the timestamp of the last transaction in the database and not to the current wall-clock time. Data is
deleted atomically one or more blocks at a time starting from the earliest block and increasing, so data should be
consistent even when querying the earliest data. There are also `hedera.mirror.importer.retention.exclude/include`
properties that can be used to filter which tables are included or excluded from retention, defaulting to include all.

The first time the job is run it may take a long time to complete due to the potentially terabytes worth of data to
purge. Subsequent runs should be much faster as it will only have to purge the data accumulated between the last run.
The importer database user denoted by the `hedera.mirror.importer.db.username` property will need to be altered to have
delete permission if it does not already have it.

## Upgrade

Data needs to be migrated for PostgreSQL major release upgrade. This section documents the steps to dump the existing
data, configure the new PostgreSQL instance, and restore the data.

### Prerequisites

- Importer for the old PostgreSQL database instance is stopped
- The new PostgreSQL database instance
- An ubuntu virtual machine with fast network speed connections to both PostgreSQL database instances. The instance
  should also have enough free disk space for the database dump

### Backup

To dump data from the old PostgreSQL database instance, run the following commands:

```shell
mkdir -p data_dump
pg_dump -h $OLD_POSTGRESQL_DB_IP -U mirror_node \
  --format=directory \
  --no-owner \
  --no-acl \
  -j 6 \
  -f data_dump \
  mirror_node
```

The flag `-j` sets the number of parallel dumping jobs. The value should be at least the number of cpu cores of the
PostgreSQL server and the recommended value is 1.5 times of that.

The time to dump the whole database usually depends on the size of the largest table.

### New PostgreSQL Database Instance Configuration

Run [init.sh](/hedera-mirror-importer/src/main/resources/db/scripts/init.sh) or the equivalent SQL statements to create
required database objects including the `mirror_node` database, the roles, the schema, and access privileges.

The following configuration needs to be applied to the database instance to improve the write speed.

```
checkpoint_timeout = 30min
maintenance_work_mem = 2GB
max_parallel_maintenance_workers = 4
max_wal_size = 512GB
temp_file_limit = 2147483647kB
```

Note:

- Not all flags are available in managed database services. For example, `max_parallel_maintenance_workers` is not
  available in Google Cloud SQL.
- Once the data is restored, revert the values back for normal operation.

### Restore

Before restoring the data, take a database snapshot.

Use the following command to restore the data dump to the new PostgreSQL database instance:

```shell
pg_restore -h $NEW_POSTGRESQL_DB_IP -U mirror_node \
  --exit-on-error \
  --format=directory \
  --no-owner \
  --no-acl \
  -j 6 \
  -d mirror_node \
  data_dump
```

Note: `-j` works the same way as for `pg_dump`. The single transaction mode can't be used together with the parallel
mode. As a result, if the command is interrupted, the database will have partial data, and it needs to be restored using
the saved snapshot before retry.

## Errata

Some tables may contain errata information to workaround known issues with the stream files. The state of the consensus
nodes was never impacted, only the externalization of these changes to the stream files that the mirror node consumes.
There were three instances of bugs in the node software that misrepresented the side-effects of certain user
transactions in the balance and record streams. These issues should only appear in mainnet.

### Account Balance File Skew

- Period: 2019-09-13 to 2020-09-08
- Scope: 6949 account balance files
- Problem: Early account balances file did not respect the invariant that all transfers less than or equal to the
  timestamp of the file are reflected within that file.
- Solution: Fixed in Hedera Services in Sept 2020. Fixed in Mirror Node v0.53.0 by adding
  a `account_balance_file.time_offset` field with a value of `-1` that is used as an adjustment to the balance file's
  consensus timestamp for use when querying transfers.

### Failed Transfers in Record

- Period: 2019-09-14 to 2019-10-03
- Scope: Affected the records of 1177 transactions.
- Problem: When a crypto transfer failed due to an insufficient account balance, the attempted transfers were
  nonetheless listed in the record.
- Solution: Fixed in Hedera Services v0.4.0 late 2019. Fixed in Mirror Node in v0.53.0 by adding an `errata` field to
  the `crypto_transfer` table and setting the spurious transfers' `errata` field to `DELETE` to indicate they should be
  omitted.

### Record Missing for Insufficient Fee Funding

- Period: 2019-09-14 to 2019-09-18
- Scope: Affected the records of 31 transactions
- Problem: When a transaction over-bid the balance of its payer account as a fee payment, its record was omitted from
  the stream. When a transaction’s payer account could not afford the network fee, its record was omitted.
- Solution: Fixed in Hedera Services v0.4.0 late 2019. Fixed in Mirror Node in v0.53.0 by adding an `errata` field
  to `crypto_transfer` and `transaction` tables and inserting the missing rows with the `errata` field set to `INSERT`.

### Record Missing for FAIL_INVALID NFT transfers

- Period: 2022-07-31 to 2022-08-09
- Scope: Affected the records of 70 transactions.
- Problem: Any ledger that will grow to billions of entities must have an efficient way to remove expired entities. In
  the Hedera network, this means keeping a list of NFTs owned by an account, so that when an account expires, we can
  return its NFTs to their respective treasury accounts.
  Under certain conditions in the 0.27.5 release, a bug in the logic maintaining these lists could cause NFT transfers
  to fail, without refunding fees. This would manifest itself as a `FAIL_INVALID` transaction that does not get written
  to the record stream.
- Solution: Fixed in Hedera Services [v0.27.7](https://docs.hedera.com/guides/docs/release-notes/services#v0.27.7) on
  August 9th 2022. Fixed in Mirror Node in v0.64.0 by a migration that adds the missing transactions and transfers.

### Record Missing for FAIL_INVALID NFT transfers

- Period: 2023-02-10 to 2023-02-14
- Scope: Affected the records of 12 transactions.
- Problem: Fixes a bug in bookkeeping for NFT TokenWipe and TokenBurn operations with redundant serial numbers. The bug
  makes an account appear to own fewer NFTs than it actually does. This can subsequently prevent an NFT owner from being
  changed as part of an atomic operation. When the atomic operation fails, an errata record is required for the missing
  transactions.
- Solution: Fixed in Hedera Services [v0.34.2](https://github.com/hashgraph/hedera-services/releases/tag/v0.34.2) on
  February 17, 2023. Fixed in Mirror Node in v0.74.3 by a migration that adds the missing transactions.

## Breaking Schema Changes Introduced in 0.96.0

In version 0.96.0, a new database schema was introduced to handle the processing of upsertable entities. This change
doesn't require any manual steps for new operators that use one of our initialization scripts or helm charts to
configure the database. However, existing operators upgrading to 0.96.0 or later are required to create the schema by
configuring and executing the script [here](/hedera-mirror-importer/src/main/resources/db/scripts/init-temp-schema.sh)
before the upgrade.

```shell
PGHOST=127.0.0.1 ./init-temp-schema.sh
```

## Database migration from V1 to V2

[Citus](https://github.com/citusdata/citus) is the database engine to use with the V2 schema. The following table is the
recommended configuration for a production Citus cluster. Note the storage size is an estimation for all mainnet data
since open access until April 2023.

| Node Type   | Count | vCPU | Memory | Disk Storage |
<<<<<<< HEAD
|-------------|-------|------|--------|--------------|
| Coordinator | 2     | 7    | 24 GB  | 256 GB       |
| Worker      | 3     | 7    | 24 GB  | 3 TB         |
=======
| ----------- | ----- | ---- | ------ | ------------ |
| Coordinator | 2     | 8    | 24 GB  | 256 GB       |
| Worker      | 3     | 10   | 34 GB  | 3 TB         |
>>>>>>> e6537797

Following are the prerequisites and steps for migrating V1 data to V2. As of mirror node v0.103.0, the migration script
is expected to migrate full mainnet data in 10 days.

1. Make sure `bc` and `csvkit` are installed on the machine where the migration script will be run. For Ubuntu, you can
   install them using the following command:
   ```shell
   sudo apt-get install -y bc csvkit
   ```
<<<<<<< HEAD
2. Create a Citus cluster with enough resources (Disk, CPU and memory). For GKE, an e2-custom-6-32768 can be used.
=======
2. Create a Citus cluster with enough resources (Disk, CPU and memory). For GKE, use n2-custom-10-32768 for
   coordinators, and n2-custom-12-40960 for workers.
>>>>>>> e6537797
3. Ensure the source and target schemas are compatible by deploying the same version to both. Be sure to leave importer
   disabled for the target deployment.
4. Get the correct version of [flyway](https://flywaydb.org/documentation/usage/commandline/) based on your OS and
   update it in the `FLYWAY_URL` field in the `migration.config` file. The default is set to the linux version.
5. Stop the [Importer](/docs/importer/README.md) process on the source.
6. Create a clone of the source database to use as the source for the migration (you may skip this step if you wish to
   keep the importer down on the source for the length of the migration)
7. If you created a clone in step 6, you may now restart the importer on the source.
8. Populate correct values for the source and target configuration in the
   [migration.config](/hedera-mirror-importer/src/main/resources/db/scripts/v2/migration.config). The source should be
   the source from step 5.
9. Run the [migration.sh](/hedera-mirror-importer/src/main/resources/db/scripts/v2/migration.sh) script. Due to the time
<<<<<<< HEAD
   it will take to complete the migration,
   it is recommended to run the script in a way that doesn't require your terminal session to remain open (e.g.
   `./migration.sh > migration.log 2> migration-error.log & disown`)
=======
   it will take to complete the migration, it is recommended to run the script in a way that doesn't require your
   terminal session to remain open (e.g. `./migration.sh > migration.log 2> migration-error.log & disown`)
>>>>>>> e6537797
10. Update the mirror node configuration to point to the new Citus DB and enable the importer. If you have modified the
    configuration of any checksums for repeatable migrations under `hedera.mirror.importer.migration`, you must make
    sure this configuration remains the same in the new cluster.
11. If you did not create a clone in step 6, you may now restart the importer process on the source.

## Citus Backup and Restore

Please refer to this [document](/docs/database/citus.md) for the steps.<|MERGE_RESOLUTION|>--- conflicted
+++ resolved
@@ -38,7 +38,6 @@
 
 The table below documents the database indexes with the usage in APIs / services.
 
-<<<<<<< HEAD
 | Table           | Indexed Columns                              | Component     | Service                                                  | Description                                                                                                                                                                   |
 |-----------------|----------------------------------------------|---------------|----------------------------------------------------------|-------------------------------------------------------------------------------------------------------------------------------------------------------------------------------|
 | contract_result | consensus_timestamp                          | REST API      | `/api/v1/contracts/results`                              | Used to query contract results with timestamp filter                                                                                                                          |
@@ -60,26 +59,6 @@
 | transaction     | consensus_timestamp                          | REST API      | `/api/v1/transactions?timestamp=:timestamp&order=:order` | Used to retrieve transactions filtered by `consensus_timestamp` and sorted by `consensus_timestamp` to facilitate faster by-timestamp transaction requests                    |
 | transaction     | payer_account_id, consensus_timestamp        | REST API      | `/api/v1/account/:id`                                    | Used to retrieve transactions filtered by `payer_account_id` and sorted by `consensus_timestamp` to facilitate faster transactions by-account-id requests                     |
 | transaction     | consensus_timestamp                          | REST API      | `/api/v1/account/:id?timestamp=:timestamp&order=:order`  | Used to retrieve transactions filtered by `consensus_timestamp` and sorted by `consensus_timestamp` to facilitate faster by-timestamp transactions for account-by-id requests |
-=======
-| Table           | Indexed Columns                              | Component     | Service                                                | Description                                                                                                                            |
-| --------------- | -------------------------------------------- | ------------- | ------------------------------------------------------ | -------------------------------------------------------------------------------------------------------------------------------------- |
-| contract_result | consensus_timestamp                          | REST API      | `/api/v1/contracts/results`                            | Used to query contract results with timestamp filter                                                                                   |
-| contract_result | contract_id, sender_id, consensus_timestamp  | REST API      | `/api/v1/contracts/:idOrAddress/results?from=:from`    | Used to query a specific contract's results with `from` filter                                                                         |
-| contract_result | contract_id, consensus_timestamp             | REST API      | `/api/v1/contracts/:idOrAddress/results`               | Used to query a specific contract's results with optional timestamp filter                                                             |
-| contract_result | sender_id, consensus_timestamp               | REST API      | `/api/v1/contracts/results?from=:from`                 | Used to query contract results with `from` address filter                                                                              |
-| entity          | id                                           | Java REST API | `/api/v1/topics/:id`                                   | Used to query for topic details                                                                                                        |
-| nft             | account_id, spender, token_id, serial_number | REST API      | `/api/v1/accounts/:accountIdOrAlias/nfts`              | Used to query nft allowance granted by the owner account, optionally filtered by spender, token ID and/or serial number                |
-| nft_allowance   | owner, spender, token_id                     | Java REST API | `/api/v1/accounts/:idOrAliasOrAddress/allowances/nfts` | Used to query non-fungible token allowances for an account when query parameter `owner=true`                                           |
-| nft_allowance   | spender, owner, token_id                     | Java REST API | `/api/v1/accounts/:idOrAliasOrAddress/allowances/nfts` | Used to query non-fungible token allowances for an account when query parameter `owner=false`                                          |
-| nft_transfer    | consensus_timestamp                          | REST API      | `/api/v1/transactions/:id`                             | Used to join `nft_transfer` and the `tlist` CTE on `consensus_timestamp` equality                                                      |
-| token           | name                                         | REST API      | `/api/v1/tokens?name=bar`                              | Used to query for token details by name substring match                                                                                |
-| token           | token_id                                     | REST API      | `/api/v1/tokens?token.id=5`                            | Used to query for token details by token id                                                                                            |
-| nft_transfer    | token_id, serial_number, consensus_timestamp | REST API      | `/api/v1/tokens/:id/nfts/:serialNumber/transactions`   | Used to query the transfer consensus timestamps of a NFT (token_id, serial_number) with optional timestamp filter                      |
-| nft_transfer    | consensus_timestamp                          | Rosetta API   | `/account/balance`                                     | Used to calculate an account's nft token balance including serial numbers at a block                                                   |
-| nft_transfer    | consensus_timestamp                          | Rosetta API   | `/block`                                               | Used to join `nft_transfer` and `transaction` on `consensus_timestamp` equality                                                        |
-| nft_transfer    | consensus_timestamp                          | Rosetta API   | `/block/transaction`                                   | Used to join `nft_transfer` and `transaction` on `consensus_timestamp` equality                                                        |
-| transaction     | type, consensus_timestamp                    | REST API      | `/api/v1/transactions?type=:type&order=:order`         | Used to retrieve transactions filtered by `type` and sorted by `consensus_timestamp` to facilitate faster by-type transaction requests |
->>>>>>> e6537797
 
 ## Reset
 
@@ -289,15 +268,9 @@
 since open access until April 2023.
 
 | Node Type   | Count | vCPU | Memory | Disk Storage |
-<<<<<<< HEAD
-|-------------|-------|------|--------|--------------|
-| Coordinator | 2     | 7    | 24 GB  | 256 GB       |
-| Worker      | 3     | 7    | 24 GB  | 3 TB         |
-=======
 | ----------- | ----- | ---- | ------ | ------------ |
 | Coordinator | 2     | 8    | 24 GB  | 256 GB       |
 | Worker      | 3     | 10   | 34 GB  | 3 TB         |
->>>>>>> e6537797
 
 Following are the prerequisites and steps for migrating V1 data to V2. As of mirror node v0.103.0, the migration script
 is expected to migrate full mainnet data in 10 days.
@@ -307,12 +280,8 @@
    ```shell
    sudo apt-get install -y bc csvkit
    ```
-<<<<<<< HEAD
-2. Create a Citus cluster with enough resources (Disk, CPU and memory). For GKE, an e2-custom-6-32768 can be used.
-=======
 2. Create a Citus cluster with enough resources (Disk, CPU and memory). For GKE, use n2-custom-10-32768 for
    coordinators, and n2-custom-12-40960 for workers.
->>>>>>> e6537797
 3. Ensure the source and target schemas are compatible by deploying the same version to both. Be sure to leave importer
    disabled for the target deployment.
 4. Get the correct version of [flyway](https://flywaydb.org/documentation/usage/commandline/) based on your OS and
@@ -325,14 +294,8 @@
    [migration.config](/hedera-mirror-importer/src/main/resources/db/scripts/v2/migration.config). The source should be
    the source from step 5.
 9. Run the [migration.sh](/hedera-mirror-importer/src/main/resources/db/scripts/v2/migration.sh) script. Due to the time
-<<<<<<< HEAD
-   it will take to complete the migration,
-   it is recommended to run the script in a way that doesn't require your terminal session to remain open (e.g.
-   `./migration.sh > migration.log 2> migration-error.log & disown`)
-=======
    it will take to complete the migration, it is recommended to run the script in a way that doesn't require your
    terminal session to remain open (e.g. `./migration.sh > migration.log 2> migration-error.log & disown`)
->>>>>>> e6537797
 10. Update the mirror node configuration to point to the new Citus DB and enable the importer. If you have modified the
     configuration of any checksums for repeatable migrations under `hedera.mirror.importer.migration`, you must make
     sure this configuration remains the same in the new cluster.
