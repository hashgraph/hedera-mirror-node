--- conflicted
+++ resolved
@@ -1,5 +1,4 @@
 #!/usr/bin/env bash
-
 set -euo pipefail
 shopt -s expand_aliases
 
@@ -86,13 +85,8 @@
   checkCitusMetadataSyncStatus "${namespace}"
 
   log "Running test queries"
-<<<<<<< HEAD
-  kubectl exec -n "${namespace}" "${HELM_RELEASE_NAME}-citus-coord-0" -c postgres-util -- psql -U mirror_rest -d mirror_node -c "select consensus_timestamp from transaction limit 10"
-  kubectl exec -n "${namespace}" "${HELM_RELEASE_NAME}-citus-coord-0" -c postgres-util -- psql -U mirror_node -d mirror_node -c "select consensus_timestamp from transaction limit 10"
-=======
   kubectl exec -it -n "${namespace}" "${HELM_RELEASE_NAME}-citus-coord-0" -c postgres-util -- psql -P pager=off -U mirror_rest -d mirror_node -c "select * from transaction limit 10"
   kubectl exec -it -n "${namespace}" "${HELM_RELEASE_NAME}-citus-coord-0" -c postgres-util -- psql -P pager=off -U mirror_node -d mirror_node -c "select * from transaction limit 10"
->>>>>>> 67adf6b9
   doContinue
   scaleDeployment "${namespace}" 1 "app.kubernetes.io/component=importer"
   while true; do
