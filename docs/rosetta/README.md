--- conflicted
+++ resolved
@@ -105,14 +105,6 @@
 for the options.
 
 You can run the rosetta-cli `check:data` command as is. The data configuration section is set with `"start_index": 1`
-<<<<<<< HEAD
-to work around the known `rosetta-cli` performance issue of loading large genesis account balance file. As an
-alternative, use the [script](/hedera-mirror-rosetta/scripts/validation/get-genesis-balance.sh) to get the
-genesis account balance file. Once the `get-genesis-balance.sh testnet` command is executed, it'll write the file to
-`testnet/data_genesis_balances.json`. Note the script uses PostgreSQL's command line client psql to query the
-database for genesis account balance information, so please install psql beforehand.
-
-=======
 to work around the known `rosetta-cli` performance issue of loading large genesis account balance file.
 
 #### Genesis Balance File
@@ -143,7 +135,6 @@
 
 #### check:construction
 
->>>>>>> b791aa70
 In order to run the rosetta-cli `check:construction` command with the DSL spec in `testnet`/`testnet.ros`, you need two
 testnet accounts with the private keys and set `prefunded_accounts` in `testnet/validation.json` as follows:
 
@@ -184,13 +175,10 @@
 }
 ```
 
-<<<<<<< HEAD
-=======
 After updating the `validation.json` file run
 
 `./run-validation.sh testnet construction`
 
->>>>>>> b791aa70
 ## Acceptance Tests
 
 The Rosetta API uses [Postman](https://www.postman.com) tests to verify proper operation. The
