--- conflicted
+++ resolved
@@ -554,32 +554,6 @@
 The following table lists the available properties along with their default values. Unless you need to set a non-default
 value, it is recommended to only populate overridden properties in the custom `application.yml`.
 
-<<<<<<< HEAD
-Name                                                        | Default                                            | Description
-------------------------------------------------------------|----------------------------------------------------| ---------------------------------------
-`hedera.mirror.web3.cache.contractState`                    | expireAfterWrite=5s,maximumSize=10000,recordStats  | Cache configuration for contract state
-`hedera.mirror.web3.cache.entity `                          | expireAfterWrite=30s,maximumSize=10000,recordStats | Cache configuration for entity
-`hedera.mirror.web3.cache.fee`                              | expireAfterWrite=10m,maximumSize=20,recordStats    | Cache configuration for fee related info
-`hedera.mirror.web3.cache.token`                            | expireAfterWrite=2s,maximumSize=10000,recordStats  | Cache configuration for token related info
-`hedera.mirror.web3.db.host`                                | 127.0.0.1                                          | The IP or hostname used to connect to the database
-`hedera.mirror.web3.db.name`                                | mirror_node                                        | The name of the database
-`hedera.mirror.web3.db.password`                            | mirror_web3_pass                                   | The database password used to connect to the database
-`hedera.mirror.web3.db.port`                                | 5432                                               | The port used to connect to the database
-`hedera.mirror.web3.db.sslMode`                             | DISABLE                                            | The ssl level of protection against eavesdropping, man-in-the-middle (MITM) and impersonation on the db connection. Accepts either DISABLE, ALLOW, PREFER, REQUIRE, VERIFY_CA or VERIFY_FULL.
-`hedera.mirror.web3.db.username`                            | mirror_web3                                        | The username used to connect to the database
-`hedera.mirror.web3.evm.allowanceEnabled`                   | false                                              | Flag enabling ERC approve precompile
-`hedera.mirror.web3.evm.approvedForAllEnabled`              | false                                              | Flag enabling ERC isApprovedForAll precompile
-`hedera.mirror.web3.evm.chainId`                            | TESTNET                                            | Which Hedera chainId to use. Can be either `MAINNET`, `PREVIEWNET`, `TESTNET` or `OTHER`
-`hedera.mirror.web3.evm.estimateGasIterationThreshold`      | 1200                                               | The gas value difference between consecutive iterations in the binary search performed during gas estimation
-`hedera.mirror.web3.evm.directTokenCall`                    | true                                               | Flag enabling contract like calls to tokens
-`hedera.mirror.web3.evm.dynamicEvmVersion`                  | false                                              | Flag indicating whether a dynamic evm version to be used
-`hedera.mirror.web3.evm.evmVersion`                         | v0.32                                              | The besu EVM version to be used as dynamic one
-`hedera.mirror.web3.evm.expirationCacheTime`                | 10m                                                | Maximum time for contract bytecode's caching
-`hedera.mirror.web3.evm.fundingAccount`                     | 0x0000000000000000000000000000000000000062         | Default Hedera funding account
-`hedera.mirror.web3.evm.maxGasRefundPercentage`             | 20%                                                | Maximal procent of gas refunding
-`hedera.mirror.web3.evm.network`                            | TESTNET                                            | Which Hedera network to use. Can be either `MAINNET`, `PREVIEWNET`, `TESTNET` or `OTHER`
-`hedera.mirror.web3.evm.rateLimit`                          | 100s                                               | Maximum RPS limit
-=======
 Name                                                        | Default                                           | Description
 ------------------------------------------------------------|---------------------------------------------------| ---------------------------------------
 `hedera.mirror.web3.cache.contractState`                    | expireAfterWrite=5s,maximumSize=10000,recordStats | Cache configuration for contract state
@@ -604,5 +578,4 @@
 `hedera.mirror.web3.evm.maxGasEstimateRetriesCount`         | 20                                                | Estimate gas' contract call retry treshold 
 `hedera.mirror.web3.evm.maxGasRefundPercentage`             | 20%                                               | Maximal procent of gas refunding
 `hedera.mirror.web3.evm.network`                            | TESTNET                                           | Which Hedera network to use. Can be either `MAINNET`, `PREVIEWNET`, `TESTNET` or `OTHER`
-`hedera.mirror.web3.evm.rateLimit`                          | 100s                                              | Maximum RPS limit
->>>>>>> f319cbfc
+`hedera.mirror.web3.evm.rateLimit`                          | 100s                                              | Maximum RPS limit