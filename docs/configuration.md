# Configuration

The three components of the Hedera Mirror Node, the Importer, REST API and GRPC API, all support loading configuration
from an `application.yml` file or via the environment. Some of the configuration properties overlap between them, so
to simplify configuration it is recommended to create a single `application.yml` for use by both.

Most configuration settings have appropriate defaults and can be left unchanged. One of the important settings that
should be changed is `hedera.mirror.downloader.bucketName` since it refers to a demo bucket. The real bucket name
is not publicly available at this time. Another important property that should be adjusted is `hedera.mirror.network` as
it controls which Hedera network to mirror. Additionally, the password properties have a default, but it is recommended
they be changed from the default.

## Importer and GRPC API

The Hedera Mirror Node uses [Spring Boot](https://spring.io/projects/spring-boot) properties to configure the application.
As as a result, you can use properties files, YAML files, environment variables and command-line arguments
to supply configuration. See the Spring Boot [documentation](https://docs.spring.io/spring-boot/docs/current/reference/html/spring-boot-features.html#boot-features-external-config)
for the location and order it loads configuration.

## REST API

The REST API supports loading configuration from YAML or environment variables. By default it loads a file named
`application.yml` or `application.yaml` in each of the search paths (see below). The file name can be changed by setting
the `CONFIG_NAME` environment variable. A custom location can be loaded by setting the `CONFIG_PATH` environment variable.
The configuration is loaded in the following order with the latter configuration overwriting (technically recursively
merged into) the current configuration:

1. `./config/application.yml`
2. `./application.yml`
3. `${CONFIG_PATH}/application.yml`
4. Environment variables that start with `HEDERA_MIRROR_` (e.g. `HEDERA_MIRROR_API_MAXLIMIT=100`)

## Properties

The following table lists the available properties along with their default values. Unless you need to set a non-default
value, it is recommended to only populate overridden properties in the custom `application.yml`.

<<<<<<< HEAD
| Name                                                       | Default                 | Description                                                                                     |
| ---------------------------------------------------------- | ----------------------- | ----------------------------------------------------------------------------------------------- |
| `hedera.mirror.addressBookPath`                            | ""                      | The path to an address book used to override the built-in address book                          |
| `hedera.mirror.api.includeHostInLink`                      | false                   | Whether to include the hostname and port in the next link in the response                       |
| `hedera.mirror.api.maxLimit`                               | 1000                    | The maximum size the limit parameter can be that controls the REST API response size            |
| `hedera.mirror.api.log.level`                              | debug                   | The logging level. Can be trace, debug, info, warn, error or fatal.                             |
| `hedera.mirror.api.ttl.accounts`                           | 60                      | The time to live in seconds that accounts should stay in cache                                  |
| `hedera.mirror.api.ttl.balances`                           | 60                      | The time to live in seconds that balances should stay in cache                                  |
| `hedera.mirror.api.ttl.events`                             | 10                      | The time to live in seconds that events should stay in cache                                    |
| `hedera.mirror.api.ttl.transactions`                       | 10                      | The time to live in seconds that transactions should stay in cache                              |
| `hedera.mirror.api.port`                                   | 5551                    | The REST API port                                                                               |
| `hedera.mirror.api.includeHostInLink`                      | false                   | Whether to include the host:port in the next links returned by the REST API                     |
| `hedera.mirror.dataPath`                                   | ./data                  | The data directory used to store downloaded files and other application state                   |
| `hedera.mirror.db.apiPassword`                             | mirror_api_pass         | The database password the API uses to connect. **Should be changed from default**               |
| `hedera.mirror.db.apiUsername`                             | mirror_api              | The username the API uses to connect to the database                                            |
| `hedera.mirror.db.host`                                    | 127.0.0.1               | The IP or hostname used to connect to the database                                              |
| `hedera.mirror.db.name`                                    | mirror_node             | The name of the database                                                                        |
| `hedera.mirror.db.password`                                | mirror_node_pass        | The database password the processor uses to connect. **Should be changed from default**         |
| `hedera.mirror.db.port`                                    | 5432                    | The port used to connect to the database                                                        |
| `hedera.mirror.db.username`                                | mirror_node             | The username the processor uses to connect to the database                                      |
| `hedera.mirror.downloader.accessKey`                       | ""                      | The cloud storage access key                                                                    |
| `hedera.mirror.downloader.balance.batchSize`               | 15                      | The number of signature files to download per node before downloading the signed files          |
| `hedera.mirror.downloader.balance.enabled`                 | true                    | Whether to enable balance file downloads                                                        |
| `hedera.mirror.downloader.balance.frequency`               | 500ms                   | The fixed period between invocations. Can accept duration units like `10s`, `2m` etc.           |
| `hedera.mirror.downloader.balance.prefix`                  | accountBalances/balance | The prefix to search cloud storage for balance files                                            |
| `hedera.mirror.downloader.balance.threads`                 | 13                      | The number of threads to search for new files to download                                       |
| `hedera.mirror.downloader.bucketName`                      | "hedera-demo-streams"   | The cloud storage bucket name to download streamed files                                        |
| `hedera.mirror.downloader.cloudProvider`                   | S3                      | The cloud provider to download files from. Either `S3`, `GCP` or `LOCAL`                        |
| `hedera.mirror.downloader.event.batchSize`                 | 15                      | The number of signature files to download per node before downloading the signed files          |
| `hedera.mirror.downloader.event.enabled`                   | false                   | Whether to enable event file downloads                                                          |
| `hedera.mirror.downloader.event.frequency`                 | 1m                      | The fixed period between invocations. Can accept duration units like `50ms`, `10s` etc.         |
| `hedera.mirror.downloader.event.prefix`                    | eventsStreams/events\_  | The prefix to search cloud storage for event files                                              |
| `hedera.mirror.downloader.event.threads`                   | 13                      | The number of threads to search for new files to download                                       |
| `hedera.mirror.downloader.maxConcurrency`                  | 1000                    | The maximum number of allowed open HTTP connections. Used by AWS SDK directly.                  |
| `hedera.mirror.downloader.record.batchSize`                | 40                      | The number of signature files to download per node before downloading the signed files          |
| `hedera.mirror.downloader.record.enabled`                  | true                    | Whether to enable record file downloads                                                         |
| `hedera.mirror.downloader.record.frequency`                | 500ms                   | The fixed period between invocations. Can accept duration units like `10s`, `2m` etc.           |
| `hedera.mirror.downloader.record.prefix`                   | recordstreams/record    | The prefix to search cloud storage for record files                                             |
| `hedera.mirror.downloader.record.threads`                  | 13                      | The number of threads to search for new files to download                                       |
| `hedera.mirror.downloader.region`                          | us-east-1               | The region associated with the bucket                                                           |
| `hedera.mirror.downloader.secretKey`                       | ""                      | The cloud storage secret key                                                                    |
| `hedera.mirror.grpc.checkTopicExists`                      | true                    | Whether to throw an error when the topic doesn't exist                                          |
| `hedera.mirror.grpc.db.host`                               | 127.0.0.1               | The IP or hostname used to connect to the database                                              |
| `hedera.mirror.grpc.db.name`                               | mirror_node             | The name of the database                                                                        |
| `hedera.mirror.grpc.db.password`                           | mirror_grpc_pass        | The database password the GRPC API uses to connect. **Should be changed from default**          |
| `hedera.mirror.grpc.db.port`                               | 5432                    | The port used to connect to the database                                                        |
| `hedera.mirror.grpc.db.username`                           | mirror_grpc             | The username the GRPC API uses to connect to the database                                       |
| `hedera.mirror.grpc.listener.bufferInitial`                | 5s                      | The amount of time to backfill the listening buffer                                             |
| `hedera.mirror.grpc.listener.bufferSize`                   | 50000                   | The number of messages to store in the listening buffer                                         |
| `hedera.mirror.grpc.listener.enabled`                      | true                    | Whether to listen for incoming massages or not                                                  |
| `hedera.mirror.grpc.listener.maxPageSize`                  | 10000                   | The maximum number of messages the listener can return in a single call to the database         |
| `hedera.mirror.grpc.listener.pollingFrequency`             | 1s                      | How often to polling for new topic messages. Can accept duration units like `50ms`, `10s` etc.  |
| `hedera.mirror.grpc.listener.type`                         | SHARED_POLL             | The type of listener to use for incoming messages. Accepts either POLL or SHARED_POLL           |
| `hedera.mirror.grpc.netty.flowControlWindow`               | 64 \* 1024              | The HTTP/2 flow control window                                                                  |
| `hedera.mirror.grpc.netty.maxConcurrentCallsPerConnection` | 5                       | The maximum number of concurrent calls permitted for each incoming connection                   |
| `hedera.mirror.grpc.netty.maxMessageSize`                  | 6 \* 1024               | The maximum message size allowed to be received on the server                                   |
| `hedera.mirror.grpc.netty.maxMetadataSize`                 | 1024                    | The maximum size of metadata allowed to be received                                             |
| `hedera.mirror.grpc.port`                                  | 5600                    | The GRPC API port                                                                               |
| `hedera.mirror.grpc.retriever.enabled`                     | true                    | Whether to retrieve historical massages or not                                                  |
| `hedera.mirror.grpc.retriever.maxPageSize`                 | 10000                   | The maximum number of messages the retriever can return in a single call to the database        |
| `hedera.mirror.grpc.retriever.pollingFrequency`            | 2s                      | How often to polling for historical messages. Can accept duration units like `50ms`, `10s` etc. |
| `hedera.mirror.grpc.shard`                                 | 0                       | The default shard number that the GRPC component participates in                                |
| `hedera.mirror.importer.parser.exclude`                    | []                      | A list of filters that determine which transactions are ignored. Takes precedence over include  |
| `hedera.mirror.importer.parser.exclude.entity`             | []                      | A list of entity IDs to ignore in shard.realm.num (e.g. 0.0.3) format                           |
| `hedera.mirror.importer.parser.exclude.transaction`        | []                      | A list of transaction types to ignore. See `TransactionTypeEnum.java` for possible values       |
| `hedera.mirror.importer.parser.include`                    | []                      | A list of filters that determine which transactions are stored                                  |
| `hedera.mirror.importer.parser.include.entity`             | []                      | A list of entity IDs to store in shard.realm.num (e.g. 0.0.3) format                            |
| `hedera.mirror.importer.parser.include.transaction`        | []                      | A list of transaction types to store. See `TransactionTypeEnum.java` for possible values        |
| `hedera.mirror.network`                                    | DEMO                    | Which Hedera network to use. Can be either `DEMO`, `MAINNET` or `TESTNET`                       |
| `hedera.mirror.parser.balance.batchSize`                   | 2000                    | The number of balances to insert before committing                                              |
| `hedera.mirror.parser.balance.enabled`                     | true                    | Whether to enable balance file parsing                                                          |
| `hedera.mirror.parser.balance.fileBufferSize`              | 200000                  | The size of the buffer to use when reading in the balance file                                  |
| `hedera.mirror.parser.event.enabled`                       | false                   | Whether to enable balance file parsing                                                          |
| `hedera.mirror.parser.event.frequency`                     | 1m                      | The fixed period between invocations. Can accept duration units like `50ms`, `10s` etc.         |
| `hedera.mirror.parser.record.enabled`                      | true                    | Whether to enable balance file parsing                                                          |
| `hedera.mirror.parser.record.frequency`                    | 500ms                   | The fixed period between invocations. Can accept duration units like `10s`, `2m` etc.           |
| `hedera.mirror.parser.record.persistClaims`                | false                   | Persist claim data to the database                                                              |
| `hedera.mirror.parser.record.persistContracts`             | true                    | Persist contract data to the database                                                           |
| `hedera.mirror.parser.record.persistCryptoTransferAmounts` | true                    | Persist crypto transfer amounts to the database                                                 |
| `hedera.mirror.parser.record.persistFiles`                 | true                    | Persist all file data to the database                                                           |
| `hedera.mirror.parser.record.persistNonFeeTransfers`       | false                   | Persist non-fee transfers for transactions that explicitly request hbar transfers               |
| `hedera.mirror.parser.record.persistSystemFiles`           | true                    | Persist only system files (number lower than `1000`) to the database                            |
| `hedera.mirror.parser.record.persistTransactionBytes`      | false                   | Persist raw transaction bytes to the database                                                   |
| `hedera.mirror.shard`                                      | 0                       | The default shard number that this mirror node participates in                                  |
=======
| Name                                                       | Default                 | Description                                                                                    |
| ---------------------------------------------------------- | ----------------------- | ---------------------------------------------------------------------------------------------- |
| `hedera.mirror.addressBookPath`                            | ""                      | The path to an address book used to override the built-in address book                         |
| `hedera.mirror.api.includeHostInLink`                      | false                   | Whether to include the hostname and port in the next link in the response                      |
| `hedera.mirror.api.maxLimit`                               | 1000                    | The maximum size the limit parameter can be that controls the REST API response size           |
| `hedera.mirror.api.log.level`                              | debug                   | The logging level. Can be trace, debug, info, warn, error or fatal.                            |
| `hedera.mirror.api.ttl.accounts`                           | 60                      | The time to live in seconds that accounts should stay in cache                                 |
| `hedera.mirror.api.ttl.balances`                           | 60                      | The time to live in seconds that balances should stay in cache                                 |
| `hedera.mirror.api.ttl.events`                             | 10                      | The time to live in seconds that events should stay in cache                                   |
| `hedera.mirror.api.ttl.transactions`                       | 10                      | The time to live in seconds that transactions should stay in cache                             |
| `hedera.mirror.api.port`                                   | 5551                    | The REST API port                                                                              |
| `hedera.mirror.api.includeHostInLink`                      | false                   | Whether to include the host:port in the next links returned by the REST API                    |
| `hedera.mirror.dataPath`                                   | ./data                  | The data directory used to store downloaded files and other application state                  |
| `hedera.mirror.db.apiPassword`                             | mirror_api_pass         | The database password the API uses to connect. **Should be changed from default**              |
| `hedera.mirror.db.apiUsername`                             | mirror_api              | The username the API uses to connect to the database                                           |
| `hedera.mirror.db.host`                                    | 127.0.0.1               | The IP or hostname used to connect to the database                                             |
| `hedera.mirror.db.name`                                    | mirror_node             | The name of the database                                                                       |
| `hedera.mirror.db.password`                                | mirror_node_pass        | The database password the processor uses to connect. **Should be changed from default**        |
| `hedera.mirror.db.port`                                    | 5432                    | The port used to connect to the database                                                       |
| `hedera.mirror.db.username`                                | mirror_node             | The username the processor uses to connect to the database                                     |
| `hedera.mirror.downloader.accessKey`                       | ""                      | The cloud storage access key                                                                   |
| `hedera.mirror.downloader.balance.batchSize`               | 15                      | The number of signature files to download per node before downloading the signed files         |
| `hedera.mirror.downloader.balance.enabled`                 | true                    | Whether to enable balance file downloads                                                       |
| `hedera.mirror.downloader.balance.frequency`               | 500ms                   | The fixed period between invocations. Can accept duration units like `10s`, `2m` etc.          |
| `hedera.mirror.downloader.balance.prefix`                  | accountBalances/balance | The prefix to search cloud storage for balance files                                           |
| `hedera.mirror.downloader.balance.threads`                 | 13                      | The number of threads to search for new files to download                                      |
| `hedera.mirror.downloader.bucketName`                      | "hedera-demo-streams"   | The cloud storage bucket name to download streamed files                                       |
| `hedera.mirror.downloader.cloudProvider`                   | S3                      | The cloud provider to download files from. Either `S3`, `GCP` or `LOCAL`                       |
| `hedera.mirror.downloader.event.batchSize`                 | 15                      | The number of signature files to download per node before downloading the signed files         |
| `hedera.mirror.downloader.event.enabled`                   | false                   | Whether to enable event file downloads                                                         |
| `hedera.mirror.downloader.event.frequency`                 | 1m                      | The fixed period between invocations. Can accept duration units like `50ms`, `10s` etc.        |
| `hedera.mirror.downloader.event.prefix`                    | eventsStreams/events\_  | The prefix to search cloud storage for event files                                             |
| `hedera.mirror.downloader.event.threads`                   | 13                      | The number of threads to search for new files to download                                      |
| `hedera.mirror.downloader.maxConcurrency`                  | 1000                    | The maximum number of allowed open HTTP connections. Used by AWS SDK directly.                 |
| `hedera.mirror.downloader.record.batchSize`                | 40                      | The number of signature files to download per node before downloading the signed files         |
| `hedera.mirror.downloader.record.enabled`                  | true                    | Whether to enable record file downloads                                                        |
| `hedera.mirror.downloader.record.frequency`                | 500ms                   | The fixed period between invocations. Can accept duration units like `10s`, `2m` etc.          |
| `hedera.mirror.downloader.record.prefix`                   | recordstreams/record    | The prefix to search cloud storage for record files                                            |
| `hedera.mirror.downloader.record.threads`                  | 13                      | The number of threads to search for new files to download                                      |
| `hedera.mirror.downloader.region`                          | us-east-1               | The region associated with the bucket                                                          |
| `hedera.mirror.downloader.secretKey`                       | ""                      | The cloud storage secret key                                                                   |
| `hedera.mirror.grpc.checkTopicExists`                      | true                    | Whether to throw an error when the topic doesn't exist                                         |
| `hedera.mirror.grpc.db.host`                               | 127.0.0.1               | The IP or hostname used to connect to the database                                             |
| `hedera.mirror.grpc.db.name`                               | mirror_node             | The name of the database                                                                       |
| `hedera.mirror.grpc.db.password`                           | mirror_grpc_pass        | The database password the GRPC API uses to connect. **Should be changed from default**         |
| `hedera.mirror.grpc.db.port`                               | 5432                    | The port used to connect to the database                                                       |
| `hedera.mirror.grpc.db.username`                           | mirror_grpc             | The username the GRPC API uses to connect to the database                                      |
| `hedera.mirror.grpc.listener.pollingFrequency`             | 2s                      | How often to polling for new topic messages. Can accept duration units like `50ms`, `10s` etc. |
| `hedera.mirror.grpc.listener.type`                         | POLL                    | The type of listener to use for incoming messages. Accepts either NOTIFY, POLL or SHARED_POLL  |
| `hedera.mirror.grpc.maxPageSize`                           | 1000                    | The maximum number of messages to return in a single call to the database                      |
| `hedera.mirror.grpc.netty.executorCoreThreadCount`         | 10                      | The number of core threads                                                                     |
| `hedera.mirror.grpc.netty.executorMaxThreadCount`          | 1000                    | The maximum allowed number of threads                                                          |
| `hedera.mirror.grpc.netty.flowControlWindow`               | 64 \* 1024              | The HTTP/2 flow control window                                                                 |
| `hedera.mirror.grpc.netty.keepAliveTime`                   | 60                      | The seconds limit for which threads may remain idle before being terminated                    |
| `hedera.mirror.grpc.netty.maxConcurrentCallsPerConnection` | 5                       | The maximum number of concurrent calls permitted for each incoming connection                  |
| `hedera.mirror.grpc.netty.maxInboundMessageSize`           | 6 \* 1024               | The maximum message size allowed to be received on the server                                  |
| `hedera.mirror.grpc.netty.maxInboundMetadataSize`          | 1024                    | The maximum size of metadata allowed to be received                                            |
| `hedera.mirror.grpc.port`                                  | 5600                    | The GRPC API port                                                                              |
| `hedera.mirror.grpc.shard`                                 | 0                       | The default shard number that the GRPC component participates in                               |
| `hedera.mirror.importer.parser.exclude`                    | []                      | A list of filters that determine which transactions are ignored. Takes precedence over include |
| `hedera.mirror.importer.parser.exclude.entity`             | []                      | A list of entity IDs to ignore in shard.realm.num (e.g. 0.0.3) format                          |
| `hedera.mirror.importer.parser.exclude.transaction`        | []                      | A list of transaction types to ignore. See `TransactionTypeEnum.java` for possible values      |
| `hedera.mirror.importer.parser.include`                    | []                      | A list of filters that determine which transactions are stored                                 |
| `hedera.mirror.importer.parser.include.entity`             | []                      | A list of entity IDs to store in shard.realm.num (e.g. 0.0.3) format                           |
| `hedera.mirror.importer.parser.include.transaction`        | []                      | A list of transaction types to store. See `TransactionTypeEnum.java` for possible values       |
| `hedera.mirror.network`                                    | DEMO                    | Which Hedera network to use. Can be either `DEMO`, `MAINNET` or `TESTNET`                      |
| `hedera.mirror.parser.balance.batchSize`                   | 2000                    | The number of balances to insert before committing                                             |
| `hedera.mirror.parser.balance.enabled`                     | true                    | Whether to enable balance file parsing                                                         |
| `hedera.mirror.parser.balance.fileBufferSize`              | 200000                  | The size of the buffer to use when reading in the balance file                                 |
| `hedera.mirror.parser.event.enabled`                       | false                   | Whether to enable balance file parsing                                                         |
| `hedera.mirror.parser.event.frequency`                     | 1m                      | The fixed period between invocations. Can accept duration units like `50ms`, `10s` etc.        |
| `hedera.mirror.parser.record.enabled`                      | true                    | Whether to enable balance file parsing                                                         |
| `hedera.mirror.parser.record.frequency`                    | 500ms                   | The fixed period between invocations. Can accept duration units like `10s`, `2m` etc.          |
| `hedera.mirror.parser.record.persistClaims`                | false                   | Persist claim data to the database                                                             |
| `hedera.mirror.parser.record.persistContracts`             | true                    | Persist contract data to the database                                                          |
| `hedera.mirror.parser.record.persistCryptoTransferAmounts` | true                    | Persist crypto transfer amounts to the database                                                |
| `hedera.mirror.parser.record.persistFiles`                 | true                    | Persist all file data to the database                                                          |
| `hedera.mirror.parser.record.persistNonFeeTransfers`       | false                   | Persist non-fee transfers for transactions that explicitly request hbar transfers              |
| `hedera.mirror.parser.record.persistSystemFiles`           | true                    | Persist only system files (number lower than `1000`) to the database                           |
| `hedera.mirror.parser.record.persistTransactionBytes`      | false                   | Persist raw transaction bytes to the database                                                  |
| `hedera.mirror.shard`                                      | 0                       | The default shard number that this mirror node participates in                                 |
>>>>>>> 90ab5512
<|MERGE_RESOLUTION|>--- conflicted
+++ resolved
@@ -35,92 +35,6 @@
 The following table lists the available properties along with their default values. Unless you need to set a non-default
 value, it is recommended to only populate overridden properties in the custom `application.yml`.
 
-<<<<<<< HEAD
-| Name                                                       | Default                 | Description                                                                                     |
-| ---------------------------------------------------------- | ----------------------- | ----------------------------------------------------------------------------------------------- |
-| `hedera.mirror.addressBookPath`                            | ""                      | The path to an address book used to override the built-in address book                          |
-| `hedera.mirror.api.includeHostInLink`                      | false                   | Whether to include the hostname and port in the next link in the response                       |
-| `hedera.mirror.api.maxLimit`                               | 1000                    | The maximum size the limit parameter can be that controls the REST API response size            |
-| `hedera.mirror.api.log.level`                              | debug                   | The logging level. Can be trace, debug, info, warn, error or fatal.                             |
-| `hedera.mirror.api.ttl.accounts`                           | 60                      | The time to live in seconds that accounts should stay in cache                                  |
-| `hedera.mirror.api.ttl.balances`                           | 60                      | The time to live in seconds that balances should stay in cache                                  |
-| `hedera.mirror.api.ttl.events`                             | 10                      | The time to live in seconds that events should stay in cache                                    |
-| `hedera.mirror.api.ttl.transactions`                       | 10                      | The time to live in seconds that transactions should stay in cache                              |
-| `hedera.mirror.api.port`                                   | 5551                    | The REST API port                                                                               |
-| `hedera.mirror.api.includeHostInLink`                      | false                   | Whether to include the host:port in the next links returned by the REST API                     |
-| `hedera.mirror.dataPath`                                   | ./data                  | The data directory used to store downloaded files and other application state                   |
-| `hedera.mirror.db.apiPassword`                             | mirror_api_pass         | The database password the API uses to connect. **Should be changed from default**               |
-| `hedera.mirror.db.apiUsername`                             | mirror_api              | The username the API uses to connect to the database                                            |
-| `hedera.mirror.db.host`                                    | 127.0.0.1               | The IP or hostname used to connect to the database                                              |
-| `hedera.mirror.db.name`                                    | mirror_node             | The name of the database                                                                        |
-| `hedera.mirror.db.password`                                | mirror_node_pass        | The database password the processor uses to connect. **Should be changed from default**         |
-| `hedera.mirror.db.port`                                    | 5432                    | The port used to connect to the database                                                        |
-| `hedera.mirror.db.username`                                | mirror_node             | The username the processor uses to connect to the database                                      |
-| `hedera.mirror.downloader.accessKey`                       | ""                      | The cloud storage access key                                                                    |
-| `hedera.mirror.downloader.balance.batchSize`               | 15                      | The number of signature files to download per node before downloading the signed files          |
-| `hedera.mirror.downloader.balance.enabled`                 | true                    | Whether to enable balance file downloads                                                        |
-| `hedera.mirror.downloader.balance.frequency`               | 500ms                   | The fixed period between invocations. Can accept duration units like `10s`, `2m` etc.           |
-| `hedera.mirror.downloader.balance.prefix`                  | accountBalances/balance | The prefix to search cloud storage for balance files                                            |
-| `hedera.mirror.downloader.balance.threads`                 | 13                      | The number of threads to search for new files to download                                       |
-| `hedera.mirror.downloader.bucketName`                      | "hedera-demo-streams"   | The cloud storage bucket name to download streamed files                                        |
-| `hedera.mirror.downloader.cloudProvider`                   | S3                      | The cloud provider to download files from. Either `S3`, `GCP` or `LOCAL`                        |
-| `hedera.mirror.downloader.event.batchSize`                 | 15                      | The number of signature files to download per node before downloading the signed files          |
-| `hedera.mirror.downloader.event.enabled`                   | false                   | Whether to enable event file downloads                                                          |
-| `hedera.mirror.downloader.event.frequency`                 | 1m                      | The fixed period between invocations. Can accept duration units like `50ms`, `10s` etc.         |
-| `hedera.mirror.downloader.event.prefix`                    | eventsStreams/events\_  | The prefix to search cloud storage for event files                                              |
-| `hedera.mirror.downloader.event.threads`                   | 13                      | The number of threads to search for new files to download                                       |
-| `hedera.mirror.downloader.maxConcurrency`                  | 1000                    | The maximum number of allowed open HTTP connections. Used by AWS SDK directly.                  |
-| `hedera.mirror.downloader.record.batchSize`                | 40                      | The number of signature files to download per node before downloading the signed files          |
-| `hedera.mirror.downloader.record.enabled`                  | true                    | Whether to enable record file downloads                                                         |
-| `hedera.mirror.downloader.record.frequency`                | 500ms                   | The fixed period between invocations. Can accept duration units like `10s`, `2m` etc.           |
-| `hedera.mirror.downloader.record.prefix`                   | recordstreams/record    | The prefix to search cloud storage for record files                                             |
-| `hedera.mirror.downloader.record.threads`                  | 13                      | The number of threads to search for new files to download                                       |
-| `hedera.mirror.downloader.region`                          | us-east-1               | The region associated with the bucket                                                           |
-| `hedera.mirror.downloader.secretKey`                       | ""                      | The cloud storage secret key                                                                    |
-| `hedera.mirror.grpc.checkTopicExists`                      | true                    | Whether to throw an error when the topic doesn't exist                                          |
-| `hedera.mirror.grpc.db.host`                               | 127.0.0.1               | The IP or hostname used to connect to the database                                              |
-| `hedera.mirror.grpc.db.name`                               | mirror_node             | The name of the database                                                                        |
-| `hedera.mirror.grpc.db.password`                           | mirror_grpc_pass        | The database password the GRPC API uses to connect. **Should be changed from default**          |
-| `hedera.mirror.grpc.db.port`                               | 5432                    | The port used to connect to the database                                                        |
-| `hedera.mirror.grpc.db.username`                           | mirror_grpc             | The username the GRPC API uses to connect to the database                                       |
-| `hedera.mirror.grpc.listener.bufferInitial`                | 5s                      | The amount of time to backfill the listening buffer                                             |
-| `hedera.mirror.grpc.listener.bufferSize`                   | 50000                   | The number of messages to store in the listening buffer                                         |
-| `hedera.mirror.grpc.listener.enabled`                      | true                    | Whether to listen for incoming massages or not                                                  |
-| `hedera.mirror.grpc.listener.maxPageSize`                  | 10000                   | The maximum number of messages the listener can return in a single call to the database         |
-| `hedera.mirror.grpc.listener.pollingFrequency`             | 1s                      | How often to polling for new topic messages. Can accept duration units like `50ms`, `10s` etc.  |
-| `hedera.mirror.grpc.listener.type`                         | SHARED_POLL             | The type of listener to use for incoming messages. Accepts either POLL or SHARED_POLL           |
-| `hedera.mirror.grpc.netty.flowControlWindow`               | 64 \* 1024              | The HTTP/2 flow control window                                                                  |
-| `hedera.mirror.grpc.netty.maxConcurrentCallsPerConnection` | 5                       | The maximum number of concurrent calls permitted for each incoming connection                   |
-| `hedera.mirror.grpc.netty.maxMessageSize`                  | 6 \* 1024               | The maximum message size allowed to be received on the server                                   |
-| `hedera.mirror.grpc.netty.maxMetadataSize`                 | 1024                    | The maximum size of metadata allowed to be received                                             |
-| `hedera.mirror.grpc.port`                                  | 5600                    | The GRPC API port                                                                               |
-| `hedera.mirror.grpc.retriever.enabled`                     | true                    | Whether to retrieve historical massages or not                                                  |
-| `hedera.mirror.grpc.retriever.maxPageSize`                 | 10000                   | The maximum number of messages the retriever can return in a single call to the database        |
-| `hedera.mirror.grpc.retriever.pollingFrequency`            | 2s                      | How often to polling for historical messages. Can accept duration units like `50ms`, `10s` etc. |
-| `hedera.mirror.grpc.shard`                                 | 0                       | The default shard number that the GRPC component participates in                                |
-| `hedera.mirror.importer.parser.exclude`                    | []                      | A list of filters that determine which transactions are ignored. Takes precedence over include  |
-| `hedera.mirror.importer.parser.exclude.entity`             | []                      | A list of entity IDs to ignore in shard.realm.num (e.g. 0.0.3) format                           |
-| `hedera.mirror.importer.parser.exclude.transaction`        | []                      | A list of transaction types to ignore. See `TransactionTypeEnum.java` for possible values       |
-| `hedera.mirror.importer.parser.include`                    | []                      | A list of filters that determine which transactions are stored                                  |
-| `hedera.mirror.importer.parser.include.entity`             | []                      | A list of entity IDs to store in shard.realm.num (e.g. 0.0.3) format                            |
-| `hedera.mirror.importer.parser.include.transaction`        | []                      | A list of transaction types to store. See `TransactionTypeEnum.java` for possible values        |
-| `hedera.mirror.network`                                    | DEMO                    | Which Hedera network to use. Can be either `DEMO`, `MAINNET` or `TESTNET`                       |
-| `hedera.mirror.parser.balance.batchSize`                   | 2000                    | The number of balances to insert before committing                                              |
-| `hedera.mirror.parser.balance.enabled`                     | true                    | Whether to enable balance file parsing                                                          |
-| `hedera.mirror.parser.balance.fileBufferSize`              | 200000                  | The size of the buffer to use when reading in the balance file                                  |
-| `hedera.mirror.parser.event.enabled`                       | false                   | Whether to enable balance file parsing                                                          |
-| `hedera.mirror.parser.event.frequency`                     | 1m                      | The fixed period between invocations. Can accept duration units like `50ms`, `10s` etc.         |
-| `hedera.mirror.parser.record.enabled`                      | true                    | Whether to enable balance file parsing                                                          |
-| `hedera.mirror.parser.record.frequency`                    | 500ms                   | The fixed period between invocations. Can accept duration units like `10s`, `2m` etc.           |
-| `hedera.mirror.parser.record.persistClaims`                | false                   | Persist claim data to the database                                                              |
-| `hedera.mirror.parser.record.persistContracts`             | true                    | Persist contract data to the database                                                           |
-| `hedera.mirror.parser.record.persistCryptoTransferAmounts` | true                    | Persist crypto transfer amounts to the database                                                 |
-| `hedera.mirror.parser.record.persistFiles`                 | true                    | Persist all file data to the database                                                           |
-| `hedera.mirror.parser.record.persistNonFeeTransfers`       | false                   | Persist non-fee transfers for transactions that explicitly request hbar transfers               |
-| `hedera.mirror.parser.record.persistSystemFiles`           | true                    | Persist only system files (number lower than `1000`) to the database                            |
-| `hedera.mirror.parser.record.persistTransactionBytes`      | false                   | Persist raw transaction bytes to the database                                                   |
-| `hedera.mirror.shard`                                      | 0                       | The default shard number that this mirror node participates in                                  |
-=======
 | Name                                                       | Default                 | Description                                                                                    |
 | ---------------------------------------------------------- | ----------------------- | ---------------------------------------------------------------------------------------------- |
 | `hedera.mirror.addressBookPath`                            | ""                      | The path to an address book used to override the built-in address book                         |
@@ -168,8 +82,12 @@
 | `hedera.mirror.grpc.db.password`                           | mirror_grpc_pass        | The database password the GRPC API uses to connect. **Should be changed from default**         |
 | `hedera.mirror.grpc.db.port`                               | 5432                    | The port used to connect to the database                                                       |
 | `hedera.mirror.grpc.db.username`                           | mirror_grpc             | The username the GRPC API uses to connect to the database                                      |
-| `hedera.mirror.grpc.listener.pollingFrequency`             | 2s                      | How often to polling for new topic messages. Can accept duration units like `50ms`, `10s` etc. |
-| `hedera.mirror.grpc.listener.type`                         | POLL                    | The type of listener to use for incoming messages. Accepts either NOTIFY, POLL or SHARED_POLL  |
+| `hedera.mirror.grpc.listener.bufferInitial`                | 5s                      | The amount of time to backfill the listening buffer                                            |
+| `hedera.mirror.grpc.listener.bufferSize`                   | 50000                   | The number of messages to store in the listening buffer                                        |
+| `hedera.mirror.grpc.listener.enabled`                      | true                    | Whether to listen for incoming massages or not                                                 |
+| `hedera.mirror.grpc.listener.maxPageSize`                  | 10000                   | The maximum number of messages the listener can return in a single call to the database        |
+| `hedera.mirror.grpc.listener.pollingFrequency`             | 1s                      | How often to polling for new topic messages. Can accept duration units like `50ms`, `10s` etc. |
+| `hedera.mirror.grpc.listener.type`                         | SHARED_POLL             | The type of listener to use for incoming messages. Accepts either POLL or SHARED_POLL          |
 | `hedera.mirror.grpc.maxPageSize`                           | 1000                    | The maximum number of messages to return in a single call to the database                      |
 | `hedera.mirror.grpc.netty.executorCoreThreadCount`         | 10                      | The number of core threads                                                                     |
 | `hedera.mirror.grpc.netty.executorMaxThreadCount`          | 1000                    | The maximum allowed number of threads                                                          |
@@ -179,6 +97,9 @@
 | `hedera.mirror.grpc.netty.maxInboundMessageSize`           | 6 \* 1024               | The maximum message size allowed to be received on the server                                  |
 | `hedera.mirror.grpc.netty.maxInboundMetadataSize`          | 1024                    | The maximum size of metadata allowed to be received                                            |
 | `hedera.mirror.grpc.port`                                  | 5600                    | The GRPC API port                                                                              |
+| `hedera.mirror.grpc.retriever.enabled`                     | true                    | Whether to retrieve historical massages or not                                                 |
+| `hedera.mirror.grpc.retriever.maxPageSize`                 | 10000                   | The maximum number of messages the retriever can return in a single call to the database       |
+| `hedera.mirror.grpc.retriever.pollingFrequency`            | 2s                      | How often to polling for historical messages. Can accept duration units like `50ms`, `10s` etc |
 | `hedera.mirror.grpc.shard`                                 | 0                       | The default shard number that the GRPC component participates in                               |
 | `hedera.mirror.importer.parser.exclude`                    | []                      | A list of filters that determine which transactions are ignored. Takes precedence over include |
 | `hedera.mirror.importer.parser.exclude.entity`             | []                      | A list of entity IDs to ignore in shard.realm.num (e.g. 0.0.3) format                          |
@@ -201,5 +122,4 @@
 | `hedera.mirror.parser.record.persistNonFeeTransfers`       | false                   | Persist non-fee transfers for transactions that explicitly request hbar transfers              |
 | `hedera.mirror.parser.record.persistSystemFiles`           | true                    | Persist only system files (number lower than `1000`) to the database                           |
 | `hedera.mirror.parser.record.persistTransactionBytes`      | false                   | Persist raw transaction bytes to the database                                                  |
-| `hedera.mirror.shard`                                      | 0                       | The default shard number that this mirror node participates in                                 |
->>>>>>> 90ab5512
+| `hedera.mirror.shard`                                      | 0                       | The default shard number that this mirror node participates in                                 |