--- conflicted
+++ resolved
@@ -41,12 +41,6 @@
 | `hedera.mirror.api.includeHostInLink`                       | false                   | Whether to include the hostname and port in the next link in the response                      |
 | `hedera.mirror.api.maxLimit`                                | 1000                    | The maximum size the limit parameter can be that controls the REST API response size           |
 | `hedera.mirror.api.log.level`                               | debug                   | The logging level. Can be trace, debug, info, warn, error or fatal.                            |
-<<<<<<< HEAD
-=======
-| `hedera.mirror.api.ttl.accounts`                            | 60                      | The time to live in seconds that accounts should stay in cache                                 |
-| `hedera.mirror.api.ttl.balances`                            | 60                      | The time to live in seconds that balances should stay in cache                                 |
-| `hedera.mirror.api.ttl.transactions`                        | 10                      | The time to live in seconds that transactions should stay in cache                             |
->>>>>>> a8092951
 | `hedera.mirror.api.port`                                    | 5551                    | The REST API port                                                                              |
 | `hedera.mirror.api.includeHostInLink`                       | false                   | Whether to include the host:port in the next links returned by the REST API                    |
 | `hedera.mirror.dataPath`                                    | ./data                  | The data directory used to store downloaded files and other application state                  |
