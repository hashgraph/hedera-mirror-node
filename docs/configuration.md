# Configuration

The three components of the Hedera Mirror Node, Importer, REST API and gRPC API, all support loading configuration
from an `application.yml` file or via the environment.

Most configuration settings have appropriate defaults and can be left unchanged. One of the important settings that
should be changed is `hedera.mirror.importer.network` as it controls which Hedera network to mirror.
Additionally, the password properties have a default, but it is recommended they be changed from the default.

## Importer

The Importer component uses [Spring Boot](https://spring.io/projects/spring-boot) properties to configure the application.
As a result, property files, YAML files, environment variables and command-line arguments can all be used to configure
the application. See the Spring Boot [documentation](https://docs.spring.io/spring-boot/docs/current/reference/html/spring-boot-features.html#boot-features-external-config)
for the location and order it loads configuration.

The following table lists the available properties along with their default values. Unless you need to set a non-default
value, it is recommended to only populate overridden properties in the custom `application.yml`.

| Name                                                                 | Default                 | Description                                                                                    |
| -------------------------------------------------------------------- | ----------------------- | ---------------------------------------------------------------------------------------------- |
| `hedera.mirror.importer.dataPath`                                    | ./data                  | The data directory used to store downloaded files and other application state                  |
| `hedera.mirror.importer.db.restPassword`                             | mirror_api_pass         | The database password the API uses to connect. **Should be changed from default**              |
| `hedera.mirror.importer.db.restUsername`                             | mirror_api              | The username the API uses to connect to the database                                           |
| `hedera.mirror.importer.db.host`                                     | 127.0.0.1               | The IP or hostname used to connect to the database                                             |
| `hedera.mirror.importer.db.name`                                     | mirror_node             | The name of the database                                                                       |
| `hedera.mirror.importer.db.password`                                 | mirror_node_pass        | The database password the processor uses to connect. **Should be changed from default**        |
| `hedera.mirror.importer.db.port`                                     | 5432                    | The port used to connect to the database                                                       |
| `hedera.mirror.importer.db.username`                                 | mirror_node             | The username the processor uses to connect to the database                                     |
| `hedera.mirror.importer.downloader.accessKey`                        | ""                      | The cloud storage access key                                                                   |
| `hedera.mirror.importer.downloader.balance.batchSize`                | 15                      | The number of signature files to download per node before downloading the signed files         |
| `hedera.mirror.importer.downloader.balance.enabled`                  | true                    | Whether to enable balance file downloads                                                       |
| `hedera.mirror.importer.downloader.balance.frequency`                | 30s                     | The fixed period between invocations. Can accept duration units like `10s`, `2m` etc.          |
| `hedera.mirror.importer.downloader.balance.keepSignatures`           | false                   | Whether to keep balance signature files after successful verification. If false, files are deleted. |
| `hedera.mirror.importer.downloader.balance.prefix`                   | accountBalances/balance | The prefix to search cloud storage for balance files                                           |
| `hedera.mirror.importer.downloader.balance.threads`                  | 13                      | The number of threads to search for new files to download                                      |
| `hedera.mirror.importer.downloader.bucketName`                       |                         | The cloud storage bucket name to download streamed files. This value takes priority over network hardcoded bucket names regardless of `hedera.mirror.importer.network` value.|
| `hedera.mirror.importer.downloader.cloudProvider`                    | S3                      | The cloud provider to download files from. Either `S3` or `GCP`                                |
| `hedera.mirror.importer.downloader.endpointOverride`                 |                         | Can be specified to download streams from a source other than S3 and GCP. Should be S3 compatible |
| `hedera.mirror.importer.downloader.event.batchSize`                  | 100                     | The number of signature files to download per node before downloading the signed files         |
| `hedera.mirror.importer.downloader.event.enabled`                    | false                   | Whether to enable event file downloads                                                         |
| `hedera.mirror.importer.downloader.event.frequency`                  | 5s                      | The fixed period between invocations. Can accept duration units like `10s`, `2m` etc.          |
| `hedera.mirror.importer.downloader.event.keepSignatures`             | false                   | Whether to keep event signature files after successful verification. If false, files are deleted. |
| `hedera.mirror.importer.downloader.event.prefix`                     | eventsStreams/events\_  | The prefix to search cloud storage for event files                                             |
| `hedera.mirror.importer.downloader.event.threads`                    | 13                      | The number of threads to search for new files to download                                      |
| `hedera.mirror.importer.downloader.gcpProjectId`                     |                         | GCP project id to bill for requests to GCS bucket which has Requester Pays enabled.            |
| `hedera.mirror.importer.downloader.maxConcurrency`                   | 1000                    | The maximum number of allowed open HTTP connections. Used by AWS SDK directly.                 |
| `hedera.mirror.importer.downloader.record.batchSize`                 | 40                      | The number of signature files to download per node before downloading the signed files         |
| `hedera.mirror.importer.downloader.record.enabled`                   | true                    | Whether to enable record file downloads                                                        |
| `hedera.mirror.importer.downloader.record.frequency`                 | 500ms                   | The fixed period between invocations. Can accept duration units like `10s`, `2m` etc.          |
| `hedera.mirror.importer.downloader.record.keepSignatures`            | false                   | Whether to keep record signature files after successful verification. If false, files are deleted. |
| `hedera.mirror.importer.downloader.record.prefix`                    | recordstreams/record    | The prefix to search cloud storage for record files                                            |
| `hedera.mirror.importer.downloader.record.threads`                   | 13                      | The number of threads to search for new files to download                                      |
| `hedera.mirror.importer.downloader.region`                           | us-east-1               | The region associated with the bucket                                                          |
| `hedera.mirror.importer.downloader.secretKey`                        | ""                      | The cloud storage secret key                                                                   |
| `hedera.mirror.importer.downloader.s3.externalId`                    |                         | The external id required to assume the role to connect to S3, if one was set                   |
| `hedera.mirror.importer.downloader.s3.roleArn`                       |                         | The ARN for the role that needs to be assumed to connect to S3.  Only required if wishing to use temporary security credentials |
| `hedera.mirror.importer.downloader.s3.roleSessionName`               | hedera-mirror-node      | A session name for assuming the role to access S3.  2-62 characters, can be alphanumeric, underscore, or any of =,.@- |
| `hedera.mirror.importer.endDate`                                     | 2262-04-11T23:47:16.854775807Z | The end date (inclusive) of the data to import. Items after this date will be ignored. Format: YYYY-MM-ddTHH:mm:ss.nnnnnnnnnZ |
| `hedera.mirror.importer.initialAddressBook`                          | ""                      | The path to the bootstrap address book used to override the built-in address book              |
| `hedera.mirror.importer.network`                                     | DEMO                    | Which Hedera network to use. Can be either `DEMO`, `MAINNET`, `TESTNET`, `PREVIEWNET` or `OTHER` |
| `hedera.mirror.importer.parser.balance.batchSize`                    | 2000                    | The number of balances to insert before committing                                             |
| `hedera.mirror.importer.parser.balance.enabled`                      | true                    | Whether to enable balance file parsing                                                         |
| `hedera.mirror.importer.parser.balance.fileBufferSize`               | 200000                  | The size of the buffer to use when reading in the balance file                                 |
| `hedera.mirror.importer.parser.balance.keepFiles`                    | false                   | Whether to keep parsed files after successful parsing. If false, files are deleted.            |
| `hedera.mirror.importer.parser.exclude`                              | []                      | A list of filters that determine which transactions are ignored. Takes precedence over include |
| `hedera.mirror.importer.parser.exclude.entity`                       | []                      | A list of entity IDs to ignore in shard.realm.num (e.g. 0.0.3) format                          |
| `hedera.mirror.importer.parser.exclude.transaction`                  | []                      | A list of transaction types to ignore. See `TransactionTypeEnum.java` for possible values      |
| `hedera.mirror.importer.parser.include`                              | []                      | A list of filters that determine which transactions are stored                                 |
| `hedera.mirror.importer.parser.include.entity`                       | []                      | A list of entity IDs to store in shard.realm.num (e.g. 0.0.3) format                           |
| `hedera.mirror.importer.parser.include.transaction`                  | []                      | A list of transaction types to store. See `TransactionTypeEnum.java` for possible values       |
| `hedera.mirror.importer.parser.record.enabled`                       | true                    | Whether to enable record file parsing                                                          |
| `hedera.mirror.importer.parser.record.frequency`                     | 100ms                   | The fixed period between invocations. Can accept duration units like `10s`, `2m` etc.          |
| `hedera.mirror.importer.parser.record.keepFiles`                     | false                   | Whether to keep parsed files after successful parsing. If false, files are deleted.            |
| `hedera.mirror.importer.parser.record.entity.notify.enabled`                | true                    | Whether to use PostgreSQL Notify to send topic messages to the gRPC process                    |
| `hedera.mirror.importer.parser.record.entity.notify.maxJsonPayloadSize`     | 8000                    | Max number of bytes for json payload used in pg_notify of db inserts                           |
| `hedera.mirror.importer.parser.record.entity.persist.claims`                | false                   | Persist claim data to the database                                                             |
| `hedera.mirror.importer.parser.record.entity.persist.contracts`             | true                    | Persist contract data to the database                                                          |
| `hedera.mirror.importer.parser.record.entity.persist.cryptoTransferAmounts` | true                    | Persist crypto transfer amounts to the database                                                |
| `hedera.mirror.importer.parser.record.entity.persist.files`                 | true                    | Persist all file data to the database                                                          |
| `hedera.mirror.importer.parser.record.entity.persist.nonFeeTransfers`       | false                   | Persist non-fee transfers for transactions that explicitly request hbar transfers              |
| `hedera.mirror.importer.parser.record.entity.persist.systemFiles`           | true                    | Persist only system files (number lower than `1000`) to the database                           |
| `hedera.mirror.importer.parser.record.entity.persist.transactionBytes`      | false                   | Persist raw transaction bytes to the database                                                  |
| `hedera.mirror.importer.parser.record.entity.redis.enabled`                 | false                   | Whether to use Redis to send messages to the gRPC process                                      |
| `hedera.mirror.importer.parser.record.entity.repository.enabled`            | false                   | Whether to use Spring Data JPA repositories to insert into the database (experimental)         |
| `hedera.mirror.importer.parser.record.entity.sql.batchSize`                 | 20_000                  | When inserting transactions into db, executeBatches() is called every these many transactions  |
| `hedera.mirror.importer.parser.record.entity.sql.bufferSize`                | 11441                   | The size of the byte buffer to allocate for each batch                                         |
| `hedera.mirror.importer.parser.record.entity.sql.enabled`                   | true                    | Whether to use PostgreSQL Copy mechanism to insert into the database                           |
| `hedera.mirror.importer.parser.record.pubsub.topicName`                     |                         | Pubsub topic to publish transactions to                                                        |
| `hedera.mirror.importer.parser.record.pubsub.maxSendAttempts`               | 5                       | Number of attempts when sending messages to PubSub (only for retryable errors)                 |
| `hedera.mirror.importer.topicRunningHashV2AddedTimestamp`            | Network-based  | Unix timestamp (in nanos) of first topic message with v2 as running hash version. Use this config to override the default network based value |
| `hedera.mirror.importer.shard`                                       | 0                       | The default shard number that the component participates in                                    |
| `hedera.mirror.importer.startDate`                                   |                         | The start date (inclusive) of the data to import. It takes effect 1) if it's set and the date is after the last downloaded file or the database is empty; 2) if it's not set and the database is empty, it defaults to now. Format: YYYY-MM-ddTHH:mm:ss.nnnnnnnnnZ |
| `hedera.mirror.importer.verifyHashAfter`                             | 1970-01-01T00:00:00Z  | Skip hash verification for stream files linked by hash until after (and not including) this point of time. Format: YYYY-MM-ddTHH:mm:ss.nnnnnnnnnZ |

#### Export transactions to PubSub

Importer can be configured to publish transactions (in json format) to a Pubsub topic using following properties:

-   `spring.cloud.gcp.pubsub.enabled`
-   `spring.cloud.gcp.pubsub.project-id`
-   `hedera.mirror.importer.parser.record.pubsub.topicName`
-   `spring.cloud.gcp.pubsub.credentials.*`
-   `hedera.mirror.importer.parser.record.entity.enabled` (Importer can not export to both database and pubsub simultaneously)

See [Spring Cloud documentation](https://cloud.spring.io/spring-cloud-static/spring-cloud-gcp/1.2.2.RELEASE/reference/html/#pubsub-configuration)
for more info about `spring.cloud.gcp.*` properties.

#### Connect to S3 with AssumeRole

Importer can be configured to connect to S3 using temporary security credentials via AssumeRole.  This is only available
when using AWS S3 as the cloud provider.  With this, a user that does not have permission to access an AWS resource can
request a temporary role that will grant them that permission.  This is useful when dealing with multiple accounts
where a user in one account needs access to a resource in another account, and is generally considered more secure than
using long-term credentials.

The following properties are used to enable this:

-   `hedera.mirror.importer.downloader.accessKey` (The access key of the user requesting access)
-   `hedera.mirror.importer.downloader.secretKey` (The secret key of the user requesting access)
-   `hedera.mirror.importer.downloader.s3.externalId` (An external ID is an optional property attached to the role in AWS to make it more secure)
-   `hedera.mirror.importer.downloader.s3.roleArn` (Amazon Resource Name)
-   `hedera.mirror.importer.downloader.s3.roleSessionName` (A name to give to the session.  Defaults to "hedera-mirror-node")

```yaml
hedera:
  mirror:
    importer:
      downloader:
        accessKey: access_key
        secretKey: secret_key
        s3:
          externalId: external_id
          roleArn: arn:aws:iam::123123123123:role/testrole
          roleSessionName: test_session
```

See [AssumeRole Documentation](https://docs.aws.amazon.com/STS/latest/APIReference/API_AssumeRole.html) for more
information on how AssumeRole works.  For details on how to set up a role in AWS to allow for this, see
[how to create a role and grant permissions](https://docs.aws.amazon.com/IAM/latest/UserGuide/id_roles_create_for-user.html).

## GRPC API

Similar to the [Importer](#importer), the gRPC API uses [Spring Boot](https://spring.io/projects/spring-boot) properties to configure the application.

The following table lists the available properties along with their default values. Unless you need to set a non-default
value, it is recommended to only populate overridden properties in the custom `application.yml`.

| Name                                                        | Default          | Description                                                                                    |
| ------------------------------------------------------------| -----------------| -----------------------------------------------------------------------------------------------|
| `hedera.mirror.grpc.checkTopicExists`                       | true             | Whether to throw an error when the topic doesn't exist                                         |
| `hedera.mirror.grpc.db.host`                                | 127.0.0.1        | The IP or hostname used to connect to the database                                             |
| `hedera.mirror.grpc.db.name`                                | mirror_node      | The name of the database                                                                       |
| `hedera.mirror.grpc.db.password`                            | mirror_grpc_pass | The database password the GRPC API uses to connect. **Should be changed from default**         |
| `hedera.mirror.grpc.db.port`                                | 5432             | The port used to connect to the database                                                       |
| `hedera.mirror.grpc.db.username`                            | mirror_grpc      | The username the GRPC API uses to connect to the database                                      |
| `hedera.mirror.grpc.endTimeInterval`                        | 30s              | How often we should check if a subscription has gone past the end time                         |
| `hedera.mirror.grpc.entityCacheSize`                        | 50000            | The maximum size of the cache to store entities used for existence check                       |
| `hedera.mirror.grpc.listener.bufferTimeout`                 | 4s               | The time to wait for a client to receive all buffered messages after buffer overflow. On timeout, server will send an error. Can accept duration units like `50ms`, `10s`, etc. |
| `hedera.mirror.grpc.listener.enabled`                       | true             | Whether to listen for incoming massages or not                                                 |
| `hedera.mirror.grpc.listener.frequency`                     | 500ms            | How often to poll or retry errors (varies by type). Can accept duration units like `50ms`, `10s`, etc. |
| `hedera.mirror.grpc.listener.maxBufferSize`                 | 16384            | The maximum number of messages the notifying listener or the shared polling listener buffers before sending an error to a client |
| `hedera.mirror.grpc.listener.maxPageSize`                   | 5000             | The maximum number of messages the listener can return in a single call to the database        |
| `hedera.mirror.grpc.listener.type`                          | NOTIFY           | The type of listener to use for incoming messages. Accepts either NOTIFY, POLL, REDIS or SHARED_POLL |
| `hedera.mirror.grpc.netty.executorCoreThreadCount`          | 10               | The number of core threads                                                                     |
| `hedera.mirror.grpc.netty.executorMaxThreadCount`           | 1000             | The maximum allowed number of threads                                                          |
| `hedera.mirror.grpc.netty.keepAliveTime`                    | 60               | The seconds limit for which threads may remain idle before being terminated                    |
| `hedera.mirror.grpc.netty.maxConcurrentCallsPerConnection`  | 5                | The maximum number of concurrent calls permitted for each incoming connection                  |
| `hedera.mirror.grpc.netty.maxInboundMessageSize`            | 6 \* 1024        | The maximum message size allowed to be received on the server                                  |
| `hedera.mirror.grpc.netty.maxInboundMetadataSize`           | 1024             | The maximum size of metadata allowed to be received                                            |
| `hedera.mirror.grpc.port`                                   | 5600             | The GRPC API port                                                                              |
| `hedera.mirror.grpc.retriever.enabled`                      | true             | Whether to retrieve historical massages or not                                                 |
| `hedera.mirror.grpc.retriever.maxPageSize`                  | 1000             | The maximum number of messages the retriever can return in a single call to the database       |
| `hedera.mirror.grpc.retriever.pollingFrequency`             | 2s               | How often to polling for historical messages. Can accept duration units like `50ms`, `10s` etc |
| `hedera.mirror.grpc.retriever.threadMultiplier`             | 4                | Multiplied by the CPU count to calculate the number of retriever threads                       |
| `hedera.mirror.grpc.retriever.timeout`                      | 60s              | How long to wait between emission of messages before returning an error                        |
| `hedera.mirror.grpc.shard`                                  | 0                | The default shard number that the GRPC component participates in                               |

## REST API

The REST API supports loading configuration from YAML or environment variables. By default, it loads a file named
`application.yml` or `application.yaml` in each of the search paths (see below). The file name can be changed by setting
the `CONFIG_NAME` environment variable. A custom location can be loaded by setting the `CONFIG_PATH` environment variable.
The configuration is loaded in the following order with the latter configuration overwriting (technically recursively
merged into) the current configuration:

1. `./config/application.yml`
2. `./application.yml`
3. `${CONFIG_PATH}/application.yml`
4. Environment variables that start with `HEDERA_MIRROR_REST_` (e.g. `HEDERA_MIRROR_REST_MAXLIMIT=100`)

The following table lists the available properties along with their default values. Unless you need to set a non-default
value, it is recommended to only populate overridden properties in the custom `application.yml`.

| Name                                                     | Default                 | Description                                                                                    |
| -------------------------------------------------------- | ----------------------- | ---------------------------------------------------------------------------------------------- |
| `hedera.mirror.rest.db.host`                             | 127.0.0.1               | The IP or hostname used to connect to the database                                             |
| `hedera.mirror.rest.db.name`                             | mirror_node             | The name of the database                                                                       |
| `hedera.mirror.rest.db.password`                         | mirror_api_pass         | The database password the processor uses to connect. **Should be changed from default**        |
| `hedera.mirror.rest.db.port`                             | 5432                    | The port used to connect to the database                                                       |
| `hedera.mirror.rest.db.username`                         | mirror_api              | The username the processor uses to connect to the database                                     |
| `hedera.mirror.rest.includeHostInLink`                   | false                   | Whether to include the hostname and port in the next link in the response                      |
| `hedera.mirror.rest.maxLimit`                            | 1000                    | The maximum size the limit parameter can be that controls the REST API response size           |
| `hedera.mirror.rest.log.level`                           | debug                   | The logging level. Can be trace, debug, info, warn, error or fatal.                            |
| `hedera.mirror.rest.port`                                | 5551                    | The REST API port                                                                              |
| `hedera.mirror.rest.includeHostInLink`                   | false                   | Whether to include the host:port in the next links returned by the REST API                    |
| `hedera.mirror.rest.metrics.enabled`                     | true                    | Whether metrics are enabled for the REST API                                                   |
| `hedera.mirror.rest.metrics.config.authentication`       | true                    | Whether access to metrics for the REST API is authenticated                                    |
| `hedera.mirror.rest.metrics.config.username`             | mirror_api_metrics      | The REST API metrics username to access the dashboard                                          |
| `hedera.mirror.rest.metrics.config.password`             | mirror_api_metrics_pass | The REST API metrics password to access the dashboard                                          |
| `hedera.mirror.rest.metrics.config.uriPath`              | '/swagger'              | The REST API metrics uri path                                                                  |
| `hedera.mirror.rest.shard`                               | 0                       | The default shard number that this mirror node participates in                                 |
| `hedera.mirror.rest.stateproof.enabled`                  | false                   | Whether to enable stateproof REST API or not                                                   |
| `hedera.mirror.rest.stateproof.streams.accessKey`        | ""                      | The cloud storage access key                                                                   |
| `hedera.mirror.rest.stateproof.streams.bucketName`       |                         | The cloud storage bucket name to download streamed files. This value takes priority over network hardcoded bucket names regardless of `hedera.mirror.rest.stateproof.streams.network` |
| `hedera.mirror.rest.stateproof.streams.cloudProvider`    | S3                      | The cloud provider to download files from. Either `S3` or `GCP`                                |
| `hedera.mirror.rest.stateproof.streams.endpointOverride` |                         | Can be specified to download streams from a source other than S3 and GCP. Should be S3 compatible |
| `hedera.mirror.rest.stateproof.streams.gcpProjectId`     |                         | GCP project id to bill for requests to GCS bucket which has Requester Pays enabled.            |
| `hedera.mirror.rest.stateproof.streams.network`          | DEMO                    | Which Hedera network to use. Can be either `DEMO`, `MAINNET`, `TESTNET`, `PREVIEWNET` or `OTHER` |
| `hedera.mirror.rest.stateproof.streams.region`           | us-east-1               | The region associated with the bucket                                                          |
| `hedera.mirror.rest.stateproof.streams.secretKey`        | ""                      | The cloud storage secret key                                                                   |
<<<<<<< HEAD


## Rosetta API

The Rosetta API supports loading configuration from YAML. By default, it loads a file named
`application.yml` in each of the search paths (see below).
The configuration is loaded in the following order with the latter configuration overwriting (technically recursively
merged into) the current configuration:

1. `./config/application.yml`
2. `./application.yml`
3. Environment variables that start with `HEDERA_MIRROR_ROSETTA_` (e.g. `HEDERA_MIRROR_ROSETTA_API_VERSION=1.4.2`)

The following table lists the available properties along with their default values.
| Name                                                    | Default                 | Description                                                                                    |
| ------------------------------------------------------- | ----------------------- | ---------------------------------------------------------------------------------------------- |
| `hedera.mirror.rosetta.apiVersion`                      | 1.4.2                     | The version of the Rosetta interface the implementation adheres to                           |
| `hedera.mirror.rosetta.db.host`                         | 127.0.0.1               | The IP or hostname used to connect to the database                                             |
| `hedera.mirror.rosetta.db.name`                         | mirror_node             | The name of the database                                                                       |
| `hedera.mirror.rosetta.db.password`                     | mirror_api_pass         | The database password the processor uses to connect. **Should be changed from default**        |
| `hedera.mirror.rosetta.db.port`                         | 5432                    | The port used to connect to the database                                                       |
| `hedera.mirror.rosetta.db.username`                     | mirror_api              | The username the processor uses to connect to the database                                     |
| `hedera.mirror.rosetta.nodeVersion`                     | 0                       | The default canonical version of the node runtime                                              |
| `hedera.mirror.rosetta.online`                          | true                    | The default online mode of the Rosetta interface                                               |
| `hedera.mirror.rosetta.port`                            | 5700                    | The REST API port                                                                              |
| `hedera.mirror.rosetta.network`                         | DEMO                    | Which Hedera network to use. Can be either `DEMO`, `MAINNET`, `TESTNET` or `OTHER`             |
| `hedera.mirror.rosetta.shard`                           | 0                       | The default shard number that this mirror node participates in                                 |
| `hedera.mirror.rosetta.realm`                           | 0                       | The default realm number within the shard                                                      |
| `hedera.mirror.rosetta.version`                         | 0.16                    | The version of the Hedera Mirror Node used to adhere to the Rosetta interface                  |
=======
| `hedera.mirror.rest.shutdown.timeout`                    | 20000                   | The amount of time (in ms) to give the process to gracefully shut down                         |


### Enable State Proof Alpha
To enable State Proof logic the REST API configurations must updated to allow for communication with cloud buckets to pull down the necessary files (address book, signatures files and record file).
The process involves setting the properties under `hedera.mirror.rest.stateproof` as documented above [REST API Config](#rest-api)

An example configuration is provided below

```.yaml
hedera:
  mirror:
    rest:
      stateproof:
        enabled: true
        streams:
          network: 'TESTNET'
          cloudProvider: 'GCP'
          region: 'us-east-1'
          accessKey: <accessKey>
          secretKey: <secretKey>
          bucketName: 'hedera-stable-testnet-streams-2020-08-27'
```
>>>>>>> 99b91e61
<|MERGE_RESOLUTION|>--- conflicted
+++ resolved
@@ -219,7 +219,29 @@
 | `hedera.mirror.rest.stateproof.streams.network`          | DEMO                    | Which Hedera network to use. Can be either `DEMO`, `MAINNET`, `TESTNET`, `PREVIEWNET` or `OTHER` |
 | `hedera.mirror.rest.stateproof.streams.region`           | us-east-1               | The region associated with the bucket                                                          |
 | `hedera.mirror.rest.stateproof.streams.secretKey`        | ""                      | The cloud storage secret key                                                                   |
-<<<<<<< HEAD
+| `hedera.mirror.rest.shutdown.timeout`                    | 20000                   | The amount of time (in ms) to give the process to gracefully shut down                         |
+
+
+### Enable State Proof Alpha
+To enable State Proof logic the REST API configurations must updated to allow for communication with cloud buckets to pull down the necessary files (address book, signatures files and record file).
+The process involves setting the properties under `hedera.mirror.rest.stateproof` as documented above [REST API Config](#rest-api)
+
+An example configuration is provided below
+
+```.yaml
+hedera:
+  mirror:
+    rest:
+      stateproof:
+        enabled: true
+        streams:
+          network: 'TESTNET'
+          cloudProvider: 'GCP'
+          region: 'us-east-1'
+          accessKey: <accessKey>
+          secretKey: <secretKey>
+          bucketName: 'hedera-stable-testnet-streams-2020-08-27'
+```
 
 
 ## Rosetta API
@@ -248,29 +270,4 @@
 | `hedera.mirror.rosetta.network`                         | DEMO                    | Which Hedera network to use. Can be either `DEMO`, `MAINNET`, `TESTNET` or `OTHER`             |
 | `hedera.mirror.rosetta.shard`                           | 0                       | The default shard number that this mirror node participates in                                 |
 | `hedera.mirror.rosetta.realm`                           | 0                       | The default realm number within the shard                                                      |
-| `hedera.mirror.rosetta.version`                         | 0.16                    | The version of the Hedera Mirror Node used to adhere to the Rosetta interface                  |
-=======
-| `hedera.mirror.rest.shutdown.timeout`                    | 20000                   | The amount of time (in ms) to give the process to gracefully shut down                         |
-
-
-### Enable State Proof Alpha
-To enable State Proof logic the REST API configurations must updated to allow for communication with cloud buckets to pull down the necessary files (address book, signatures files and record file).
-The process involves setting the properties under `hedera.mirror.rest.stateproof` as documented above [REST API Config](#rest-api)
-
-An example configuration is provided below
-
-```.yaml
-hedera:
-  mirror:
-    rest:
-      stateproof:
-        enabled: true
-        streams:
-          network: 'TESTNET'
-          cloudProvider: 'GCP'
-          region: 'us-east-1'
-          accessKey: <accessKey>
-          secretKey: <secretKey>
-          bucketName: 'hedera-stable-testnet-streams-2020-08-27'
-```
->>>>>>> 99b91e61
+| `hedera.mirror.rosetta.version`                         | 0.16                    | The version of the Hedera Mirror Node used to adhere to the Rosetta interface                  |