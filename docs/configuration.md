# Configuration

The components of the Hedera Mirror Node all support loading configuration from an `application.yml` file or via the
environment.

## Default Values

The default configuration allows users to quickly get up and running without having to configure anything. This provides
ease of use at the trade-off of some insecure default configuration. Most configuration settings have appropriate
defaults and can be left unchanged. It is recommended to browse the properties below and adjust to your needs.

One of the important settings that should be changed for all components is the `network` property as it controls which
of the Hedera networks to mirror. Additionally, the password properties have a default, but it is **strongly recommended
passwords be changed from the default**.

Depending upon your deployment tool, the process to modify this configuration may vary. For our Helm charts, we do
support automatic generation of random [passwords](/charts/README.md#passwords).

## Importer

The Importer component uses [Spring Boot](https://spring.io/projects/spring-boot) properties to configure the
application. As a result, property files, YAML files, environment variables and command-line arguments can all be used
to configure the application. See the Spring
Boot [documentation](https://docs.spring.io/spring-boot/docs/current/reference/html/spring-boot-features.html#boot-features-external-config)
for the location and order it loads configuration.

The following table lists the available properties along with their default values. Unless you need to set a non-default
value, it is recommended to only populate overridden properties in the custom `application.yml`.

| Name                                                                        | Default                        | Description                                                                                                                                                                                                                                                        |
|-----------------------------------------------------------------------------|--------------------------------|--------------------------------------------------------------------------------------------------------------------------------------------------------------------------------------------------------------------------------------------------------------------|
| `hedera.mirror.importer.consensusMode`                                      | STAKE_IN_ADDRESS_BOOK          | The consensus mode to determine minimum consensus stake. See the [`ConsensusMode`](/hedera-mirror-importer/src/main/java/com/hedera/mirror/importer/MirrorProperties.java) enum for a list of possible values
| `hedera.mirror.importer.dataPath`                                           | ./data                         | The data directory used to store downloaded files and other application state                                                                                                                                                                                      |
| `hedera.mirror.importer.db.restPassword`                                    | mirror_api_pass                | The database password the API uses to connect.                                                                                                                                                                                                                     |
| `hedera.mirror.importer.db.restUsername`                                    | mirror_api                     | The username the API uses to connect to the database                                                                                                                                                                                                               |
| `hedera.mirror.importer.db.host`                                            | 127.0.0.1                      | The IP or hostname used to connect to the database                                                                                                                                                                                                                 |
| `hedera.mirror.importer.db.loadBalance`                                     | true                           | Whether to enable pgpool load balancing. If false, it sends all reads to the primary db backend instead of load balancing them across the primary and replicas.                                                                                                    |
| `hedera.mirror.importer.db.name`                                            | mirror_node                    | The name of the database                                                                                                                                                                                                                                           |
| `hedera.mirror.importer.db.owner`                                           | mirror_node                    | The username of the db user with owner permissions to create and modify the schema                                                                                                                                                                                 |
| `hedera.mirror.importer.db.ownerPassword`                                   | mirror_node_pass               | The password for the owner user the processor uses to connect.                                                                                                                                                                                                     |
| `hedera.mirror.importer.db.password`                                        | mirror_node_pass               | The database password for the Importer user the processor uses to connect.                                                                                                                                                                                         |
| `hedera.mirror.importer.db.port`                                            | 5432                           | The port used to connect to the database                                                                                                                                                                                                                           |
| `hedera.mirror.importer.db.schema`                                          | public                         | The name of the custom schema database objects will be created in. This is applicable from v2 of the data schema                                                                                                                                                   |
| `hedera.mirror.importer.db.username`                                        | mirror_node                    | The Importer username the processor uses to connect to the database                                                                                                                                                                                                |
| `hedera.mirror.importer.downloader.accessKey`                               | ""                             | The cloud storage access key                                                                                                                                                                                                                                       |
| `hedera.mirror.importer.downloader.allowAnonymousAccess`                    |                                | Whether the cloud storage bucket allows for anonymous access.                                                                                                                                                                                                      |
| `hedera.mirror.importer.downloader.balance.enabled`                         | true                           | Whether to enable balance file downloads                                                                                                                                                                                                                           |
| `hedera.mirror.importer.downloader.balance.frequency`                       | 30s                            | The fixed period between invocations. Can accept duration units like `10s`, `2m`, etc.                                                                                                                                                                             |
| `hedera.mirror.importer.downloader.balance.persistBytes`                    | false                          | Whether to persist the balance file bytes to the database.                                                                                                                                                                                                         |
| `hedera.mirror.importer.downloader.balance.writeFiles`                      | false                          | Whether to write verified stream files to the filesystem.                                                                                                                                                                                                          |
| `hedera.mirror.importer.downloader.balance.writeSignatures`                 | false                          | Whether to write verified signature files to the filesystem.                                                                                                                                                                                                       |
| `hedera.mirror.importer.downloader.batchSize`                               | 100                            | The number of signature files to download per node before downloading the signed files                                                                                                                                                                             |
| `hedera.mirror.importer.downloader.bucketName`                              |                                | The cloud storage bucket name to download streamed files. This value takes priority over network hardcoded bucket names regardless of `hedera.mirror.importer.network` value.                                                                                      |
| `hedera.mirror.importer.downloader.cloudProvider`                           | S3                             | The cloud provider to download files from. Either `GCP`, `LOCAL`, or `S3`.                                                                                                                                                                                         |
| `hedera.mirror.importer.downloader.consensusRatio`                          | 0.33333333333                  | The ratio of verified nodes (nodes used to come to consensus on the signature file hash) to total number of nodes available                                                                                                                                        |
| `hedera.mirror.importer.downloader.endpointOverride`                        |                                | Can be specified to download streams from a source other than S3 and GCP. Should be S3 compatible                                                                                                                                                                  |
| `hedera.mirror.importer.downloader.event.enabled`                           | false                          | Whether to enable event file downloads                                                                                                                                                                                                                             |
| `hedera.mirror.importer.downloader.event.frequency`                         | 5s                             | The fixed period between invocations. Can accept duration units like `10s`, `2m`, etc.                                                                                                                                                                             |
| `hedera.mirror.importer.downloader.event.persistBytes`                      | false                          | Whether to persist the event file bytes to the database.                                                                                                                                                                                                           |
| `hedera.mirror.importer.downloader.event.writeFiles`                        | false                          | Whether to write verified stream files to the filesystem.                                                                                                                                                                                                          |
| `hedera.mirror.importer.downloader.event.writeSignatures`                   | false                          | Whether to write verified signature files to the filesystem.                                                                                                                                                                                                       |
| `hedera.mirror.importer.downloader.gcpProjectId`                            |                                | GCP project id to bill for requests to GCS bucket which has Requester Pays enabled.                                                                                                                                                                                |
| `hedera.mirror.importer.downloader.record.enabled`                          | true                           | Whether to enable record file downloads                                                                                                                                                                                                                            |
| `hedera.mirror.importer.downloader.record.frequency`                        | 500ms                          | The fixed period between invocations. Can accept duration units like `10s`, `2m`, etc.                                                                                                                                                                             |
| `hedera.mirror.importer.downloader.record.persistBytes`                     | false                          | Whether to persist the record file bytes to the database.                                                                                                                                                                                                          |
| `hedera.mirror.importer.downloader.record.writeFiles`                       | false                          | Whether to write verified stream files to the filesystem.                                                                                                                                                                                                          |
| `hedera.mirror.importer.downloader.record.writeSignatures`                  | false                          | Whether to write verified signature files to the filesystem.                                                                                                                                                                                                       |
| `hedera.mirror.importer.downloader.region`                                  | us-east-1                      | The region associated with the bucket                                                                                                                                                                                                                              |
| `hedera.mirror.importer.downloader.secretKey`                               | ""                             | The cloud storage secret key                                                                                                                                                                                                                                       |
| `hedera.mirror.importer.downloader.sources`                                 | []                             | A list of download sources to use for stream files. The grandfathered `hedera.mirror.importer.downloader` will also be utilized as the first source in the list.                                                                                                   |
| `hedera.mirror.importer.downloader.sources.backoff`                         | 60s                            | The amount of time to wait before retrying a source after an exception                                                                                                                                                                                             |
| `hedera.mirror.importer.downloader.sources.connectionTimeout`               | 5s                             | The amount of time to wait for a connection before throwing an exception                                                                                                                                                                                           |
| `hedera.mirror.importer.downloader.sources.credentials.accessKey`           |                                | The cloud storage access key for the given source                                                                                                                                                                                                                  |
| `hedera.mirror.importer.downloader.sources.credentials.secretKey`           |                                | The cloud storage secret key for the given source                                                                                                                                                                                                                  |
| `hedera.mirror.importer.downloader.sources.maxConcurrency`                  | 1000                           | The maximum number of allowed open HTTP connections. Used by AWS SDK directly.                                                                                                                                                                                     |
| `hedera.mirror.importer.downloader.sources.projectId`                       |                                | The cloud project ID to bill for requests to the bucket which has requester pays enabled.                                                                                                                                                                          |
| `hedera.mirror.importer.downloader.region`                                  | us-east-1                      | The region associated with the bucket                                                                                                                                                                                                                              |
| `hedera.mirror.importer.downloader.sources.type`                            |                                | The source type to download files from. Either `GCP`, `LOCAL`, or `S3`.                                                                                                                                                                                            |
| `hedera.mirror.importer.downloader.sources.uri`                             |                                | The endpoint override URI to use as an alternate for the default URI provided by the source type.                                                                                                                                                                  |
| `hedera.mirror.importer.downloader.threads`                                 | 30                             | The number of threads to search for new files to download                                                                                                                                                                                                          |
| `hedera.mirror.importer.downloader.timeout`                                 | 30s                            | The amount of time to wait for a download before throwing an exception                                                                                                                                                                                             |
| `hedera.mirror.importer.endDate`                                            | 2262-04-11T23:47:16.854775807Z | The end date (inclusive) of the data to import. Items after this date will be ignored. Format: YYYY-MM-ddTHH:mm:ss.nnnnnnnnnZ                                                                                                                                      |
| `hedera.mirror.importer.importHistoricalAccountInfo`                        | true                           | Import historical account information that occurred before the last stream reset. Skipped if `startDate` is unset or after 2019-09-14T00:00:10Z.                                                                                                                   |
| `hedera.mirror.importer.initialAddressBook`                                 | ""                             | The path to the bootstrap address book used to override the built-in address book                                                                                                                                                                                  |
| `hedera.mirror.importer.leaderElection`                                     | false                          | Whether leader election should be used in Kubernetes environments to ensure only one replica processes data at a time                                                                                                                                              |
| `hedera.mirror.importer.migration.<migrationName>.checksum`                 | 1                              | The checksum of the repeatable migration. Change it to a different value to re-run the migration                                                                                                                                                                   |
| `hedera.mirror.importer.migration.<migrationName>.enabled`                  | true                           | Whether to enable the repeatable migration                                                                                                                                                                                                                         |
| `hedera.mirror.importer.network`                                            | DEMO                           | Which Hedera network to use. Can be either `DEMO`, `MAINNET`, `TESTNET`, `PREVIEWNET` or `OTHER`                                                                                                                                                                   |
| `hedera.mirror.importer.parser.balance.batchSize`                           | 200000                         | The number of balances to store in memory before saving to the database                                                                                                                                                                                            |
| `hedera.mirror.importer.parser.balance.enabled`                             | true                           | Whether to enable balance file parsing                                                                                                                                                                                                                             |
| `hedera.mirror.importer.parser.balance.fileBufferSize`                      | 200000                         | The size of the buffer to use when reading in the balance file                                                                                                                                                                                                     |
| `hedera.mirror.importer.parser.balance.frequency`                           | 100ms                          | How often to poll for new messages. Can accept duration units like `10s`, `2m` etc.                                                                                                                                                                                |
| `hedera.mirror.importer.parser.balance.processingTimeout`                   | 10s                            | The additional timeout to allow after the last balance stream file health check to verify that files are still being processed.                                                                                                                                    |
| `hedera.mirror.importer.parser.balance.queueCapacity`                       | 0                              | How many balance files to queue in memory while waiting to be persisted by the parser                                                                                                                                                                              |
| `hedera.mirror.importer.parser.balance.retry.maxAttempts`                   | 3                              | How many attempts should be made to retry file parsing errors                                                                                                                                                                                                      |
| `hedera.mirror.importer.parser.balance.retry.maxBackoff`                    | 10s                            | The maximum amount of time to wait between retries                                                                                                                                                                                                                 |
| `hedera.mirror.importer.parser.balance.retry.minBackoff`                    | 250ms                          | The minimum amount of time to wait between retries                                                                                                                                                                                                                 |
| `hedera.mirror.importer.parser.balance.retry.multiplier`                    | 2                              | Used to generate the next delay for backoff                                                                                                                                                                                                                        |
| `hedera.mirror.importer.parser.balance.transactionTimeout`                  | 300s                           | The timeout in seconds for a database transaction                                                                                                                                                                                                                  |
| `hedera.mirror.importer.parser.bufferSize`                                  | 32768                          | The size of the byte buffer to allocate for each batch                                                                                                                                                                                                             |
| `hedera.mirror.importer.parser.event.enabled`                               | false                          | Whether to enable event file parsing                                                                                                                                                                                                                               |
| `hedera.mirror.importer.parser.event.frequency`                             | 100ms                          | How often to poll for new messages                                                                                                                                                                                                                                 |
| `hedera.mirror.importer.parser.event.processingTimeout`                     | 10s                            | The additional timeout to allow after the last event stream file health check to verify that files are still being processed.                                                                                                                                      |
| `hedera.mirror.importer.parser.event.queueCapacity`                         | 10                             | How many event files to queue in memory while waiting to be persisted by the parser                                                                                                                                                                                |
| `hedera.mirror.importer.parser.event.retry.maxAttempts`                     | Integer.MAX_VALUE              | How many attempts should be made to retry file parsing errors                                                                                                                                                                                                      |
| `hedera.mirror.importer.parser.event.retry.maxBackoff`                      | 10s                            | The maximum amount of time to wait between retries                                                                                                                                                                                                                 |
| `hedera.mirror.importer.parser.event.retry.minBackoff`                      | 250ms                          | The minimum amount of time to wait between retries                                                                                                                                                                                                                 |
| `hedera.mirror.importer.parser.event.retry.multiplier`                      | 2                              | Used to generate the next delay for backoff                                                                                                                                                                                                                        |
| `hedera.mirror.importer.parser.event.transactionTimeout`                    | 30s                            | The timeout in seconds for a database transaction                                                                                                                                                                                                                  |
| `hedera.mirror.importer.parser.exclude`                                     | []                             | A list of filters that determine which transactions are ignored. Takes precedence over include                                                                                                                                                                     |
| `hedera.mirror.importer.parser.exclude.entity`                              | []                             | A list of entity IDs to ignore in shard.realm.num (e.g. 0.0.3) format                                                                                                                                                                                              |
| `hedera.mirror.importer.parser.exclude.transaction`                         | []                             | A list of transaction types to ignore. See `TransactionType.java` for possible values                                                                                                                                                                              |
| `hedera.mirror.importer.parser.include`                                     | []                             | A list of filters that determine which transactions are stored                                                                                                                                                                                                     |
| `hedera.mirror.importer.parser.include.entity`                              | []                             | A list of entity IDs to store in shard.realm.num (e.g. 0.0.3) format                                                                                                                                                                                               |
| `hedera.mirror.importer.parser.include.transaction`                         | []                             | A list of transaction types to store. See `TransactionType.java` for possible values                                                                                                                                                                               |
| `hedera.mirror.importer.parser.record.enabled`                              | true                           | Whether to enable record file parsing                                                                                                                                                                                                                              |
| `hedera.mirror.importer.parser.record.entity.notify.enabled`                | false                          | Whether to use PostgreSQL Notify to send topic messages to the gRPC process                                                                                                                                                                                        |
| `hedera.mirror.importer.parser.record.entity.notify.maxJsonPayloadSize`     | 8000                           | Max number of bytes for json payload used in pg_notify of db inserts                                                                                                                                                                                               |
| `hedera.mirror.importer.parser.record.entity.persist.claims`                | false                          | Persist claim data to the database                                                                                                                                                                                                                                 |
| `hedera.mirror.importer.parser.record.entity.persist.contracts`             | true                           | Persist contract data to the database                                                                                                                                                                                                                              |
| `hedera.mirror.importer.parser.record.entity.persist.contractResults`       | true                           | Persist contract results data to the database                                                                                                                                                                                                                      |
| `hedera.mirror.importer.parser.record.entity.persist.cryptoTransferAmounts` | true                           | Persist crypto transfer amounts to the database                                                                                                                                                                                                                    |
| `hedera.mirror.importer.parser.record.entity.persist.ethereumTransactions`  | true                           | Persist all ethereum transactions data to the database                                                                                                                                                                                                             |
| `hedera.mirror.importer.parser.record.entity.persist.files`                 | true                           | Persist all file data to the database                                                                                                                                                                                                                              |
| `hedera.mirror.importer.parser.record.entity.persist.nonFeeTransfers`       | false                          | Persist non-fee transfers for transactions that explicitly request hbar transfers                                                                                                                                                                                  |
| `hedera.mirror.importer.parser.record.entity.persist.pendingReward`         | true                           | Calculate pending reward and update entity stake state                                                                                                                                                                                                             |
| `hedera.mirror.importer.parser.record.entity.persist.schedules`             | true                           | Persist schedule transactions to the database                                                                                                                                                                                                                      |
| `hedera.mirror.importer.parser.record.entity.persist.syntheticContractLogs` | true                           | Persist synthetic contract logs from HAPI transaction to the database                                                                                                                                                                                              |
| `hedera.mirror.importer.parser.record.entity.persist.systemFiles`           | true                           | Persist only system files (number lower than `1000`) to the database                                                                                                                                                                                               |
| `hedera.mirror.importer.parser.record.entity.persist.tokens`                | true                           | Persist token data to the database                                                                                                                                                                                                                                 |
| `hedera.mirror.importer.parser.record.entity.persist.topics`                | true                           | Persist topic messages to the database                                                                                                                                                                                                                             |
| `hedera.mirror.importer.parser.record.entity.persist.trackBalance`          | true                           | Track entity balance changes and persist to the database                                                                                                                                                                                                           |
| `hedera.mirror.importer.parser.record.entity.persist.transactionBytes`      | false                          | Persist raw transaction bytes to the database                                                                                                                                                                                                                      |
| `hedera.mirror.importer.parser.record.entity.persist.transactionSignatures` | SCHEDULECREATE, SCHEDULESIGN   | A list of transaction types whose transaction signatures will be stored                                                                                                                                                                                            |
| `hedera.mirror.importer.parser.record.entity.redis.enabled`                 | true                           | Whether to use Redis to send messages to the gRPC process. Requires `spring.redis.*` [properties](https://docs.spring.io/spring-boot/docs/current/reference/html/appendix-application-properties.html#data-properties)                                             |
| `hedera.mirror.importer.parser.record.entity.redis.queueCapacity`           | 8                              | The size of the queue used to buffer topic messages between parser and redis publisher threads                                                                                                                                                                     |
| `hedera.mirror.importer.parser.record.entity.sql.batchSize`                 | 20_000                         | When inserting transactions into db, executeBatches() is called every these many transactions                                                                                                                                                                      |
| `hedera.mirror.importer.parser.record.entity.sql.enabled`                   | true                           | Whether to use PostgreSQL Copy mechanism to insert into the database                                                                                                                                                                                               |
| `hedera.mirror.importer.parser.record.frequency`                            | 100ms                          | How often to poll for new messages. Can accept duration units like `10s`, `2m` etc.                                                                                                                                                                                |
| `hedera.mirror.importer.parser.record.processingTimeout`                    | 10s                            | The additional timeout to allow after the last record stream file health check to verify that files are still being processed.                                                                                                                                     |
| `hedera.mirror.importer.parser.record.pubsub.topicName`                     |                                | Pubsub topic to publish transactions to                                                                                                                                                                                                                            |
| `hedera.mirror.importer.parser.record.pubsub.maxSendAttempts`               | 5                              | Number of attempts when sending messages to PubSub (only for retryable errors)                                                                                                                                                                                     |
| `hedera.mirror.importer.parser.record.queueCapacity`                        | 10                             | How many record files to queue in memory while waiting to be persisted by the parser                                                                                                                                                                               |
| `hedera.mirror.importer.parser.record.retry.maxAttempts`                    | Integer.MAX_VALUE              | How many attempts should be made to retry file parsing errors                                                                                                                                                                                                      |
| `hedera.mirror.importer.parser.record.retry.maxBackoff`                     | 10s                            | The maximum amount of time to wait between retries                                                                                                                                                                                                                 |
| `hedera.mirror.importer.parser.record.retry.minBackoff`                     | 250ms                          | The minimum amount of time to wait between retries                                                                                                                                                                                                                 |
| `hedera.mirror.importer.parser.record.retry.multiplier`                     | 2                              | Used to generate the next delay for backoff                                                                                                                                                                                                                        |
| `hedera.mirror.importer.parser.record.sidecar.enabled`                      | false                          | Whether to download and read sidecar record files                                                                                                                                                                                                                  |
| `hedera.mirror.importer.parser.record.sidecar.persistBytes`                 | false                          | Whether to persist the sidecar file bytes to the database                                                                                                                                                                                                          |
| `hedera.mirror.importer.parser.record.sidecar.types`                        | []                             | Which types of transaction sidecar records to process. By default it is empty to indicate all types                                                                                                                                                                |
| `hedera.mirror.importer.parser.record.transactionTimeout`                   | 30s                            | The timeout in seconds for a database transaction                                                                                                                                                                                                                  |
| `hedera.mirror.importer.parser.tempTableBufferSize`                         | 256                            | The size of the buffer in MB to use for temporary tables                                                                                                                                                                                                           |
| `hedera.mirror.importer.reconciliation.cron`                                | 0 0 0 * * *                    | When to run the balance reconciliation job. Defaults to once a day at midnight. See Spring [docs](https://docs.spring.io/spring-framework/docs/current/reference/html/integration.html#scheduling-cron-expression).                                                |
| `hedera.mirror.importer.reconciliation.delay`                               | 1s                             | How much time to wait in between balance files                                                                                                                                                                                                                     |
| `hedera.mirror.importer.reconciliation.enabled`                             | true                           | Whether the balance reconciliation job should periodically run to reconcile data.                                                                                                                                                                                  |
| `hedera.mirror.importer.reconciliation.endDate`                             | 2262-04-11T23:47:16.854775807Z | The consensus timestamp of the last balance file to reconcile.                                                                                                                                                                                                     |
| `hedera.mirror.importer.reconciliation.remediationStrategy`                 | FAIL                           | The strategy to use to handle errors. Can be ACCUMULATE, RESET, or FAIL. ACCUMULATE and RESET will both proceed after an error, but RESET will correct the balances while ACCUMULATE does not                                                                      |
| `hedera.mirror.importer.reconciliation.startDate`                           | 1970-01-01T00:00:00Z           | The consensus timestamp of the first balance file to reconcile.                                                                                                                                                                                                    |
| `hedera.mirror.importer.reconciliation.token`                               | false                          | Whether to reconcile token information.                                                                                                                                                                                                                            |
| `hedera.mirror.importer.retention.batchPeriod`                              | 1d                             | How often to commit deletions when pruning.                                                                                                                                                                                                                        |
| `hedera.mirror.importer.retention.enabled`                                  | false                          | Whether to data retention should be enabled to purge older data.                                                                                                                                                                                                   |
| `hedera.mirror.importer.retention.exclude`                                  | []                             | Which tables to exclude when pruning data. By default it is empty to indicate no tables will be excluded from retention.                                                                                                                                           |
| `hedera.mirror.importer.retention.frequency`                                | 1d                             | How often to run the retention job to purge older data. If it is already running from a previous period, skip execution.                                                                                                                                           |
| `hedera.mirror.importer.retention.include`                                  | []                             | Which tables to include when pruning data. By default it is empty to indicate all tables that can be pruned will be.                                                                                                                                               |
| `hedera.mirror.importer.retention.period`                                   | 90d                            | How far in the past to remove data. This value is relative to the timestamp of the last transaction in the database and not to the current time.                                                                                                                   |
| `hedera.mirror.importer.topicRunningHashV2AddedTimestamp`                   | Network-based                  | Unix timestamp (in nanos) of first topic message with v2 as running hash version. Use this config to override the default network based value                                                                                                                      |
| `hedera.mirror.importer.shard`                                              | 0                              | The default shard number that the component participates in                                                                                                                                                                                                        |
| `hedera.mirror.importer.startDate`                                          |                                | The start date (inclusive) of the data to import. It takes effect 1) if it's set and the date is after the last downloaded file or the database is empty; 2) if it's not set and the database is empty, it defaults to now. Format: YYYY-MM-ddTHH:mm:ss.nnnnnnnnnZ |
| `hedera.mirror.importer.startBlockNumber`                                   | null                           | The block number that will be set as the downloaded stream files starting index.                                                                                                                                                                                   |
| `hedera.mirror.importer.verifyHashAfter`                                    | 1970-01-01T00:00:00Z           | Skip hash verification for stream files linked by hash until after (and not including) this point of time. Format: YYYY-MM-ddTHH:mm:ss.nnnnnnnnnZ                                                                                                                  |

### Transaction and Entity Filtering

The mirror node may be configured to only store a subset of data for entities and/or transaction types of interest -- essentially, which rows of data to retain.
Note that the `exclude` properties take priority over the `include` properties - if you list the same value in both lists, it will be excluded.
In addition, the various boolean `hedera.mirror.importer.record.entity.persist` properties may be specified to control which additional fields get stored (which additional tables get recorded).
See the `hedera.mirror.importer.parser.include.*` and `hedera.mirror.importer.parser.exclude.*` properties listed in the table above for full details.

#### Filtering Example
The scenario we wish to model is the same for each of the three configuration formats.  Only choose one of the three ways to
configure your instance of the mirror node.

* We wish to omit all records (regardless of transaction type) that are associated with account **0.0.98**, which is the account representing the network (to which fees generally get paid to).
* We are interested in all **CRYPTOTRANSFER** transactions, for all accounts other than **0.0.98**.
* We are interested in accounts **0.0.1000** and **0.0.1001**, and wish to store all their transactions, regardless of transaction type.
* We are also interested in system files **0.0.101** and **0.0.102**, and wish to store all their **FILEAPPEND**, **FILECREATE**, **FILEDELETE**, and **FILEUPDATE** transactions.
* We do not wish to persist message topics for any transactions we do store.

#### application.yml

To configure the above scenario via `application.yml` file, include the following lines:

```yaml
hedera:
  mirror:
    importer:
      parser:
        exclude:
          - entity: [0.0.98]
        include:
          - transaction: [CRYPTOTRANSFER]
          - entity: [0.0.1000, 0.0.1001]
          - entity: [0.0.101, 0.0.102]
            transaction: [FILEAPPEND, FILECREATE, FILEDELETE, FILEUPDATE]
        record:
          entity:
            persist:
              topics: false
```

#### application.properties

To configure the above scenario via `application.properties` file, include the following lines:

```yaml
hedera.mirror.importer.parser.exclude[0].entity[0]=0.0.98
hedera.mirror.importer.parser.include[0].transaction[0]=CRYPTOTRANSFER
hedera.mirror.importer.parser.include[1].entity[0]=0.0.1000
hedera.mirror.importer.parser.include[1].entity[1]=0.0.1001
hedera.mirror.importer.parser.include[2].entity[0]=0.0.101
hedera.mirror.importer.parser.include[2].entity[1]=0.0.102
hedera.mirror.importer.parser.include[2].transaction[0]=FILEAPPEND
hedera.mirror.importer.parser.include[2].transaction[1]=FILECREATE
hedera.mirror.importer.parser.include[2].transaction[2]=FILEDELETE
hedera.mirror.importer.parser.include[2].transaction[3]=FILEUPDATE
hedera.mirror.importer.parser.record.entity.persist.topics=false
```

#### Environment variables

To configure the above scenario via environmental variables, set the following:

```yaml
HEDERA_MIRROR_IMPORTER_PARSER_EXCLUDE_0_ENTITY_0_: 0.0.98
HEDERA_MIRROR_IMPORTER_PARSER_INCLUDE_0_TRANSACTION_0_: CRYPTOTRANSFER
HEDERA_MIRROR_IMPORTER_PARSER_INCLUDE_1_ENTITY_0_: 0.0.1000
HEDERA_MIRROR_IMPORTER_PARSER_INCLUDE_1_ENTITY_1_: 0.0.1001
HEDERA_MIRROR_IMPORTER_PARSER_INCLUDE_2_ENTITY_0_: 0.0.101
HEDERA_MIRROR_IMPORTER_PARSER_INCLUDE_2_ENTITY_1_: 0.0.102
HEDERA_MIRROR_IMPORTER_PARSER_INCLUDE_2_TRANSACTION_0_: FILEAPPEND
HEDERA_MIRROR_IMPORTER_PARSER_INCLUDE_2_TRANSACTION_1_: FILECREATE
HEDERA_MIRROR_IMPORTER_PARSER_INCLUDE_2_TRANSACTION_2_: FILEDELETE
HEDERA_MIRROR_IMPORTER_PARSER_INCLUDE_2_TRANSACTION_3_: FILEUPDATE
HEDERA_MIRROR_IMPORTER_PARSER_RECORD_ENTITY_PERSIST_TOPICS: "false"
```

### Export transactions to PubSub

Importer can be configured to publish transactions (in json format) to a Pubsub topic using following properties:

- `spring.cloud.gcp.pubsub.enabled`
- `spring.cloud.gcp.pubsub.project-id`
- `hedera.mirror.importer.parser.record.pubsub.topicName`
- `spring.cloud.gcp.pubsub.credentials.*`
- `hedera.mirror.importer.parser.record.entity.enabled` (Importer can not export to both database and pubsub
  simultaneously)

See [Spring Cloud documentation](https://cloud.spring.io/spring-cloud-static/spring-cloud-gcp/1.2.2.RELEASE/reference/html/#pubsub-configuration)
for more info about `spring.cloud.gcp.*` properties.

### Connect to S3 with the Default Credentials Provider

When connecting to an AWS S3 bucket that requires authentication (such as a requester pays bucket), you can opt to allow
the AWS Default Credentials Provider Chain to handle the authentication for you, instead of providing your static access
and secret keys in the config. This will also allow you to take advantage of alternative authorization modes such as
[AssumeRole](https://docs.aws.amazon.com/STS/latest/APIReference/API_AssumeRole.html). If the mirror node is configured
to connect to an S3 bucket that requires authenticaion, and the static credentials are not provided in the config, the
mirror node will default to using this provider. For more information and to see how you can set up your environment to
take advantage of this, see
[the AWS Credentials Documentation](https://docs.aws.amazon.com/sdk-for-java/v2/developer-guide/credentials.html)
When running in Docker or Kubernetes, credentials can be attached in a variety of ways, including by using volumes and
secrets to directly add static credentials or an existing AWS credentials file, by using other tools such as Vault or
AWS Secrets Manager, and many more.

`Docker-compose.yml`

```yaml
volumes:
  - ~/.aws/:/root/.aws:ro
```

## GRPC API

Similar to the [Importer](#importer), the gRPC API uses [Spring Boot](https://spring.io/projects/spring-boot) properties
to configure the application.

The following table lists the available properties along with their default values. Unless you need to set a non-default
value, it is recommended to only populate overridden properties in the custom `application.yml`.

| Name                                                        | Default          | Description                                                                                                                                                                                   |
|-------------------------------------------------------------|------------------|-----------------------------------------------------------------------------------------------------------------------------------------------------------------------------------------------|
| `hedera.mirror.grpc.addressbook.cacheExpiry`                | 5s               | The amount of time to cache address book entries                                                                                                                                              |
| `hedera.mirror.grpc.addressbook.cacheSize`                  | 50               | The maximum number of address book pages to cache                                                                                                                                             |
| `hedera.mirror.grpc.addressbook.maxPageDelay`               | 250ms            | The maximum amount of time to sleep between paging for address book entries                                                                                                                   |
| `hedera.mirror.grpc.addressbook.minPageDelay`               | 100ms            | The minimum amount of time to sleep between paging for address book entries                                                                                                                   |
| `hedera.mirror.grpc.addressbook.pageSize`                   | 10               | The maximum number of address book entries to return in a single page                                                                                                                         |
| `hedera.mirror.grpc.checkTopicExists`                       | true             | Whether to throw an error when the topic doesn't exist                                                                                                                                        |
| `hedera.mirror.grpc.db.host`                                | 127.0.0.1        | The IP or hostname used to connect to the database                                                                                                                                            |
| `hedera.mirror.grpc.db.name`                                | mirror_node      | The name of the database                                                                                                                                                                      |
| `hedera.mirror.grpc.db.password`                            | mirror_grpc_pass | The database password used to connect to the database.                                                                                                                                        |
| `hedera.mirror.grpc.db.port`                                | 5432             | The port used to connect to the database                                                                                                                                                      |
| `hedera.mirror.grpc.db.sslMode`                             | DISABLE          | The ssl level of protection against Eavesdropping, Man-in-the-middle (MITM) and Impersonation on the db connection. Accepts either DISABLE, ALLOW, PREFER, REQUIRE, VERIFY_CA or VERIFY_FULL. |
| `hedera.mirror.grpc.db.username`                            | mirror_grpc      | The username used to connect to the database                                                                                                                                                  |
| `hedera.mirror.grpc.endTimeInterval`                        | 30s              | How often we should check if a subscription has gone past the end time                                                                                                                        |
| `hedera.mirror.grpc.entityCacheSize`                        | 50000            | The maximum size of the cache to store entities used for existence check                                                                                                                      |
| `hedera.mirror.grpc.listener.enabled`                       | true             | Whether to listen for incoming massages or not                                                                                                                                                |
| `hedera.mirror.grpc.listener.interval`                      | 500ms            | How often to poll or retry errors (varies by type). Can accept duration units like `50ms`, `10s`, etc.                                                                                        |
| `hedera.mirror.grpc.listener.maxBufferSize`                 | 16384            | The maximum number of messages the notifying listener or the shared polling listener buffers before sending an error to a client                                                              |
| `hedera.mirror.grpc.listener.maxPageSize`                   | 5000             | The maximum number of messages the listener can return in a single call to the database                                                                                                       |
| `hedera.mirror.grpc.listener.prefetch`                      | 48               | The prefetch queue size for shared listeners                                                                                                                                                  |
| `hedera.mirror.grpc.listener.type`                          | REDIS            | The type of listener to use for incoming messages. Accepts either NOTIFY, POLL, REDIS or SHARED_POLL                                                                                          |
| `hedera.mirror.grpc.netty.executorCoreThreadCount`          | 10               | The number of core threads                                                                                                                                                                    |
| `hedera.mirror.grpc.netty.executorMaxThreadCount`           | 1000             | The maximum allowed number of threads                                                                                                                                                         |
| `hedera.mirror.grpc.netty.maxConnectionIdle`                | 10m              | The max amount of time a connection can be idle before it will be gracefully terminated                                                                                                       |
| `hedera.mirror.grpc.netty.maxConcurrentCallsPerConnection`  | 5                | The maximum number of concurrent calls permitted for each incoming connection                                                                                                                 |
| `hedera.mirror.grpc.netty.maxInboundMessageSize`            | 1024             | The maximum message size allowed to be received on the server                                                                                                                                 |
| `hedera.mirror.grpc.netty.maxInboundMetadataSize`           | 1024             | The maximum size of metadata allowed to be received                                                                                                                                           |
| `hedera.mirror.grpc.netty.threadKeepAliveTime`              | 1m               | The amount of time for which threads may remain idle before being terminated                                                                                                                  |
| `hedera.mirror.grpc.port`                                   | 5600             | The GRPC API port                                                                                                                                                                             |
| `hedera.mirror.grpc.retriever.enabled`                      | true             | Whether to retrieve historical massages or not                                                                                                                                                |
| `hedera.mirror.grpc.retriever.maxPageSize`                  | 1000             | The maximum number of messages the retriever can return in a single call to the database                                                                                                      |
| `hedera.mirror.grpc.retriever.pollingFrequency`             | 2s               | How often to poll for historical messages. Can accept duration units like `50ms`, `10s` etc                                                                                                   |
| `hedera.mirror.grpc.retriever.threadMultiplier`             | 4                | Multiplied by the CPU count to calculate the number of retriever threads                                                                                                                      |
| `hedera.mirror.grpc.retriever.timeout`                      | 60s              | How long to wait between emission of messages before returning an error                                                                                                                       |
| `hedera.mirror.grpc.retriever.unthrottled.maxPageSize`      | 5000             | The maximum number of messages the retriever can return in a single call to the database when unthrottled                                                                                     |
| `hedera.mirror.grpc.retriever.unthrottled.maxPolls`         | 12               | The max number of polls when unthrottled                                                                                                                                                      |
| `hedera.mirror.grpc.retriever.unthrottled.pollingFrequency` | 20ms             | How often to poll for messages when unthrottled. Can accept duration units like `50ms`, `10s` etc                                                                                             |

## Monitor

Similar to the [Importer](#importer), the monitor uses [Spring Boot](https://spring.io/projects/spring-boot) properties
to configure the application.

The following table lists the available properties along with their default values. Unless you need to set a non-default
value, it is recommended to only populate overridden properties in the custom `application.yml`.

See the monitor [documentation](/docs/monitor/README.md) for more general information about configuring and using the
monitor.

Name                                                            | Default | Description
----------------------------------------------------------------|---------| ---------------------------------------
`hedera.mirror.monitor.health.release.cacheExpiry`              | 30s     | The amount of time to cache cluster release health status
`hedera.mirror.monitor.health.release.enabled`                  | false   | Whether to enable cluster release health check
`hedera.mirror.monitor.mirrorNode.grpc.host`                    | ""      | The hostname of the mirror node's gRPC API
`hedera.mirror.monitor.mirrorNode.grpc.port`                    | 5600    | The port of the mirror node's gRPC API
`hedera.mirror.monitor.mirrorNode.rest.host`                    | ""      | The hostname of the mirror node's REST API
`hedera.mirror.monitor.mirrorNode.rest.port`                    | 443     | The port of the mirror node's REST API
`hedera.mirror.monitor.network`                                 | TESTNET | Which network to connect to. Automatically populates the main node & mirror node endpoints. Can be `MAINNET`, `PREVIEWNET`, `TESTNET` or `OTHER`
`hedera.mirror.monitor.nodes[].accountId`                       | ""      | The main node's account ID
`hedera.mirror.monitor.nodes[].host`                            | ""      | The main node's hostname
`hedera.mirror.monitor.nodes[].port`                            | 50211   | The main node's port
`hedera.mirror.monitor.nodeValidation.enabled`                  | true    | Whether to validate and remove invalid or down nodes permanently before publishing
`hedera.mirror.monitor.nodeValidation.frequency`                | 1d      | The amount of time between validations of the network.
`hedera.mirror.monitor.nodeValidation.maxAttempts`              | 8       | The number of times the monitor should attempt to receive a healthy response from a node before marking it as unhealthy.
`hedera.mirror.monitor.nodeValidation.maxBackoff`               | 2s      | The maximum amount of time to wait in between attempts when trying to validate a node
`hedera.mirror.monitor.nodeValidation.maxThreads`               | 25      | The maximum number of threads to use for node validation
`hedera.mirror.monitor.nodeValidation.minBackoff`               | 500ms   | The minimum amount of time to wait in between attempts when trying to validate a node
`hedera.mirror.monitor.nodeValidation.requestTimeout`           | 15s     | The amount of time to wait for a validation request before timing out
`hedera.mirror.monitor.nodeValidation.retryBackoff`             | 2m      | The fixed amount of time to wait in between unsuccessful node validations that result in no valid nodes
`hedera.mirror.monitor.operator.accountId`                      | ""      | Operator account ID used to pay for transactions
`hedera.mirror.monitor.operator.privateKey`                     | ""      | Operator ED25519 private key used to sign transactions in hex encoded DER format
`hedera.mirror.monitor.publish.async`                           | true    | Whether to use the SDK's asynchronous execution or synchronous. Synchronous requires more monitor responseThreads.
`hedera.mirror.monitor.publish.batchDivisor`                    | 100     | The divisor used to calculate batch size when generating transactions
`hedera.mirror.monitor.publish.clients`                         | 4       | How many total SDK clients to publish transactions. Clients will be used in a round-robin fashion
`hedera.mirror.monitor.publish.enabled`                         | true    | Whether to enable transaction publishing
`hedera.mirror.monitor.publish.nodeMaxBackoff`                  | 1m      | The maximum backoff time for any node in the network
`hedera.mirror.monitor.publish.responseThreads`                 | 40      | How many threads to use to resolve the asynchronous responses
`hedera.mirror.monitor.publish.scenarios`                       |         | A map of scenario name to publish scenarios. The name is used as a unique identifier in logs, metrics, and the REST API
`hedera.mirror.monitor.publish.scenarios.<name>.duration`       |         | How long this scenario should publish transactions. Leave empty for infinite
`hedera.mirror.monitor.publish.scenarios.<name>.enabled`        | true    | Whether this publish scenario is enabled
`hedera.mirror.monitor.publish.scenarios.<name>.limit`          | 0       | How many transactions to publish before halting. 0 for unlimited
`hedera.mirror.monitor.publish.scenarios.<name>.logResponse`    | false   | Whether to log the response from HAPI
`hedera.mirror.monitor.publish.scenarios.<name>.properties`     | {}      | Key/value pairs used to configure the [`TransactionSupplier`](/hedera-mirror-monitor/src/main/java/com/hedera/mirror/monitor/publish/transaction) associated with this scenario type
`hedera.mirror.monitor.publish.scenarios.<name>.receiptPercent` | 0.0     | The percentage of receipts to retrieve from HAPI. Accepts values between 0-1
`hedera.mirror.monitor.publish.scenarios.<name>.recordPercent`  | 0.0     | The percentage of records to retrieve from HAPI. Accepts values between 0-1
`hedera.mirror.monitor.publish.scenarios.<name>.retry.maxAttempts` | 1       | The maximum number of times a scenario transaction will be attempted
`hedera.mirror.monitor.publish.scenarios.<name>.timeout`        | 12s     | How long to wait for the transaction result
`hedera.mirror.monitor.publish.scenarios.<name>.tps`            | 1.0     | The rate at which transactions will publish
`hedera.mirror.monitor.publish.scenarios.<name>.type`           |         | The type of transaction to publish. See the [`TransactionType`](/hedera-mirror-monitor/src/main/java/com/hedera/mirror/monitor/publish/transaction/TransactionType.java) enum for a list of possible values
`hedera.mirror.monitor.publish.statusFrequency`                 | 10s     | How often to log publishing statistics
`hedera.mirror.monitor.publish.warmupPeriod`                    | 30s     | The amount of time the publisher should ramp up its rate before reaching its stable (maximum) rate
`hedera.mirror.monitor.nodeValidation.retrieveAddressBook`      | true    | Whether to download the address book from the mirror node and use those nodes to publish transactions
`hedera.mirror.monitor.subscribe.clients`                       | 1       | How many SDK clients should be created to subscribe to mirror node APIs. Clients will be used in a round-robin fashion
`hedera.mirror.monitor.subscribe.enabled`                       | true    | Whether to enable subscribing to mirror node APIs to verify published transactions
`hedera.mirror.monitor.subscribe.grpc`                          |         | A map of scenario name to gRPC subscriber scenarios. The name is used as a unique identifier in logs, metrics, and the REST API
`hedera.mirror.monitor.subscribe.grpc.<name>.duration`          |         | How long to stay subscribed to the API
`hedera.mirror.monitor.subscribe.grpc.<name>.enabled`           | true    | Whether this subscribe scenario is enabled
`hedera.mirror.monitor.subscribe.grpc.<name>.limit`             | 0       | How many transactions to receive before halting. 0 for unlimited
`hedera.mirror.monitor.subscribe.grpc.<name>.retry.maxAttempts` | 2^63 - 1 | How many consecutive retry attempts before giving up connecting to the API
`hedera.mirror.monitor.subscribe.grpc.<name>.retry.maxBackoff`  | 8s      | The maximum amount of time to wait between retry attempts
`hedera.mirror.monitor.subscribe.grpc.<name>.retry.minBackoff`  | 500ms   | The initial amount of time to wait between retry attempts
`hedera.mirror.monitor.subscribe.grpc.<name>.startTime`         |         | The start time passed to the gRPC API. Defaults to current time if not set
`hedera.mirror.monitor.subscribe.grpc.<name>.subscribers`       | 1       | How many concurrent subscribers should be instantiated for this scenario
`hedera.mirror.monitor.subscribe.grpc.<name>.topicId`           |         | Which topic to subscribe to
`hedera.mirror.monitor.subscribe.rest`                          |         | A map of scenario name to REST subscriber scenarios. The name is used as a unique identifier in logs, metrics, and the REST API
`hedera.mirror.monitor.subscribe.rest.<name>.duration`          |         | How long to stay subscribed to the API
`hedera.mirror.monitor.subscribe.rest.<name>.enabled`           | true    | Whether this subscribe scenario is enabled
`hedera.mirror.monitor.subscribe.rest.<name>.limit`             | 0       | How many transactions to receive before halting. 0 for unlimited
`hedera.mirror.monitor.subscribe.rest.<name>.publishers`        | []      | A list of publisher scenario names to consider for sampling
`hedera.mirror.monitor.subscribe.rest.<name>.retry.maxAttempts` | 16      | How many consecutive retry attempts before giving up connecting to the API
`hedera.mirror.monitor.subscribe.rest.<name>.retry.maxBackoff`  | 1s      | The maximum amount of time to wait between retry attempts
`hedera.mirror.monitor.subscribe.rest.<name>.retry.minBackoff`  | 500ms   | The initial amount of time to wait between retry attempts
`hedera.mirror.monitor.subscribe.rest.<name>.samplePercent`     | 1.0     | The percentage of transactions to verify against the API. Accepts values between 0-1
`hedera.mirror.monitor.subscribe.rest.<name>.timeout`           | 5s      | Maximum amount of time to wait for a API call to retrieve data
`hedera.mirror.monitor.subscribe.statusFrequency`               | 10s     | How often to log subscription statistics

## REST API

The REST API supports loading configuration from YAML or environment variables. By default, it loads a file named
`application.yml` or `application.yaml` in each of the search paths (see below). The file name can be changed by setting
the `CONFIG_NAME` environment variable. A custom location can be loaded by setting the `CONFIG_PATH` environment
variable. The configuration is loaded in the following order with the latter configuration overwriting (technically
recursively merged into) the current configuration:

1. `./config/application.yml`
2. `./application.yml`
3. `${CONFIG_PATH}/application.yml`
4. Environment variables that start with `HEDERA_MIRROR_REST_` (e.g. `HEDERA_MIRROR_REST_MAXLIMIT=100`)

The following table lists the available properties along with their default values. Unless you need to set a non-default
value, it is recommended to only populate overridden properties in the custom `application.yml`.

| Name                                                               | Default                 | Description                                                                                                                                                                                   |
|--------------------------------------------------------------------|-------------------------|-----------------------------------------------------------------------------------------------------------------------------------------------------------------------------------------------|
| `hedera.mirror.rest.cache.entityId.maxAge`                         | 1800                    | The number of seconds until the entityId cache entry expires                                                                                                                                  |
| `hedera.mirror.rest.cache.entityId.maxSize`                        | 100000                  | The maximum number of entries in the entityId cache                                                                                                                                           |
| `hedera.mirror.rest.db.host`                                       | 127.0.0.1               | The IP or hostname used to connect to the database                                                                                                                                            |
| `hedera.mirror.rest.db.name`                                       | mirror_node             | The name of the database                                                                                                                                                                      |
| `hedera.mirror.rest.db.password`                                   | mirror_api_pass         | The database password the processor uses to connect.                                                                                                                                          |
| `hedera.mirror.rest.db.pool.connectionTimeout`                     | 20000                   | The number of milliseconds to wait before timing out when connecting a new database client                                                                                                    |
| `hedera.mirror.rest.db.pool.maxConnections`                        | 10                      | The maximum number of clients the database pool can contain                                                                                                                                   |
| `hedera.mirror.rest.db.pool.statementTimeout`                      | 20000                   | The number of milliseconds to wait before timing out a query statement                                                                                                                        |
| `hedera.mirror.rest.db.port`                                       | 5432                    | The port used to connect to the database                                                                                                                                                      |
| `hedera.mirror.rest.db.sslMode`                                    | DISABLE                 | The ssl level of protection against Eavesdropping, Man-in-the-middle (MITM) and Impersonation on the db connection. Accepts either DISABLE, ALLOW, PREFER, REQUIRE, VERIFY_CA or VERIFY_FULL. |
| `hedera.mirror.rest.db.tls.ca`                                     | ""                      | The path to the certificate authority used by the database for secure connections                                                                                                             |
| `hedera.mirror.rest.db.tls.cert`                                   | ""                      | The path to the public key the client should use to securely connect to the database                                                                                                          |
| `hedera.mirror.rest.db.tls.enabled`                                | false                   | Whether TLS should be used for the database connection                                                                                                                                        |
| `hedera.mirror.rest.db.tls.key`                                    | ""                      | The path to the private key the client should use to securely connect to the database                                                                                                         |
| `hedera.mirror.rest.db.username`                                   | mirror_api              | The username the processor uses to connect to the database                                                                                                                                    |
| `hedera.mirror.rest.log.level`                                     | info                    | The logging level. Can be trace, debug, info, warn, error or fatal.                                                                                                                           |
| `hedera.mirror.rest.metrics.config`                                | See application.yml     | The configuration to pass to Swagger stats (https://swaggerstats.io/guide/conf.html#options)                                                                                                  |
| `hedera.mirror.rest.metrics.config.authentication`                 | true                    | Whether access to metrics for the REST API is authenticated                                                                                                                                   |
| `hedera.mirror.rest.metrics.config.username`                       | mirror_api_metrics      | The REST API metrics username to access the dashboard                                                                                                                                         |
| `hedera.mirror.rest.metrics.config.password`                       | mirror_api_metrics_pass | The REST API metrics password to access the dashboard                                                                                                                                         |
| `hedera.mirror.rest.metrics.config.uriPath`                        | '/swagger'              | The REST API metrics uri path                                                                                                                                                                 |
| `hedera.mirror.rest.metrics.enabled`                               | true                    | Whether metrics should be collected and exposed for scraping                                                                                                                                  |
| `hedera.mirror.rest.metrics.ipMetrics`                             | false                   | Whether metrics should be associated with a masked client IP label                                                                                                                            |
| `hedera.mirror.rest.network.unreleasedSupplyAccounts`              | [0.0.2, 0.0.42, ...]    | An array of account IDs whose aggregated balance subtracted from the total supply is the released supply                                                                                      |
| `hedera.mirror.rest.openapi.specFileName`                          | 'openapi'               | The file name of the OpenAPI spec file                                                                                                                                                        |
| `hedera.mirror.rest.openapi.swaggerUIPath`                         | '/docs'                 | Swagger UI path for your REST API                                                                                                                                                             |
| `hedera.mirror.rest.port`                                          | 5551                    | The REST API port                                                                                                                                                                             |
| `hedera.mirror.rest.query.maxRepeatedQueryParameters`              | 100                     | The maximum number of times any query parameter can be repeated in the uri                                                                                                                    |
| `hedera.mirror.rest.query.maxTimestampRange`                       | 7d                      | The maximum amount of time a timestamp range query param can span for some APIs.                                                                                                              |
| `hedera.mirror.rest.query.maxTransactionConsensusTimestampRange`   | 35m                     | The maximum amount of time of a transaction's consensus timestamp from its valid start timestamp.                                                                                             |
| `hedera.mirror.rest.response.compression`                          | true                    | Whether content negotiation should occur to compress response bodies if requested                                                                                                             |
| `hedera.mirror.rest.response.headers.default`                      | See application.yml     | The default headers to add to every response.                                                                                                                                                 |
| `hedera.mirror.rest.response.headers.path`                         | See application.yml     | The per path headers to add to every response. The key is the route name and the value is a header map.                                                                                       |
| `hedera.mirror.rest.response.includeHostInLink`                    | false                   | Whether to include the hostname and port in the next link in the response                                                                                                                     |
| `hedera.mirror.rest.response.limit.default`                        | 25                      | The default value for the limit parameter that controls the REST API response size                                                                                                            |
| `hedera.mirror.rest.response.limit.max`                            | 100                     | The maximum size the limit parameter can be that controls the REST API response size                                                                                                          |
| `hedera.mirror.rest.response.limit.tokenBalance.multipleAccounts`  | 50                      | The maximum number of token balances per account for endpoints which return such info for multiple accounts                                                                                   |
| `hedera.mirror.rest.response.limit.tokenBalance.singleAccount`     | 1000                    | The maximum number of token balances per account for endpoints which return such info for a single account                                                                                    |
| `hedera.mirror.rest.shard`                                         | 0                       | The default shard number that this mirror node participates in                                                                                                                                |
| `hedera.mirror.rest.stateproof.enabled`                            | false                   | Whether to enable stateproof REST API or not                                                                                                                                                  |
| `hedera.mirror.rest.stateproof.streams.accessKey`                  | ""                      | The cloud storage access key                                                                                                                                                                  |
| `hedera.mirror.rest.stateproof.streams.bucketName`                 |                         | The cloud storage bucket name to download streamed files. This value takes priority over network hardcoded bucket names regardless of `hedera.mirror.rest.stateproof.streams.network`         |
| `hedera.mirror.rest.stateproof.streams.cloudProvider`              | S3                      | The cloud provider to download files from. Either `S3` or `GCP`                                                                                                                               |
| `hedera.mirror.rest.stateproof.streams.endpointOverride`           |                         | Can be specified to download streams from a source other than S3 and GCP. Should be S3 compatible                                                                                             |
| `hedera.mirror.rest.stateproof.streams.gcpProjectId`               |                         | GCP project id to bill for requests to GCS bucket which has Requester Pays enabled.                                                                                                           |
| `hedera.mirror.rest.stateproof.streams.httpOptions.connectTimeout` | 2000                    | The number of milliseconds to wait to establish a connection                                                                                                                                  |
| `hedera.mirror.rest.stateproof.streams.httpOptions.timeout`        | 5000                    | The number of milliseconds a request can take before automatically being terminated                                                                                                           |
| `hedera.mirror.rest.stateproof.streams.maxRetries`                 | 3                       | The maximum amount of retries to perform for a cloud storage download request.                                                                                                                |
| `hedera.mirror.rest.stateproof.streams.network`                    | DEMO                    | Which Hedera network to use. Can be either `DEMO`, `MAINNET`, `TESTNET`, `PREVIEWNET` or `OTHER`                                                                                              |
| `hedera.mirror.rest.stateproof.streams.region`                     | us-east-1               | The region associated with the bucket                                                                                                                                                         |
| `hedera.mirror.rest.stateproof.streams.secretKey`                  | ""                      | The cloud storage secret key                                                                                                                                                                  |

### Enable State Proof Alpha

To enable State Proof logic the REST API configurations must updated to allow for communication with cloud buckets to
pull down the necessary files (address book, signatures files and record file). The process involves setting the
properties under `hedera.mirror.rest.stateproof` as documented above [REST API Config](#rest-api).

An example configuration is provided below

```yaml
hedera:
  mirror:
    rest:
      stateproof:
        enabled: true
        streams:
          accessKey: <accessKey>
          bucketName: 'hedera-mainnet-streams'
          cloudProvider: 'GCP'
          network: 'MAINNET'
          region: 'us-east-1'
          secretKey: <secretKey>
```

## Rosetta API

The Rosetta API supports loading configuration from YAML. By default, it loads a file named
`application.yml` in each of the search paths (see below). The configuration is loaded in the following order with the
latter configuration overwriting (technically recursively merged into) the current configuration:

1. Hard coded configuration embedded in the code
2. `./application.yml`
3. `${HEDERA_MIRROR_ROSETTA_API_CONFIG}` environment variable to custom values file (
   e.g. `HEDERA_MIRROR_ROSETTA_API_CONFIG=/Users/Downloads/hedera-mirror-rosetta/application.yml`)
4. Environment variables that start with `HEDERA_MIRROR_ROSETTA_` (e.g. `HEDERA_MIRROR_ROSETTA_API_VERSION=1.4.2`)

The following table lists the available properties along with their default values.

Name                                                 | Default             | Description
---------------------------------------------------- |---------------------| ----------------------------------------------------------------------------------------------
`hedera.mirror.rosetta.cache.entity.maxSize`         | 524288              | The max number of entities to cache
`hedera.mirror.rosetta.db.host`                      | 127.0.0.1           | The IP or hostname used to connect to the database
`hedera.mirror.rosetta.db.name`                      | mirror_node         | The name of the database
`hedera.mirror.rosetta.db.password`                  | mirror_rosetta_pass | The database password the processor uses to connect
`hedera.mirror.rosetta.db.pool.maxIdleConnections`   | 20                  | The maximum number of idle database connections
`hedera.mirror.rosetta.db.pool.maxLifetime`          | 30                  | The maximum lifetime of a database connection in minutes
`hedera.mirror.rosetta.db.pool.maxOpenConnections`   | 100                 | The maximum number of open database connections
`hedera.mirror.rosetta.db.port`                      | 5432                | The port used to connect to the database
`hedera.mirror.rosetta.db.statementTimeout`          | 20                  | The number of seconds to wait before timing out a query statement
`hedera.mirror.rosetta.db.username`                  | mirror_rosetta      | The username the processor uses to connect to the database
`hedera.mirror.rosetta.http.idleTimeout`             | 10000000000         | The maximum amount of time in nanoseconds to wait for the next request when keep-alives are enabled
`hedera.mirror.rosetta.http.readHeaderTimeout`       | 3000000000          | The maximum amount of time in nanoseconds to read request headers
`hedera.mirror.rosetta.http.readTimeout`             | 5000000000          | The maximum duration in nanoseconds for reading the entire request, including the body
`hedera.mirror.rosetta.http.writeTimeout`            | 10000000000         | The maximum duration in nanoseconds before timing out writes of the response
`hedera.mirror.rosetta.log.level`                    | info                | The log level
`hedera.mirror.rosetta.network`                      | DEMO                | Which Hedera network to use. Can be either `DEMO`, `MAINNET`, `PREVIEWNET`, `TESTNET` or `OTHER`
`hedera.mirror.rosetta.nodes`                        | {}                  | A map of main nodes with its service endpoint as the key and the node account id as its value
`hedera.mirror.rosetta.nodeVersion`                  | 0                   | The default canonical version of the node runtime
`hedera.mirror.rosetta.online`                       | true                | The default online mode of the Rosetta interface
`hedera.mirror.rosetta.port`                         | 5700                | The REST API port
`hedera.mirror.rosetta.realm`                        | 0                   | The default realm number within the shard
`hedera.mirror.rosetta.shard`                        | 0                   | The default shard number that this mirror node participates in
`hedera.mirror.rosetta.shutdownTimeout`              | 10s                 | The time to wait for the server to shutdown gracefully

## Web3 API

Similar to the [Importer](#importer), the web3 API uses [Spring Boot](https://spring.io/projects/spring-boot) properties
to configure the application.

The following table lists the available properties along with their default values. Unless you need to set a non-default
value, it is recommended to only populate overridden properties in the custom `application.yml`.

Name                                                        | Default                                            | Description
------------------------------------------------------------|----------------------------------------------------| ---------------------------------------
`hedera.mirror.web3.db.host`                                | 127.0.0.1                                          | The IP or hostname used to connect to the database
`hedera.mirror.web3.db.name`                                | mirror_node                                        | The name of the database
`hedera.mirror.web3.db.password`                            | mirror_web3_pass                                   | The database password used to connect to the database
`hedera.mirror.web3.db.port`                                | 5432                                               | The port used to connect to the database
`hedera.mirror.web3.db.sslMode`                             | DISABLE                                            | The ssl level of protection against eavesdropping, man-in-the-middle (MITM) and impersonation on the db connection. Accepts either DISABLE, ALLOW, PREFER, REQUIRE, VERIFY_CA or VERIFY_FULL.
`hedera.mirror.web3.db.username`                            | mirror_web3                                        | The username used to connect to the database
`hedera.mirror.web3.evm.allowanceEnabled`                   | false                                              | Flag enabling ERC approve precompile
`hedera.mirror.web3.evm.approvedForAllEnabled`              | false                                              | Flag enabling ERC isApprovedForAll precompile
<<<<<<< HEAD
=======
`hedera.mirror.web3.evm.chainId`                            | TESTNET                                            | Which Hedera chainId to use. Can be either `MAINNET`, `PREVIEWNET`, `TESTNET` or `OTHER`
>>>>>>> b0f969c0
`hedera.mirror.web3.evm.directTokenCall`                    | true                                               | Flag enabling contract like calls to tokens
`hedera.mirror.web3.evm.dynamicEvmVersion`                  | false                                              | Flag indicating whether a dynamic evm version to be used
`hedera.mirror.web3.evm.evmVersion`                         | v0.32                                              | The besu EVM version to be used as dynamic one
`hedera.mirror.web3.evm.fundingAccount`                     | 0x0000000000000000000000000000000000000062         | Default Hedera funding account
`hedera.mirror.web3.evm.maxGasRefundPercentage`             | 20%                                                | Maximal procent of gas refunding
<<<<<<< HEAD
`hedera.mirror.web3.evm.maxGasToUseLimit`                   | 15_000_000                                         | Maximal gas value for contract calls and estimate gas
=======
`hedera.mirror.web3.evm.network`                            | TESTNET                                            | Which Hedera network to use. Can be either `MAINNET`, `PREVIEWNET`, `TESTNET` or `OTHER`
>>>>>>> b0f969c0
`hedera.mirror.web3.evm.expirationCacheTime`                | 10m                                                | Maximum time for contract bytecode's caching
`hedera.mirror.web3.cache.contractState`                    | expireAfterWrite=5s,maximumSize=10000,recordStats  | Cache configuration for contract state
`hedera.mirror.web3.cache.entity `                          | expireAfterWrite=30s,maximumSize=10000,recordStats | Cache configuration for entity
`hedera.mirror.web3.cache.fee`                              | expireAfterWrite=10m,maximumSize=20,recordStats    | Cache configuration for fee related info
`hedera.mirror.web3.cache.token`                            | expireAfterWrite=2s,maximumSize=10000,recordStats  | Cache configuration for token related info
<<<<<<< HEAD
`hedera.mirror.web3.evm.rateLimit`                          | 100s                                               | Maximum RPS limit
`hedera.mirror.web3.evm.diffBetweenIterations`              | 1200                                               | The gas value difference between consecutive iterations in the binary search performed during gas estimation
=======
>>>>>>> b0f969c0
`hedera.mirror.web3.evm.rateLimit`                          | 100s                                               | Maximum RPS limit<|MERGE_RESOLUTION|>--- conflicted
+++ resolved
@@ -171,19 +171,28 @@
 
 ### Transaction and Entity Filtering
 
-The mirror node may be configured to only store a subset of data for entities and/or transaction types of interest -- essentially, which rows of data to retain.
-Note that the `exclude` properties take priority over the `include` properties - if you list the same value in both lists, it will be excluded.
-In addition, the various boolean `hedera.mirror.importer.record.entity.persist` properties may be specified to control which additional fields get stored (which additional tables get recorded).
-See the `hedera.mirror.importer.parser.include.*` and `hedera.mirror.importer.parser.exclude.*` properties listed in the table above for full details.
+The mirror node may be configured to only store a subset of data for entities and/or transaction types of interest --
+essentially, which rows of data to retain.
+Note that the `exclude` properties take priority over the `include` properties - if you list the same value in both
+lists, it will be excluded.
+In addition, the various boolean `hedera.mirror.importer.record.entity.persist` properties may be specified to control
+which additional fields get stored (which additional tables get recorded).
+See the `hedera.mirror.importer.parser.include.*` and `hedera.mirror.importer.parser.exclude.*` properties listed in the
+table above for full details.
 
 #### Filtering Example
-The scenario we wish to model is the same for each of the three configuration formats.  Only choose one of the three ways to
+
+The scenario we wish to model is the same for each of the three configuration formats. Only choose one of the three ways
+to
 configure your instance of the mirror node.
 
-* We wish to omit all records (regardless of transaction type) that are associated with account **0.0.98**, which is the account representing the network (to which fees generally get paid to).
+* We wish to omit all records (regardless of transaction type) that are associated with account **0.0.98**, which is the
+  account representing the network (to which fees generally get paid to).
 * We are interested in all **CRYPTOTRANSFER** transactions, for all accounts other than **0.0.98**.
-* We are interested in accounts **0.0.1000** and **0.0.1001**, and wish to store all their transactions, regardless of transaction type.
-* We are also interested in system files **0.0.101** and **0.0.102**, and wish to store all their **FILEAPPEND**, **FILECREATE**, **FILEDELETE**, and **FILEUPDATE** transactions.
+* We are interested in accounts **0.0.1000** and **0.0.1001**, and wish to store all their transactions, regardless of
+  transaction type.
+* We are also interested in system files **0.0.101** and **0.0.102**, and wish to store all their **FILEAPPEND**, *
+  *FILECREATE**, **FILEDELETE**, and **FILEUPDATE** transactions.
 * We do not wish to persist message topics for any transactions we do store.
 
 #### application.yml
@@ -196,12 +205,12 @@
     importer:
       parser:
         exclude:
-          - entity: [0.0.98]
+          - entity: [ 0.0.98 ]
         include:
-          - transaction: [CRYPTOTRANSFER]
-          - entity: [0.0.1000, 0.0.1001]
-          - entity: [0.0.101, 0.0.102]
-            transaction: [FILEAPPEND, FILECREATE, FILEDELETE, FILEUPDATE]
+          - transaction: [ CRYPTOTRANSFER ]
+          - entity: [ 0.0.1000, 0.0.1001 ]
+          - entity: [ 0.0.101, 0.0.102 ]
+            transaction: [ FILEAPPEND, FILECREATE, FILEDELETE, FILEUPDATE ]
         record:
           entity:
             persist:
@@ -547,6 +556,10 @@
 
 Name                                                        | Default                                            | Description
 ------------------------------------------------------------|----------------------------------------------------| ---------------------------------------
+`hedera.mirror.web3.cache.contractState`                    | expireAfterWrite=5s,maximumSize=10000,recordStats  | Cache configuration for contract state
+`hedera.mirror.web3.cache.entity `                          | expireAfterWrite=30s,maximumSize=10000,recordStats | Cache configuration for entity
+`hedera.mirror.web3.cache.fee`                              | expireAfterWrite=10m,maximumSize=20,recordStats    | Cache configuration for fee related info
+`hedera.mirror.web3.cache.token`                            | expireAfterWrite=2s,maximumSize=10000,recordStats  | Cache configuration for token related info
 `hedera.mirror.web3.db.host`                                | 127.0.0.1                                          | The IP or hostname used to connect to the database
 `hedera.mirror.web3.db.name`                                | mirror_node                                        | The name of the database
 `hedera.mirror.web3.db.password`                            | mirror_web3_pass                                   | The database password used to connect to the database
@@ -555,28 +568,14 @@
 `hedera.mirror.web3.db.username`                            | mirror_web3                                        | The username used to connect to the database
 `hedera.mirror.web3.evm.allowanceEnabled`                   | false                                              | Flag enabling ERC approve precompile
 `hedera.mirror.web3.evm.approvedForAllEnabled`              | false                                              | Flag enabling ERC isApprovedForAll precompile
-<<<<<<< HEAD
-=======
 `hedera.mirror.web3.evm.chainId`                            | TESTNET                                            | Which Hedera chainId to use. Can be either `MAINNET`, `PREVIEWNET`, `TESTNET` or `OTHER`
->>>>>>> b0f969c0
+`hedera.mirror.web3.evm.diffBetweenIterations`              | 1200                                               | The gas value difference between consecutive iterations in the binary search performed during gas estimation
 `hedera.mirror.web3.evm.directTokenCall`                    | true                                               | Flag enabling contract like calls to tokens
 `hedera.mirror.web3.evm.dynamicEvmVersion`                  | false                                              | Flag indicating whether a dynamic evm version to be used
 `hedera.mirror.web3.evm.evmVersion`                         | v0.32                                              | The besu EVM version to be used as dynamic one
+`hedera.mirror.web3.evm.expirationCacheTime`                | 10m                                                | Maximum time for contract bytecode's caching
 `hedera.mirror.web3.evm.fundingAccount`                     | 0x0000000000000000000000000000000000000062         | Default Hedera funding account
 `hedera.mirror.web3.evm.maxGasRefundPercentage`             | 20%                                                | Maximal procent of gas refunding
-<<<<<<< HEAD
 `hedera.mirror.web3.evm.maxGasToUseLimit`                   | 15_000_000                                         | Maximal gas value for contract calls and estimate gas
-=======
 `hedera.mirror.web3.evm.network`                            | TESTNET                                            | Which Hedera network to use. Can be either `MAINNET`, `PREVIEWNET`, `TESTNET` or `OTHER`
->>>>>>> b0f969c0
-`hedera.mirror.web3.evm.expirationCacheTime`                | 10m                                                | Maximum time for contract bytecode's caching
-`hedera.mirror.web3.cache.contractState`                    | expireAfterWrite=5s,maximumSize=10000,recordStats  | Cache configuration for contract state
-`hedera.mirror.web3.cache.entity `                          | expireAfterWrite=30s,maximumSize=10000,recordStats | Cache configuration for entity
-`hedera.mirror.web3.cache.fee`                              | expireAfterWrite=10m,maximumSize=20,recordStats    | Cache configuration for fee related info
-`hedera.mirror.web3.cache.token`                            | expireAfterWrite=2s,maximumSize=10000,recordStats  | Cache configuration for token related info
-<<<<<<< HEAD
-`hedera.mirror.web3.evm.rateLimit`                          | 100s                                               | Maximum RPS limit
-`hedera.mirror.web3.evm.diffBetweenIterations`              | 1200                                               | The gas value difference between consecutive iterations in the binary search performed during gas estimation
-=======
->>>>>>> b0f969c0
 `hedera.mirror.web3.evm.rateLimit`                          | 100s                                               | Maximum RPS limit