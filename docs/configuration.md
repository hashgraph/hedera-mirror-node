--- conflicted
+++ resolved
@@ -83,16 +83,12 @@
 | `hedera.mirror.grpc.db.port`                               | 5432                    | The port used to connect to the database                                                       |
 | `hedera.mirror.grpc.db.username`                           | mirror_grpc             | The username the GRPC API uses to connect to the database                                      |
 | `hedera.mirror.grpc.listener.pollingFrequency`             | 2s                      | How often to polling for new topic messages. Can accept duration units like `50ms`, `10s` etc. |
-<<<<<<< HEAD
-| `hedera.mirror.grpc.listener.type`                         | POLL                    | The type of listener to use for incoming messages. Accepts either NOTIFY or POLL               |
+| `hedera.mirror.grpc.listener.type`                         | POLL                    | The type of listener to use for incoming messages. Accepts either NOTIFY, POLL or SHARED_POLL  |
+| `hedera.mirror.grpc.maxPageSize`                           | 1000                    | The maximum number of messages to return in a single call to the database                      |
 | `hedera.mirror.grpc.netty.flowControlWindow`               | 64 \* 1024              | The HTTP/2 flow control window                                                                 |
 | `hedera.mirror.grpc.netty.maxConcurrentCallsPerConnection` | 5                       | The maximum number of concurrent calls permitted for each incoming connection                  |
 | `hedera.mirror.grpc.netty.maxMessageSize`                  | 6 \* 1024               | The maximum message size allowed to be received on the server                                  |
 | `hedera.mirror.grpc.netty.maxMetadataSize`                 | 1024                    | The maximum size of metadata allowed to be received                                            |
-=======
-| `hedera.mirror.grpc.listener.type`                         | POLL                    | The type of listener to use for incoming messages. Accepts either NOTIFY, POLL or SHARED_POLL  |
-| `hedera.mirror.grpc.maxPageSize`                           | 1000                    | The maximum number of messages to return in a single call to the database                      |
->>>>>>> ae9d0c60
 | `hedera.mirror.grpc.port`                                  | 5600                    | The GRPC API port                                                                              |
 | `hedera.mirror.grpc.shard`                                 | 0                       | The default shard number that the GRPC component participates in                               |
 | `hedera.mirror.importer.parser.exclude`                    | []                      | A list of filters that determine which transactions are ignored. Takes precedence over include |
