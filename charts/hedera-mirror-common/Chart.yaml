apiVersion: v2
appVersion: "0.31.0-rc1"
dependencies:
  - name: loki
    condition: loki.enabled
    version: 2.5.0
    repository: https://grafana.github.io/helm-charts
  - condition: prometheus-adapter.enabled
    name: prometheus-adapter
    repository: https://prometheus-community.github.io/helm-charts
    version: 2.12.1
  - alias: prometheus
    condition: prometheus.enabled
    name: kube-prometheus-stack
    repository: https://prometheus-community.github.io/helm-charts
    version: 14.4.0
  - name: promtail
    condition: promtail.enabled
    version: 3.5.0
    repository: https://grafana.github.io/helm-charts
  - condition: traefik.enabled
    name: traefik
    repository: https://helm.traefik.io/traefik
<<<<<<< HEAD
    version: 9.18.1
=======
    version: ~9.18.2
>>>>>>> c4602280
description: Hedera Mirror Node common components installed globally for use across namespaces
home: https://github.com/hashgraph/hedera-mirror-node
icon: https://camo.githubusercontent.com/cca6b767847bb8ca5c7059481ba13a5fc81c5938/68747470733a2f2f7777772e6865646572612e636f6d2f6c6f676f2d6361706974616c2d686261722d776f72646d61726b2e6a7067
maintainers:
  - name: ijungmann
  - name: Nana-EC
  - name: steven-sheehy
  - name: xin-hedera
name: hedera-mirror-common
sources:
  - https://github.com/hashgraph/hedera-mirror-node
version: 0.18.0-rc1<|MERGE_RESOLUTION|>--- conflicted
+++ resolved
@@ -21,11 +21,7 @@
   - condition: traefik.enabled
     name: traefik
     repository: https://helm.traefik.io/traefik
-<<<<<<< HEAD
-    version: 9.18.1
-=======
-    version: ~9.18.2
->>>>>>> c4602280
+    version: 9.18.2
 description: Hedera Mirror Node common components installed globally for use across namespaces
 home: https://github.com/hashgraph/hedera-mirror-node
 icon: https://camo.githubusercontent.com/cca6b767847bb8ca5c7059481ba13a5fc81c5938/68747470733a2f2f7777772e6865646572612e636f6d2f6c6f676f2d6361706974616c2d686261722d776f72646d61726b2e6a7067
