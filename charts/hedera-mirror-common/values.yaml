--- conflicted
+++ resolved
@@ -82,15 +82,9 @@
               | regexp `(?P<timestamp>\S+) (?P<level>\S+) (?P<thread>\S+) (?P<class>\S+) (?P<message>.+)`
               | level = "ERROR"
               != "UnusedChannelExceptionHandler"
-<<<<<<< HEAD
-              | message =~ ".*(Exception|Hash mismatch for file|Unknown record file delimiter|Unknown file delimiter|Error parsing record file|Expecting previous file hash|Unable to extract hash and signature from file|Failed to verify record files|Account balance dataset timestamp mismatch!|ERRORS processing account balances file|does not exist in the database|Unable to connect to database|Address book file).*"
-            [1m])) by (namespace, pod) > 0
-          for: 1m
-=======
               | message =~ ".*(Exception|hash mismatch for file|Unknown record file delimiter|Unknown file delimiter|Error parsing record file|Expecting previous file hash|Unable to extract hash and signature from file|Failed to verify record files|Account balance dataset timestamp mismatch!|ERRORS processing account balances file|does not exist in the database|Unable to connect to database|Address book file).*"
             [1m])) by (namespace, pod) > 0.5
           for: 5m
->>>>>>> 72c67948
           labels:
             severity: critical
         - alert: ImporterRequiresRestart
