# Overview

This folder contains logic to support the development and deployment of the Hedera Mirror Node in a Kubernetes cluster
in [Google Cloud Platform Marketplace](https://console.cloud.google.com/marketplace). It takes in the wrapper
`hedera-mirror` Helm chart and bundles it into the required deployer image which is built and pushed to Google Container
Registry on maven deploy.

# Setup

A Google Kubernetes Engine (GKE) cluster is required to verify and test the deployment of the Marketplace application.
Follow the GKE [quickstart](https://cloud.google.com/kubernetes-engine/docs/quickstart) to create a test cluster.

## Prerequisites

- [docker](https://docs.docker.com/install/)
- [gcloud](https://cloud.google.com/sdk/gcloud/)
- [kubectl](https://kubernetes.io/docs/tasks/tools/install-kubectl/)
- [mpdev](https://github.com/GoogleCloudPlatform/marketplace-k8s-app-tools/blob/master/docs/mpdev-references.md)

## Set environment variables

First ensure the following environment variables are populated with the appropriate version and names.
These variables will be used for the remainder of the document.

    NAME="marketplace"
    NAMESPACE="marketplace"
    TAG="x.y.z"

# Building

Apps are required to supply a `deployer` container image which is used in UI-based deployment.
The image should extend from one of the base images provided in the marketplace-k8s-app-tools registry.
This solution currently extends `gcr.io/cloud-marketplace-tools/k8s/deployer_helm`. Our deployer image build logic
is specified in the [Dockerfile](Dockerfile).

<<<<<<< HEAD
Additionally, GCP Marketplace restricts applications to images pulled from the Marketplace registry. Since the Mirror
Node uses some third party images like PostgreSQL, we need to re-publish these images to our registry and keep them up
to date. Run the below commands to re-tag:
=======
To deploy the image run the below command from the root folder. Additional optional parameters exist to specify the
needed marketplace tag and desired application version:

    ./mvnw clean deploy -N -Ddocker.skip.deployer=false-Ddocker.tag.version=${TAG} -Ddocker.tags.0=${TAG%\.*}

## Third Party Images

GCP Marketplace restricts applications to images pulled from the Marketplace registry. Since the mirror node uses some
third party images like PostgreSQL, we need to re-publish these images to our registry and keep them up to date. Run
the below commands replacing `latest` with a specific version, if needed:

    docker pull bitnami/postgresql-repmgr:latest
    docker tag bitnami/postgresql-repmgr:latest gcr.io/mirrornode/hedera-mirror-node/postgresql-repmgr:${TAG}
    docker push gcr.io/mirrornode/hedera-mirror-node/postgresql-repmgr:${TAG}
>>>>>>> 4124cedd

    git checkout "tags/v${TAG}"
    cd charts/marketplace/gcp
    ./release.sh "${TAG}"

# Testing

The mpdev tool is provided by Google Cloud Platform Marketplace to help verify the marketplace solution and install it.

## Verify

Run `mpdev verify` to automatically install the application in a new namespace, execute acceptance tests against it and uninstall it.
Ensure [schema-test.yaml](schema-test.yaml) contains defaults for any required fields in [schema.yaml](schema.yaml).

    mpdev verify --deployer=gcr.io/mirror-node-public/hedera-mirror-node/deployer:${TAG}

## Install

To install run `mpdev install`. Note the properties in the `required` section of the [schema.yaml](schema.yaml)
file must be specified via the parameters flag.

    kubectl create namespace "${NAMESPACE}"
    mpdev install --deployer=gcr.io/mirror-node-public/hedera-mirror-node/deployer:${TAG} --parameters='{"name": "'${NAME}'",
        "namespace": "'${NAMESPACE}'",
        "global.rest.password": "password",
        "grpc.config.hedera.mirror.grpc.db.password": "password",
        "importer.config.hedera.mirror.importer.db.password": "password",
        "importer.config.hedera.mirror.importer.downloader.accessKey": "GOOG1...",
        "importer.config.hedera.mirror.importer.downloader.bucketName": "...",
        "importer.config.hedera.mirror.importer.downloader.secretKey": "...",
        "importer.config.hedera.mirror.importer.network": "MAINNET",
        "postgresql.postgresql.password": "password",
        "postgresql.postgresql.repmgrPassword": "password"}'

## Uninstall

Once installed in a Kubernetes cluster the Marketplace solution can be cleaned up with the following commands:

    kubectl delete application "${NAME}" -n "${NAMESPACE}"
    kubectl delete -n "${NAMESPACE}" $(kubectl get pvc -n "${NAMESPACE}")

Or you can simply delete the entire namespace if you created it during the install step and it's no longer needed:

    kubectl delete namespace "${NAMESPACE}"
<|MERGE_RESOLUTION|>--- conflicted
+++ resolved
@@ -33,26 +33,9 @@
 This solution currently extends `gcr.io/cloud-marketplace-tools/k8s/deployer_helm`. Our deployer image build logic
 is specified in the [Dockerfile](Dockerfile).
 
-<<<<<<< HEAD
 Additionally, GCP Marketplace restricts applications to images pulled from the Marketplace registry. Since the Mirror
 Node uses some third party images like PostgreSQL, we need to re-publish these images to our registry and keep them up
 to date. Run the below commands to re-tag:
-=======
-To deploy the image run the below command from the root folder. Additional optional parameters exist to specify the
-needed marketplace tag and desired application version:
-
-    ./mvnw clean deploy -N -Ddocker.skip.deployer=false-Ddocker.tag.version=${TAG} -Ddocker.tags.0=${TAG%\.*}
-
-## Third Party Images
-
-GCP Marketplace restricts applications to images pulled from the Marketplace registry. Since the mirror node uses some
-third party images like PostgreSQL, we need to re-publish these images to our registry and keep them up to date. Run
-the below commands replacing `latest` with a specific version, if needed:
-
-    docker pull bitnami/postgresql-repmgr:latest
-    docker tag bitnami/postgresql-repmgr:latest gcr.io/mirrornode/hedera-mirror-node/postgresql-repmgr:${TAG}
-    docker push gcr.io/mirrornode/hedera-mirror-node/postgresql-repmgr:${TAG}
->>>>>>> 4124cedd
 
     git checkout "tags/v${TAG}"
     cd charts/marketplace/gcp
