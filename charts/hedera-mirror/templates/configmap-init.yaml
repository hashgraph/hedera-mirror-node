--- conflicted
+++ resolved
@@ -88,13 +88,12 @@
     function setup_coordinator() {
       name="{{ include "postgresql.primary.fullname" .Subcharts.citus }}"
       coordinator="${name}-0.${name}-hl.{{ .Release.Namespace }}.svc.cluster.local"
-
-<<<<<<< HEAD
+      
+      # Setup coordinator
+      psql -v ON_ERROR_STOP=1 --username "${POSTGRES_USER}" --dbname "${POSTGRES_DB}" -p "${POSTGRESQL_PORT_NUMBER}" <<-EOSQL
+        select citus_set_coordinator_host('${coordinator}', ${POSTGRESQL_PORT_NUMBER});
+      -- Partition privileges
       \c ${HEDERA_MIRROR_IMPORTER_DB_NAME}
-      create extension if not exists citus;
-      create user ${HEDERA_MIRROR_IMPORTER_DB_RESTUSERNAME} with login password '${HEDERA_MIRROR_IMPORTER_DB_RESTPASSWORD}' in role readonly;
-
-      -- Partition privileges
       create extension if not exists pg_cron;
       create schema if not exists partman authorization ${HEDERA_MIRROR_IMPORTER_DB_OWNER};
       create extension if not exists pg_partman schema partman;
@@ -106,11 +105,6 @@
       grant execute on all procedures in schema partman to ${HEDERA_MIRROR_IMPORTER_DB_OWNER};
       grant all on schema ${HEDERA_MIRROR_IMPORTER_DB_SCHEMA} to ${HEDERA_MIRROR_IMPORTER_DB_OWNER};
       grant temporary on database ${HEDERA_MIRROR_IMPORTER_DB_NAME} to ${HEDERA_MIRROR_IMPORTER_DB_OWNER};
-=======
-      # Setup coordinator
-      psql -v ON_ERROR_STOP=1 --username "${POSTGRES_USER}" --dbname "${POSTGRES_DB}" -p "${POSTGRESQL_PORT_NUMBER}" <<-EOSQL
-        select citus_set_coordinator_host('${coordinator}', ${POSTGRESQL_PORT_NUMBER});
->>>>>>> 83960301
     EOSQL
 
       # Add workers
@@ -138,11 +132,6 @@
       done
     }
 
-<<<<<<< HEAD
-      psql -v ON_ERROR_STOP=1 --username "${POSTGRES_USER}" --dbname "${POSTGRES_DB}" -p "${POSTGRESQL_PORT_NUMBER}" <<-EOSQL
-        insert into pg_dist_authinfo(nodeid, rolename, authinfo) values(${nodeid}, '${POSTGRES_USER}', 'password=${POSTGRES_PASSWORD}');
-        select citus_add_node('${host}', ${POSTGRESQL_PORT_NUMBER});
-=======
     # Common setup for coordinator and workers
     psql -v ON_ERROR_STOP=1 --username "${POSTGRES_USER}" --dbname "${POSTGRES_DB}" -p "${POSTGRESQL_PORT_NUMBER}" <<-EOSQL
       create extension if not exists citus;
@@ -160,7 +149,6 @@
         (0, '${HEDERA_MIRROR_IMPORTER_DB_RESTUSERNAME}', 'password=${HEDERA_MIRROR_IMPORTER_DB_RESTPASSWORD}'),
         (0, '${HEDERA_MIRROR_ROSETTA_DB_USERNAME}', 'password=${HEDERA_MIRROR_ROSETTA_DB_PASSWORD}'),
         (0, '${HEDERA_MIRROR_WEB3_DB_USERNAME}', 'password=${HEDERA_MIRROR_WEB3_DB_PASSWORD}');
->>>>>>> 83960301
     EOSQL
 
     if [[ "${POSTGRES_REPLICATION_MODE}" = "master" ]]; then
