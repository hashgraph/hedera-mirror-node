--- conflicted
+++ resolved
@@ -1,9 +1,5 @@
 apiVersion: v2
-<<<<<<< HEAD
-appVersion: "0.36.0-SNAPSHOT"
-=======
 appVersion: "master"
->>>>>>> 9374a5ba
 dependencies:
   - alias: grpc
     condition: grpc.enabled
