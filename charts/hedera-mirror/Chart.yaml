--- conflicted
+++ resolved
@@ -1,5 +1,5 @@
 apiVersion: v2
-appVersion: "0.39.0-alpha1"
+appVersion: "main"
 dependencies:
   - alias: grpc
     condition: grpc.enabled
@@ -56,8 +56,4 @@
 name: hedera-mirror
 sources:
   - https://github.com/hashgraph/hedera-mirror-node
-<<<<<<< HEAD
-version: 0.26.0-alpha1
-=======
-version: 0.27.0-SNAPSHOT
->>>>>>> 545e3400
+version: 0.27.0-SNAPSHOT