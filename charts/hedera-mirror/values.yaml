--- conflicted
+++ resolved
@@ -64,11 +64,7 @@
   architecture: replication
   enabled: false
   image:
-<<<<<<< HEAD
     repository: xinatswirlds/citus
-=======
-    repository: citusdata/citus
->>>>>>> 0446c9f2
     tag: 11.1.4-pg14
   nameOverride: citus
   primary:
@@ -81,12 +77,7 @@
       max_replication_slots = 5
       max_wal_senders = 5
       max_wal_size = 24GB
-<<<<<<< HEAD
-      shared_preload_libraries = 'citus,pg_cron,pg_partman_bgw'
-      cron.database_name = 'mirror_node'
-=======
       shared_preload_libraries = 'citus'
->>>>>>> 0446c9f2
       wal_level = logical
     extraEnvVarsSecret: mirror-passwords
     initdb:
