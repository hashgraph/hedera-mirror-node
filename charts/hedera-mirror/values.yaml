--- conflicted
+++ resolved
@@ -277,12 +277,7 @@
       max_wal_size: "24GB"
       password_encryption: "scram-sha-256"
       random_page_cost: "1.1"
-<<<<<<< HEAD
       shared_buffers: "6GB"
-      shared_preload_libraries: pg_cron,pg_partman_bgw
-=======
-      shared_buffers: "12GB"
->>>>>>> 8d0942f3
       work_mem: "32MB"
     instances: 1
     resources:
@@ -319,12 +314,7 @@
       max_wal_size: "24GB"
       password_encryption: "scram-sha-256"
       random_page_cost: "1.1"
-<<<<<<< HEAD
       shared_buffers: "6GB"
-      shared_preload_libraries: pg_cron,pg_partman_bgw
-=======
-      shared_buffers: "12GB"
->>>>>>> 8d0942f3
       work_mem: "32MB"
     instances: 1
     replicasPerInstance: 1
