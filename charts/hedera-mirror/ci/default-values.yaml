# CT generates release names that are too long for postgresql-ha, so we override it here
monitor:
  enabled: false
postgresql:
  fullnameOverride: db
<<<<<<< HEAD
=======
rest:
  monitor:
    config: |-
      {
        "freshness": false,
        "network": { "enabled": false },
        "servers": [
          {
            "baseUrl": "http://{{ .Release.Name }}-rest:{{ .Values.service.port }}",
            "name": "kubernetes"
          }
        ],
        "stateproof": { "enabled": false }
      }
>>>>>>> 255abd06
<|MERGE_RESOLUTION|>--- conflicted
+++ resolved
@@ -3,8 +3,6 @@
   enabled: false
 postgresql:
   fullnameOverride: db
-<<<<<<< HEAD
-=======
 rest:
   monitor:
     config: |-
@@ -18,5 +16,4 @@
           }
         ],
         "stateproof": { "enabled": false }
-      }
->>>>>>> 255abd06
+      }