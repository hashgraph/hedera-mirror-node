--- conflicted
+++ resolved
@@ -441,42 +441,6 @@
 
         @Test
         void allParametersNft() {
-<<<<<<< HEAD
-            // Given
-            var entity = domainBuilder.entity().persist();
-            var airdrop = domainBuilder
-                    .tokenAirdrop(NON_FUNGIBLE_UNIQUE)
-                    .customize(a -> a.senderAccountId(entity.getId())
-                            .receiverAccountId(2L)
-                            .serialNumber(10L)
-                            .tokenId(5L))
-                    .persist();
-            var airdrop2 = domainBuilder
-                    .tokenAirdrop(NON_FUNGIBLE_UNIQUE)
-                    .customize(a -> a.senderAccountId(entity.getId())
-                            .receiverAccountId(3L)
-                            .serialNumber(20L)
-                            .tokenId(5L))
-                    .persist();
-            domainBuilder
-                    .tokenAirdrop(NON_FUNGIBLE_UNIQUE)
-                    .customize(a -> a.senderAccountId(entity.getId())
-                            .receiverAccountId(3L)
-                            .serialNumber(7L)
-                            .tokenId(6L))
-                    .persist();
-            domainBuilder
-                    .tokenAirdrop(NON_FUNGIBLE_UNIQUE)
-                    .customize(a -> a.senderAccountId(entity.getId())
-                            .receiverAccountId(4L)
-                            .serialNumber(8L)
-                            .tokenId(5L))
-                    .persist();
-
-            var baseLink = "/api/v1/accounts/%d/airdrops/outstanding".formatted(entity.getId());
-            var uriParams = "?limit=1&receiver.id=gte:0.0.1&receiver.id=lt:0.0.4&token.id=lte:0.0.5&token.id=gt:0.0.3";
-
-=======
             var airdrop = domainBuilder
                     .tokenAirdrop(NON_FUNGIBLE_UNIQUE)
                     .customize(a -> a.senderAccountId(1000)
@@ -521,18 +485,42 @@
                             getExpectedResponse(List.of(airdrop, serialOutsideRangeAirdrop, airdrop2, airdrop3), null));
         }
 
-        @ParameterizedTest
-        @ValueSource(
-                strings = {
-                    "0.0x000000000000000000000000000000000186Fb1b",
-                    "0.0.0x000000000000000000000000000000000186Fb1b",
-                    "0x000000000000000000000000000000000186Fb1b",
-                    "0.0.AABBCC22",
-                    "0.AABBCC22",
-                    "AABBCC22"
-                })
-        void notFound(String accountId) {
->>>>>>> c386fc1c
+        @Test
+        void allParametersNftFollowLink() {
+            // Given
+            var entity = domainBuilder.entity().persist();
+            var airdrop = domainBuilder
+                    .tokenAirdrop(NON_FUNGIBLE_UNIQUE)
+                    .customize(a -> a.senderAccountId(entity.getId())
+                            .receiverAccountId(2L)
+                            .serialNumber(10L)
+                            .tokenId(5L))
+                    .persist();
+            var airdrop2 = domainBuilder
+                    .tokenAirdrop(NON_FUNGIBLE_UNIQUE)
+                    .customize(a -> a.senderAccountId(entity.getId())
+                            .receiverAccountId(3L)
+                            .serialNumber(20L)
+                            .tokenId(5L))
+                    .persist();
+            domainBuilder
+                    .tokenAirdrop(NON_FUNGIBLE_UNIQUE)
+                    .customize(a -> a.senderAccountId(entity.getId())
+                            .receiverAccountId(3L)
+                            .serialNumber(7L)
+                            .tokenId(6L))
+                    .persist();
+            domainBuilder
+                    .tokenAirdrop(NON_FUNGIBLE_UNIQUE)
+                    .customize(a -> a.senderAccountId(entity.getId())
+                            .receiverAccountId(4L)
+                            .serialNumber(8L)
+                            .tokenId(5L))
+                    .persist();
+
+            var baseLink = "/api/v1/accounts/%d/airdrops/outstanding".formatted(entity.getId());
+            var uriParams = "?limit=1&receiver.id=gte:0.0.1&receiver.id=lt:0.0.4&token.id=lte:0.0.5&token.id=gt:0.0.3";
+
             // When
             var result =
                     restClient.get().uri(uriParams, entity.getId()).retrieve().body(TokenAirdropsResponse.class);
