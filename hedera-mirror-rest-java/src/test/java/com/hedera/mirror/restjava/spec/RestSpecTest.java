--- conflicted
+++ resolved
@@ -73,9 +73,6 @@
             REST_BASE_PATH.resolve("accounts/{id}/rewards/specific-timestamp.json"),
             REST_BASE_PATH.resolve("accounts/specific-id.json"),
             REST_BASE_PATH.resolve("blocks/no-records.json"),
-<<<<<<< HEAD
-            REST_BASE_PATH.resolve("accounts/specific-id.json"));
-=======
             REST_BASE_PATH.resolve("blocks/timestamp-param.json"),
             REST_BASE_PATH.resolve("blocks/all-params-together.json"),
             REST_BASE_PATH.resolve("blocks/limit-param.json"),
@@ -92,7 +89,6 @@
             REST_BASE_PATH.resolve("topics/{id}/messages/encoding.json"),
             REST_BASE_PATH.resolve("topics/{id}/messages/no-params.json"),
             REST_BASE_PATH.resolve("topics/{id}/messages/order.json"));
->>>>>>> 6e37d09b
 
     private final ResourceDatabasePopulator databaseCleaner;
     private final DataSource dataSource;
@@ -170,9 +166,6 @@
     @SneakyThrows
     private void testSpecUrl(String url, SpecTestNormalized specTest, RestSpecNormalized spec) {
 
-<<<<<<< HEAD
-        var response = restClient.get().uri(url).retrieve().toEntity(String.class);
-=======
         var response = restClient
                 .get()
                 .uri(url)
@@ -181,7 +174,6 @@
                     // Override default handling of 4xx errors, and proceed to evaluate the response.
                 })
                 .toEntity(String.class);
->>>>>>> 6e37d09b
 
         assertThat(response.getStatusCode().value()).isEqualTo(specTest.responseStatus());
         JSONAssert.assertEquals(specTest.responseJson(), response.getBody(), JSONCompareMode.LENIENT);
