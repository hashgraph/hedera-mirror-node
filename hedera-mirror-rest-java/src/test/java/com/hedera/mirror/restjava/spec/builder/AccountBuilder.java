--- conflicted
+++ resolved
@@ -25,20 +25,7 @@
 import java.util.function.Supplier;
 
 @Named
-<<<<<<< HEAD
-class AccountBuilder extends AbstractEntityBuilder<Entity, Entity.EntityBuilder<?, ?>> {
-
-    private static final Map<String, Function<Object, Object>> METHOD_PARAMETER_CONVERTERS = Map.of(
-            "alias", BASE32_CONVERTER,
-            "evmAddress", HEX_OR_BASE64_CONVERTER,
-            "key", HEX_OR_BASE64_CONVERTER);
-
-    AccountBuilder() {
-        super(METHOD_PARAMETER_CONVERTERS);
-    }
-=======
 class AccountBuilder extends EntityBuilder {
->>>>>>> 6e37d09b
 
     @Override
     protected Supplier<List<Map<String, Object>>> getSpecEntitiesSupplier(SpecSetup specSetup) {
