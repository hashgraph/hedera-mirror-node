--- conflicted
+++ resolved
@@ -105,12 +105,13 @@
 
         var allowance1 = domainBuilder
                 .nftAllowance()
-                .customize(nfta -> nfta.owner(entity.getId()))
-                .persist();
-        var allowance2 = domainBuilder
-                .nftAllowance()
-                .customize(nfta -> nfta.owner(allowance1.getOwner()))
-                .persist();
+                .customize(nfta -> nfta.owner(entity.getId()).approvedForAll(true))
+                .persist();
+        var allowance2 = domainBuilder
+                .nftAllowance()
+                .customize(nfta -> nfta.owner(allowance1.getOwner()).approvedForAll(true))
+                .persist();
+        var baseLink = "/api/v1/accounts/%d/allowances/nfts".formatted(allowance1.getOwner());
 
         // When
         var result = restClient
@@ -118,36 +119,31 @@
                 .uri("?limit=1", allowance1.getOwner())
                 .retrieve()
                 .body(NftAllowancesResponse.class);
-        var nextLink = "?limit=1&account.id=gte:%s&token.id=gt:%s"
+        var nextParams = "?limit=1&account.id=gte:%s&token.id=gt:%s"
                 .formatted(EntityId.of(allowance1.getSpender()), EntityId.of(allowance1.getTokenId()));
-        var next = "/api/v1/accounts/%s/allowances/nfts"
-                .formatted(allowance1.getOwner())
-                .concat(nextLink);
-        // Then
-        assertThat(result.getAllowances()).isEqualTo(mapper.map(List.of(allowance1)));
-        assertThat(result.getLinks().getNext()).isEqualTo(next);
+        // Then
+        assertThat(result).isEqualTo(getExpectedResponse(List.of(allowance1), baseLink + nextParams));
 
         // When follow link
-        var result2 =
-                restClient.get().uri(nextLink, allowance1.getOwner()).retrieve().body(NftAllowancesResponse.class);
-        var result2Link = "?limit=1&account.id=gte:%s&token.id=gt:%s"
+        result = restClient
+                .get()
+                .uri(nextParams, allowance1.getOwner())
+                .retrieve()
+                .body(NftAllowancesResponse.class);
+
+        // Then
+        nextParams = "?limit=1&account.id=gte:%s&token.id=gt:%s"
                 .formatted(EntityId.of(allowance2.getSpender()), EntityId.of(allowance2.getTokenId()));
-        var result2Next = "/api/v1/accounts/%s/allowances/nfts"
-                .formatted(allowance1.getOwner())
-                .concat(result2Link);
-        // Then
-        assertThat(result2.getAllowances()).isEqualTo(mapper.map(List.of(allowance2)));
-        assertThat(result2.getLinks().getNext()).isEqualTo(result2Next);
+        assertThat(result).isEqualTo(getExpectedResponse(List.of(allowance2), baseLink + nextParams));
 
         // When follow link 2
-        var result3 = restClient
-                .get()
-                .uri(result2Link, allowance1.getOwner())
-                .retrieve()
-                .body(NftAllowancesResponse.class);
-        // Then
-        assertThat(result3.getAllowances()).isEqualTo(Collections.EMPTY_LIST);
-        assertThat(result3.getLinks().getNext()).isNull();
+        result = restClient
+                .get()
+                .uri(nextParams, allowance1.getOwner())
+                .retrieve()
+                .body(NftAllowancesResponse.class);
+        // Then
+        assertThat(result).isEqualTo(getExpectedResponse(List.of(), null));
     }
 
     @Test
@@ -231,21 +227,18 @@
                 .nftAllowance()
                 .customize(nfta -> nfta.owner(allowance1.getOwner()).approvedForAll(true))
                 .persist();
-<<<<<<< HEAD
-        var uriParams = "?account.id=gte:0.0.1000&owner=true&token.id=gt:0.0.1000&limit=1&order=asc";
-        var next = "/api/v1/accounts/%s/allowances/nfts?owner=true&limit=1&order=asc&account.id=gte:%s&token.id=gt:%s"
-=======
         var uriParams = "?account.id=gte:%s&account.id=lt:%s&owner=true&token.id=gt:%s&limit=1&order=asc"
                 .formatted(
                         EntityId.of(allowance1.getSpender() - 1),
                         EntityId.of(allowance1.getSpender() + 1),
                         EntityId.of(allowance1.getTokenId() - 1));
-        var next = "/api/v1/accounts/%s/allowances/nfts?account.id=gte:%s&owner=true&token.id=gt:%s&limit=1&order=asc"
->>>>>>> b593e4c4
-                .formatted(
-                        allowance1.getOwner(),
-                        EntityId.of(allowance1.getSpender()),
-                        EntityId.of(allowance1.getTokenId()));
+        var next =
+                "/api/v1/accounts/%s/allowances/nfts?account.id=lt:%s&account.id=gte:%s&owner=true&limit=1&order=asc&token.id=gt:%s"
+                        .formatted(
+                                allowance1.getOwner(),
+                                EntityId.of(allowance1.getSpender() + 1),
+                                EntityId.of(allowance1.getSpender()),
+                                EntityId.of(allowance1.getTokenId()));
 
         // When
         var result = restClient
@@ -277,11 +270,14 @@
                                 EntityId.of(allowance2.getSpender()),
                                 EntityId.of(allowance1.getTokenId()),
                                 EntityId.of(allowance2.getTokenId() + 1));
-        var next = "/api/v1/accounts/%s/allowances/nfts?account.id=lte:%s&owner=true&token.id=lt:%s&limit=1&order=desc"
-                .formatted(
-                        allowance1.getOwner(),
-                        EntityId.of(allowance2.getSpender()),
-                        EntityId.of(allowance2.getTokenId()));
+        var next =
+                "/api/v1/accounts/%s/allowances/nfts?account.id=gte:%s&account.id=lte:%s&owner=true&token.id=gt:%s&token.id=lt:%s&limit=1&order=desc"
+                        .formatted(
+                                allowance1.getOwner(),
+                                EntityId.of(allowance1.getSpender()),
+                                EntityId.of(allowance2.getSpender()),
+                                EntityId.of(allowance1.getTokenId()),
+                                EntityId.of(allowance2.getTokenId()));
 
         // When
         var result = restClient
@@ -337,43 +333,30 @@
                 .nftAllowance()
                 .customize(nfta -> nfta.owner(allowance1.getOwner()).approvedForAll(true))
                 .persist();
-<<<<<<< HEAD
         var allowance3 = domainBuilder
                 .nftAllowance()
-                .customize(nfta -> nfta.owner(allowance1.getOwner()))
-                .persist();
-        var uriParams = "?account.id=gt:0.0.1000&owner=true&token.id=gt:0.0.1001&limit=2&order=desc";
-=======
-        var uriParams = "?account.id=gte:%s&owner=true&token.id=gt:%s&limit=1&order=desc"
+                .customize(nfta -> nfta.owner(allowance1.getOwner()).approvedForAll(true))
+                .persist();
+        var uriParams = "?account.id=gte:%s&owner=true&token.id=gt:%s&limit=2&order=desc"
                 .formatted(EntityId.of(allowance2.getSpender()), EntityId.of(allowance2.getTokenId() - 1));
-        var nextLink =
-                "/api/v1/accounts/%s/allowances/nfts?account.id=lte:%s&owner=true&token.id=lt:%s&limit=1&order=desc"
+
+        // When
+        var result = restClient
+                .get()
+                .uri(uriParams, allowance1.getOwner())
+                .retrieve()
+                .body(NftAllowancesResponse.class);
+        var next =
+                "/api/v1/accounts/%s/allowances/nfts?account.id=gte:%s&account.id=lte:%s&owner=true&token.id=gt:%s&token.id=lt:%s&limit=2&order=desc"
                         .formatted(
                                 allowance2.getOwner(),
                                 EntityId.of(allowance2.getSpender()),
+                                EntityId.of(allowance2.getSpender()),
+                                EntityId.of(allowance2.getTokenId() - 1),
                                 EntityId.of(allowance2.getTokenId()));
->>>>>>> b593e4c4
-
-        // When
-        var result = restClient
-                .get()
-                .uri(uriParams, allowance1.getOwner())
-                .retrieve()
-                .body(NftAllowancesResponse.class);
-        var next =
-                "/api/v1/accounts/%s/allowances/nfts?account.id=gt:0.0.1000&account.id=lte:%s&owner=true&token.id=gt:0.0.1001&token.id=lt:%s&limit=2&order=desc"
-                        .formatted(
-                                allowance2.getOwner(),
-                                EntityId.of(allowance2.getSpender()),
-                                EntityId.of(allowance2.getTokenId()));
-
-        // Then
-<<<<<<< HEAD
-        assertThat(result.getAllowances()).isEqualTo(mapper.map(List.of(allowance3, allowance2)));
-        assertThat(result.getLinks().getNext()).isEqualTo(next);
-=======
-        assertThat(result).isEqualTo(getExpectedResponse(List.of(allowance2), nextLink));
->>>>>>> b593e4c4
+
+        // Then
+        assertThat(result).isEqualTo(getExpectedResponse(List.of(allowance3, allowance2), next));
     }
 
     @Test
@@ -387,15 +370,8 @@
                 .nftAllowance()
                 .customize(nfta -> nfta.spender(allowance1.getSpender()).approvedForAll(true))
                 .persist();
-
-<<<<<<< HEAD
         var uriParams = "?account.id=gte:0.0.1000&owner=false&token.id=gt:0.0.1000&limit=1&order=asc";
         var next = "/api/v1/accounts/%s/allowances/nfts?owner=false&limit=1&order=asc&account.id=gte:%s&token.id=gt:%s"
-=======
-        var uriParams = "?account.id=gte:%s&owner=false&token.id=gt:%s&limit=1&order=asc"
-                .formatted(EntityId.of(allowance1.getOwner()), EntityId.of(allowance1.getTokenId() - 1));
-        var next = "/api/v1/accounts/%s/allowances/nfts?account.id=gte:%s&owner=false&token.id=gt:%s&limit=1&order=asc"
->>>>>>> b593e4c4
                 .formatted(
                         allowance1.getSpender(),
                         EntityId.of(allowance1.getOwner()),
@@ -542,11 +518,9 @@
                 .persist();
         var uriParams =
                 "?account.id=gte:0.0.1000&account.id=lte:0.0.2002&owner=true&token.id=gt:0.0.1000&&token.id=lt:0.0.800&limit=2&order=asc";
-        var next = "/api/v1/accounts/%s/allowances/nfts?account.id=gte:%s&owner=true&token.id=gt:%s&limit=2&order=asc"
-                .formatted(
-                        allowance1.getOwner(),
-                        EntityId.of(allowance1.getSpender()),
-                        EntityId.of(allowance1.getTokenId()));
+        var next =
+                "/api/v1/accounts/%s/allowances/nfts?account.id=lte:0.0.2002&account.id=gte:0.0.2002&owner=true&token.id=lt:0.0.800&token.id=gt:0.0.700&limit=2&order=asc"
+                        .formatted(allowance1.getOwner());
         // When
         var result = restClient
                 .get()
