spring:
<<<<<<< HEAD
  datasource:
    name: ${hedera.mirror.restJava.db.name}
    password: ${hedera.mirror.restJava.db.password}
    url: jdbc:postgresql://${hedera.mirror.restJava.db.host}:${hedera.mirror.restJava.db.port}/${hedera.mirror.restJava.db.name}
    username: ${hedera.mirror.restJava.db.username}
  flyway:
    baselineOnMigrate: true
    connectRetries: 10
    placeholders:
      api-password: mirror_api_pass
      api-user: mirror_api
      db-name: ${hedera.mirror.restJava.db.name}
      db-user: ${hedera.mirror.restJava.db.username}
      idPartitionSize: 1000000000000000
      maxEntityId: 5000000
      maxEntityIdRatio: 2.0
      partitionStartDate: "'1970-01-01'"
      partitionTimeInterval: "'10 years'"
      schema: public
      shardCount: 2
      tempSchema: temporary
      topicRunningHashV2AddedTimestamp: 0
=======
>>>>>>> a1b9c41c
  test:
    database:
      replace: NONE<|MERGE_RESOLUTION|>--- conflicted
+++ resolved
@@ -1,29 +1,4 @@
 spring:
-<<<<<<< HEAD
-  datasource:
-    name: ${hedera.mirror.restJava.db.name}
-    password: ${hedera.mirror.restJava.db.password}
-    url: jdbc:postgresql://${hedera.mirror.restJava.db.host}:${hedera.mirror.restJava.db.port}/${hedera.mirror.restJava.db.name}
-    username: ${hedera.mirror.restJava.db.username}
-  flyway:
-    baselineOnMigrate: true
-    connectRetries: 10
-    placeholders:
-      api-password: mirror_api_pass
-      api-user: mirror_api
-      db-name: ${hedera.mirror.restJava.db.name}
-      db-user: ${hedera.mirror.restJava.db.username}
-      idPartitionSize: 1000000000000000
-      maxEntityId: 5000000
-      maxEntityIdRatio: 2.0
-      partitionStartDate: "'1970-01-01'"
-      partitionTimeInterval: "'10 years'"
-      schema: public
-      shardCount: 2
-      tempSchema: temporary
-      topicRunningHashV2AddedTimestamp: 0
-=======
->>>>>>> a1b9c41c
   test:
     database:
       replace: NONE