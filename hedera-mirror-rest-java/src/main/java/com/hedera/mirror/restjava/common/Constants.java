--- conflicted
+++ resolved
@@ -26,33 +26,20 @@
     public static final String ACCOUNT_ID = "account.id";
     public static final String ACCOUNT_ALIAS_REGEX = "^((\\d{1,5}\\.){0,2})[A-Z2-7]+$";
     public static final Base32 BASE32 = new Base32();
+
+    public static final int MAX_LIMIT = 100;
     public static final String DEFAULT_LIMIT = "25";
-<<<<<<< HEAD
     public static final String ENTITY_ID_REGEX = "^(((\\d{1,5}\\.){1,2}\\d{1,10})|(\\d{1,19}))$";
-    public static final int ENTITY_ID_MAX_LENGTH = 22;
-    public static final Pattern ENTITY_ID_PATTERN = Pattern.compile(ENTITY_ID_REGEX);
-    public static final int EVM_ADDRESS_MIN_LENGTH = 40;
-    public static final String EVM_ADDRESS_REGEX = "^(((0x)?|(\\d{1,10}\\.){0,2})[A-Fa-f0-9]{40})$";
-    public static final Pattern EVM_ADDRESS_PATTERN = Pattern.compile(EVM_ADDRESS_REGEX);
-    public static final String HEX_PREFIX = "0x";
-    public static final String LIMIT = "limit";
-    public static final int MAX_LIMIT = 100;
-    public static final long NANOS_PER_SECOND = 1000_000_000L;
-    public static final String ORDER = "order";
-    public static final String OWNER = "owner";
-    public static final Splitter SPLITTER = Splitter.on('.').omitEmptyStrings().trimResults();
-=======
-    public static final String ENTITY_ID_REGEX = "^(((\\d{1,5})\\.)?((\\d{1,5})\\.)?(\\d{1,10}))$";
-
+    public static final String EVM_ADDRESS_REGEX = "^(((0x)?[A-Fa-f0-9]{40})|((\\d{1,10}\\.){0,2}[A-Fa-f0-9]{40}))$";
     public static final int EVM_ADDRESS_MIN_LENGTH = 40;
 
     public static final Pattern ENTITY_ID_PATTERN = Pattern.compile(ENTITY_ID_REGEX);
+    public static final Pattern EVM_ADDRESS_PATTERN = Pattern.compile(EVM_ADDRESS_REGEX);
 
-    public static final String ACCOUNT_ID = "account.id";
-    public static final String TOKEN_ID = "token.id";
+    public static final String HEX_PREFIX = "0x";
 
     public static final String OWNER = "owner";
->>>>>>> b4f09f44
 
+    public static final long NANOS_PER_SECOND = 1000_000_000L;
     public static final String TOKEN_ID = "token.id";
 }