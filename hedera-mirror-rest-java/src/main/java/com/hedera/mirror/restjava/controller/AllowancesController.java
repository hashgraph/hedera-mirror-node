/*
 * Copyright (C) 2024 Hedera Hashgraph, LLC
 *
 * Licensed under the Apache License, Version 2.0 (the "License");
 * you may not use this file except in compliance with the License.
 * You may obtain a copy of the License at
 *
 *      http://www.apache.org/licenses/LICENSE-2.0
 *
 * Unless required by applicable law or agreed to in writing, software
 * distributed under the License is distributed on an "AS IS" BASIS,
 * WITHOUT WARRANTIES OR CONDITIONS OF ANY KIND, either express or implied.
 * See the License for the specific language governing permissions and
 * limitations under the License.
 */

package com.hedera.mirror.restjava.controller;

import static com.hedera.mirror.restjava.common.ParameterNames.ACCOUNT_ID;
import static com.hedera.mirror.restjava.common.ParameterNames.TOKEN_ID;

import com.google.common.collect.ImmutableSortedMap;
import com.hedera.mirror.rest.model.NftAllowance;
import com.hedera.mirror.rest.model.NftAllowancesResponse;
import com.hedera.mirror.restjava.common.EntityIdParameter;
import com.hedera.mirror.restjava.common.EntityIdRangeParameter;
<<<<<<< HEAD
import com.hedera.mirror.restjava.common.LinkFactory;
=======
import com.hedera.mirror.restjava.common.Utils;
import com.hedera.mirror.restjava.dto.NftAllowanceRequest;
>>>>>>> b593e4c4
import com.hedera.mirror.restjava.mapper.NftAllowanceMapper;
import com.hedera.mirror.restjava.service.Bound;
import com.hedera.mirror.restjava.service.NftAllowanceService;
import jakarta.validation.constraints.Max;
import jakarta.validation.constraints.Positive;
<<<<<<< HEAD
import java.util.Map;
import java.util.function.Function;
=======
import jakarta.validation.constraints.Size;
import java.util.LinkedHashMap;
import java.util.List;
>>>>>>> b593e4c4
import lombok.CustomLog;
import lombok.RequiredArgsConstructor;
import org.springframework.data.domain.PageRequest;
import org.springframework.data.domain.Sort;
import org.springframework.web.bind.annotation.GetMapping;
import org.springframework.web.bind.annotation.PathVariable;
import org.springframework.web.bind.annotation.RequestMapping;
import org.springframework.web.bind.annotation.RequestParam;
import org.springframework.web.bind.annotation.RestController;

@CustomLog
@RequestMapping("/api/v1/accounts/{id}/allowances")
@RequiredArgsConstructor
@RestController
public class AllowancesController {

    private static final String DEFAULT_LIMIT = "25";
    private static final Map<Boolean, Function<NftAllowance, Map<String, String>>> EXTRACTORS = Map.of(
            true,
            (nftAllowance) -> ImmutableSortedMap.of(
                    ACCOUNT_ID, nftAllowance.getSpender(),
                    TOKEN_ID, nftAllowance.getTokenId()),
            false,
            (nftAllowance -> ImmutableSortedMap.of(
                    ACCOUNT_ID, nftAllowance.getOwner(),
                    TOKEN_ID, nftAllowance.getTokenId())));
    private static final int MAX_LIMIT = 100;

    private final LinkFactory linkFactory;
    private final NftAllowanceService service;
    private final NftAllowanceMapper nftAllowanceMapper;

    @GetMapping(value = "/nfts")
    NftAllowancesResponse getNftAllowancesByAccountId(
            @PathVariable EntityIdParameter id,
            @RequestParam(name = ACCOUNT_ID, required = false) @Size(max = 2) List<EntityIdRangeParameter> accountIds,
            @RequestParam(defaultValue = DEFAULT_LIMIT) @Positive @Max(MAX_LIMIT) int limit,
            @RequestParam(defaultValue = "asc") Sort.Direction order,
            @RequestParam(defaultValue = "true") boolean owner,
            @RequestParam(name = TOKEN_ID, required = false) @Size(max = 2) List<EntityIdRangeParameter> tokenIds) {

        var request = NftAllowanceRequest.builder()
                .accountId(id)
                .isOwner(owner)
                .limit(limit)
                .order(order)
                .ownerOrSpenderIds(new Bound(accountIds, true, ACCOUNT_ID))
                .tokenIds(new Bound(tokenIds, false, TOKEN_ID))
                .build();

<<<<<<< HEAD
        var serviceResponse = service.getNftAllowances(builder.build());
        var allowances = nftAllowanceMapper.map(serviceResponse);
=======
        var serviceResponse = service.getNftAllowances(request);

>>>>>>> b593e4c4
        var response = new NftAllowancesResponse();
        response.setAllowances(allowances);

        var sort = Sort.by(order, ACCOUNT_ID, TOKEN_ID);
        var pageable = PageRequest.of(0, limit, sort);
        var extractor = EXTRACTORS.get(owner);
        var links = linkFactory.create(allowances, pageable, extractor);
        response.links(links);

        return response;
    }
}<|MERGE_RESOLUTION|>--- conflicted
+++ resolved
@@ -24,25 +24,17 @@
 import com.hedera.mirror.rest.model.NftAllowancesResponse;
 import com.hedera.mirror.restjava.common.EntityIdParameter;
 import com.hedera.mirror.restjava.common.EntityIdRangeParameter;
-<<<<<<< HEAD
 import com.hedera.mirror.restjava.common.LinkFactory;
-=======
-import com.hedera.mirror.restjava.common.Utils;
 import com.hedera.mirror.restjava.dto.NftAllowanceRequest;
->>>>>>> b593e4c4
 import com.hedera.mirror.restjava.mapper.NftAllowanceMapper;
 import com.hedera.mirror.restjava.service.Bound;
 import com.hedera.mirror.restjava.service.NftAllowanceService;
 import jakarta.validation.constraints.Max;
 import jakarta.validation.constraints.Positive;
-<<<<<<< HEAD
+import jakarta.validation.constraints.Size;
+import java.util.List;
 import java.util.Map;
 import java.util.function.Function;
-=======
-import jakarta.validation.constraints.Size;
-import java.util.LinkedHashMap;
-import java.util.List;
->>>>>>> b593e4c4
 import lombok.CustomLog;
 import lombok.RequiredArgsConstructor;
 import org.springframework.data.domain.PageRequest;
@@ -93,22 +85,13 @@
                 .tokenIds(new Bound(tokenIds, false, TOKEN_ID))
                 .build();
 
-<<<<<<< HEAD
-        var serviceResponse = service.getNftAllowances(builder.build());
+        var serviceResponse = service.getNftAllowances(request);
         var allowances = nftAllowanceMapper.map(serviceResponse);
-=======
-        var serviceResponse = service.getNftAllowances(request);
-
->>>>>>> b593e4c4
-        var response = new NftAllowancesResponse();
-        response.setAllowances(allowances);
 
         var sort = Sort.by(order, ACCOUNT_ID, TOKEN_ID);
         var pageable = PageRequest.of(0, limit, sort);
-        var extractor = EXTRACTORS.get(owner);
-        var links = linkFactory.create(allowances, pageable, extractor);
-        response.links(links);
+        var links = linkFactory.create(allowances, pageable, EXTRACTORS.get(owner));
 
-        return response;
+        return new NftAllowancesResponse().allowances(allowances).links(links);
     }
 }