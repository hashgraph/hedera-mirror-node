--- conflicted
+++ resolved
@@ -119,11 +119,7 @@
 
         var response = service.getAirdrops(request);
         var airdrops = tokenAirdropMapper.map(response);
-<<<<<<< HEAD
-        var sort = getSort(airdrops, order, primarySortField);
-=======
-        var sort = Sort.by(order, type.getParameter(), TOKEN_ID);
->>>>>>> c386fc1c
+        var sort = getSort(airdrops, order, type.getParameter());
         var pageable = PageRequest.of(0, limit, sort);
         var links = linkFactory.create(airdrops, pageable, EXTRACTOR);
         return new TokenAirdropsResponse().airdrops(airdrops).links(links);
