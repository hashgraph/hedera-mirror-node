/*
 * Copyright (C) 2024 Hedera Hashgraph, LLC
 *
 * Licensed under the Apache License, Version 2.0 (the "License");
 * you may not use this file except in compliance with the License.
 * You may obtain a copy of the License at
 *
 *      http://www.apache.org/licenses/LICENSE-2.0
 *
 * Unless required by applicable law or agreed to in writing, software
 * distributed under the License is distributed on an "AS IS" BASIS,
 * WITHOUT WARRANTIES OR CONDITIONS OF ANY KIND, either express or implied.
 * See the License for the specific language governing permissions and
 * limitations under the License.
 */

package com.hedera.mirror.restjava.repository;

import static com.hedera.mirror.restjava.common.RangeOperator.EQ;
import static com.hedera.mirror.restjava.common.RangeOperator.GT;
import static com.hedera.mirror.restjava.common.RangeOperator.LT;
import static org.jooq.impl.DSL.noCondition;

import com.hedera.mirror.restjava.common.RangeOperator;
import com.hedera.mirror.restjava.common.RangeParameter;
import com.hedera.mirror.restjava.service.Bound;
import java.util.Arrays;
import java.util.List;
import org.jooq.Condition;
import org.jooq.Field;

interface JooqRepository {

    default Condition getCondition(Field<Long> field, RangeOperator operator, Long value) {
        return operator.getFunction().apply(field, value);
    }

    private Condition getCondition(RangeParameter<Long> param, Field<Long> field) {
        if (param == null || param.isEmpty()) {
            return noCondition();
        }

        return getCondition(field, param.operator(), param.value());
    }

    private Condition getCondition(Bound bound) {
        var field = bound.getField();
        return getCondition(bound.getLower(), field).and(getCondition(bound.getUpper(), field));
    }

    default Condition getBoundConditions(List<Bound> bounds) {
        return getBoundConditions(bounds, false, false);
    }

    /**
     * Produces the bound conditions by recursively iterating through the bounds
     *
     * Example:
     *       Primary Bound:    receiver_account_id: GTE 2000, LTE 3000
     *       Secondary Bounds: token_id:            GTE 4000, LTE 5000
     *                         serial_number:       GTE 5,    LTE 100
     *
     * Returns:
     *  [Lower Outer Condition]
     *  ("receiver_account_id" = 2000 and
     *       (
     *           ("token_id" = 4000 and "serial_number" >= 5) or
     *           "token_id" > 4000
     *        )
     *  )
     *  [Middle Condition]
     *  or ("receiver_account_id" > 2000 and "receiver_account_id" < 3000)
     *  [Upper Outer Condition]
     *  or ("receiver_account_id" = 3000 and
     *       (
     *           "token_id" < 5000 or
     *           ("token_id" = 5000 and "serial_number" <= 100)
     *       )
     *  )
     */
    private Condition getBoundConditions(List<Bound> bounds, boolean lowerProcessed, boolean upperProcessed) {
        if (bounds == null || bounds.isEmpty()) {
            return noCondition();
        }

        var primary = bounds.getFirst();
        if (bounds.size() == 1) {
            return getCondition(primary);
        }

        var secondaryBounds = bounds.subList(1, bounds.size());
        if (!lowerProcessed) {
            for (var bound : secondaryBounds) {
                // Only secondary bounds should be adjusted
                bound.adjustUpperRange();
            }
        }

        // Lower conditions need to be discovered before upper conditions because the methods involved update the
        // primary bound
        var lowerCondition = getOuterCondition(primary, secondaryBounds, false, lowerProcessed);
        var middleCondition = getMiddleCondition(primary, secondaryBounds);
        var upperCondition = getOuterCondition(primary, secondaryBounds, true, upperProcessed);

        return lowerCondition.or(middleCondition).or(upperCondition);
    }

    /**
     * Produces the lower or upper conditions by recursively iterating through the bounds.
     *
     * Example:
     *       Primary Bound:    receiver_account_id: GTE 2000, LTE 3000
     *       Secondary Bounds: token_id:            GTE 4000, LTE 5000
     *                         serial_number:       GTE 5,    LTE 100
     *  Returns this lower outer condition (when isUpper=false):
     *
     *  ("receiver_account_id" = 2000 and
     *       (
     *           ("token_id" = 4000 and "serial_number" >= 5) or
     *           "token_id" > 4000
     *       )
     *  )
     *
     *  Returns this upper outer condition (when isUpper=true):
     *
     *  ("receiver_account_id" = 3000 and
     *       (
     *           "token_id" < 5000 or
     *           ("token_id" = 5000 and "serial_number" <= 100)
     *       )
     *  )
     */
    private Condition getOuterCondition(
            Bound primary, List<Bound> secondaryBounds, boolean isUpper, boolean processed) {
        var outerCondition = getPrimaryCondition(primary, isUpper);
        if (outerCondition != noCondition()) {
            var outerBounds = processed ? secondaryBounds : removeRanges(secondaryBounds, isUpper);
            outerCondition = outerCondition.and(getBoundConditions(outerBounds, true, isUpper));
        }

        return outerCondition;
    }

    // Returns a list of new bounds that have had their lower or upper ranges removed
    private List<Bound> removeRanges(List<Bound> bounds, boolean isUpper) {
<<<<<<< HEAD
        return bounds.stream().map(b -> isUpper ? b.toUpper(b) : b.toLower(b)).toList();
=======
        return bounds.stream().map(b -> isUpper ? b.toUpper() : b.toLower()).toList();
>>>>>>> 75dc606f
    }

    private Condition getPrimaryCondition(Bound primary, boolean isUpper) {
        var rangeParameter = isUpper ? primary.getUpper() : primary.adjustLowerRange();
        if (rangeParameter == null || rangeParameter.isEmpty() || rangeParameter.operator() == EQ) {
            return noCondition();
        } else {
            long value = primary.getInclusiveRangeValue(isUpper);
            return getCondition(primary.getField(), EQ, value);
        }
    }

    /**
     * Produces the middle conditions by getting the primary condition and cumulating the secondary bounds if any
     * secondary bound.contains the EQ operator
     *
     * Example:
     *       Primary Bound:    receiver_account_id: GTE 2000, LTE 3000
     *       Secondary Bounds: token_id:            GTE 4000, LTE 5000
     *                         serial_number:       GTE 5,    LTE 100
     *
     * Returns:
     *  ("receiver_account_id" > 2000 and "receiver_account_id" < 3000)
     *
     * Example:
     *       Primary Bound:    receiver_account_id: GTE 2000, LTE 3000
     *       Secondary Bounds: token_id:            EQ 4000,  null
     *                         serial_number:       EQ 5,     null
     *
     * Returns:
     * ("receiver_account_id" > 2000 and "receiver_account_id" < 3000
     *   and "token_id" = 4000 and "serial_number" = 5)
     */
    private Condition getMiddleCondition(Bound primaryBound, List<Bound> secondaryBounds) {
        var primaryLower = primaryBound.getLower();
        var primaryUpper = primaryBound.getUpper();
        var field = primaryBound.getField();
        var primaryLowerCondition = getPrimaryMiddleCondition(primaryLower, field, GT);
        var primaryUpperCondition = getPrimaryMiddleCondition(primaryUpper, field, LT);

        var secondaryCondition = noCondition();
        for (var secondaryBound : secondaryBounds) {
            if (containsEqOperator(primaryLower, primaryUpper, secondaryBound.getUpper(), secondaryBound.getLower())) {
                secondaryCondition = secondaryCondition.and(getCondition(secondaryBound));
            }
        }

        return primaryLowerCondition.and(primaryUpperCondition).and(secondaryCondition);
    }

    private Condition getPrimaryMiddleCondition(
            RangeParameter<Long> rangeParameter, Field<Long> field, RangeOperator inclusiveOperator) {
        var condition = noCondition();
        if (rangeParameter != null && !rangeParameter.isEmpty()) {
            // When the primary param operator is EQ don't adjust the value for the primary param.
            if (rangeParameter.operator() == EQ) {
                condition = getCondition(rangeParameter, field);
            } else if (rangeParameter.operator().isInclusive()) {
                condition = getCondition(field, inclusiveOperator, rangeParameter.value());
            } else {
                condition = getCondition(rangeParameter, field);
            }
        }

        return condition;
    }

    private boolean containsEqOperator(RangeParameter<?>... rangeParameters) {
        return Arrays.stream(rangeParameters).anyMatch(this::hasEqOperator);
    }

    private boolean hasEqOperator(RangeParameter<?> rangeParameter) {
        return rangeParameter != null && rangeParameter.operator() == EQ;
    }
}<|MERGE_RESOLUTION|>--- conflicted
+++ resolved
@@ -143,11 +143,7 @@
 
     // Returns a list of new bounds that have had their lower or upper ranges removed
     private List<Bound> removeRanges(List<Bound> bounds, boolean isUpper) {
-<<<<<<< HEAD
-        return bounds.stream().map(b -> isUpper ? b.toUpper(b) : b.toLower(b)).toList();
-=======
         return bounds.stream().map(b -> isUpper ? b.toUpper() : b.toLower()).toList();
->>>>>>> 75dc606f
     }
 
     private Condition getPrimaryCondition(Bound primary, boolean isUpper) {
