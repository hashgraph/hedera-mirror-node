/*
 * Copyright (C) 2024 Hedera Hashgraph, LLC
 *
 * Licensed under the Apache License, Version 2.0 (the "License");
 * you may not use this file except in compliance with the License.
 * You may obtain a copy of the License at
 *
 *      http://www.apache.org/licenses/LICENSE-2.0
 *
 * Unless required by applicable law or agreed to in writing, software
 * distributed under the License is distributed on an "AS IS" BASIS,
 * WITHOUT WARRANTIES OR CONDITIONS OF ANY KIND, either express or implied.
 * See the License for the specific language governing permissions and
 * limitations under the License.
 */

package com.hedera.mirror.restjava.service;

import com.hedera.mirror.common.domain.entity.NftAllowance;
import com.hedera.mirror.restjava.common.EntityIdRangeParameter;
import com.hedera.mirror.restjava.common.RangeOperator;
import com.hedera.mirror.restjava.repository.NftAllowanceRepository;
import jakarta.inject.Named;
import lombok.RequiredArgsConstructor;
import org.springframework.data.domain.PageRequest;
import org.springframework.data.domain.Sort;

import java.util.Collection;

@Named
@RequiredArgsConstructor
public class NftAllowanceServiceImpl implements NftAllowanceService {

    private final NftAllowanceRepository repository;

    private static final String TOKEN_ID = "token_id";
    private static final String OWNER = "owner";
    private static final String SPENDER = "spender";
    public static final Sort OWNER_TOKEN_ASC_ORDER = sort(Sort.Direction.ASC, OWNER);
    public static final Sort OWNER_TOKEN_DESC_ORDER = sort(Sort.Direction.DESC, OWNER);
    public static final Sort SPENDER_TOKEN_ASC_ORDER = sort(Sort.Direction.ASC, SPENDER);
    public static final Sort SPENDER_TOKEN_DESC_ORDER = sort(Sort.Direction.DESC, SPENDER);

    public Collection<NftAllowance> getNftAllowances(NftAllowanceRequest request) {

        var accountId = request.getAccountId();
        var limit = request.getLimit();
        var order = request.getOrder();
        var ownerOrSpenderId = request.getOwnerOrSpenderId();
        var token = request.getTokenId();

        checkOwnerSpenderParamValidity(ownerOrSpenderId, token);

        //  LT,LTE,EQ,NE are not supported right now. Default is GT.
<<<<<<< HEAD
        var tokenId = getId(token);

        // Set the value depending on the owner flag
        if (request.isOwner()) {
            var spenderId = getId(ownerOrSpenderId);
=======
        var tokenId = verifyAndGetRangeId(token);

        // Set the value depending on the owner flag
        if (request.isOwner()) {
            var spenderId = verifyAndGetRangeId(ownerOrSpenderId);
>>>>>>> b4f09f44
            var pageable =
                    PageRequest.of(0, limit, order.isAscending() ? SPENDER_TOKEN_ASC_ORDER : SPENDER_TOKEN_DESC_ORDER);
            return repository.findByOwnerAndFilterBySpenderAndToken(
                    accountId.value().getId(), spenderId, tokenId, pageable);

        } else {
<<<<<<< HEAD
            var ownerId = getId(ownerOrSpenderId);
=======
            var ownerId = verifyAndGetRangeId(ownerOrSpenderId);
>>>>>>> b4f09f44
            var pageable =
                    PageRequest.of(0, limit, order.isAscending() ? OWNER_TOKEN_ASC_ORDER : OWNER_TOKEN_DESC_ORDER);
            return repository.findBySpenderAndFilterByOwnerAndToken(
                    accountId.value().getId(), ownerId, tokenId, pageable);
        }
    }

<<<<<<< HEAD
    private static long getId(EntityIdRangeParameter idParam) {
        long id = 0;
        if (idParam != null) {
=======
    private static long verifyAndGetRangeId(EntityIdRangeParameter idParam) {
        long id = 0;
        // Setting default to 0.static queries will return all values with ids > 0 .
        if (idParam != null) {
            if (idParam.operator() == RangeOperator.NE) {
                throw new IllegalArgumentException("Invalid range operator ne. This operator is not supported");
            }
>>>>>>> b4f09f44
            id = getUpdatedEntityId(idParam);
        }
        return id;
    }

    private static void checkOwnerSpenderParamValidity(
            EntityIdRangeParameter ownerOrSpenderId, EntityIdRangeParameter token) {
        if (ownerOrSpenderId == null && token != null) {
<<<<<<< HEAD
            throw new InvalidParametersException("token.id parameter must have account.id present");
=======
            throw new IllegalArgumentException("token.id parameter must have account.id present");
>>>>>>> b4f09f44
        }
    }

    private static long getUpdatedEntityId(EntityIdRangeParameter idParam) {
        long id = idParam.value().getId();
        if (idParam.operator() == RangeOperator.GTE) {
            id = id > 0 ? id - 1 : id;
        }
        return id;
    }

    private static Sort sort(Sort.Direction direction, String account) {
        return Sort.by(direction, account).and(Sort.by(direction, TOKEN_ID));
    }
}<|MERGE_RESOLUTION|>--- conflicted
+++ resolved
@@ -21,11 +21,10 @@
 import com.hedera.mirror.restjava.common.RangeOperator;
 import com.hedera.mirror.restjava.repository.NftAllowanceRepository;
 import jakarta.inject.Named;
+import java.util.Collection;
 import lombok.RequiredArgsConstructor;
 import org.springframework.data.domain.PageRequest;
 import org.springframework.data.domain.Sort;
-
-import java.util.Collection;
 
 @Named
 @RequiredArgsConstructor
@@ -52,30 +51,18 @@
         checkOwnerSpenderParamValidity(ownerOrSpenderId, token);
 
         //  LT,LTE,EQ,NE are not supported right now. Default is GT.
-<<<<<<< HEAD
-        var tokenId = getId(token);
-
-        // Set the value depending on the owner flag
-        if (request.isOwner()) {
-            var spenderId = getId(ownerOrSpenderId);
-=======
         var tokenId = verifyAndGetRangeId(token);
 
         // Set the value depending on the owner flag
         if (request.isOwner()) {
             var spenderId = verifyAndGetRangeId(ownerOrSpenderId);
->>>>>>> b4f09f44
             var pageable =
                     PageRequest.of(0, limit, order.isAscending() ? SPENDER_TOKEN_ASC_ORDER : SPENDER_TOKEN_DESC_ORDER);
             return repository.findByOwnerAndFilterBySpenderAndToken(
                     accountId.value().getId(), spenderId, tokenId, pageable);
 
         } else {
-<<<<<<< HEAD
-            var ownerId = getId(ownerOrSpenderId);
-=======
             var ownerId = verifyAndGetRangeId(ownerOrSpenderId);
->>>>>>> b4f09f44
             var pageable =
                     PageRequest.of(0, limit, order.isAscending() ? OWNER_TOKEN_ASC_ORDER : OWNER_TOKEN_DESC_ORDER);
             return repository.findBySpenderAndFilterByOwnerAndToken(
@@ -83,11 +70,6 @@
         }
     }
 
-<<<<<<< HEAD
-    private static long getId(EntityIdRangeParameter idParam) {
-        long id = 0;
-        if (idParam != null) {
-=======
     private static long verifyAndGetRangeId(EntityIdRangeParameter idParam) {
         long id = 0;
         // Setting default to 0.static queries will return all values with ids > 0 .
@@ -95,7 +77,6 @@
             if (idParam.operator() == RangeOperator.NE) {
                 throw new IllegalArgumentException("Invalid range operator ne. This operator is not supported");
             }
->>>>>>> b4f09f44
             id = getUpdatedEntityId(idParam);
         }
         return id;
@@ -104,11 +85,7 @@
     private static void checkOwnerSpenderParamValidity(
             EntityIdRangeParameter ownerOrSpenderId, EntityIdRangeParameter token) {
         if (ownerOrSpenderId == null && token != null) {
-<<<<<<< HEAD
-            throw new InvalidParametersException("token.id parameter must have account.id present");
-=======
             throw new IllegalArgumentException("token.id parameter must have account.id present");
->>>>>>> b4f09f44
         }
     }
 
