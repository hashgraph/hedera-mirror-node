--- conflicted
+++ resolved
@@ -47,36 +47,14 @@
         var order = request.getOrder();
         var ownerOrSpenderId = request.getOwnerOrSpenderId();
         var token = request.getTokenId();
-<<<<<<< HEAD
 
         checkOwnerSpenderParamValidity(ownerOrSpenderId, token);
-
-        //  LT,LTE,EQ,NE are not supported right now. Default is GT.
-        var tokenId = verifyAndGetRangeId(token);
-=======
-
-        checkOwnerSpenderParamValidity(ownerOrSpenderId, token);
->>>>>>> 1c4aa6c2
 
         //  LT,LTE,EQ,NE are not supported right now. Default is GT.
         var tokenId = verifyAndGetRangeId(token);
         var filterId = verifyAndGetRangeId(ownerOrSpenderId);
         // Set the value depending on the owner flag
         if (request.isOwner()) {
-<<<<<<< HEAD
-            var spenderId = verifyAndGetRangeId(ownerOrSpenderId);
-            var pageable =
-                    PageRequest.of(0, limit, order.isAscending() ? SPENDER_TOKEN_ASC_ORDER : SPENDER_TOKEN_DESC_ORDER);
-            return repository.findByOwnerAndFilterBySpenderAndToken(
-                    accountId.value().getId(), spenderId, tokenId, pageable);
-
-        } else {
-            var ownerId = verifyAndGetRangeId(ownerOrSpenderId);
-            var pageable =
-                    PageRequest.of(0, limit, order.isAscending() ? OWNER_TOKEN_ASC_ORDER : OWNER_TOKEN_DESC_ORDER);
-            return repository.findBySpenderAndFilterByOwnerAndToken(
-                    accountId.value().getId(), ownerId, tokenId, pageable);
-=======
             var pageable =
                     PageRequest.of(0, limit, order.isAscending() ? SPENDER_TOKEN_ASC_ORDER : SPENDER_TOKEN_DESC_ORDER);
             return repository.findByOwnerAndFilterBySpenderAndToken(
@@ -87,7 +65,6 @@
                     PageRequest.of(0, limit, order.isAscending() ? OWNER_TOKEN_ASC_ORDER : OWNER_TOKEN_DESC_ORDER);
             return repository.findBySpenderAndFilterByOwnerAndToken(
                     accountId.value().getId(), filterId, tokenId, pageable);
->>>>>>> 1c4aa6c2
         }
     }
 
