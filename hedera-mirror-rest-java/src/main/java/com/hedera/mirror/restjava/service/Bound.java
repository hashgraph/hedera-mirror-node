--- conflicted
+++ resolved
@@ -147,15 +147,6 @@
     }
 
     // Returns a new bound with only a lower rangeParameter
-<<<<<<< HEAD
-    public Bound toLower(Bound bound) {
-        return createBound(bound.getLower());
-    }
-
-    // Returns a new bound with only an upper rangeParameter
-    public Bound toUpper(Bound bound) {
-        return createBound(bound.getUpper());
-=======
     public Bound toLower() {
         return createBound(this.getLower());
     }
@@ -163,7 +154,6 @@
     // Returns a new bound with only an upper rangeParameter
     public Bound toUpper() {
         return createBound(this.getUpper());
->>>>>>> 75dc606f
     }
 
     public void verifyUnsupported(RangeOperator unsupportedOperator) {
