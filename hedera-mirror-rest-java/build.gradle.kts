/*
 * Copyright (C) 2023-2024 Hedera Hashgraph, LLC
 *
 * Licensed under the Apache License, Version 2.0 (the "License");
 * you may not use this file except in compliance with the License.
 * You may obtain a copy of the License at
 *
 *      http://www.apache.org/licenses/LICENSE-2.0
 *
 * Unless required by applicable law or agreed to in writing, software
 * distributed under the License is distributed on an "AS IS" BASIS,
 * WITHOUT WARRANTIES OR CONDITIONS OF ANY KIND, either express or implied.
 * See the License for the specific language governing permissions and
 * limitations under the License.
 */

description = "Hedera Mirror Node Rest Java"

plugins {
    id("openapi-conventions")
    id("jooq-conventions")
    id("spring-conventions")
}

dependencies {
    annotationProcessor("org.mapstruct:mapstruct-processor")

    implementation(platform("org.springframework.cloud:spring-cloud-dependencies"))
    implementation(project(":common"))
    implementation("io.github.mweirauch:micrometer-jvm-extras")
    implementation("io.micrometer:micrometer-registry-prometheus")
    implementation("jakarta.inject:jakarta.inject-api")
    implementation("org.mapstruct:mapstruct")
    implementation("org.springframework:spring-context-support")
    implementation("org.springframework.boot:spring-boot-actuator-autoconfigure")
    implementation("org.springframework.boot:spring-boot-configuration-processor")
    implementation("org.springframework.boot:spring-boot-starter-validation")
    implementation("org.springframework.boot:spring-boot-starter-web")
    implementation("org.springframework.cloud:spring-cloud-starter-bootstrap")
    implementation("org.springframework.cloud:spring-cloud-starter-kubernetes-fabric8-config")
    runtimeOnly("org.postgresql:postgresql")
    testImplementation(project(path = ":common", configuration = "testClasses"))
    testImplementation("org.mockito:mockito-inline")
    testImplementation("org.flywaydb:flyway-core")
    testImplementation("org.springframework.boot:spring-boot-testcontainers")
    testImplementation("org.testcontainers:postgresql")
}

tasks.compileJava {
    options.compilerArgs.addAll(
        listOf(
            "-Amapstruct.defaultComponentModel=jakarta",
            "-Amapstruct.defaultInjectionStrategy=constructor",
            "-Amapstruct.disableBuilders=true"
        )
    )
<<<<<<< HEAD
}

java.sourceSets["main"].java {
    srcDir("build/generate-resources/main/com/hedera/mirror/rest/model")
=======
>>>>>>> 1c4aa6c2
}<|MERGE_RESOLUTION|>--- conflicted
+++ resolved
@@ -54,11 +54,4 @@
             "-Amapstruct.disableBuilders=true"
         )
     )
-<<<<<<< HEAD
-}
-
-java.sourceSets["main"].java {
-    srcDir("build/generate-resources/main/com/hedera/mirror/rest/model")
-=======
->>>>>>> 1c4aa6c2
 }