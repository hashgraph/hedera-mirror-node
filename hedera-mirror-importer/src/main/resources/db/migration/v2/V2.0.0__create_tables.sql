--- conflicted
+++ resolved
@@ -278,7 +278,12 @@
 ) partition by range (id);
 comment on table entity_stake is 'Network entity stake state';
 
-<<<<<<< HEAD
+create table if not exists entity_stake_history
+(
+    like entity_stake including defaults
+) partition by range (id);
+comment on table entity_stake_history is 'Network entity stake historical state';
+
 create table if not exists entity_transaction
 (
   consensus_timestamp bigint not null,
@@ -288,13 +293,6 @@
   type                smallint not null
 ) partition by range (consensus_timestamp);
 comment on table entity_transaction is 'Network entity transaction lookup table';
-=======
-create table if not exists entity_stake_history
-(
-    like entity_stake including defaults
-) partition by range (id);
-comment on table entity_stake_history is 'Network entity stake historical state';
->>>>>>> cd9a935e
 
 create table if not exists ethereum_transaction
 (
