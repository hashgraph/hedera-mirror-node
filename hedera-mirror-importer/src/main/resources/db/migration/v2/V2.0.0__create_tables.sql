--- conflicted
+++ resolved
@@ -369,18 +369,6 @@
 -- topic_message
 create table if not exists topic_message
 (
-<<<<<<< HEAD
-    chunk_num             integer,
-    chunk_total           integer,
-    consensus_timestamp   bigint   not null,
-    message               bytea    not null,
-    payer_account_id      bigint   not null,
-    running_hash          bytea    not null,
-    running_hash_version  smallint not null,
-    sequence_number       bigint   not null,
-    topic_id              bigint   not null,
-    valid_start_timestamp bigint
-=======
     chunk_num               integer,
     chunk_total             integer,
     consensus_timestamp     bigint   not null,
@@ -392,7 +380,6 @@
     sequence_number         bigint   not null,
     topic_id                bigint   not null,
     valid_start_timestamp   bigint
->>>>>>> c18c762f
 );
 comment on table topic_message is 'Topic entity sequenced messages';
 
