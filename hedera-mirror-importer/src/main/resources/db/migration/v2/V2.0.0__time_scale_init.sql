-------------------
-- Init mirror node db, defining table schema
-- Supports mirror nodes migrated from v1.0
-------------------

-- Create enums for tables
CREATE TYPE token_supply_type AS ENUM ('INFINITE', 'FINITE');
CREATE TYPE token_type AS ENUM ('FUNGIBLE_COMMON', 'NON_FUNGIBLE_UNIQUE');

-- assessed_custom_fee
create table if not exists assessed_custom_fee
(
    amount                      bigint   not null,
    collector_account_id        bigint   not null,
    consensus_timestamp         bigint   not null,
    effective_payer_account_ids bigint[] not null,
    token_id                    bigint
);
comment on table assessed_custom_fee is 'Assessed custom fees for HTS transactions';

-- account_balance
create table if not exists account_balance
(
    consensus_timestamp bigint not null,
    balance             bigint not null,
    account_id          bigint not null
);
comment on table account_balance is 'Account balances (historical) in tinybars at different consensus timestamps';

create table if not exists account_balance_file
(
    bytes               bytea        null,
    consensus_timestamp bigint       not null,
    count               bigint       not null,
    file_hash           varchar(96)  null,
    load_start          bigint       not null,
    load_end            bigint       not null,
    name                varchar(250) not null,
    node_account_id     bigint       not null
);
comment on table account_balance_file is 'Account balances stream files';

-- address_book
create table if not exists address_book
(
    start_consensus_timestamp bigint not null,
    end_consensus_timestamp   bigint null,
    file_id                   bigint not null,
    node_count                int    null,
    file_data                 bytea  not null
);
comment on table address_book is 'Network address book files entries';

-- address_book_entry
create table if not exists address_book_entry
(
    consensus_timestamp bigint        not null,
    description         varchar(100)  null,
    memo                varchar(128)  null,
    public_key          varchar(1024) null,
    node_id             bigint        not null,
    node_account_id     bigint        not null,
    node_cert_hash      bytea         null,
    stake               bigint        null
);
comment on table address_book_entry is 'Network address book node entries';

-- address_book_service_endpoint
create table if not exists address_book_service_endpoint
(
    consensus_timestamp bigint             not null,
    ip_address_v4       varchar(15)        not null,
    node_id             bigint             not null,
    port                integer default -1 not null
);
comment on table address_book_service_endpoint is 'Network address book node service endpoints';

-- contract_result
create table if not exists contract_result
(
    function_parameters bytea  null,
    gas_supplied        bigint null,
    call_result         bytea  null,
    gas_used            bigint null,
    consensus_timestamp bigint not null
);
comment on table contract_result is 'Crypto contract execution results';

-- crypto_transfer
create table if not exists crypto_transfer
(
    entity_id           bigint not null,
    consensus_timestamp bigint not null,
    amount              bigint not null
);
comment on table crypto_transfer is 'Crypto account Hbar transfers';

-- custom_fee
create table if not exists custom_fee
(
    amount                bigint,
    amount_denominator    bigint,
    collector_account_id  bigint,
    created_timestamp     bigint not null,
    denominating_token_id bigint,
    maximum_amount        bigint,
    minimum_amount        bigint not null default 0,
    net_of_transfers      boolean,
    royalty_denominator   bigint,
    royalty_numerator     bigint,
    token_id              bigint not null
);
comment on table custom_fee is 'HTS Custom fees';

-- entity
create table if not exists entity
(
<<<<<<< HEAD
    auto_renew_account_id            bigint,
    auto_renew_period                bigint,
    created_timestamp                bigint,
    deleted                          boolean,
    expiration_timestamp             bigint,
    id                               bigint          not null,
    key                              bytea,
    max_automatic_token_associations bigint,
    memo                             text default '' not null,
    modified_timestamp               bigint,
    num                              bigint          not null,
    proxy_account_id                 bigint,
    public_key                       character varying,
    realm                            bigint          not null,
    shard                            bigint          not null,
    submit_key                       bytea,
    type                             integer         not null
=======
    auto_renew_account_id bigint,
    auto_renew_period     bigint,
    created_timestamp     bigint,
    deleted               boolean,
    expiration_timestamp  bigint,
    id                    bigint          not null,
    key                   bytea,
    memo                  text default '' not null,
    modified_timestamp    bigint,
    num                   bigint          not null,
    proxy_account_id      bigint,
    public_key            character varying,
    realm                 bigint          not null,
    receiver_sig_required boolean         null,
    shard                 bigint          not null,
    submit_key            bytea,
    type                  integer         not null
>>>>>>> 0b36526f
);
comment on table entity is 'Network entity with state';

-- event_file
create table if not exists event_file
(
    bytes            bytea                  null,
    consensus_start  bigint                 not null,
    consensus_end    bigint                 not null,
    count            bigint                 not null,
    digest_algorithm int                    not null,
    file_hash        character varying(96)  not null,
    hash             character varying(96)  not null,
    load_start       bigint                 not null,
    load_end         bigint                 not null,
    name             character varying(250) not null,
    node_account_id  bigint                 not null,
    previous_hash    character varying(96)  not null,
    version          integer                not null
);

-- file_data
create table if not exists file_data
(
    file_data           bytea    null,
    consensus_timestamp bigint   not null,
    entity_id           bigint   not null,
    transaction_type    smallint not null
);
comment on table file_data is 'File data entity entries';

-- live_hash
create table if not exists live_hash
(
    livehash            bytea,
    consensus_timestamp bigint not null
);

-- nft
create table if not exists nft
(
    account_id         bigint,
    created_timestamp  bigint,
    deleted            boolean,
    modified_timestamp bigint not null,
    metadata           bytea,
    serial_number      bigint not null,
    token_id           bigint not null
);
comment on table nft is 'Non-Fungible Tokens (NFTs) minted on network';

-- nft_transfer
create table if not exists nft_transfer
(
    consensus_timestamp bigint not null,
    receiver_account_id bigint,
    sender_account_id   bigint,
    serial_number       bigint not null,
    token_id            bigint not null
);
comment on table nft_transfer is 'Crypto account nft transfers';

-- non_fee_transfer
create table if not exists non_fee_transfer
(
    entity_id           bigint not null,
    consensus_timestamp bigint not null,
    amount              bigint not null
);
comment on table non_fee_transfer is 'Crypto account non fee Hbar transfers';

-- record_file
create table if not exists record_file
(
    bytes              bytea                  null,
    consensus_start    bigint                 not null,
    consensus_end      bigint                 not null,
    count              bigint                 not null,
    digest_algorithm   int                    not null,
    file_hash          character varying(96)  not null,
    hapi_version_major int,
    hapi_version_minor int,
    hapi_version_patch int,
    hash               character varying(96)  not null,
    index              bigint                 not null,
    load_start         bigint                 not null,
    load_end           bigint                 not null,
    name               character varying(250) not null,
    node_account_id    bigint                 not null,
    prev_hash          character varying(96)  not null,
    version            int                    not null
);
comment on table record_file is 'Network record file stream entries';

-- schedule
create table if not exists schedule
(
    consensus_timestamp bigint not null,
    creator_account_id  bigint not null,
    executed_timestamp  bigint null,
    payer_account_id    bigint not null,
    schedule_id         bigint not null,
    transaction_body    bytea  not null
);
comment on table schedule is 'Schedule entity entries';

-- transaction_signature
create table if not exists transaction_signature
(
    consensus_timestamp bigint not null,
    public_key_prefix   bytea  not null,
    entity_id           bigint null,
    signature           bytea  not null
);
comment on table transaction_signature is 'Transaction signatories';

-- t_entity_types
create table if not exists t_entity_types
(
    id   integer not null,
    name character varying(8)
);
comment on table t_entity_types is 'Network entity types';

-- t_transaction_results
create table if not exists t_transaction_results
(
    proto_id integer not null,
    result   character varying(100)
);
comment on table t_transaction_results is 'Transaction result types';

-- t_transaction_types
create table if not exists t_transaction_types
(
    proto_id    integer not null,
    name        character varying(30),
    entity_type integer null
);
comment on table t_transaction_types is 'Transaction types';

-- token
create table if not exists token
(
    token_id                     bigint,
    created_timestamp            bigint                 not null,
    decimals                     bigint                 not null,
    fee_schedule_key             bytea,
    fee_schedule_key_ed25519_hex varchar                null,
    freeze_default               boolean                not null default false,
    freeze_key                   bytea,
    freeze_key_ed25519_hex       varchar                null,
    initial_supply               bigint                 not null,
    kyc_key                      bytea,
    kyc_key_ed25519_hex          varchar                null,
    max_supply                   bigint                 not null default 9223372036854775807, -- max long
    modified_timestamp           bigint                 not null,
    name                         character varying(100) not null,
    supply_key                   bytea,
    supply_key_ed25519_hex       varchar                null,
    supply_type                  token_supply_type      not null default 'INFINITE',
    symbol                       character varying(100) not null,
    total_supply                 bigint                 not null default 0,
    treasury_account_id          bigint                 not null,
    type                         token_type             not null default 'FUNGIBLE_COMMON',
    wipe_key                     bytea,
    wipe_key_ed25519_hex         varchar                null
);
comment on table token is 'Token entity';

--- token_account
create table if not exists token_account
(
    account_id         bigint   not null,
    associated         boolean  not null default false,
    auto_associated    boolean  not null default false,
    created_timestamp  bigint   not null,
    freeze_status      smallint not null default 0,
    kyc_status         smallint not null default 0,
    modified_timestamp bigint   not null,
    token_id           bigint   not null
);
comment on table token is 'Token account entity';

--- token_balance
create table if not exists token_balance
(
    consensus_timestamp bigint not null,
    account_id          bigint not null,
    balance             bigint not null,
    token_id            bigint not null
);
comment on table token_balance is 'Crypto account token balances';

--- token_transfer
create table if not exists token_transfer
(
    token_id            bigint not null,
    account_id          bigint not null,
    consensus_timestamp bigint not null,
    amount              bigint not null
);
comment on table token_transfer is 'Crypto account token transfers';

-- topic_message
create table if not exists topic_message
(
    consensus_timestamp   bigint   not null,
    realm_num             smallint not null,
    topic_num             integer  not null,
    message               bytea    not null,
    running_hash          bytea    not null,
    sequence_number       bigint   not null,
    running_hash_version  smallint not null,
    chunk_num             integer,
    chunk_total           integer,
    payer_account_id      bigint,
    valid_start_timestamp bigint
);
comment on table topic_message is 'Topic entity sequenced messages';

-- transaction
create table if not exists transaction
(
    consensus_ns           bigint   not null,
    type                   smallint not null,
    result                 smallint not null,
    payer_account_id       bigint   not null,
    valid_start_ns         bigint   not null,
    valid_duration_seconds bigint,
    node_account_id        bigint,
    entity_id              bigint,
    initial_balance        bigint            default 0,
    max_fee                bigint,
    charged_tx_fee         bigint,
    memo                   bytea,
    scheduled              boolean  not null default false,
    transaction_hash       bytea,
    transaction_bytes      bytea
);
comment on table transaction is 'Submitted network transactions';<|MERGE_RESOLUTION|>--- conflicted
+++ resolved
@@ -115,7 +115,6 @@
 -- entity
 create table if not exists entity
 (
-<<<<<<< HEAD
     auto_renew_account_id            bigint,
     auto_renew_period                bigint,
     created_timestamp                bigint,
@@ -130,28 +129,10 @@
     proxy_account_id                 bigint,
     public_key                       character varying,
     realm                            bigint          not null,
+    receiver_sig_required            boolean         null,
     shard                            bigint          not null,
     submit_key                       bytea,
     type                             integer         not null
-=======
-    auto_renew_account_id bigint,
-    auto_renew_period     bigint,
-    created_timestamp     bigint,
-    deleted               boolean,
-    expiration_timestamp  bigint,
-    id                    bigint          not null,
-    key                   bytea,
-    memo                  text default '' not null,
-    modified_timestamp    bigint,
-    num                   bigint          not null,
-    proxy_account_id      bigint,
-    public_key            character varying,
-    realm                 bigint          not null,
-    receiver_sig_required boolean         null,
-    shard                 bigint          not null,
-    submit_key            bytea,
-    type                  integer         not null
->>>>>>> 0b36526f
 );
 comment on table entity is 'Network entity with state';
 
