--- conflicted
+++ resolved
@@ -80,10 +80,6 @@
 
     @Override
     public StreamType getType() {
-<<<<<<< HEAD
-        return StreamType.RECORD;
-=======
         return StreamType.EVENT;
->>>>>>> 776d39ad
     }
 }