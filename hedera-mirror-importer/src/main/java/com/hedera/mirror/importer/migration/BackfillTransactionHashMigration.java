--- conflicted
+++ resolved
@@ -36,7 +36,6 @@
 import com.hedera.mirror.importer.config.Owner;
 import com.hedera.mirror.importer.parser.record.entity.EntityProperties;
 
-
 @Named
 public class BackfillTransactionHashMigration extends RepeatableMigration {
 
@@ -46,9 +45,10 @@
             insert into %1$s (consensus_timestamp, hash, payer_account_id)
             select consensus_timestamp, transaction_hash, payer_account_id
             from transaction
-            where consensus_timestamp >= ? %1$s;
+            where consensus_timestamp >= ? %2$s;
             commit;
             """;
+
     private static final String START_TIMESTAMP_KEY = "startTimestamp";
 
     private final EntityProperties entityProperties;
@@ -82,20 +82,15 @@
         }
 
         var stopwatch = Stopwatch.createStarted();
-<<<<<<< HEAD
-
-        jdbcTemplate.update(String.format(BACKFILL_TRANSACTION_HASH_SQL, isV2 ? "transaction_hash" : "transaction_hash_sharded"), startTimestamp);
-
-=======
         var transactionHashTypes = persist.getTransactionHashTypes();
         String transactionTypesCondition = transactionHashTypes.isEmpty() ? "" :
                 String.format("and type in (%s)", transactionHashTypes.stream()
                         .map(TransactionType::getProtoId)
                         .map(Object::toString)
                         .collect(joining(",")));
-        String sql = String.format(BACKFILL_TRANSACTION_HASH_SQL, transactionTypesCondition);
+        String sql = String.format(BACKFILL_TRANSACTION_HASH_SQL, isV2 ? "transaction_hash" : "transaction_hash_sharded", transactionTypesCondition);
         jdbcTemplate.update(sql, startTimestamp);
->>>>>>> 9742d878
+
         log.info("Backfilled transaction hash for transactions at or after {} in {}", startTimestamp, stopwatch);
     }
 
