--- conflicted
+++ resolved
@@ -35,10 +35,6 @@
 import com.hedera.mirror.importer.leader.Leader;
 import com.hedera.mirror.importer.reader.balance.BalanceFileReader;
 import com.hedera.mirror.importer.reader.signature.SignatureFileReader;
-<<<<<<< HEAD
-import com.hedera.mirror.importer.repository.AccountBalanceFileRepository;
-=======
->>>>>>> 776d39ad
 
 @Log4j2
 @Named
@@ -49,19 +45,11 @@
             BalanceDownloaderProperties downloaderProperties,
             MeterRegistry meterRegistry, NodeSignatureVerifier nodeSignatureVerifier,
             SignatureFileReader signatureFileReader, BalanceFileReader balanceFileReader,
-<<<<<<< HEAD
-            StreamFileNotifier streamFileNotifier, AccountBalanceFileRepository accountBalanceFileRepository,
-            MirrorDateRangePropertiesProcessor mirrorDateRangePropertiesProcessor) {
-        super(s3Client, addressBookService, downloaderProperties,
-                meterRegistry, nodeSignatureVerifier, signatureFileReader, balanceFileReader, streamFileNotifier,
-                accountBalanceFileRepository, mirrorDateRangePropertiesProcessor);
-=======
             StreamFileNotifier streamFileNotifier,
             MirrorDateRangePropertiesProcessor mirrorDateRangePropertiesProcessor) {
         super(s3Client, addressBookService, downloaderProperties,
                 meterRegistry, nodeSignatureVerifier, signatureFileReader, balanceFileReader, streamFileNotifier,
                 mirrorDateRangePropertiesProcessor);
->>>>>>> 776d39ad
     }
 
     @Override
