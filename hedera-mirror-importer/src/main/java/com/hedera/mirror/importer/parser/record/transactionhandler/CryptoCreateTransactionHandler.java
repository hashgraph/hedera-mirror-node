--- conflicted
+++ resolved
@@ -30,28 +30,16 @@
 import com.hedera.mirror.common.domain.transaction.TransactionType;
 import com.hedera.mirror.common.util.DomainUtils;
 import com.hedera.mirror.importer.domain.EntityIdService;
-<<<<<<< HEAD
 import com.hedera.mirror.importer.parser.record.RecordParserProperties;
-=======
->>>>>>> 065dc03c
 import com.hedera.mirror.importer.parser.record.entity.EntityListener;
 import com.hedera.mirror.importer.util.Utility;
 
 @Named
 class CryptoCreateTransactionHandler extends AbstractEntityCrudTransactionHandler<Entity> {
 
-    private final EntityIdService entityIdService;
-
-<<<<<<< HEAD
     CryptoCreateTransactionHandler(EntityIdService entityIdService, EntityListener entityListener,
-                                   EntityRepository entityRepository, RecordParserProperties recordParserProperties) {
+                                   RecordParserProperties recordParserProperties) {
         super(entityIdService, entityListener, recordParserProperties, TransactionType.CRYPTOCREATEACCOUNT);
-        this.entityRepository = entityRepository;
-=======
-    CryptoCreateTransactionHandler(EntityListener entityListener, EntityIdService entityIdService) {
-        super(entityListener, TransactionType.CRYPTOCREATEACCOUNT);
-        this.entityIdService = entityIdService;
->>>>>>> 065dc03c
     }
 
     @Override
