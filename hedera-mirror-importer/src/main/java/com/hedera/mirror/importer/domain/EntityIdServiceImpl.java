--- conflicted
+++ resolved
@@ -155,17 +155,11 @@
                 return EntityId.of(accountId);
             case ALIAS:
                 byte[] alias = DomainUtils.toBytes(accountId.getAlias());
-<<<<<<< HEAD
-                return entityRepository.findByAlias(alias)
-                        .map(id -> EntityId.of(id, ACCOUNT))
-                        .orElseThrow(() -> new AliasNotFoundException(Hex.encodeHexString(alias), ACCOUNT));
-=======
                 return alias.length == DomainUtils.EVM_ADDRESS_LENGTH ?
                         findByEvmAddress(alias, accountId.getShardNum(), accountId.getRealmNum()) :
                         entityRepository.findByAlias(alias)
                                 .map(id -> EntityId.of(id, ACCOUNT))
-                                .orElse(null);
->>>>>>> ecf8f16a
+                                .orElseThrow(() -> new AliasNotFoundException(Hex.encodeHexString(alias), ACCOUNT));
             default:
                 throw new InvalidDatasetException("Invalid AccountID: " + accountId);
         }
