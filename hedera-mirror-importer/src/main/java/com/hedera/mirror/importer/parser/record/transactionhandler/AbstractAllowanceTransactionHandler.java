--- conflicted
+++ resolved
@@ -20,10 +20,10 @@
  * ‍
  */
 
-import com.hederahashgraph.api.proto.java.AccountID;
 import java.util.List;
 import lombok.RequiredArgsConstructor;
 
+import com.hederahashgraph.api.proto.java.AccountID;
 import com.hedera.mirror.common.domain.entity.CryptoAllowance;
 import com.hedera.mirror.common.domain.entity.EntityId;
 import com.hedera.mirror.common.domain.entity.NftAllowance;
@@ -50,8 +50,9 @@
 
         for (var cryptoApproval : getCryptoAllowances(recordItem)) {
             CryptoAllowance cryptoAllowance = new CryptoAllowance();
+            EntityId ownerAccountId = getOwnerAccountId(cryptoApproval.getOwner(), payerAccountId);
             cryptoAllowance.setAmount(cryptoApproval.getAmount());
-            cryptoAllowance.setOwner(getOwner(cryptoApproval.getOwner(), payerAccountId));
+            cryptoAllowance.setOwner(ownerAccountId.getId());
             cryptoAllowance.setPayerAccountId(payerAccountId);
             cryptoAllowance.setSpender(EntityId.of(cryptoApproval.getSpender()).getId());
             cryptoAllowance.setTimestampLower(consensusTimestamp);
@@ -59,8 +60,7 @@
         }
 
         for (var nftApproval : getNftAllowances(recordItem)) {
-<<<<<<< HEAD
-            EntityId ownerAccountId = EntityId.of(nftApproval.getOwner());
+            EntityId ownerAccountId = getOwnerAccountId(nftApproval.getOwner(), payerAccountId);
             EntityId spender = EntityId.of(nftApproval.getSpender());
             EntityId tokenId = EntityId.of(nftApproval.getTokenId());
 
@@ -84,24 +84,13 @@
                     entityListener.onNftInstanceAllowance(nft);
                 }
             }
-=======
-            var approvedForAll = nftApproval.hasApprovedForAll() && nftApproval.getApprovedForAll().getValue();
-            NftAllowance nftAllowance = new NftAllowance();
-            nftAllowance.setApprovedForAll(approvedForAll);
-            nftAllowance.setOwner(getOwner(nftApproval.getOwner(), payerAccountId));
-            nftAllowance.setPayerAccountId(payerAccountId);
-            nftAllowance.setSerialNumbers(nftApproval.getSerialNumbersList());
-            nftAllowance.setSpender(EntityId.of(nftApproval.getSpender()).getId());
-            nftAllowance.setTokenId(EntityId.of(nftApproval.getTokenId()).getId());
-            nftAllowance.setTimestampLower(consensusTimestamp);
-            entityListener.onNftAllowance(nftAllowance);
->>>>>>> cf0c32ac
         }
 
         for (var tokenApproval : getTokenAllowances(recordItem)) {
             TokenAllowance tokenAllowance = new TokenAllowance();
+            EntityId ownerAccountId = getOwnerAccountId(tokenApproval.getOwner(), payerAccountId);
             tokenAllowance.setAmount(tokenApproval.getAmount());
-            tokenAllowance.setOwner(getOwner(tokenApproval.getOwner(), payerAccountId));
+            tokenAllowance.setOwner(ownerAccountId.getId());
             tokenAllowance.setPayerAccountId(payerAccountId);
             tokenAllowance.setSpender(EntityId.of(tokenApproval.getSpender()).getId());
             tokenAllowance.setTokenId(EntityId.of(tokenApproval.getTokenId()).getId());
@@ -122,10 +111,9 @@
      *
      * @param owner The owner in the *Allowance protobuf message
      * @param payerAccountId The payer of the transaction
-     * @return The effective owner id
+     * @return The effective owner account id
      */
-    private long getOwner(AccountID owner, EntityId payerAccountId) {
-        var ownerAccountId = owner == AccountID.getDefaultInstance() ? payerAccountId : EntityId.of(owner);
-        return ownerAccountId.getId();
+    private EntityId getOwnerAccountId(AccountID owner, EntityId payerAccountId) {
+        return owner == AccountID.getDefaultInstance() ? payerAccountId : EntityId.of(owner);
     }
 }