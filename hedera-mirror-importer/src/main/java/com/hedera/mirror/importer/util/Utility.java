--- conflicted
+++ resolved
@@ -34,11 +34,7 @@
 import java.nio.file.StandardOpenOption;
 import java.time.Instant;
 import java.time.LocalDate;
-<<<<<<< HEAD
-import java.time.ZoneId;
-=======
 import java.time.ZoneOffset;
->>>>>>> fc466f22
 import java.util.Arrays;
 import lombok.experimental.UtilityClass;
 import lombok.extern.log4j.Log4j2;
@@ -57,15 +53,13 @@
 
     public static final Instant MAX_INSTANT_LONG = Instant.ofEpochSecond(0, Long.MAX_VALUE);
 
-    public static final ZoneId ZONE_UTC = ZoneId.of("UTC");
     private static final ECCurve SECP256K1_CURVE = new SecP256K1Curve();
 
     /**
      * Converts an ECDSA secp256k1 alias to a 20 byte EVM address by taking the keccak hash of it. Logic copied from
      * services' AliasManager.
      *
-     * @param alias
-     *         the bytes representing a serialized Key protobuf
+     * @param alias the bytes representing a serialized Key protobuf
      * @return the 20 byte EVM address
      */
     public static byte[] aliasToEvmAddress(byte[] alias) {
@@ -129,15 +123,6 @@
     /**
      * Gets epoch day from the timestamp in nanos.
      *
-<<<<<<< HEAD
-     * @param timestamp
-     *         The timestamp in nanos
-     * @return The epoch day
-     */
-    public static long getEpochDay(long timestamp) {
-        return LocalDate.ofInstant(Instant.ofEpochSecond(0, timestamp), ZONE_UTC).atStartOfDay()
-                .toLocalDate().toEpochDay();
-=======
      * @param timestamp The timestamp in nanos
      * @return The epoch day
      */
@@ -146,7 +131,6 @@
                 .atStartOfDay()
                 .toLocalDate()
                 .toEpochDay();
->>>>>>> fc466f22
     }
 
     /**
