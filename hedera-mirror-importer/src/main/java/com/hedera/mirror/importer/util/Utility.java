--- conflicted
+++ resolved
@@ -143,28 +143,6 @@
             log.trace("Archived file to {}", destination);
         } catch (Exception e) {
             log.error("Error archiving file to {}", destination, e);
-<<<<<<< HEAD
-        }
-    }
-
-    public static void ensureDirectory(Path path) {
-        if (path == null) {
-            throw new IllegalArgumentException("Empty path");
-        }
-
-        File directory = path.toFile();
-        directory.mkdirs();
-
-        if (!directory.exists()) {
-            throw new IllegalStateException("Unable to create directory " + directory.getAbsolutePath());
-        }
-        if (!directory.isDirectory()) {
-            throw new IllegalStateException("Not a directory " + directory.getAbsolutePath());
-        }
-        if (!directory.canRead() || !directory.canWrite()) {
-            throw new IllegalStateException("Insufficient permissions for directory " + directory.getAbsolutePath());
-=======
->>>>>>> 776d39ad
         }
     }
 
