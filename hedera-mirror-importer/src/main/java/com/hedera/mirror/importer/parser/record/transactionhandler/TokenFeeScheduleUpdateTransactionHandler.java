/*
 * Copyright (C) 2019-2023 Hedera Hashgraph, LLC
 *
 * Licensed under the Apache License, Version 2.0 (the "License");
 * you may not use this file except in compliance with the License.
 * You may obtain a copy of the License at
 *
 *      http://www.apache.org/licenses/LICENSE-2.0
 *
 * Unless required by applicable law or agreed to in writing, software
 * distributed under the License is distributed on an "AS IS" BASIS,
 * WITHOUT WARRANTIES OR CONDITIONS OF ANY KIND, either express or implied.
 * See the License for the specific language governing permissions and
 * limitations under the License.
 */

package com.hedera.mirror.importer.parser.record.transactionhandler;

import static com.hedera.mirror.common.domain.transaction.TransactionType.TOKENCREATION;
import static com.hedera.mirror.importer.util.Utility.RECOVERABLE_ERROR;

import com.google.common.collect.Range;
import com.hedera.mirror.common.domain.entity.EntityId;
import com.hedera.mirror.common.domain.transaction.CustomFee;
import com.hedera.mirror.common.domain.transaction.RecordItem;
import com.hedera.mirror.common.domain.transaction.Transaction;
import com.hedera.mirror.common.domain.transaction.TransactionType;
import com.hedera.mirror.importer.parser.record.entity.EntityListener;
import com.hedera.mirror.importer.parser.record.entity.EntityProperties;
import jakarta.inject.Named;
import java.util.Collection;
import java.util.HashSet;
import java.util.Set;
import lombok.CustomLog;
import lombok.RequiredArgsConstructor;

@CustomLog
@Named
@RequiredArgsConstructor
class TokenFeeScheduleUpdateTransactionHandler extends AbstractTransactionHandler {

    private final EntityListener entityListener;
    private final EntityProperties entityProperties;

    @Override
    public EntityId getEntity(RecordItem recordItem) {
        return EntityId.of(
                recordItem.getTransactionBody().getTokenFeeScheduleUpdate().getTokenId());
    }

    @Override
    public TransactionType getType() {
        return TransactionType.TOKENFEESCHEDULEUPDATE;
    }

    @Override
    protected void doUpdateTransaction(Transaction transaction, RecordItem recordItem) {
        if (!entityProperties.getPersist().isTokens() || !recordItem.isSuccessful()) {
            return;
        }

        var transactionBody = recordItem.getTransactionBody().getTokenFeeScheduleUpdate();
        updateCustomFees(transactionBody.getCustomFeesList(), recordItem, transaction);
    }

    /**
     * Handles custom fees. Returns the list of collectors automatically associated with the newly created token if the
     * custom fees are from a token create transaction
     *
     * @param protoCustomFees protobuf custom fee list
     * @return A list of collectors automatically associated with the token if it's a token create transaction
     */
    Set<EntityId> updateCustomFees(
<<<<<<< HEAD
            Transaction transaction, Collection<com.hederahashgraph.api.proto.java.CustomFee> protoCustomFees) {
=======
            Collection<com.hederahashgraph.api.proto.java.CustomFee> customFeeList,
            RecordItem recordItem,
            Transaction transaction) {
>>>>>>> 5e281ccd
        var autoAssociatedAccounts = new HashSet<EntityId>();
        var consensusTimestamp = transaction.getConsensusTimestamp();
        var tokenId = transaction.getEntityId();
        var customFee = new CustomFee();
        customFee.setTokenId(tokenId.getId());
        customFee.setCreatedTimestamp(consensusTimestamp);
        customFee.setTimestampRange(Range.atLeast(consensusTimestamp));

        // For empty custom fees, add a single row with only the timestamp and tokenId.
        if (protoCustomFees.isEmpty()) {
            entityListener.onCustomFee(customFee);
            return autoAssociatedAccounts;
        }

        for (var protoCustomFee : protoCustomFees) {
            var collector = EntityId.of(protoCustomFee.getFeeCollectorAccountId());
            var feeCase = protoCustomFee.getFeeCase();
            boolean chargedInAttachedToken;

            switch (feeCase) {
                case FIXED_FEE:
                    chargedInAttachedToken = parseFixedFee(
                            protoCustomFee.getAllCollectorsAreExempt(),
                            collector,
                            customFee,
                            protoCustomFee.getFixedFee(),
                            tokenId);
                    break;
                case FRACTIONAL_FEE:
                    // Only FT can have fractional fee
                    parseFractionalFee(
                            protoCustomFee.getAllCollectorsAreExempt(),
                            collector,
                            customFee,
                            protoCustomFee.getFractionalFee());
                    chargedInAttachedToken = true;
                    break;
                case ROYALTY_FEE:
                    // Only NFT can have royalty fee, and fee can't be paid in NFT. Thus, though royalty fee has a
                    // fixed fee fallback, the denominating token of the fixed fee can't be the NFT itself.
                    parseRoyaltyFee(
                            protoCustomFee.getAllCollectorsAreExempt(),
                            collector,
                            customFee,
                            protoCustomFee.getRoyaltyFee(),
                            tokenId);
                    chargedInAttachedToken = false;
                    break;
                default:
                    log.error(RECOVERABLE_ERROR + "Invalid CustomFee FeeCase at {}: {}", consensusTimestamp, feeCase);
                    continue;
            }

            // If it's from a token create transaction, and the fee is charged in the attached token, the attached
            // token and the collector should have been auto associated
            if (transaction.getType() == TOKENCREATION.getProtoId() && chargedInAttachedToken) {
                autoAssociatedAccounts.add(collector);
            }
<<<<<<< HEAD
=======

            entityListener.onCustomFee(customFee);

            recordItem.addEntityId(collector);
            recordItem.addEntityId(customFee.getDenominatingTokenId());
>>>>>>> 5e281ccd
        }

        // If the fee is empty do not persist it. The protoCustomFees did not contain a parseable fee, only recoverable
        // error(s).
        if (!customFee.isEmptyFee()) {
            entityListener.onCustomFee(customFee);
        }
        return autoAssociatedAccounts;
    }

    /**
     * Parse protobuf FixedFee object to domain FixedFee object.
     *
     * @param customFee the domain CustomFee object
     * @param protoFixedFee  the protobuf FixedFee object
     * @param tokenId   the attached token id
     * @return whether the fee is paid in the attached token
     */
    private boolean parseFixedFee(
            boolean allCollectorsAreExempt,
            EntityId collector,
            CustomFee customFee,
            com.hederahashgraph.api.proto.java.FixedFee protoFixedFee,
            EntityId tokenId) {
        var fixedFee = new com.hedera.mirror.common.domain.transaction.FixedFee();
        customFee.addFixedFee(fixedFee);
        fixedFee.setAllCollectorsAreExempt(allCollectorsAreExempt);
        fixedFee.setCollectorAccountId(collector);
        fixedFee.setAmount(protoFixedFee.getAmount());
        if (protoFixedFee.hasDenominatingTokenId()) {
            var denominatingTokenId = EntityId.of(protoFixedFee.getDenominatingTokenId());
            denominatingTokenId = denominatingTokenId == EntityId.EMPTY ? tokenId : denominatingTokenId;
            fixedFee.setDenominatingTokenId(denominatingTokenId);
            return denominatingTokenId.equals(tokenId);
        }

        return false;
    }

    /**
     * Parse protobuf FractionalFee object to domain FractionalFee object.
     *
     * @param customFee the domain CustomFee object
     * @param protoFractionalFee  the protobuf FractionalFee object
     */
    private void parseFractionalFee(
            boolean allCollectorsAreExempt,
            EntityId collector,
            CustomFee customFee,
            com.hederahashgraph.api.proto.java.FractionalFee protoFractionalFee) {
        var fractionalFee = new com.hedera.mirror.common.domain.transaction.FractionalFee();
        fractionalFee.setAmount(protoFractionalFee.getFractionalAmount().getNumerator());
        fractionalFee.setAllCollectorsAreExempt(allCollectorsAreExempt);
        fractionalFee.setCollectorAccountId(collector);
        fractionalFee.setAmountDenominator(
                protoFractionalFee.getFractionalAmount().getDenominator());

        long maximumAmount = protoFractionalFee.getMaximumAmount();
        if (maximumAmount != 0) {
            fractionalFee.setMaximumAmount(maximumAmount);
        }

        fractionalFee.setMinimumAmount(protoFractionalFee.getMinimumAmount());
        fractionalFee.setNetOfTransfers(protoFractionalFee.getNetOfTransfers());
        customFee.addFractionalFee(fractionalFee);
    }

    /**
     * Parse protobuf RoyaltyFee object to domain RoyaltyFee object.
     *
     * @param customFee the domain CustomFee object
     * @param protoRoyaltyFee  the protobuf RoyaltyFee object
     */
    private void parseRoyaltyFee(
            boolean allCollectorsAreExempt,
            EntityId collector,
            CustomFee customFee,
            com.hederahashgraph.api.proto.java.RoyaltyFee protoRoyaltyFee,
            EntityId tokenId) {
        var royaltyFee = new com.hedera.mirror.common.domain.transaction.RoyaltyFee();
        royaltyFee.setAllCollectorsAreExempt(allCollectorsAreExempt);
        royaltyFee.setCollectorAccountId(collector);
        royaltyFee.setRoyaltyNumerator(
                protoRoyaltyFee.getExchangeValueFraction().getNumerator());
        royaltyFee.setRoyaltyDenominator(
                protoRoyaltyFee.getExchangeValueFraction().getDenominator());

        if (protoRoyaltyFee.hasFallbackFee()) {
            var fixedFee = new com.hedera.mirror.common.domain.transaction.FixedFee();
            fixedFee.setCollectorAccountId(collector);
            fixedFee.setAmount(protoRoyaltyFee.getFallbackFee().getAmount());
            if (protoRoyaltyFee.getFallbackFee().hasDenominatingTokenId()) {
                var denominatingTokenId =
                        EntityId.of(protoRoyaltyFee.getFallbackFee().getDenominatingTokenId());
                denominatingTokenId = denominatingTokenId == EntityId.EMPTY ? tokenId : denominatingTokenId;
                fixedFee.setDenominatingTokenId(denominatingTokenId);
            }

            royaltyFee.setFallbackFee(fixedFee);
        }

        customFee.addRoyaltyFee(royaltyFee);
    }
}<|MERGE_RESOLUTION|>--- conflicted
+++ resolved
@@ -71,13 +71,9 @@
      * @return A list of collectors automatically associated with the token if it's a token create transaction
      */
     Set<EntityId> updateCustomFees(
-<<<<<<< HEAD
-            Transaction transaction, Collection<com.hederahashgraph.api.proto.java.CustomFee> protoCustomFees) {
-=======
-            Collection<com.hederahashgraph.api.proto.java.CustomFee> customFeeList,
+            Collection<com.hederahashgraph.api.proto.java.CustomFee> protoCustomFees,
             RecordItem recordItem,
             Transaction transaction) {
->>>>>>> 5e281ccd
         var autoAssociatedAccounts = new HashSet<EntityId>();
         var consensusTimestamp = transaction.getConsensusTimestamp();
         var tokenId = transaction.getEntityId();
@@ -104,7 +100,8 @@
                             collector,
                             customFee,
                             protoCustomFee.getFixedFee(),
-                            tokenId);
+                            tokenId,
+                            recordItem);
                     break;
                 case FRACTIONAL_FEE:
                     // Only FT can have fractional fee
@@ -123,7 +120,8 @@
                             collector,
                             customFee,
                             protoCustomFee.getRoyaltyFee(),
-                            tokenId);
+                            tokenId,
+                            recordItem);
                     chargedInAttachedToken = false;
                     break;
                 default:
@@ -136,14 +134,8 @@
             if (transaction.getType() == TOKENCREATION.getProtoId() && chargedInAttachedToken) {
                 autoAssociatedAccounts.add(collector);
             }
-<<<<<<< HEAD
-=======
-
-            entityListener.onCustomFee(customFee);
 
             recordItem.addEntityId(collector);
-            recordItem.addEntityId(customFee.getDenominatingTokenId());
->>>>>>> 5e281ccd
         }
 
         // If the fee is empty do not persist it. The protoCustomFees did not contain a parseable fee, only recoverable
@@ -167,7 +159,8 @@
             EntityId collector,
             CustomFee customFee,
             com.hederahashgraph.api.proto.java.FixedFee protoFixedFee,
-            EntityId tokenId) {
+            EntityId tokenId,
+            RecordItem recordItem) {
         var fixedFee = new com.hedera.mirror.common.domain.transaction.FixedFee();
         customFee.addFixedFee(fixedFee);
         fixedFee.setAllCollectorsAreExempt(allCollectorsAreExempt);
@@ -177,6 +170,7 @@
             var denominatingTokenId = EntityId.of(protoFixedFee.getDenominatingTokenId());
             denominatingTokenId = denominatingTokenId == EntityId.EMPTY ? tokenId : denominatingTokenId;
             fixedFee.setDenominatingTokenId(denominatingTokenId);
+            recordItem.addEntityId(denominatingTokenId);
             return denominatingTokenId.equals(tokenId);
         }
 
@@ -222,7 +216,8 @@
             EntityId collector,
             CustomFee customFee,
             com.hederahashgraph.api.proto.java.RoyaltyFee protoRoyaltyFee,
-            EntityId tokenId) {
+            EntityId tokenId,
+            RecordItem recordItem) {
         var royaltyFee = new com.hedera.mirror.common.domain.transaction.RoyaltyFee();
         royaltyFee.setAllCollectorsAreExempt(allCollectorsAreExempt);
         royaltyFee.setCollectorAccountId(collector);
@@ -240,6 +235,7 @@
                         EntityId.of(protoRoyaltyFee.getFallbackFee().getDenominatingTokenId());
                 denominatingTokenId = denominatingTokenId == EntityId.EMPTY ? tokenId : denominatingTokenId;
                 fixedFee.setDenominatingTokenId(denominatingTokenId);
+                recordItem.addEntityId(denominatingTokenId);
             }
 
             royaltyFee.setFallbackFee(fixedFee);
