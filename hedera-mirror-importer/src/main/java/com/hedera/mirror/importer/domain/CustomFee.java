--- conflicted
+++ resolved
@@ -62,19 +62,16 @@
 
     private long minimumAmount;
 
-<<<<<<< HEAD
-    @Convert(converter = TokenIdConverter.class)
-    private EntityId tokenId;
-
-=======
     private Boolean netOfTransfers;
 
     private Long royaltyDenominator;
 
     private Long royaltyNumerator;
 
+    @Convert(converter = TokenIdConverter.class)
+    private EntityId tokenId;
+
     @JsonIgnore
->>>>>>> 3556c8ba
     @Override
     public UUID getId() {
         return id;
