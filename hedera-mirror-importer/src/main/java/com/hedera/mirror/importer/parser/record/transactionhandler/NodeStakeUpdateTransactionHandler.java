/*
 * Copyright (C) 2022-2023 Hedera Hashgraph, LLC
 *
 * Licensed under the Apache License, Version 2.0 (the "License");
 * you may not use this file except in compliance with the License.
 * You may obtain a copy of the License at
 *
 *      http://www.apache.org/licenses/LICENSE-2.0
 *
 * Unless required by applicable law or agreed to in writing, software
 * distributed under the License is distributed on an "AS IS" BASIS,
 * WITHOUT WARRANTIES OR CONDITIONS OF ANY KIND, either express or implied.
 * See the License for the specific language governing permissions and
 * limitations under the License.
 */

package com.hedera.mirror.importer.parser.record.transactionhandler;

import com.hedera.mirror.common.domain.addressbook.NetworkStake;
import com.hedera.mirror.common.domain.addressbook.NodeStake;
import com.hedera.mirror.common.domain.transaction.RecordItem;
import com.hedera.mirror.common.domain.transaction.Transaction;
import com.hedera.mirror.common.domain.transaction.TransactionType;
import com.hedera.mirror.common.util.DomainUtils;
import com.hedera.mirror.importer.addressbook.ConsensusNodeService;
import com.hedera.mirror.importer.parser.record.entity.EntityListener;
import com.hedera.mirror.importer.util.Utility;
import jakarta.inject.Named;
import lombok.CustomLog;
<<<<<<< HEAD
=======
import lombok.RequiredArgsConstructor;
import org.springframework.context.ApplicationEventPublisher;
>>>>>>> cd9a935e

@CustomLog
@Named
class NodeStakeUpdateTransactionHandler extends AbstractTransactionHandler {

    private final ApplicationEventPublisher applicationEventPublisher;
    private final ConsensusNodeService consensusNodeService;
    private final EntityListener entityListener;

    NodeStakeUpdateTransactionHandler(ConsensusNodeService consensusNodeService, EntityListener entityListener) {
        super(TransactionType.NODESTAKEUPDATE);
        this.entityListener = entityListener;
        this.consensusNodeService = consensusNodeService;
    }

    @Override
    protected void doUpdateTransaction(Transaction transaction, RecordItem recordItem) {
        long consensusTimestamp = recordItem.getConsensusTimestamp();
        if (!recordItem.isSuccessful()) {
            var status = recordItem.getTransactionRecord().getReceipt().getStatus();
            log.warn("NodeStakeUpdateTransaction at {} failed with status {}", consensusTimestamp, status);
            return;
        }

        // We subtract one since we get stake update in current day, but it applies to previous day
        long epochDay = Utility.getEpochDay(consensusTimestamp) - 1L;
        var transactionBody = recordItem.getTransactionBody().getNodeStakeUpdate();
        long stakingPeriod = DomainUtils.timestampInNanosMax(transactionBody.getEndOfStakingPeriod());
        long stakeTotal = transactionBody.getNodeStakeList().stream()
                .map(com.hederahashgraph.api.proto.java.NodeStake::getStake)
                .reduce(0L, Long::sum);

        NetworkStake networkStake = new NetworkStake();
        networkStake.setConsensusTimestamp(consensusTimestamp);
        networkStake.setEpochDay(epochDay);
        networkStake.setMaxStakingRewardRatePerHbar(transactionBody.getMaxStakingRewardRatePerHbar());
        networkStake.setNodeRewardFeeDenominator(
                transactionBody.getNodeRewardFeeFraction().getDenominator());
        networkStake.setNodeRewardFeeNumerator(
                transactionBody.getNodeRewardFeeFraction().getNumerator());
        networkStake.setStakeTotal(stakeTotal);
        networkStake.setStakingPeriod(stakingPeriod);
        networkStake.setStakingPeriodDuration(transactionBody.getStakingPeriod());
        networkStake.setStakingPeriodsStored(transactionBody.getStakingPeriodsStored());
        networkStake.setStakingRewardFeeDenominator(
                transactionBody.getStakingRewardFeeFraction().getDenominator());
        networkStake.setStakingRewardFeeNumerator(
                transactionBody.getStakingRewardFeeFraction().getNumerator());
        networkStake.setStakingRewardRate(transactionBody.getStakingRewardRate());
        networkStake.setStakingStartThreshold(transactionBody.getStakingStartThreshold());
        entityListener.onNetworkStake(networkStake);

        var nodeStakesProtos = transactionBody.getNodeStakeList();
        if (nodeStakesProtos.isEmpty()) {
            log.warn("NodeStakeUpdateTransaction has empty node stake list");
            return;
        }

        for (var nodeStakeProto : nodeStakesProtos) {
            var nodeStake = new NodeStake();
            nodeStake.setConsensusTimestamp(consensusTimestamp);
            nodeStake.setEpochDay(epochDay);
            nodeStake.setMaxStake(nodeStakeProto.getMaxStake());
            nodeStake.setMinStake(nodeStakeProto.getMinStake());
            nodeStake.setNodeId(nodeStakeProto.getNodeId());
            nodeStake.setRewardRate(nodeStakeProto.getRewardRate());
            nodeStake.setStake(nodeStakeProto.getStake());
            nodeStake.setStakeNotRewarded(nodeStakeProto.getStakeNotRewarded());
            nodeStake.setStakeRewarded(nodeStakeProto.getStakeRewarded());
            nodeStake.setStakingPeriod(stakingPeriod);
            entityListener.onNodeStake(nodeStake);
        }

        applicationEventPublisher.publishEvent(new NodeStakeUpdatedEvent(this));
        consensusNodeService.refresh();
    }
}<|MERGE_RESOLUTION|>--- conflicted
+++ resolved
@@ -27,11 +27,7 @@
 import com.hedera.mirror.importer.util.Utility;
 import jakarta.inject.Named;
 import lombok.CustomLog;
-<<<<<<< HEAD
-=======
-import lombok.RequiredArgsConstructor;
 import org.springframework.context.ApplicationEventPublisher;
->>>>>>> cd9a935e
 
 @CustomLog
 @Named
@@ -41,8 +37,12 @@
     private final ConsensusNodeService consensusNodeService;
     private final EntityListener entityListener;
 
-    NodeStakeUpdateTransactionHandler(ConsensusNodeService consensusNodeService, EntityListener entityListener) {
+    NodeStakeUpdateTransactionHandler(
+            ApplicationEventPublisher applicationEventPublisher,
+            ConsensusNodeService consensusNodeService,
+            EntityListener entityListener) {
         super(TransactionType.NODESTAKEUPDATE);
+        this.applicationEventPublisher = applicationEventPublisher;
         this.entityListener = entityListener;
         this.consensusNodeService = consensusNodeService;
     }
