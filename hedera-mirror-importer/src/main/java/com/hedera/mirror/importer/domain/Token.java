package com.hedera.mirror.importer.domain;

/*-
 * ‌
 * Hedera Mirror Node
 * ​
 * Copyright (C) 2019 - 2021 Hedera Hashgraph, LLC
 * ​
 * Licensed under the Apache License, Version 2.0 (the "License");
 * you may not use this file except in compliance with the License.
 * You may obtain a copy of the License at
 *
 *      http://www.apache.org/licenses/LICENSE-2.0
 *
 * Unless required by applicable law or agreed to in writing, software
 * distributed under the License is distributed on an "AS IS" BASIS,
 * WITHOUT WARRANTIES OR CONDITIONS OF ANY KIND, either express or implied.
 * See the License for the specific language governing permissions and
 * limitations under the License.
 * ‍
 */

import com.fasterxml.jackson.annotation.JsonUnwrapped;
import com.fasterxml.jackson.databind.annotation.JsonSerialize;
<<<<<<< HEAD
import com.vladmihalcea.hibernate.type.basic.PostgreSQLEnumType;
import java.io.Serializable;
=======
>>>>>>> 93196fc7
import javax.persistence.Column;
import javax.persistence.Convert;
import javax.persistence.EmbeddedId;
import javax.persistence.Entity;
<<<<<<< HEAD
import javax.persistence.EnumType;
import javax.persistence.Enumerated;
import lombok.AllArgsConstructor;
=======
>>>>>>> 93196fc7
import lombok.Data;
import lombok.NoArgsConstructor;
import lombok.ToString;
import org.hibernate.annotations.Type;
import org.hibernate.annotations.TypeDef;

import com.hedera.mirror.importer.converter.AccountIdConverter;
import com.hedera.mirror.importer.converter.NullableStringSerializer;
import com.hedera.mirror.importer.util.Utility;

@Data
@Entity
@NoArgsConstructor
<<<<<<< HEAD
@TypeDef(
        name = "pgsql_enum",
        typeClass = PostgreSQLEnumType.class
)
=======
@ToString(exclude = {"freezeKey", "freezeKeyEd25519Hex", "kycKey", "kycKeyEd25519Hex", "supplyKey",
        "supplyKeyEd25519Hex", "wipeKey", "wipeKeyEd25519Hex"})
>>>>>>> 93196fc7
public class Token {
    @EmbeddedId
    @JsonUnwrapped
    private TokenId tokenId;

    private Long createdTimestamp;

    private Integer decimals;

    private Boolean freezeDefault;

    private byte[] freezeKey;

    @Column(name = "freeze_key_ed25519_hex")
    @JsonSerialize(using = NullableStringSerializer.class)
    private String freezeKeyEd25519Hex;

    private Long initialSupply;

    private Long totalSupply; // Increment with initialSupply and mint amounts, decrement with burn amount

    private byte[] kycKey;

    @Column(name = "kyc_key_ed25519_hex")
    @JsonSerialize(using = NullableStringSerializer.class)
    private String kycKeyEd25519Hex;

    private long maxSupply;

    private long modifiedTimestamp;

    private String name;

    private byte[] supplyKey;

    @Column(name = "supply_key_ed25519_hex")
    @JsonSerialize(using = NullableStringSerializer.class)
    private String supplyKeyEd25519Hex;

    @Enumerated(EnumType.STRING)
    @Type(type = "pgsql_enum")
    private TokenSupplyTypeEnum supplyType;

    private String symbol;

    @Convert(converter = AccountIdConverter.class)
    private EntityId treasuryAccountId;

<<<<<<< HEAD
    @Enumerated(EnumType.STRING)
    @Type(type = "pgsql_enum")
    private TokenTypeEnum type;

    @ToString.Exclude
=======
>>>>>>> 93196fc7
    private byte[] wipeKey;

    @Column(name = "wipe_key_ed25519_hex")
    @JsonSerialize(using = NullableStringSerializer.class)
    private String wipeKeyEd25519Hex;

    public void setInitialSupply(Long initialSupply) {
        this.initialSupply = initialSupply;

        // default totalSupply to initial supply
        totalSupply = initialSupply;
    }

    public void setFreezeKey(byte[] key) {
        freezeKey = key;
        freezeKeyEd25519Hex = Utility.convertSimpleKeyToHex(key);
    }

    public void setKycKey(byte[] key) {
        kycKey = key;
        kycKeyEd25519Hex = Utility.convertSimpleKeyToHex(key);
    }

    public void setSupplyKey(byte[] key) {
        supplyKey = key;
        supplyKeyEd25519Hex = Utility.convertSimpleKeyToHex(key);
    }

    public void setWipeKey(byte[] key) {
        wipeKey = key;
        wipeKeyEd25519Hex = Utility.convertSimpleKeyToHex(key);
    }

    public void setName(String name) {
        this.name = Utility.sanitize(name);
    }

    public void setSymbol(String symbol) {
        this.symbol = Utility.sanitize(symbol);
    }
}<|MERGE_RESOLUTION|>--- conflicted
+++ resolved
@@ -22,21 +22,13 @@
 
 import com.fasterxml.jackson.annotation.JsonUnwrapped;
 import com.fasterxml.jackson.databind.annotation.JsonSerialize;
-<<<<<<< HEAD
 import com.vladmihalcea.hibernate.type.basic.PostgreSQLEnumType;
-import java.io.Serializable;
-=======
->>>>>>> 93196fc7
 import javax.persistence.Column;
 import javax.persistence.Convert;
 import javax.persistence.EmbeddedId;
 import javax.persistence.Entity;
-<<<<<<< HEAD
 import javax.persistence.EnumType;
 import javax.persistence.Enumerated;
-import lombok.AllArgsConstructor;
-=======
->>>>>>> 93196fc7
 import lombok.Data;
 import lombok.NoArgsConstructor;
 import lombok.ToString;
@@ -50,15 +42,12 @@
 @Data
 @Entity
 @NoArgsConstructor
-<<<<<<< HEAD
 @TypeDef(
         name = "pgsql_enum",
         typeClass = PostgreSQLEnumType.class
 )
-=======
 @ToString(exclude = {"freezeKey", "freezeKeyEd25519Hex", "kycKey", "kycKeyEd25519Hex", "supplyKey",
         "supplyKeyEd25519Hex", "wipeKey", "wipeKeyEd25519Hex"})
->>>>>>> 93196fc7
 public class Token {
     @EmbeddedId
     @JsonUnwrapped
@@ -107,14 +96,11 @@
     @Convert(converter = AccountIdConverter.class)
     private EntityId treasuryAccountId;
 
-<<<<<<< HEAD
     @Enumerated(EnumType.STRING)
     @Type(type = "pgsql_enum")
     private TokenTypeEnum type;
 
     @ToString.Exclude
-=======
->>>>>>> 93196fc7
     private byte[] wipeKey;
 
     @Column(name = "wipe_key_ed25519_hex")
