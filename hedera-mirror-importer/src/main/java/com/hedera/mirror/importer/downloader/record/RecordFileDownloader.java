package com.hedera.mirror.importer.downloader.record;

/*-
 * ‌
 * Hedera Mirror Node
 * ​
 * Copyright (C) 2019 - 2021 Hedera Hashgraph, LLC
 * ​
 * Licensed under the Apache License, Version 2.0 (the "License");
 * you may not use this file except in compliance with the License.
 * You may obtain a copy of the License at
 *
 *      http://www.apache.org/licenses/LICENSE-2.0
 *
 * Unless required by applicable law or agreed to in writing, software
 * distributed under the License is distributed on an "AS IS" BASIS,
 * WITHOUT WARRANTIES OR CONDITIONS OF ANY KIND, either express or implied.
 * See the License for the specific language governing permissions and
 * limitations under the License.
 * ‍
 */

import io.micrometer.core.instrument.MeterRegistry;
import io.micrometer.core.instrument.Timer;
import java.time.Duration;
import java.time.Instant;
import java.util.concurrent.TimeUnit;
import javax.inject.Named;
import org.springframework.scheduling.annotation.Scheduled;
import software.amazon.awssdk.services.s3.S3AsyncClient;

import com.hedera.mirror.importer.addressbook.AddressBookService;
import com.hedera.mirror.importer.config.MirrorDateRangePropertiesProcessor;
import com.hedera.mirror.importer.domain.RecordFile;
import com.hedera.mirror.importer.domain.StreamFile;
import com.hedera.mirror.importer.downloader.Downloader;
import com.hedera.mirror.importer.downloader.NodeSignatureVerifier;
import com.hedera.mirror.importer.downloader.StreamFileNotifier;
import com.hedera.mirror.importer.leader.Leader;
import com.hedera.mirror.importer.reader.record.RecordFileReader;
import com.hedera.mirror.importer.reader.signature.SignatureFileReader;
<<<<<<< HEAD
import com.hedera.mirror.importer.repository.RecordFileRepository;
=======
>>>>>>> 776d39ad

@Named
public class RecordFileDownloader extends Downloader<RecordFile> {

    private final Timer downloadLatencyMetric;
    private final Timer streamCloseMetric;

    public RecordFileDownloader(
            S3AsyncClient s3Client, AddressBookService addressBookService,
            RecordDownloaderProperties downloaderProperties,
            MeterRegistry meterRegistry, NodeSignatureVerifier nodeSignatureVerifier,
            SignatureFileReader signatureFileReader, RecordFileReader recordFileReader,
<<<<<<< HEAD
            StreamFileNotifier streamFileNotifier, RecordFileRepository recordFileRepository,
            MirrorDateRangePropertiesProcessor mirrorDateRangePropertiesProcessor) {
        super(s3Client, addressBookService, downloaderProperties, meterRegistry,
                nodeSignatureVerifier, signatureFileReader, recordFileReader, streamFileNotifier, recordFileRepository,
=======
            StreamFileNotifier streamFileNotifier,
            MirrorDateRangePropertiesProcessor mirrorDateRangePropertiesProcessor) {
        super(s3Client, addressBookService, downloaderProperties, meterRegistry,
                nodeSignatureVerifier, signatureFileReader, recordFileReader, streamFileNotifier,
>>>>>>> 776d39ad
                mirrorDateRangePropertiesProcessor);

        downloadLatencyMetric = Timer.builder("hedera.mirror.download.latency")
                .description("The difference in ms between the consensus time of the last transaction in the file " +
                        "and the time at which the file was downloaded and verified")
                .tag("type", downloaderProperties.getStreamType().toString())
                .register(meterRegistry);

        streamCloseMetric = Timer.builder("hedera.mirror.stream.close.latency")
                .description("The difference between the consensus time of the last and first transaction in the " +
                        "stream file")
                .tag("type", downloaderProperties.getStreamType().toString())
                .register(meterRegistry);
    }

    @Override
    @Leader
    @Scheduled(fixedDelayString = "${hedera.mirror.importer.downloader.record.frequency:500}")
    public void download() {
        downloadNextBatch();
    }

    @Override
    protected void onVerified(StreamFile streamFile) {
        RecordFile recordFile = (RecordFile) streamFile;

        Instant consensusEnd = Instant.ofEpochSecond(0, recordFile.getConsensusEnd());
        downloadLatencyMetric.record(Duration.between(consensusEnd, Instant.now()));

        long streamClose = recordFile.getConsensusEnd() - recordFile.getConsensusStart();
        streamCloseMetric.record(streamClose, TimeUnit.NANOSECONDS);
    }
}<|MERGE_RESOLUTION|>--- conflicted
+++ resolved
@@ -39,10 +39,7 @@
 import com.hedera.mirror.importer.leader.Leader;
 import com.hedera.mirror.importer.reader.record.RecordFileReader;
 import com.hedera.mirror.importer.reader.signature.SignatureFileReader;
-<<<<<<< HEAD
 import com.hedera.mirror.importer.repository.RecordFileRepository;
-=======
->>>>>>> 776d39ad
 
 @Named
 public class RecordFileDownloader extends Downloader<RecordFile> {
@@ -55,17 +52,10 @@
             RecordDownloaderProperties downloaderProperties,
             MeterRegistry meterRegistry, NodeSignatureVerifier nodeSignatureVerifier,
             SignatureFileReader signatureFileReader, RecordFileReader recordFileReader,
-<<<<<<< HEAD
-            StreamFileNotifier streamFileNotifier, RecordFileRepository recordFileRepository,
-            MirrorDateRangePropertiesProcessor mirrorDateRangePropertiesProcessor) {
-        super(s3Client, addressBookService, downloaderProperties, meterRegistry,
-                nodeSignatureVerifier, signatureFileReader, recordFileReader, streamFileNotifier, recordFileRepository,
-=======
             StreamFileNotifier streamFileNotifier,
             MirrorDateRangePropertiesProcessor mirrorDateRangePropertiesProcessor) {
         super(s3Client, addressBookService, downloaderProperties, meterRegistry,
                 nodeSignatureVerifier, signatureFileReader, recordFileReader, streamFileNotifier,
->>>>>>> 776d39ad
                 mirrorDateRangePropertiesProcessor);
 
         downloadLatencyMetric = Timer.builder("hedera.mirror.download.latency")
