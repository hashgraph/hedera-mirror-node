--- conflicted
+++ resolved
@@ -874,27 +874,17 @@
         }
     }
 
-<<<<<<< HEAD
-    private void insertCustomFees(List<com.hederahashgraph.api.proto.java.CustomFee> customFeeList,
-                                  long consensusTimestamp, EntityId tokenId) {
-=======
     private Set<EntityId> insertCustomFees(List<com.hederahashgraph.api.proto.java.CustomFee> customFeeList,
                                            long consensusTimestamp, boolean isTokenCreate, EntityId tokenId) {
         Set<EntityId> autoAssociatedAccounts = new HashSet<>();
-        CustomFee.Id id = new CustomFee.Id(consensusTimestamp, tokenId);
->>>>>>> 3556c8ba
 
         for (var protoCustomFee : customFeeList) {
             EntityId collector = EntityId.of(protoCustomFee.getFeeCollectorAccountId());
             CustomFee customFee = new CustomFee();
-<<<<<<< HEAD
+            customFee.setCollectorAccountId(collector);
             customFee.setCreatedTimestamp(consensusTimestamp);
-            customFee.setCollectorAccountId(EntityId.of(protoCustomFee.getFeeCollectorAccountId()));
+            customFee.setId(id);
             customFee.setTokenId(tokenId);
-=======
-            customFee.setId(id);
-            customFee.setCollectorAccountId(collector);
->>>>>>> 3556c8ba
 
             var feeCase = protoCustomFee.getFeeCase();
             boolean chargedInAttachedToken;
