/*
 * Copyright (C) 2019-2023 Hedera Hashgraph, LLC
 *
 * Licensed under the Apache License, Version 2.0 (the "License");
 * you may not use this file except in compliance with the License.
 * You may obtain a copy of the License at
 *
 *      http://www.apache.org/licenses/LICENSE-2.0
 *
 * Unless required by applicable law or agreed to in writing, software
 * distributed under the License is distributed on an "AS IS" BASIS,
 * WITHOUT WARRANTIES OR CONDITIONS OF ANY KIND, either express or implied.
 * See the License for the specific language governing permissions and
 * limitations under the License.
 */

package com.hedera.mirror.importer.parser.record.entity;

import static com.hedera.mirror.common.domain.token.NftTransfer.WILDCARD_SERIAL_NUMBER;
import static com.hedera.mirror.importer.util.Utility.RECOVERABLE_ERROR;

import com.google.common.collect.Range;
import com.google.protobuf.ByteString;
import com.google.protobuf.UnknownFieldSet;
import com.hedera.mirror.common.domain.entity.EntityId;
import com.hedera.mirror.common.domain.schedule.Schedule;
import com.hedera.mirror.common.domain.token.Nft;
import com.hedera.mirror.common.domain.token.Token;
import com.hedera.mirror.common.domain.token.TokenAccount;
import com.hedera.mirror.common.domain.token.TokenTransfer;
import com.hedera.mirror.common.domain.transaction.AssessedCustomFee;
import com.hedera.mirror.common.domain.transaction.CryptoTransfer;
import com.hedera.mirror.common.domain.transaction.ErrataType;
import com.hedera.mirror.common.domain.transaction.ItemizedTransfer;
import com.hedera.mirror.common.domain.transaction.RecordItem;
import com.hedera.mirror.common.domain.transaction.StakingRewardTransfer;
import com.hedera.mirror.common.domain.transaction.Transaction;
import com.hedera.mirror.common.domain.transaction.TransactionSignature;
import com.hedera.mirror.common.domain.transaction.TransactionType;
import com.hedera.mirror.common.exception.InvalidEntityException;
import com.hedera.mirror.common.util.DomainUtils;
import com.hedera.mirror.importer.domain.ContractResultService;
import com.hedera.mirror.importer.domain.EntityIdService;
import com.hedera.mirror.importer.domain.TransactionFilterFields;
import com.hedera.mirror.importer.exception.ImporterException;
import com.hedera.mirror.importer.parser.CommonParserProperties;
import com.hedera.mirror.importer.parser.contractlog.SyntheticContractLogService;
import com.hedera.mirror.importer.parser.contractlog.TransferContractLog;
import com.hedera.mirror.importer.parser.contractlog.TransferIndexedContractLog;
import com.hedera.mirror.importer.parser.contractresult.SyntheticContractResultService;
import com.hedera.mirror.importer.parser.contractresult.TransferContractResult;
import com.hedera.mirror.importer.parser.record.RecordItemListener;
import com.hedera.mirror.importer.parser.record.transactionhandler.TransactionHandler;
import com.hedera.mirror.importer.parser.record.transactionhandler.TransactionHandlerFactory;
import com.hederahashgraph.api.proto.java.AccountAmount;
import com.hederahashgraph.api.proto.java.NftTransfer;
import com.hederahashgraph.api.proto.java.ResponseCodeEnum;
import com.hederahashgraph.api.proto.java.SignaturePair;
import com.hederahashgraph.api.proto.java.TokenID;
import com.hederahashgraph.api.proto.java.TokenTransferList;
import com.hederahashgraph.api.proto.java.TransactionBody;
import com.hederahashgraph.api.proto.java.TransactionRecord;
import jakarta.inject.Named;
import java.util.ArrayList;
import java.util.Collection;
import java.util.HashSet;
import java.util.List;
import java.util.Map;
import java.util.Set;
import java.util.function.Predicate;
import lombok.CustomLog;
import lombok.RequiredArgsConstructor;

@CustomLog
@Named
@ConditionOnEntityRecordParser
@RequiredArgsConstructor
public class EntityRecordItemListener implements RecordItemListener {

    private final CommonParserProperties commonParserProperties;
    private final ContractResultService contractResultService;
    private final EntityIdService entityIdService;
    private final EntityListener entityListener;
    private final EntityProperties entityProperties;
    private final TransactionHandlerFactory transactionHandlerFactory;
    private final SyntheticContractLogService syntheticContractLogService;
    private final SyntheticContractResultService syntheticContractResultService;

    @Override
    public void onItem(RecordItem recordItem) throws ImporterException {
        recordItem.setEntityTransactionPredicate(entityProperties.getPersist()::shouldPersistEntityTransaction);

        int transactionTypeValue = recordItem.getTransactionType();
        TransactionType transactionType = TransactionType.of(transactionTypeValue);
        TransactionHandler transactionHandler = transactionHandlerFactory.get(transactionType);

        long consensusTimestamp = recordItem.getConsensusTimestamp();
        EntityId entityId;
        try {
            entityId = transactionHandler.getEntity(recordItem);
        } catch (InvalidEntityException e) { // transaction can have invalid topic/contract/file id
            log.error(
                    RECOVERABLE_ERROR + "Invalid entity encountered for consensusTimestamp {} : {}",
                    consensusTimestamp,
                    e.getMessage());
            entityId = EntityId.EMPTY;
        }

        // to:do - exclude Freeze from Filter transaction type
        TransactionFilterFields transactionFilterFields = getTransactionFilterFields(entityId, recordItem);
        Collection<EntityId> entities = transactionFilterFields.getEntities();
        log.debug("Processing {} transaction {} for entities {}", transactionType, consensusTimestamp, entities);
        if (!commonParserProperties.getFilter().test(transactionFilterFields)) {
            log.debug(
                    "Ignoring transaction. consensusTimestamp={}, transactionType={}, entities={}",
                    consensusTimestamp,
                    transactionType,
                    entities);
            return;
        }

        Transaction transaction = buildTransaction(entityId, recordItem);
        transactionHandler.updateTransaction(transaction, recordItem);

        // Insert transfers even on failure
        insertTransferList(recordItem);
        insertStakingRewardTransfers(recordItem);

        // handle scheduled transaction, even on failure
        if (transaction.isScheduled()) {
            onScheduledTransaction(recordItem);
        }

        if (recordItem.isSuccessful()) {
            if (entityProperties.getPersist().getTransactionSignatures().contains(transactionType)) {
                insertTransactionSignatures(
                        transaction.getEntityId(),
                        recordItem.getConsensusTimestamp(),
                        recordItem.getSignatureMap().getSigPairList());
            }

            // Only add non-fee transfers on success as the data is assured to be valid
            processItemizedTransfers(recordItem, transaction);
        }

        // Errata records can fail with FAIL_INVALID but still have items in the record committed to state.
        if (recordItem.isSuccessful() || recordItem.getTransactionStatus() == ResponseCodeEnum.FAIL_INVALID_VALUE) {
            insertAutomaticTokenAssociations(recordItem);
            // Record token transfers can be populated for multiple transaction types
            insertTokenTransfers(recordItem, transaction);
            insertAssessedCustomFees(recordItem);
        }

        contractResultService.process(recordItem, transaction);

        var entityTransactions = recordItem.getEntityTransactions();
        if (!entityTransactions.isEmpty()) {
            entityListener.onEntityTransactions(entityTransactions.values());
        }

        entityListener.onTransaction(transaction);
        log.debug("Storing transaction: {}", transaction);
    }

    private Transaction buildTransaction(EntityId entityId, RecordItem recordItem) {
        TransactionBody body = recordItem.getTransactionBody();
        TransactionRecord txRecord = recordItem.getTransactionRecord();

        Long validDurationSeconds = body.hasTransactionValidDuration()
                ? body.getTransactionValidDuration().getSeconds()
                : null;
        // transactions in stream always have valid node account id.
        var nodeAccount = EntityId.of(body.getNodeAccountID());
        var transactionId = body.getTransactionID();

        // build transaction
        Transaction transaction = new Transaction();
        transaction.setChargedTxFee(txRecord.getTransactionFee());
        transaction.setConsensusTimestamp(recordItem.getConsensusTimestamp());
        transaction.setEntityId(entityId);
        transaction.setIndex(recordItem.getTransactionIndex());
        transaction.setInitialBalance(0L);
        transaction.setMaxFee(body.getTransactionFee());
        transaction.setMemo(DomainUtils.toBytes(body.getMemoBytes()));
        transaction.setNodeAccountId(nodeAccount);
        transaction.setNonce(transactionId.getNonce());
        transaction.setPayerAccountId(recordItem.getPayerAccountId());
        transaction.setResult(txRecord.getReceipt().getStatusValue());
        transaction.setScheduled(txRecord.hasScheduleRef());
        transaction.setTransactionBytes(
                entityProperties.getPersist().isTransactionBytes() ? recordItem.getTransactionBytes() : null);
        transaction.setTransactionHash(DomainUtils.toBytes(txRecord.getTransactionHash()));
        transaction.setType(recordItem.getTransactionType());
        transaction.setValidDurationSeconds(validDurationSeconds);
        transaction.setValidStartNs(DomainUtils.timeStampInNanos(transactionId.getTransactionValidStart()));

        if (txRecord.hasParentConsensusTimestamp()) {
            transaction.setParentConsensusTimestamp(
                    DomainUtils.timestampInNanosMax(txRecord.getParentConsensusTimestamp()));
        }

        return transaction;
    }

    /**
     * Store transfers in the transactions.itemized_transfers column if applicable. This will allow the rest-api to create
     * an itemized set of transfers that reflects explicit transfers, threshold records, node fee, and
     * network+service fee (paid to treasury).
     */
    private void processItemizedTransfers(RecordItem recordItem, Transaction transaction) {

        if (!entityProperties.getPersist().isItemizedTransfers()) {
            return;
        }
        var body = recordItem.getTransactionBody();
<<<<<<< HEAD
        var transactionRecord = recordItem.getTransactionRecord();
        for (var aa : nonFeeTransfersExtractor.extractNonFeeTransfers(body, transactionRecord)) {
            if (aa.getAmount() != 0) {
                var entityId = entityIdService.lookup(aa.getAccountID()).orElse(EntityId.EMPTY);
                if (EntityId.isEmpty(entityId)) {
                    log.error(
                            RECOVERABLE_ERROR + "Invalid nonFeeTransfer entity id at {}",
                            recordItem.getConsensusTimestamp());
                    continue;
                }

                NonFeeTransfer nonFeeTransfer = new NonFeeTransfer();
                nonFeeTransfer.setAmount(aa.getAmount());
                nonFeeTransfer.setConsensusTimestamp(consensusTimestamp);
                nonFeeTransfer.setEntityId(entityId);
                nonFeeTransfer.setIsApproval(aa.getIsApproval());
                nonFeeTransfer.setPayerAccountId(recordItem.getPayerAccountId());
                entityListener.onNonFeeTransfer(nonFeeTransfer);
                recordItem.addEntityId(entityId);
=======
        if (!body.hasCryptoTransfer()) {
            return;
        }
        var transfers = body.getCryptoTransfer().getTransfers().getAccountAmountsList();
        for (var aa : transfers) {
            var entityId = entityIdService.lookup(aa.getAccountID()).orElse(EntityId.EMPTY);
            if (EntityId.isEmpty(entityId)) {
                log.error(
                        RECOVERABLE_ERROR + "Invalid itemizedTransfer entity id at {}",
                        recordItem.getConsensusTimestamp());
                continue;
>>>>>>> 20480671
            }

            var itemizedTransfer = new ItemizedTransfer();
            itemizedTransfer.setAmount(aa.getAmount());
            itemizedTransfer.setEntityId(entityId);
            itemizedTransfer.setIsApproval(aa.getIsApproval());
            transaction.addItemizedTransfer(itemizedTransfer);
        }
    }

    private void insertStakingRewardTransfers(RecordItem recordItem) {
        long consensusTimestamp = recordItem.getConsensusTimestamp();
        var payerAccountId = recordItem.getPayerAccountId();

        for (var aa : recordItem.getTransactionRecord().getPaidStakingRewardsList()) {
            var accountId = EntityId.of(aa.getAccountID());
            var stakingRewardTransfer = new StakingRewardTransfer();
            stakingRewardTransfer.setAccountId(accountId.getId());
            stakingRewardTransfer.setAmount(aa.getAmount());
            stakingRewardTransfer.setConsensusTimestamp(consensusTimestamp);
            stakingRewardTransfer.setPayerAccountId(payerAccountId);

            entityListener.onStakingRewardTransfer(stakingRewardTransfer);
            recordItem.addEntityId(accountId);
        }
    }

    /*
     * Extracts crypto transfers from the record. The extra logic around 'failedTransfer' is to detect and remove
     * spurious non-fee transfers that occurred due to a services bug in the past as documented in
     * ErrataMigration.spuriousTransfers().
     */
    private void insertTransferList(RecordItem recordItem) {
        var transactionRecord = recordItem.getTransactionRecord();
        if (!transactionRecord.hasTransferList()
                || !entityProperties.getPersist().isCryptoTransferAmounts()) {
            return;
        }

        long consensusTimestamp = recordItem.getConsensusTimestamp();
        var transferList = transactionRecord.getTransferList();
        EntityId payerAccountId = recordItem.getPayerAccountId();
        var body = recordItem.getTransactionBody();
        boolean failedTransfer =
                !recordItem.isSuccessful() && body.hasCryptoTransfer() && consensusTimestamp < 1577836799000000000L;

        for (int i = 0; i < transferList.getAccountAmountsCount(); ++i) {
            var aa = transferList.getAccountAmounts(i);
            var account = EntityId.of(aa.getAccountID());
            CryptoTransfer cryptoTransfer = new CryptoTransfer();
            cryptoTransfer.setAmount(aa.getAmount());
            cryptoTransfer.setConsensusTimestamp(consensusTimestamp);
            cryptoTransfer.setEntityId(account.getId());
            cryptoTransfer.setIsApproval(false);
            cryptoTransfer.setPayerAccountId(payerAccountId);

            AccountAmount accountAmountInsideBody = null;
            if (cryptoTransfer.getAmount() < 0 || failedTransfer) {
                accountAmountInsideBody = findAccountAmount(aa, body);
            }

            if (accountAmountInsideBody != null) {
                cryptoTransfer.setIsApproval(accountAmountInsideBody.getIsApproval());
                if (failedTransfer) {
                    cryptoTransfer.setErrata(ErrataType.DELETE);
                }
            }

            entityListener.onCryptoTransfer(cryptoTransfer);
            recordItem.addEntityId(account);
        }
    }

    private AccountAmount findAccountAmount(AccountAmount aa, TransactionBody body) {
        if (!body.hasCryptoTransfer()) {
            return null;
        }
        List<AccountAmount> accountAmountsList =
                body.getCryptoTransfer().getTransfers().getAccountAmountsList();
        for (AccountAmount a : accountAmountsList) {
            if (aa.getAmount() == a.getAmount() && aa.getAccountID().equals(a.getAccountID())) {
                return a;
            }
        }
        return null;
    }

    private AccountAmount findAccountAmount(
            Predicate<AccountAmount> accountAmountPredicate, EntityId tokenId, TransactionBody body) {
        if (!body.hasCryptoTransfer()) {
            return null;
        }
        List<TokenTransferList> tokenTransfersLists = body.getCryptoTransfer().getTokenTransfersList();
        for (TokenTransferList transferList : tokenTransfersLists) {
            if (!EntityId.of(transferList.getToken()).equals(tokenId)) {
                continue;
            }
            for (AccountAmount aa : transferList.getTransfersList()) {
                if (accountAmountPredicate.test(aa)) {
                    return aa;
                }
            }
        }
        return null;
    }

    private void insertFungibleTokenTransfers(RecordItem recordItem, TokenTransferList tokenTransferList) {
        if (tokenTransferList.getTransfersList().isEmpty()) {
            return;
        }

        var body = recordItem.getTransactionBody();
        long consensusTimestamp = recordItem.getConsensusTimestamp();
        boolean isTokenDissociate = body.hasTokenDissociate();
        var payerAccountId = recordItem.getPayerAccountId();
        var tokenId = EntityId.of(tokenTransferList.getToken());
        var tokenTransfers = tokenTransferList.getTransfersList();
        int tokenTransferCount = tokenTransfers.size();

        boolean isDeletedTokenDissociate = isTokenDissociate && tokenTransferCount == 1;

        boolean isWipeOrBurn = recordItem.getTransactionType() == TransactionType.TOKENBURN.getProtoId()
                || recordItem.getTransactionType() == TransactionType.TOKENWIPE.getProtoId();
        boolean isMint = recordItem.getTransactionType() == TransactionType.TOKENMINT.getProtoId()
                || recordItem.getTransactionType() == TransactionType.TOKENCREATION.getProtoId();
        boolean isSingleTransfer = tokenTransferCount == 2;

        for (int i = 0; i < tokenTransferCount; i++) {
            AccountAmount accountAmount = tokenTransfers.get(i);
            EntityId accountId = EntityId.of(accountAmount.getAccountID());
            long amount = accountAmount.getAmount();
            TokenTransfer tokenTransfer = new TokenTransfer();
            tokenTransfer.setAmount(amount);
            tokenTransfer.setDeletedTokenDissociate(isDeletedTokenDissociate);
            tokenTransfer.setId(new TokenTransfer.Id(consensusTimestamp, tokenId, accountId));
            tokenTransfer.setIsApproval(false);
            tokenTransfer.setPayerAccountId(payerAccountId);

            handleNegativeAccountAmounts(tokenId, body, accountAmount, amount, tokenTransfer);
            entityListener.onTokenTransfer(tokenTransfer);
            recordItem.addEntityId(accountId);
            recordItem.addEntityId(tokenId);

            if (isDeletedTokenDissociate) {
                // for the token transfer of a deleted token in a token dissociate transaction, the amount is negative
                // to bring the account's balance of the token to 0. Set the totalSupply of the token object to the
                // negative amount, later in the pipeline the token total supply will be reduced accordingly
                Token token = new Token();
                token.setTimestampLower(consensusTimestamp);
                token.setTokenId(tokenId.getId());
                token.setTotalSupply(accountAmount.getAmount());
                entityListener.onToken(token);
            }

            logTokenEvents(recordItem, tokenId, isWipeOrBurn, isMint, accountId, amount);

            logTokenTransfers(recordItem, tokenId, tokenTransfers, isSingleTransfer, i, accountId, amount);
        }
    }

    private boolean isApprovalNftTransfer(NftTransfer nftTransfer, TokenID tokenId, TransactionBody body) {
        if (!body.hasCryptoTransfer()) {
            return false;
        }

        var tokenTransfersList = body.getCryptoTransfer().getTokenTransfersList();
        for (var transferList : tokenTransfersList) {
            if (!transferList.getToken().equals(tokenId)) {
                continue;
            }

            for (var transfer : transferList.getNftTransfersList()) {
                if (transfer.getSerialNumber() == nftTransfer.getSerialNumber()
                        && transfer.getReceiverAccountID().equals(nftTransfer.getReceiverAccountID())
                        && transfer.getSenderAccountID().equals(nftTransfer.getSenderAccountID())) {
                    return transfer.getIsApproval();
                }
            }
        }

        return false;
    }

    private void logTokenEvents(
            RecordItem recordItem,
            EntityId tokenId,
            boolean isWipeOrBurn,
            boolean isMint,
            EntityId accountId,
            long amount) {
        if (isMint || isWipeOrBurn) {
            EntityId senderId = amount < 0 ? accountId : EntityId.EMPTY;
            EntityId receiverId = amount > 0 ? accountId : EntityId.EMPTY;
            syntheticContractLogService.create(
                    new TransferContractLog(recordItem, tokenId, senderId, receiverId, Math.abs(amount)));
        }
    }

    private void logTokenTransfers(
            RecordItem recordItem,
            EntityId tokenId,
            List<AccountAmount> tokenTransfers,
            boolean isSingleTransfer,
            int i,
            EntityId accountId,
            long amount) {
        if (isSingleTransfer && amount > 0) {
            EntityId senderId = i == 0
                    ? EntityId.of(tokenTransfers.get(1).getAccountID())
                    : EntityId.of(tokenTransfers.get(0).getAccountID());
            syntheticContractLogService.create(
                    new TransferContractLog(recordItem, tokenId, senderId, accountId, amount));
        }
    }

    private void handleNegativeAccountAmounts(
            EntityId tokenId,
            TransactionBody body,
            AccountAmount accountAmount,
            long amount,
            TokenTransfer tokenTransfer) {
        // If a record AccountAmount with amount < 0 is not in the body;
        // but an AccountAmount with the same (TokenID, AccountID) combination is in the body with is_approval=true,
        // then again set is_approval=true
        if (amount < 0) {

            // Is the accountAmount from the record also inside a body's transfer list for the given tokenId?
            AccountAmount accountAmountInsideTransferList = findAccountAmount(accountAmount::equals, tokenId, body);
            if (accountAmountInsideTransferList == null) {

                // Is there any account amount inside the body's transfer list for the given tokenId
                // with the same accountId as the accountAmount from the record?
                AccountAmount accountAmountWithSameIdInsideBody = findAccountAmount(
                        aa -> aa.getAccountID().equals(accountAmount.getAccountID()) && aa.getIsApproval(),
                        tokenId,
                        body);
                if (accountAmountWithSameIdInsideBody != null) {
                    tokenTransfer.setIsApproval(true);
                }
            } else {
                tokenTransfer.setIsApproval(accountAmountInsideTransferList.getIsApproval());
            }
        }
    }

    private void insertTokenTransfers(RecordItem recordItem, Transaction transaction) {
        if (!entityProperties.getPersist().isTokens()) {
            return;
        }

        List<TokenTransferList> tokenTransferListsList =
                recordItem.getTransactionRecord().getTokenTransferListsList();
        for (int i = 0; i < tokenTransferListsList.size(); i++) {
            TokenTransferList tokenTransferList = tokenTransferListsList.get(i);

            insertFungibleTokenTransfers(recordItem, tokenTransferList);
            insertNonFungibleTokenTransfers(recordItem, transaction, tokenTransferList);

            if (i == 0) {
                var tokenId = tokenTransferList.getToken();
                var entityTokenId = EntityId.of(tokenId);
                var payerAccountId = recordItem.getPayerAccountId();

                syntheticContractResultService.create(
                        new TransferContractResult(recordItem, entityTokenId, payerAccountId));
            }
        }
    }

    private void insertNonFungibleTokenTransfers(
            RecordItem recordItem, Transaction transaction, TokenTransferList tokenTransferList) {
        if (tokenTransferList.getNftTransfersList().isEmpty()) {
            return;
        }

        var body = recordItem.getTransactionBody();
        long consensusTimestamp = recordItem.getConsensusTimestamp();
        var tokenId = tokenTransferList.getToken();
        var entityTokenId = EntityId.of(tokenId);

        for (var nftTransfer : tokenTransferList.getNftTransfersList()) {
            long serialNumber = nftTransfer.getSerialNumber();
            var receiverId = EntityId.of(nftTransfer.getReceiverAccountID());
            var senderId = EntityId.of(nftTransfer.getSenderAccountID());

            var nftTransferDomain = new com.hedera.mirror.common.domain.token.NftTransfer();
            nftTransferDomain.setIsApproval(isApprovalNftTransfer(nftTransfer, tokenId, body));
            nftTransferDomain.setReceiverAccountId(receiverId);
            nftTransferDomain.setSenderAccountId(senderId);
            nftTransferDomain.setSerialNumber(serialNumber);
            nftTransferDomain.setTokenId(entityTokenId);
            transaction.addNftTransfer(nftTransferDomain);

            recordItem.addEntityId(receiverId);
            recordItem.addEntityId(senderId);
            recordItem.addEntityId(entityTokenId);

            transferNftOwnership(consensusTimestamp, serialNumber, entityTokenId, receiverId);
            syntheticContractLogService.create(
                    new TransferIndexedContractLog(recordItem, entityTokenId, senderId, receiverId, serialNumber));
        }
    }

    private void insertAutomaticTokenAssociations(RecordItem recordItem) {
        if (entityProperties.getPersist().isTokens()) {
            if (recordItem.getTransactionBody().hasTokenCreation()) {
                // Automatic token associations for token create transactions are handled by its transaction handler.
                return;
            }

            long consensusTimestamp = recordItem.getConsensusTimestamp();
            recordItem
                    .getTransactionRecord()
                    .getAutomaticTokenAssociationsList()
                    .forEach(tokenAssociation -> {
                        // The accounts and tokens in the associations should have been added to EntityListener when
                        // inserting
                        // the corresponding token transfers, so no need to duplicate the logic here
                        EntityId accountId = EntityId.of(tokenAssociation.getAccountId());
                        EntityId tokenId = EntityId.of(tokenAssociation.getTokenId());
                        TokenAccount tokenAccount = new TokenAccount();
                        tokenAccount.setAccountId(accountId.getId());
                        tokenAccount.setAssociated(true);
                        tokenAccount.setAutomaticAssociation(true);
                        tokenAccount.setCreatedTimestamp(consensusTimestamp);
                        tokenAccount.setTimestampRange(Range.atLeast(consensusTimestamp));
                        tokenAccount.setTokenId(tokenId.getId());
                        entityListener.onTokenAccount(tokenAccount);
                        recordItem.addEntityId(accountId);
                        recordItem.addEntityId(tokenId);
                    });
        }
    }

    private void transferNftOwnership(
            long consensusTimeStamp, long serialNumber, EntityId tokenId, EntityId receiverId) {
        if (EntityId.isEmpty(receiverId) || serialNumber == WILDCARD_SERIAL_NUMBER) {
            // nfts in token burn / wipe transactions are handled in transaction handlers, also skip wildcard nft
            return;
        }

        var nft = Nft.builder()
                .accountId(receiverId)
                .serialNumber(serialNumber)
                .timestampRange(Range.atLeast(consensusTimeStamp))
                .tokenId(tokenId.getId())
                .build();
        entityListener.onNft(nft);
    }

    @SuppressWarnings("java:S135")
    private void insertTransactionSignatures(
            EntityId entityId, long consensusTimestamp, List<SignaturePair> signaturePairList) {
        Set<ByteString> publicKeyPrefixes = new HashSet<>();
        for (SignaturePair signaturePair : signaturePairList) {
            ByteString prefix = signaturePair.getPubKeyPrefix();
            ByteString signature = null;
            var signatureCase = signaturePair.getSignatureCase();
            int type = signatureCase.getNumber();

            switch (signatureCase) {
                case CONTRACT:
                    signature = signaturePair.getContract();
                    break;
                case ECDSA_384:
                    signature = signaturePair.getECDSA384();
                    break;
                case ECDSA_SECP256K1:
                    signature = signaturePair.getECDSASecp256K1();
                    break;
                case ED25519:
                    signature = signaturePair.getEd25519();
                    break;
                case RSA_3072:
                    signature = signaturePair.getRSA3072();
                    break;
                case SIGNATURE_NOT_SET:
                    Map<Integer, UnknownFieldSet.Field> unknownFields =
                            signaturePair.getUnknownFields().asMap();

                    // If we encounter a signature that our version of the protobuf does not yet support, it will
                    // return SIGNATURE_NOT_SET. Hence we should look in the unknown fields for the new signature.
                    // ByteStrings are stored as length-delimited on the wire, so we search the unknown fields for a
                    // field that has exactly one length-delimited value and assume it's our new signature bytes.
                    for (Map.Entry<Integer, UnknownFieldSet.Field> entry : unknownFields.entrySet()) {
                        UnknownFieldSet.Field field = entry.getValue();
                        if (field.getLengthDelimitedList().size() == 1) {
                            signature = field.getLengthDelimitedList().get(0);
                            type = entry.getKey();
                            break;
                        }
                    }

                    if (signature == null) {
                        log.error(
                                RECOVERABLE_ERROR + "Unsupported signature at {}: {}",
                                consensusTimestamp,
                                unknownFields);
                        continue;
                    }
                    break;
                default:
                    log.error(
                            RECOVERABLE_ERROR + "Unsupported signature case at {}: {}",
                            consensusTimestamp,
                            signaturePair.getSignatureCase());
                    continue;
            }

            // Handle potential public key prefix collisions by taking first occurrence only ignoring duplicates
            if (publicKeyPrefixes.add(prefix)) {
                TransactionSignature transactionSignature = new TransactionSignature();
                transactionSignature.setConsensusTimestamp(consensusTimestamp);
                transactionSignature.setEntityId(entityId);
                transactionSignature.setPublicKeyPrefix(DomainUtils.toBytes(prefix));
                transactionSignature.setSignature(DomainUtils.toBytes(signature));
                transactionSignature.setType(type);
                entityListener.onTransactionSignature(transactionSignature);
            }
        }
    }

    private void onScheduledTransaction(RecordItem recordItem) {
        if (entityProperties.getPersist().isSchedules()) {
            long consensusTimestamp = recordItem.getConsensusTimestamp();
            var transactionRecord = recordItem.getTransactionRecord();

            // update schedule execute time
            var schedule = new Schedule();
            var scheduleId = EntityId.of(transactionRecord.getScheduleRef());
            schedule.setScheduleId(scheduleId);
            schedule.setExecutedTimestamp(consensusTimestamp);
            entityListener.onSchedule(schedule);
            recordItem.addEntityId(scheduleId);
        }
    }

    private void insertAssessedCustomFees(RecordItem recordItem) {
        if (entityProperties.getPersist().isTokens()) {
            long consensusTimestamp = recordItem.getConsensusTimestamp();
            var assessedCustomFeesList = recordItem.getTransactionRecord().getAssessedCustomFeesList();
            for (int i = 0; i < assessedCustomFeesList.size(); i++) {
                var protoAssessedCustomFee = assessedCustomFeesList.get(i);
                var collectorAccountId = EntityId.of(protoAssessedCustomFee.getFeeCollectorAccountId());
                // the effective payers must also appear in the *transfer lists of this transaction and the
                // corresponding EntityIds should have been added to EntityListener, so skip it here.
                var tokenId = EntityId.of(protoAssessedCustomFee.getTokenId());
                var assessedCustomFee = new AssessedCustomFee();
                assessedCustomFee.setAmount(protoAssessedCustomFee.getAmount());
                assessedCustomFee.setId(new AssessedCustomFee.Id(collectorAccountId, consensusTimestamp));
                assessedCustomFee.setTokenId(tokenId);
                assessedCustomFee.setPayerAccountId(recordItem.getPayerAccountId());

                if (protoAssessedCustomFee.getEffectivePayerAccountIdCount() > 0) {
                    var effectivePayerEntityIds = new ArrayList<Long>();
                    for (var protoAccountId : protoAssessedCustomFee.getEffectivePayerAccountIdList()) {
                        var effectivePayerAccountId = EntityId.of(protoAccountId);
                        effectivePayerEntityIds.add(effectivePayerAccountId.getId());
                        recordItem.addEntityId(effectivePayerAccountId);
                    }
                    assessedCustomFee.setEffectivePayerAccountIds(effectivePayerEntityIds);
                }

                entityListener.onAssessedCustomFee(assessedCustomFee);

                recordItem.addEntityId(collectorAccountId);
                recordItem.addEntityId(tokenId);
            }
        }
    }

    // regardless of transaction type, filter on entityId and payer account and transfer tokens/receivers/senders
    private TransactionFilterFields getTransactionFilterFields(EntityId entityId, RecordItem recordItem) {
        if (!commonParserProperties.hasFilter()) {
            return TransactionFilterFields.EMPTY;
        }

        var entities = new HashSet<EntityId>();
        entities.add(entityId);
        entities.add(recordItem.getPayerAccountId());

        recordItem
                .getTransactionRecord()
                .getTransferList()
                .getAccountAmountsList()
                .forEach(accountAmount -> entities.add(EntityId.of(accountAmount.getAccountID())));

        recordItem.getTransactionRecord().getTokenTransferListsList().forEach(transfer -> {
            entities.add(EntityId.of(transfer.getToken()));

            transfer.getTransfersList()
                    .forEach(accountAmount -> entities.add(EntityId.of(accountAmount.getAccountID())));

            transfer.getNftTransfersList().forEach(nftTransfer -> {
                entities.add(EntityId.of(nftTransfer.getReceiverAccountID()));
                entities.add(EntityId.of(nftTransfer.getSenderAccountID()));
            });
        });

        entities.remove(null);
        return new TransactionFilterFields(entities, TransactionType.of(recordItem.getTransactionType()));
    }
}<|MERGE_RESOLUTION|>--- conflicted
+++ resolved
@@ -208,35 +208,15 @@
      * network+service fee (paid to treasury).
      */
     private void processItemizedTransfers(RecordItem recordItem, Transaction transaction) {
-
         if (!entityProperties.getPersist().isItemizedTransfers()) {
             return;
         }
+
         var body = recordItem.getTransactionBody();
-<<<<<<< HEAD
-        var transactionRecord = recordItem.getTransactionRecord();
-        for (var aa : nonFeeTransfersExtractor.extractNonFeeTransfers(body, transactionRecord)) {
-            if (aa.getAmount() != 0) {
-                var entityId = entityIdService.lookup(aa.getAccountID()).orElse(EntityId.EMPTY);
-                if (EntityId.isEmpty(entityId)) {
-                    log.error(
-                            RECOVERABLE_ERROR + "Invalid nonFeeTransfer entity id at {}",
-                            recordItem.getConsensusTimestamp());
-                    continue;
-                }
-
-                NonFeeTransfer nonFeeTransfer = new NonFeeTransfer();
-                nonFeeTransfer.setAmount(aa.getAmount());
-                nonFeeTransfer.setConsensusTimestamp(consensusTimestamp);
-                nonFeeTransfer.setEntityId(entityId);
-                nonFeeTransfer.setIsApproval(aa.getIsApproval());
-                nonFeeTransfer.setPayerAccountId(recordItem.getPayerAccountId());
-                entityListener.onNonFeeTransfer(nonFeeTransfer);
-                recordItem.addEntityId(entityId);
-=======
         if (!body.hasCryptoTransfer()) {
             return;
         }
+
         var transfers = body.getCryptoTransfer().getTransfers().getAccountAmountsList();
         for (var aa : transfers) {
             var entityId = entityIdService.lookup(aa.getAccountID()).orElse(EntityId.EMPTY);
@@ -245,7 +225,6 @@
                         RECOVERABLE_ERROR + "Invalid itemizedTransfer entity id at {}",
                         recordItem.getConsensusTimestamp());
                 continue;
->>>>>>> 20480671
             }
 
             var itemizedTransfer = new ItemizedTransfer();
@@ -253,6 +232,7 @@
             itemizedTransfer.setEntityId(entityId);
             itemizedTransfer.setIsApproval(aa.getIsApproval());
             transaction.addItemizedTransfer(itemizedTransfer);
+            recordItem.addEntityId(entityId);
         }
     }
 
