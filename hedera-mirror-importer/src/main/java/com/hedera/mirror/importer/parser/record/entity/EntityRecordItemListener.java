package com.hedera.mirror.importer.parser.record.entity;

/*-
 * ‌
 * Hedera Mirror Node
 * ​
 * Copyright (C) 2019 - 2021 Hedera Hashgraph, LLC
 * ​
 * Licensed under the Apache License, Version 2.0 (the "License");
 * you may not use this file except in compliance with the License.
 * You may obtain a copy of the License at
 *
 *      http://www.apache.org/licenses/LICENSE-2.0
 *
 * Unless required by applicable law or agreed to in writing, software
 * distributed under the License is distributed on an "AS IS" BASIS,
 * WITHOUT WARRANTIES OR CONDITIONS OF ANY KIND, either express or implied.
 * See the License for the specific language governing permissions and
 * limitations under the License.
 * ‍
 */

import com.google.protobuf.ByteString;
import com.google.protobuf.UnknownFieldSet;
import com.hederahashgraph.api.proto.java.AccountID;
import com.hederahashgraph.api.proto.java.ConsensusMessageChunkInfo;
import com.hederahashgraph.api.proto.java.ConsensusSubmitMessageTransactionBody;
import com.hederahashgraph.api.proto.java.CryptoAddLiveHashTransactionBody;
import com.hederahashgraph.api.proto.java.FileAppendTransactionBody;
import com.hederahashgraph.api.proto.java.FileID;
import com.hederahashgraph.api.proto.java.FileUpdateTransactionBody;
import com.hederahashgraph.api.proto.java.FixedFee;
import com.hederahashgraph.api.proto.java.FractionalFee;
import com.hederahashgraph.api.proto.java.RoyaltyFee;
import com.hederahashgraph.api.proto.java.ScheduleCreateTransactionBody;
import com.hederahashgraph.api.proto.java.SignaturePair;
import com.hederahashgraph.api.proto.java.TokenAssociateTransactionBody;
import com.hederahashgraph.api.proto.java.TokenAssociation;
import com.hederahashgraph.api.proto.java.TokenBurnTransactionBody;
import com.hederahashgraph.api.proto.java.TokenCreateTransactionBody;
import com.hederahashgraph.api.proto.java.TokenDissociateTransactionBody;
import com.hederahashgraph.api.proto.java.TokenFeeScheduleUpdateTransactionBody;
import com.hederahashgraph.api.proto.java.TokenFreezeAccountTransactionBody;
import com.hederahashgraph.api.proto.java.TokenGrantKycTransactionBody;
import com.hederahashgraph.api.proto.java.TokenMintTransactionBody;
import com.hederahashgraph.api.proto.java.TokenPauseTransactionBody;
import com.hederahashgraph.api.proto.java.TokenRevokeKycTransactionBody;
import com.hederahashgraph.api.proto.java.TokenUnfreezeAccountTransactionBody;
import com.hederahashgraph.api.proto.java.TokenUnpauseTransactionBody;
import com.hederahashgraph.api.proto.java.TokenUpdateTransactionBody;
import com.hederahashgraph.api.proto.java.TokenWipeAccountTransactionBody;
import com.hederahashgraph.api.proto.java.TransactionBody;
import com.hederahashgraph.api.proto.java.TransactionRecord;
import com.hederahashgraph.api.proto.java.TransferList;
import java.util.HashSet;
import java.util.List;
import java.util.Map;
import java.util.Set;
import java.util.function.Predicate;
import java.util.stream.Collectors;
import javax.inject.Named;
import lombok.extern.log4j.Log4j2;
import org.apache.commons.codec.binary.Hex;

import com.hedera.mirror.common.domain.entity.EntityId;
import com.hedera.mirror.common.domain.entity.EntityType;
import com.hedera.mirror.common.domain.file.FileData;
import com.hedera.mirror.common.domain.schedule.Schedule;
import com.hedera.mirror.common.domain.token.Nft;
import com.hedera.mirror.common.domain.token.NftTransfer;
import com.hedera.mirror.common.domain.token.NftTransferId;
import com.hedera.mirror.common.domain.token.Token;
import com.hedera.mirror.common.domain.token.TokenAccount;
import com.hedera.mirror.common.domain.token.TokenFreezeStatusEnum;
import com.hedera.mirror.common.domain.token.TokenId;
import com.hedera.mirror.common.domain.token.TokenKycStatusEnum;
import com.hedera.mirror.common.domain.token.TokenPauseStatusEnum;
import com.hedera.mirror.common.domain.token.TokenSupplyTypeEnum;
import com.hedera.mirror.common.domain.token.TokenTransfer;
import com.hedera.mirror.common.domain.token.TokenTypeEnum;
import com.hedera.mirror.common.domain.topic.TopicMessage;
import com.hedera.mirror.common.domain.transaction.AssessedCustomFee;
import com.hedera.mirror.common.domain.transaction.CryptoTransfer;
import com.hedera.mirror.common.domain.transaction.CustomFee;
import com.hedera.mirror.common.domain.transaction.LiveHash;
import com.hedera.mirror.common.domain.transaction.NonFeeTransfer;
import com.hedera.mirror.common.domain.transaction.RecordItem;
import com.hedera.mirror.common.domain.transaction.Transaction;
import com.hedera.mirror.common.domain.transaction.TransactionSignature;
import com.hedera.mirror.common.domain.transaction.TransactionType;
import com.hedera.mirror.common.exception.InvalidEntityException;
import com.hedera.mirror.common.util.DomainUtils;
import com.hedera.mirror.importer.addressbook.AddressBookService;
import com.hedera.mirror.importer.domain.TransactionFilterFields;
import com.hedera.mirror.importer.exception.ImporterException;
import com.hedera.mirror.importer.exception.InvalidDatasetException;
import com.hedera.mirror.importer.parser.CommonParserProperties;
import com.hedera.mirror.importer.parser.record.NonFeeTransferExtractionStrategy;
import com.hedera.mirror.importer.parser.record.RecordItemListener;
import com.hedera.mirror.importer.parser.record.transactionhandler.TransactionHandler;
import com.hedera.mirror.importer.parser.record.transactionhandler.TransactionHandlerFactory;
import com.hedera.mirror.importer.repository.EntityRepository;
import com.hedera.mirror.importer.repository.FileDataRepository;

@Log4j2
@Named
@ConditionOnEntityRecordParser
public class EntityRecordItemListener implements RecordItemListener {
    private final AddressBookService addressBookService;
    private final EntityListener entityListener;
    private final EntityProperties entityProperties;
    private final EntityRepository entityRepository;
    private final FileDataRepository fileDataRepository;
    private final NonFeeTransferExtractionStrategy nonFeeTransfersExtractor;
    private final Predicate<TransactionFilterFields> transactionFilter;
    private final TransactionHandlerFactory transactionHandlerFactory;

    public EntityRecordItemListener(CommonParserProperties commonParserProperties, EntityProperties entityProperties,
                                    AddressBookService addressBookService,
                                    NonFeeTransferExtractionStrategy nonFeeTransfersExtractor,
                                    EntityListener entityListener,
                                    TransactionHandlerFactory transactionHandlerFactory,
                                    FileDataRepository fileDataRepository,
                                    EntityRepository entityRepository) {
        this.addressBookService = addressBookService;
        this.entityListener = entityListener;
        this.entityProperties = entityProperties;
        this.entityRepository = entityRepository;
        this.fileDataRepository = fileDataRepository;
        this.nonFeeTransfersExtractor = nonFeeTransfersExtractor;
        this.transactionHandlerFactory = transactionHandlerFactory;
        transactionFilter = commonParserProperties.getFilter();
    }

    @Override
    public void onItem(RecordItem recordItem) throws ImporterException {
        TransactionRecord txRecord = recordItem.getRecord();
        TransactionBody body = recordItem.getTransactionBody();
        int transactionTypeValue = recordItem.getTransactionType();
        TransactionType transactionType = TransactionType.of(transactionTypeValue);
        TransactionHandler transactionHandler = transactionHandlerFactory.get(transactionType);

        long consensusTimestamp = DomainUtils.timeStampInNanos(txRecord.getConsensusTimestamp());
        EntityId entityId;
        try {
            entityId = transactionHandler.getEntity(recordItem);
        } catch (InvalidEntityException e) { // transaction can have invalid topic/contract/file id
            log.warn("Invalid entity encountered for consensusTimestamp {} : {}", consensusTimestamp, e.getMessage());
            entityId = null;
        }

        log.debug("Processing {} transaction {} for entity {}", transactionType, consensusTimestamp, entityId);

        // to:do - exclude Freeze from Filter transaction type
        TransactionFilterFields transactionFilterFields = new TransactionFilterFields(entityId, transactionType);
        if (!transactionFilter.test(transactionFilterFields)) {
            log.debug("Ignoring transaction. consensusTimestamp={}, transactionType={}, entityId={}",
                    consensusTimestamp, transactionType, entityId);
            return;
        }

        Transaction transaction = buildTransaction(consensusTimestamp, recordItem);
        transaction.setEntityId(entityId);
        transactionHandler.updateTransaction(transaction, recordItem);

        if (txRecord.hasTransferList() && entityProperties.getPersist().isCryptoTransferAmounts()) {
            if (body.hasCryptoCreateAccount() && recordItem.isSuccessful()) {
                insertCryptoCreateTransferList(consensusTimestamp, recordItem);
            } else {
                insertTransferList(consensusTimestamp, txRecord.getTransferList(), recordItem.getPayerAccountId());
            }
        }

        // handle scheduled transaction, even on failure
        if (transaction.isScheduled()) {
            onScheduledTransaction(recordItem);
        }

        if (recordItem.isSuccessful()) {
            if (entityProperties.getPersist().getTransactionSignatures().contains(transactionType)) {
                insertTransactionSignatures(
                        transaction.getEntityId(),
                        recordItem.getConsensusTimestamp(),
                        recordItem.getSignatureMap().getSigPairList());
            }

            // Only add non-fee transfers on success as the data is assured to be valid
            processNonFeeTransfers(consensusTimestamp, recordItem);

            if (body.hasConsensusSubmitMessage()) {
                insertConsensusTopicMessage(recordItem);
            } else if (body.hasCryptoAddLiveHash()) {
                insertCryptoAddLiveHash(consensusTimestamp, body.getCryptoAddLiveHash());
            } else if (body.hasFileAppend()) {
                insertFileAppend(consensusTimestamp, body.getFileAppend(), transactionTypeValue);
            } else if (body.hasFileCreate()) {
                insertFileData(consensusTimestamp, DomainUtils.toBytes(body.getFileCreate().getContents()),
                        txRecord.getReceipt().getFileID(), transactionTypeValue);
            } else if (body.hasFileUpdate()) {
                insertFileUpdate(consensusTimestamp, body.getFileUpdate(), transactionTypeValue);
            } else if (body.hasTokenAssociate()) {
                insertTokenAssociate(recordItem);
            } else if (body.hasTokenBurn()) {
                insertTokenBurn(recordItem);
            } else if (body.hasTokenCreation()) {
                insertTokenCreate(recordItem);
            } else if (body.hasTokenDissociate()) {
                insertTokenDissociate(recordItem);
            } else if (body.hasTokenFeeScheduleUpdate()) {
                insertTokenFeeScheduleUpdate(recordItem);
            } else if (body.hasTokenFreeze()) {
                insertTokenAccountFreezeBody(recordItem);
            } else if (body.hasTokenGrantKyc()) {
                insertTokenAccountGrantKyc(recordItem);
            } else if (body.hasTokenMint()) {
                insertTokenMint(recordItem);
            } else if (body.hasTokenPause()) {
                insertTokenPause(recordItem);
            } else if (body.hasTokenRevokeKyc()) {
                insertTokenAccountRevokeKyc(recordItem);
            } else if (body.hasTokenUnfreeze()) {
                insertTokenAccountUnfreeze(recordItem);
            } else if (body.hasTokenUnpause()) {
                insertTokenUnpause(recordItem);
            } else if (body.hasTokenUpdate()) {
                insertTokenUpdate(recordItem);
            } else if (body.hasTokenWipe()) {
                insertTokenAccountWipe(recordItem);
            } else if (body.hasScheduleCreate()) {
                insertScheduleCreate(recordItem);
            }

            // Record token transfers can be populated for multiple transaction types
            insertTokenTransfers(recordItem);
            insertAssessedCustomFees(recordItem);
            insertAutomaticTokenAssociations(recordItem);
        }

        entityListener.onTransaction(transaction);
        log.debug("Storing transaction: {}", transaction);
    }

    private Transaction buildTransaction(long consensusTimestamp, RecordItem recordItem) {
        TransactionBody body = recordItem.getTransactionBody();
        TransactionRecord txRecord = recordItem.getRecord();

        Long validDurationSeconds = body.hasTransactionValidDuration() ?
                body.getTransactionValidDuration().getSeconds() : null;
        // transactions in stream always have valid node account id.
        var nodeAccount = EntityId.of(body.getNodeAccountID());
        var transactionId = body.getTransactionID();

        // build transaction
        Transaction transaction = new Transaction();
        transaction.setChargedTxFee(txRecord.getTransactionFee());
        transaction.setConsensusTimestamp(consensusTimestamp);
        transaction.setInitialBalance(0L);
        transaction.setMaxFee(body.getTransactionFee());
        transaction.setMemo(DomainUtils.toBytes(body.getMemoBytes()));
        transaction.setNodeAccountId(nodeAccount);
        transaction.setNonce(transactionId.getNonce());
        transaction.setPayerAccountId(recordItem.getPayerAccountId());
        transaction.setResult(txRecord.getReceipt().getStatusValue());
        transaction.setScheduled(txRecord.hasScheduleRef());
        transaction.setTransactionBytes(entityProperties.getPersist().isTransactionBytes() ?
                recordItem.getTransactionBytes() : null);
        transaction.setTransactionHash(DomainUtils.toBytes(txRecord.getTransactionHash()));
        transaction.setType(recordItem.getTransactionType());
        transaction.setValidDurationSeconds(validDurationSeconds);
        transaction.setValidStartNs(DomainUtils.timeStampInNanos(transactionId.getTransactionValidStart()));

        if (txRecord.hasParentConsensusTimestamp()) {
            transaction.setParentConsensusTimestamp(DomainUtils.timestampInNanosMax(txRecord.getParentConsensusTimestamp()));
        }

        return transaction;
    }

    /**
     * Additionally store rows in the non_fee_transactions table if applicable. This will allow the rest-api to create
     * an itemized set of transfers that reflects non-fees (explicit transfers), threshold records, node fee, and
     * network+service fee (paid to treasury).
     */
    private void processNonFeeTransfers(long consensusTimestamp, RecordItem recordItem) {
        if (!entityProperties.getPersist().isNonFeeTransfers()) {
            return;
        }

        var body = recordItem.getTransactionBody();
        var transactionRecord = recordItem.getRecord();
        for (var aa : nonFeeTransfersExtractor.extractNonFeeTransfers(body, transactionRecord)) {
            if (aa.getAmount() != 0) {
                EntityId entityId = getAccountId(aa.getAccountID());

                NonFeeTransfer nonFeeTransfer = new NonFeeTransfer();
                nonFeeTransfer.setAmount(aa.getAmount());
                nonFeeTransfer.setId(new NonFeeTransfer.Id(consensusTimestamp, entityId));
                nonFeeTransfer.setPayerAccountId(recordItem.getPayerAccountId());
                entityListener.onNonFeeTransfer(nonFeeTransfer);
            }
        }
    }

    private EntityId getAccountId(AccountID accountID) {
        switch (accountID.getAccountCase()) {
            case ACCOUNTNUM:
                return EntityId.of(accountID);
            case ALIAS:
                var alias = DomainUtils.toBytes(accountID.getAlias());
                return entityRepository.findByAlias(alias)
                        .map(id -> EntityId.of(id, EntityType.ACCOUNT))
                        .orElseThrow(() -> new InvalidDatasetException("AccountID not present for alias: " + Hex.encodeHexString(alias)));
            default:
                throw new InvalidDatasetException("Unsupported AccountID: " + accountID);
        }
    }

    private void insertConsensusTopicMessage(RecordItem recordItem) {
        ConsensusSubmitMessageTransactionBody transactionBody = recordItem.getTransactionBody()
                .getConsensusSubmitMessage();
        TransactionRecord transactionRecord = recordItem.getRecord();
        var receipt = transactionRecord.getReceipt();
        var topicId = transactionBody.getTopicID();
        int runningHashVersion = receipt.getTopicRunningHashVersion() == 0 ? 1 : (int) receipt
                .getTopicRunningHashVersion();
        TopicMessage topicMessage = new TopicMessage();

        // Handle optional fragmented topic message
        if (transactionBody.hasChunkInfo()) {
            ConsensusMessageChunkInfo chunkInfo = transactionBody.getChunkInfo();
            topicMessage.setChunkNum(chunkInfo.getNumber());
            topicMessage.setChunkTotal(chunkInfo.getTotal());

            if (chunkInfo.hasInitialTransactionID()) {
<<<<<<< HEAD
                topicMessage.setValidStartTimestamp(DomainUtils.timestampInNanosMax(chunkInfo.getInitialTransactionID()
                        .getTransactionValidStart()));
=======
                topicMessage.setInitialTransactionId(chunkInfo.getInitialTransactionID().toByteArray());
>>>>>>> c18c762f
            }
        }

        topicMessage.setConsensusTimestamp(DomainUtils.timeStampInNanos(transactionRecord.getConsensusTimestamp()));
        topicMessage.setMessage(DomainUtils.toBytes(transactionBody.getMessage()));
        topicMessage.setPayerAccountId(recordItem.getPayerAccountId());
        topicMessage.setRunningHash(DomainUtils.toBytes(receipt.getTopicRunningHash()));
        topicMessage.setRunningHashVersion(runningHashVersion);
        topicMessage.setSequenceNumber(receipt.getTopicSequenceNumber());
        topicMessage.setTopicId(EntityId.of(topicId));
        entityListener.onTopicMessage(topicMessage);
    }

    private void insertFileAppend(long consensusTimestamp, FileAppendTransactionBody transactionBody,
                                  int transactionType) {
        byte[] contents = DomainUtils.toBytes(transactionBody.getContents());
        insertFileData(consensusTimestamp, contents, transactionBody.getFileID(), transactionType);
    }

    private void insertFileUpdate(long consensusTimestamp, FileUpdateTransactionBody transactionBody,
                                  int transactionType) {
        byte[] contents = DomainUtils.toBytes(transactionBody.getContents());
        insertFileData(consensusTimestamp, contents, transactionBody.getFileID(), transactionType);
    }

    private void insertFileData(long consensusTimestamp, byte[] contents, FileID fileID, int transactionTypeValue) {
        EntityId entityId = EntityId.of(fileID);
        FileData fileData = new FileData(consensusTimestamp, contents, entityId, transactionTypeValue);

        // We always store file data for address books since they're used by the address book service
        if (addressBookService.isAddressBook(entityId)) {
            fileDataRepository.save(fileData);
            addressBookService.update(fileData);
        } else if (entityProperties.getPersist().isFiles() ||
                (entityProperties.getPersist().isSystemFiles() && entityId.getEntityNum() < 1000)) {
            entityListener.onFileData(fileData);
        }
    }

    private void insertCryptoAddLiveHash(long consensusTimestamp,
                                         CryptoAddLiveHashTransactionBody transactionBody) {
        if (entityProperties.getPersist().isClaims()) {
            byte[] liveHash = DomainUtils.toBytes(transactionBody.getLiveHash().getHash());
            entityListener.onLiveHash(new LiveHash(consensusTimestamp, liveHash));
        }
    }

    private void insertTransferList(long consensusTimestamp, TransferList transferList, EntityId payerAccountId) {
        for (int i = 0; i < transferList.getAccountAmountsCount(); ++i) {
            var aa = transferList.getAccountAmounts(i);
            var account = EntityId.of(aa.getAccountID());
            CryptoTransfer cryptoTransfer = new CryptoTransfer(consensusTimestamp, aa.getAmount(), account);
            cryptoTransfer.setPayerAccountId(payerAccountId);
            entityListener.onCryptoTransfer(cryptoTransfer);
        }
    }

    private void insertCryptoCreateTransferList(long consensusTimestamp, RecordItem recordItem) {
        var record = recordItem.getRecord();
        var body = recordItem.getTransactionBody();
        long initialBalance = body.getCryptoCreateAccount().getInitialBalance();
        EntityId createdAccount = EntityId.of(record.getReceipt().getAccountID());
        boolean addInitialBalance = true;
        TransferList transferList = record.getTransferList();

        for (int i = 0; i < transferList.getAccountAmountsCount(); ++i) {
            var aa = transferList.getAccountAmounts(i);
            var account = EntityId.of(aa.getAccountID());
            CryptoTransfer cryptoTransfer = new CryptoTransfer(consensusTimestamp, aa.getAmount(), account);
            cryptoTransfer.setPayerAccountId(recordItem.getPayerAccountId());
            entityListener.onCryptoTransfer(cryptoTransfer);

            // Don't manually add an initial balance transfer if the transfer list contains it already
            if (initialBalance == aa.getAmount() && createdAccount.equals(account)) {
                addInitialBalance = false;
            }
        }

        if (addInitialBalance) {
            CryptoTransfer transferOut = new CryptoTransfer(consensusTimestamp, -initialBalance, recordItem
                    .getPayerAccountId());
            transferOut.setPayerAccountId(recordItem.getPayerAccountId());
            entityListener.onCryptoTransfer(transferOut);

            CryptoTransfer transferIn = new CryptoTransfer(consensusTimestamp, initialBalance, createdAccount);
            transferIn.setPayerAccountId(recordItem.getPayerAccountId());
            entityListener.onCryptoTransfer(transferIn);
        }
    }

    private void insertTokenAssociate(RecordItem recordItem) {
        if (entityProperties.getPersist().isTokens()) {
            TokenAssociateTransactionBody transactionBody = recordItem.getTransactionBody().getTokenAssociate();
            EntityId accountId = EntityId.of(transactionBody.getAccount());
            long consensusTimestamp = recordItem.getConsensusTimestamp();

            transactionBody.getTokensList().forEach(token -> {
                EntityId tokenId = EntityId.of(token);
                TokenAccount tokenAccount = getAssociatedTokenAccount(accountId, false, consensusTimestamp, tokenId);
                entityListener.onTokenAccount(tokenAccount);
            });
        }
    }

    private void insertTokenBurn(RecordItem recordItem) {
        if (entityProperties.getPersist().isTokens()) {
            TokenBurnTransactionBody tokenBurnTransactionBody = recordItem.getTransactionBody().getTokenBurn();
            EntityId tokenId = EntityId.of(tokenBurnTransactionBody.getToken());
            long consensusTimestamp = recordItem.getConsensusTimestamp();

            updateTokenSupply(
                    tokenId,
                    recordItem.getRecord().getReceipt().getNewTotalSupply(),
                    consensusTimestamp);

            tokenBurnTransactionBody.getSerialNumbersList().forEach(serialNumber ->
                    updateNftDeleteStatus(consensusTimestamp, serialNumber, tokenId)
            );
        }
    }

    private void insertTokenCreate(RecordItem recordItem) {
        if (!entityProperties.getPersist().isTokens()) {
            return;
        }

        // pull token details from TokenCreation body and TokenId from receipt
        TokenCreateTransactionBody tokenCreateTransactionBody = recordItem.getTransactionBody().getTokenCreation();
        long consensusTimestamp = recordItem.getConsensusTimestamp();
        EntityId tokenId = EntityId.of(recordItem.getRecord().getReceipt().getTokenID());
        EntityId treasury = EntityId.of(tokenCreateTransactionBody.getTreasury());
        Token token = new Token();
        token.setCreatedTimestamp(consensusTimestamp);
        token.setDecimals(tokenCreateTransactionBody.getDecimals());
        token.setFreezeDefault(tokenCreateTransactionBody.getFreezeDefault());
        token.setInitialSupply(tokenCreateTransactionBody.getInitialSupply());
        token.setMaxSupply(tokenCreateTransactionBody.getMaxSupply());
        token.setModifiedTimestamp(consensusTimestamp);
        token.setName(tokenCreateTransactionBody.getName());
        token.setSupplyType(TokenSupplyTypeEnum.fromId(tokenCreateTransactionBody.getSupplyTypeValue()));
        token.setSymbol(tokenCreateTransactionBody.getSymbol());
        token.setTokenId(new TokenId(tokenId));
        token.setTotalSupply(tokenCreateTransactionBody.getInitialSupply());
        token.setTreasuryAccountId(treasury);
        token.setType(TokenTypeEnum.fromId(tokenCreateTransactionBody.getTokenTypeValue()));

        if (tokenCreateTransactionBody.hasFeeScheduleKey()) {
            token.setFeeScheduleKey(tokenCreateTransactionBody.getFeeScheduleKey().toByteArray());
        }

        if (tokenCreateTransactionBody.hasFreezeKey()) {
            token.setFreezeKey(tokenCreateTransactionBody.getFreezeKey().toByteArray());
        }

        if (tokenCreateTransactionBody.hasKycKey()) {
            token.setKycKey(tokenCreateTransactionBody.getKycKey().toByteArray());
        }

        if (tokenCreateTransactionBody.hasPauseKey()) {
            token.setPauseKey(tokenCreateTransactionBody.getPauseKey().toByteArray());
            token.setPauseStatus(TokenPauseStatusEnum.UNPAUSED);
        } else {
            token.setPauseStatus(TokenPauseStatusEnum.NOT_APPLICABLE);
        }

        if (tokenCreateTransactionBody.hasSupplyKey()) {
            token.setSupplyKey(tokenCreateTransactionBody.getSupplyKey().toByteArray());
        }

        if (tokenCreateTransactionBody.hasWipeKey()) {
            token.setWipeKey(tokenCreateTransactionBody.getWipeKey().toByteArray());
        }

        Set<EntityId> autoAssociatedAccounts = insertCustomFees(tokenCreateTransactionBody.getCustomFeesList(),
                consensusTimestamp, true, tokenId);
        autoAssociatedAccounts.add(treasury);
        if (recordItem.getRecord().getAutomaticTokenAssociationsCount() > 0) {
            // automatic_token_associations does not exist prior to services 0.18.0
            autoAssociatedAccounts.clear();
            recordItem.getRecord().getAutomaticTokenAssociationsList().stream()
                    .map(TokenAssociation::getAccountId)
                    .map(EntityId::of)
                    .forEach(autoAssociatedAccounts::add);
        }

        TokenFreezeStatusEnum freezeStatus = token.getFreezeKey() != null ? TokenFreezeStatusEnum.UNFROZEN :
                TokenFreezeStatusEnum.NOT_APPLICABLE;
        TokenKycStatusEnum kycStatus = token.getKycKey() != null ? TokenKycStatusEnum.GRANTED :
                TokenKycStatusEnum.NOT_APPLICABLE;
        autoAssociatedAccounts.forEach(account -> {
            TokenAccount tokenAccount = getAssociatedTokenAccount(account, false, consensusTimestamp, freezeStatus,
                    kycStatus, tokenId);
            entityListener.onTokenAccount(tokenAccount);
        });

        entityListener.onToken(token);
    }

    private TokenAccount getAssociatedTokenAccount(EntityId accountId, boolean autoAssociation, long consensusTimestamp,
                                                   EntityId tokenId) {
        // if null, freeze and kyc status will be set during db upsert flow
        return getAssociatedTokenAccount(accountId, autoAssociation, consensusTimestamp, null, null, tokenId);
    }

    private TokenAccount getAssociatedTokenAccount(EntityId accountId, boolean automaticAssociation,
                                                   long consensusTimestamp, TokenFreezeStatusEnum freezeStatus,
                                                   TokenKycStatusEnum kycStatus, EntityId tokenId) {
        TokenAccount tokenAccount = new TokenAccount(tokenId, accountId, consensusTimestamp);
        tokenAccount.setAssociated(true);
        tokenAccount.setAutomaticAssociation(automaticAssociation);
        tokenAccount.setCreatedTimestamp(consensusTimestamp);
        tokenAccount.setFreezeStatus(freezeStatus);
        tokenAccount.setKycStatus(kycStatus);
        return tokenAccount;
    }

    private void insertTokenDissociate(RecordItem recordItem) {
        if (entityProperties.getPersist().isTokens()) {
            TokenDissociateTransactionBody tokenDissociateTransactionBody = recordItem.getTransactionBody()
                    .getTokenDissociate();
            EntityId accountId = EntityId.of(tokenDissociateTransactionBody.getAccount());
            long consensusTimestamp = recordItem.getConsensusTimestamp();

            tokenDissociateTransactionBody.getTokensList().forEach(token -> {
                EntityId tokenId = EntityId.of(token);
                TokenAccount tokenAccount = new TokenAccount(tokenId, accountId, consensusTimestamp);
                tokenAccount.setAssociated(false);
                entityListener.onTokenAccount(tokenAccount);
            });
        }
    }

    private void insertTokenAccountFreezeBody(RecordItem recordItem) {
        if (entityProperties.getPersist().isTokens()) {
            TokenFreezeAccountTransactionBody transactionBody = recordItem.getTransactionBody().getTokenFreeze();
            EntityId tokenId = EntityId.of(transactionBody.getToken());

            EntityId accountId = EntityId.of(transactionBody.getAccount());
            TokenAccount tokenAccount = new TokenAccount(tokenId, accountId, recordItem.getConsensusTimestamp());
            tokenAccount.setFreezeStatus(TokenFreezeStatusEnum.FROZEN);
            entityListener.onTokenAccount(tokenAccount);
        }
    }

    private void insertTokenAccountGrantKyc(RecordItem recordItem) {
        if (entityProperties.getPersist().isTokens()) {
            TokenGrantKycTransactionBody transactionBody = recordItem.getTransactionBody().getTokenGrantKyc();
            EntityId tokenId = EntityId.of(transactionBody.getToken());

            EntityId accountId = EntityId.of(transactionBody.getAccount());
            TokenAccount tokenAccount = new TokenAccount(tokenId, accountId, recordItem.getConsensusTimestamp());
            tokenAccount.setKycStatus(TokenKycStatusEnum.GRANTED);
            entityListener.onTokenAccount(tokenAccount);
        }
    }

    private void insertTokenMint(RecordItem recordItem) {
        if (entityProperties.getPersist().isTokens()) {
            TokenMintTransactionBody tokenMintTransactionBody = recordItem.getTransactionBody().getTokenMint();
            long consensusTimestamp = recordItem.getConsensusTimestamp();
            EntityId tokenId = EntityId.of(tokenMintTransactionBody.getToken());

            updateTokenSupply(
                    tokenId,
                    recordItem.getRecord().getReceipt().getNewTotalSupply(),
                    consensusTimestamp);

            List<Long> serialNumbers = recordItem.getRecord().getReceipt().getSerialNumbersList();
            for (int i = 0; i < serialNumbers.size(); i++) {
                Nft nft = new Nft(serialNumbers.get(i), tokenId);
                nft.setCreatedTimestamp(consensusTimestamp);
                nft.setDeleted(false);
                nft.setMetadata(DomainUtils.toBytes(tokenMintTransactionBody.getMetadata(i)));
                nft.setModifiedTimestamp(consensusTimestamp);
                entityListener.onNft(nft);
            }
        }
    }

    private void insertTokenAccountRevokeKyc(RecordItem recordItem) {
        if (entityProperties.getPersist().isTokens()) {
            TokenRevokeKycTransactionBody tokenRevokeKycTransactionBody = recordItem.getTransactionBody()
                    .getTokenRevokeKyc();
            EntityId tokenId = EntityId.of(tokenRevokeKycTransactionBody.getToken());

            EntityId accountId = EntityId.of(tokenRevokeKycTransactionBody.getAccount());
            TokenAccount tokenAccount = new TokenAccount(tokenId, accountId, recordItem.getConsensusTimestamp());
            tokenAccount.setKycStatus(TokenKycStatusEnum.REVOKED);
            entityListener.onTokenAccount(tokenAccount);
        }
    }

    private void insertTokenTransfers(RecordItem recordItem) {
        if (entityProperties.getPersist().isTokens()) {
            long consensusTimestamp = recordItem.getConsensusTimestamp();
            TransactionBody body = recordItem.getTransactionBody();
            boolean isTokenDissociate = body.hasTokenDissociate();

            recordItem.getRecord().getTokenTransferListsList().forEach(tokenTransferList -> {
                EntityId tokenId = EntityId.of(tokenTransferList.getToken());

                tokenTransferList.getTransfersList().forEach(accountAmount -> {
                    EntityId accountId = EntityId.of(accountAmount.getAccountID());
                    long amount = accountAmount.getAmount();
                    TokenTransfer tokenTransfer = new TokenTransfer();
                    tokenTransfer.setAmount(amount);
                    tokenTransfer.setId(new TokenTransfer.Id(consensusTimestamp, tokenId, accountId));
                    tokenTransfer.setPayerAccountId(recordItem.getPayerAccountId());
                    tokenTransfer.setTokenDissociate(isTokenDissociate);
                    entityListener.onTokenTransfer(tokenTransfer);

                    if (isTokenDissociate) {
                        // token transfers in token dissociate are for deleted tokens and the amount is negative to
                        // bring the account's balance of the token to 0. Set the totalSupply of the token object to the
                        // negative amount, later in the pipeline the token total supply will be reduced accordingly
                        Token token = Token.of(tokenId);
                        token.setModifiedTimestamp(consensusTimestamp);
                        token.setTotalSupply(accountAmount.getAmount());
                        entityListener.onToken(token);
                    }
                });

                tokenTransferList.getNftTransfersList().forEach(nftTransfer -> {
                    long serialNumber = nftTransfer.getSerialNumber();
                    if (serialNumber == NftTransferId.WILDCARD_SERIAL_NUMBER) {
                        // do not persist nft transfers with the wildcard serial number (-1) which signify an nft token
                        // treasury change
                        return;
                    }

                    EntityId receiverId = EntityId.of(nftTransfer.getReceiverAccountID());
                    EntityId senderId = EntityId.of(nftTransfer.getSenderAccountID());

                    NftTransfer nftTransferDomain = new NftTransfer();
                    nftTransferDomain.setId(new NftTransferId(consensusTimestamp, serialNumber, tokenId));
                    nftTransferDomain.setReceiverAccountId(receiverId);
                    nftTransferDomain.setSenderAccountId(senderId);
                    nftTransferDomain.setPayerAccountId(recordItem.getPayerAccountId());

                    entityListener.onNftTransfer(nftTransferDomain);
                    if (!EntityId.isEmpty(receiverId)) {
                        transferNftOwnership(consensusTimestamp, serialNumber, tokenId, receiverId);
                    }
                });
            });
        }
    }

    private void insertAutomaticTokenAssociations(RecordItem recordItem) {
        if (entityProperties.getPersist().isTokens()) {
            if (recordItem.getTransactionBody().hasTokenCreation()) {
                // automatic token associations for token create transactions are handled in insertTokenCreate
                return;
            }

            long consensusTimestamp = recordItem.getConsensusTimestamp();
            recordItem.getRecord().getAutomaticTokenAssociationsList().forEach(tokenAssociation -> {
                // the only other transaction which creates auto associations is crypto transfer. The accounts and
                // tokens in the associations should have been added to EntityListener when inserting the corresponding
                // token transfers, so no need to duplicate the logic here
                EntityId accountId = EntityId.of(tokenAssociation.getAccountId());
                EntityId tokenId = EntityId.of(tokenAssociation.getTokenId());
                TokenAccount tokenAccount = getAssociatedTokenAccount(accountId, true, consensusTimestamp, tokenId);
                entityListener.onTokenAccount(tokenAccount);
            });
        }
    }

    private void transferNftOwnership(long modifiedTimeStamp, long serialNumber, EntityId tokenId,
                                      EntityId receiverId) {
        Nft nft = new Nft(serialNumber, tokenId);
        nft.setAccountId(receiverId);
        nft.setModifiedTimestamp(modifiedTimeStamp);
        entityListener.onNft(nft);
    }

    private void insertTokenUpdate(RecordItem recordItem) {
        if (entityProperties.getPersist().isTokens()) {
            long consensusTimestamp = recordItem.getConsensusTimestamp();
            TokenUpdateTransactionBody tokenUpdateTransactionBody = recordItem.getTransactionBody().getTokenUpdate();

            Token token = Token.of(EntityId.of(tokenUpdateTransactionBody.getToken()));

            if (tokenUpdateTransactionBody.hasFeeScheduleKey()) {
                token.setFeeScheduleKey(tokenUpdateTransactionBody.getFeeScheduleKey().toByteArray());
            }

            if (tokenUpdateTransactionBody.hasFreezeKey()) {
                token.setFreezeKey(tokenUpdateTransactionBody.getFreezeKey().toByteArray());
            }

            if (tokenUpdateTransactionBody.hasKycKey()) {
                token.setKycKey(tokenUpdateTransactionBody.getKycKey().toByteArray());
            }

            if (tokenUpdateTransactionBody.hasPauseKey()) {
                token.setPauseKey(tokenUpdateTransactionBody.getPauseKey().toByteArray());
            }

            if (tokenUpdateTransactionBody.hasSupplyKey()) {
                token.setSupplyKey(tokenUpdateTransactionBody.getSupplyKey().toByteArray());
            }

            if (tokenUpdateTransactionBody.hasTreasury()) {
                token.setTreasuryAccountId(EntityId.of(tokenUpdateTransactionBody.getTreasury()));
            }

            if (tokenUpdateTransactionBody.hasWipeKey()) {
                token.setWipeKey(tokenUpdateTransactionBody.getWipeKey().toByteArray());
            }

            if (!tokenUpdateTransactionBody.getName().isEmpty()) {
                token.setName(tokenUpdateTransactionBody.getName());
            }

            if (!tokenUpdateTransactionBody.getSymbol().isEmpty()) {
                token.setSymbol(tokenUpdateTransactionBody.getSymbol());
            }

            updateToken(token, consensusTimestamp);
        }
    }

    private void insertTokenAccountUnfreeze(RecordItem recordItem) {
        if (entityProperties.getPersist().isTokens()) {
            TokenUnfreezeAccountTransactionBody tokenUnfreezeAccountTransactionBody = recordItem.getTransactionBody()
                    .getTokenUnfreeze();
            EntityId tokenId = EntityId.of(tokenUnfreezeAccountTransactionBody.getToken());
            EntityId accountId = EntityId.of(tokenUnfreezeAccountTransactionBody.getAccount());

            long consensusTimestamp = recordItem.getConsensusTimestamp();
            TokenAccount tokenAccount = new TokenAccount(tokenId, accountId, consensusTimestamp);
            tokenAccount.setFreezeStatus(TokenFreezeStatusEnum.UNFROZEN);
            entityListener.onTokenAccount(tokenAccount);
        }
    }

    private void insertTokenAccountWipe(RecordItem recordItem) {
        if (entityProperties.getPersist().isTokens()) {
            TokenWipeAccountTransactionBody tokenWipeAccountTransactionBody = recordItem.getTransactionBody()
                    .getTokenWipe();
            EntityId tokenId = EntityId.of(tokenWipeAccountTransactionBody.getToken());
            long consensusTimestamp = recordItem.getConsensusTimestamp();

            updateTokenSupply(
                    tokenId,
                    recordItem.getRecord().getReceipt().getNewTotalSupply(),
                    consensusTimestamp);

            tokenWipeAccountTransactionBody.getSerialNumbersList().forEach(serialNumber ->
                    updateNftDeleteStatus(consensusTimestamp, serialNumber, tokenId));
        }
    }

    private void insertTokenFeeScheduleUpdate(RecordItem recordItem) {
        if (entityProperties.getPersist().isTokens()) {
            TokenFeeScheduleUpdateTransactionBody transactionBody = recordItem.getTransactionBody()
                    .getTokenFeeScheduleUpdate();
            EntityId tokenId = EntityId.of(transactionBody.getTokenId());
            long consensusTimestamp = recordItem.getConsensusTimestamp();

            insertCustomFees(transactionBody.getCustomFeesList(), consensusTimestamp, false, tokenId);
        }
    }

    private void insertTokenPause(RecordItem recordItem) {
        if (entityProperties.getPersist().isTokens()) {
            long consensusTimestamp = recordItem.getConsensusTimestamp();
            TokenPauseTransactionBody transactionBody = recordItem.getTransactionBody().getTokenPause();

            Token token = Token.of(EntityId.of(transactionBody.getToken()));
            token.setPauseStatus(TokenPauseStatusEnum.PAUSED);

            updateToken(token, consensusTimestamp);
        }
    }

    private void insertTokenUnpause(RecordItem recordItem) {
        if (entityProperties.getPersist().isTokens()) {
            long consensusTimestamp = recordItem.getConsensusTimestamp();
            TokenUnpauseTransactionBody transactionBody = recordItem.getTransactionBody().getTokenUnpause();

            Token token = Token.of(EntityId.of(transactionBody.getToken()));
            token.setPauseStatus(TokenPauseStatusEnum.UNPAUSED);

            updateToken(token, consensusTimestamp);
        }
    }

    private void updateToken(Token token, long modifiedTimestamp) {
        token.setModifiedTimestamp(modifiedTimestamp);
        entityListener.onToken(token);
    }

    private void updateNftDeleteStatus(long modifiedTimeStamp, long serialNumber, EntityId tokenId) {
        Nft nft = new Nft(serialNumber, tokenId);
        nft.setDeleted(true);
        nft.setModifiedTimestamp(modifiedTimeStamp);
        entityListener.onNft(nft);
    }

    private void updateTokenSupply(EntityId tokenId, long newTotalSupply, long modifiedTimestamp) {
        Token token = Token.of(tokenId);
        token.setTotalSupply(newTotalSupply);
        updateToken(token, modifiedTimestamp);
    }

    private void insertScheduleCreate(RecordItem recordItem) {
        if (entityProperties.getPersist().isSchedules()) {
            ScheduleCreateTransactionBody scheduleCreateTransactionBody = recordItem.getTransactionBody()
                    .getScheduleCreate();
            long consensusTimestamp = recordItem.getConsensusTimestamp();
            var scheduleId = EntityId.of(recordItem.getRecord().getReceipt().getScheduleID());
            var creatorAccount = recordItem.getPayerAccountId();
            var payerAccount = creatorAccount;
            if (scheduleCreateTransactionBody.hasPayerAccountID()) {
                payerAccount = EntityId.of(scheduleCreateTransactionBody.getPayerAccountID());
            }

            Schedule schedule = new Schedule();
            schedule.setConsensusTimestamp(consensusTimestamp);
            schedule.setCreatorAccountId(creatorAccount);
            schedule.setPayerAccountId(payerAccount);
            schedule.setScheduleId(scheduleId);
            schedule.setTransactionBody(scheduleCreateTransactionBody.getScheduledTransactionBody().toByteArray());
            entityListener.onSchedule(schedule);
        }
    }

    private void insertTransactionSignatures(EntityId entityId, long consensusTimestamp,
                                             List<SignaturePair> signaturePairList) {
        Set<ByteString> publicKeyPrefixes = new HashSet<>();
        signaturePairList.forEach(signaturePair -> {
            ByteString prefix = signaturePair.getPubKeyPrefix();
            ByteString signature = null;
            var signatureCase = signaturePair.getSignatureCase();
            int type = signatureCase.getNumber();

            switch (signatureCase) {
                case CONTRACT:
                    signature = signaturePair.getContract();
                    break;
                case ECDSA_384:
                    signature = signaturePair.getECDSA384();
                    break;
                case ECDSA_SECP256K1:
                    signature = signaturePair.getECDSASecp256K1();
                    break;
                case ED25519:
                    signature = signaturePair.getEd25519();
                    break;
                case RSA_3072:
                    signature = signaturePair.getRSA3072();
                    break;
                case SIGNATURE_NOT_SET:
                    Map<Integer, UnknownFieldSet.Field> unknownFields = signaturePair.getUnknownFields().asMap();

                    // If we encounter a signature that our version of the protobuf does not yet support, it will
                    // return SIGNATURE_NOT_SET. Hence we should look in the unknown fields for the new signature.
                    // ByteStrings are stored as length-delimited on the wire, so we search the unknown fields for a
                    // field that has exactly one length-delimited value and assume it's our new signature bytes.
                    for (Map.Entry<Integer, UnknownFieldSet.Field> entry : unknownFields.entrySet()) {
                        UnknownFieldSet.Field field = entry.getValue();
                        if (field.getLengthDelimitedList().size() == 1) {
                            signature = field.getLengthDelimitedList().get(0);
                            type = entry.getKey();
                            break;
                        }
                    }

                    if (signature == null) {
                        throw new InvalidDatasetException("Unsupported signature: " + unknownFields);
                    }
                    break;
                default:
                    throw new InvalidDatasetException("Unsupported signature: " + signaturePair.getSignatureCase());
            }

            // Handle potential public key prefix collisions by taking first occurrence only ignoring duplicates
            if (publicKeyPrefixes.add(prefix)) {
                TransactionSignature transactionSignature = new TransactionSignature();
                transactionSignature.setConsensusTimestamp(consensusTimestamp);
                transactionSignature.setEntityId(entityId);
                transactionSignature.setPublicKeyPrefix(DomainUtils.toBytes(prefix));
                transactionSignature.setSignature(DomainUtils.toBytes(signature));
                transactionSignature.setType(type);
                entityListener.onTransactionSignature(transactionSignature);
            }
        });
    }

    private void onScheduledTransaction(RecordItem recordItem) {
        if (entityProperties.getPersist().isSchedules()) {
            long consensusTimestamp = recordItem.getConsensusTimestamp();
            TransactionRecord transactionRecord = recordItem.getRecord();

            // update schedule execute time
            Schedule schedule = new Schedule();
            schedule.setScheduleId(EntityId.of(transactionRecord.getScheduleRef()));
            schedule.setExecutedTimestamp(consensusTimestamp);
            entityListener.onSchedule(schedule);
        }
    }

    private void insertAssessedCustomFees(RecordItem recordItem) {
        if (entityProperties.getPersist().isTokens()) {
            long consensusTimestamp = recordItem.getConsensusTimestamp();
            for (var protoAssessedCustomFee : recordItem.getRecord().getAssessedCustomFeesList()) {
                EntityId collectorAccountId = EntityId.of(protoAssessedCustomFee.getFeeCollectorAccountId());
                // the effective payers must also appear in the *transfer lists of this transaction and the
                // corresponding EntityIds should have been added to EntityListener, so skip it here.
                List<EntityId> payerEntityIds = protoAssessedCustomFee.getEffectivePayerAccountIdList().stream()
                        .map(EntityId::of)
                        .collect(Collectors.toList());
                AssessedCustomFee assessedCustomFee = new AssessedCustomFee();
                assessedCustomFee.setAmount(protoAssessedCustomFee.getAmount());
                assessedCustomFee.setEffectivePayerEntityIds(payerEntityIds);
                assessedCustomFee.setId(new AssessedCustomFee.Id(collectorAccountId, consensusTimestamp));
                assessedCustomFee.setTokenId(EntityId.of(protoAssessedCustomFee.getTokenId()));
                assessedCustomFee.setPayerAccountId(recordItem.getPayerAccountId());
                entityListener.onAssessedCustomFee(assessedCustomFee);
            }
        }
    }

    /**
     * Inserts custom fees. Returns the list of collectors automatically associated with the newly created token if the
     * custom fees are from a token create transaction
     *
     * @param customFeeList      protobuf custom fee list
     * @param consensusTimestamp consensus timestamp of the corresponding transaction
     * @param isTokenCreate      if the transaction with the custom fees is a token create
     * @param tokenId            the token id the custom fees are attached to
     * @return A list of collectors automatically associated with the token if it's a token create transaction
     */
    private Set<EntityId> insertCustomFees(List<com.hederahashgraph.api.proto.java.CustomFee> customFeeList,
                                           long consensusTimestamp, boolean isTokenCreate, EntityId tokenId) {
        Set<EntityId> autoAssociatedAccounts = new HashSet<>();
        CustomFee.Id id = new CustomFee.Id(consensusTimestamp, tokenId);

        for (var protoCustomFee : customFeeList) {
            EntityId collector = EntityId.of(protoCustomFee.getFeeCollectorAccountId());
            CustomFee customFee = new CustomFee();
            customFee.setId(id);
            customFee.setCollectorAccountId(collector);

            var feeCase = protoCustomFee.getFeeCase();
            boolean chargedInAttachedToken;
            switch (feeCase) {
                case FIXED_FEE:
                    chargedInAttachedToken = parseFixedFee(customFee, protoCustomFee.getFixedFee(), tokenId);
                    break;
                case FRACTIONAL_FEE:
                    // only FT can have fractional fee
                    parseFractionalFee(customFee, protoCustomFee.getFractionalFee());
                    chargedInAttachedToken = true;
                    break;
                case ROYALTY_FEE:
                    // only NFT can have royalty fee, and fee can't be paid in NFT. Thus though royalty fee has a
                    // fixed fee fallback, the denominating token of the fixed fee can't be the NFT itself
                    parseRoyaltyFee(customFee, protoCustomFee.getRoyaltyFee(), tokenId);
                    chargedInAttachedToken = false;
                    break;
                default:
                    log.error("Invalid CustomFee FeeCase {}", feeCase);
                    throw new InvalidDatasetException(String.format("Invalid CustomFee FeeCase %s", feeCase));
            }

            if (isTokenCreate && chargedInAttachedToken) {
                // if it's from a token create transaction, and the fee is charged in the attached token, the attached
                // token and the collector should have been auto associated
                autoAssociatedAccounts.add(collector);
            }

            entityListener.onCustomFee(customFee);
        }

        if (customFeeList.isEmpty()) {
            // for empty custom fees, add a single row with only the timestamp and tokenId.
            CustomFee customFee = new CustomFee();
            customFee.setId(id);

            entityListener.onCustomFee(customFee);
        }

        return autoAssociatedAccounts;
    }

    /**
     * Parse protobuf FixedFee object to domain CustomFee object.
     *
     * @param customFee the domain CustomFee object
     * @param fixedFee  the protobuf FixedFee object
     * @param tokenId   the attached token id
     * @return whether the fee is paid in the attached token
     */
    private boolean parseFixedFee(CustomFee customFee, FixedFee fixedFee, EntityId tokenId) {
        customFee.setAmount(fixedFee.getAmount());

        if (fixedFee.hasDenominatingTokenId()) {
            EntityId denominatingTokenId = EntityId.of(fixedFee.getDenominatingTokenId());
            denominatingTokenId = denominatingTokenId == EntityId.EMPTY ? tokenId : denominatingTokenId;
            customFee.setDenominatingTokenId(denominatingTokenId);
            return denominatingTokenId.equals(tokenId);
        }

        return false;
    }

    private void parseFractionalFee(CustomFee customFee, FractionalFee fractionalFee) {
        customFee.setAmount(fractionalFee.getFractionalAmount().getNumerator());
        customFee.setAmountDenominator(fractionalFee.getFractionalAmount().getDenominator());

        long maximumAmount = fractionalFee.getMaximumAmount();
        if (maximumAmount != 0) {
            customFee.setMaximumAmount(maximumAmount);
        }

        customFee.setMinimumAmount(fractionalFee.getMinimumAmount());
        customFee.setNetOfTransfers(fractionalFee.getNetOfTransfers());
    }

    private void parseRoyaltyFee(CustomFee customFee, RoyaltyFee royaltyFee, EntityId tokenId) {
        customFee.setRoyaltyNumerator(royaltyFee.getExchangeValueFraction().getNumerator());
        customFee.setRoyaltyDenominator(royaltyFee.getExchangeValueFraction().getDenominator());

        if (royaltyFee.hasFallbackFee()) {
            parseFixedFee(customFee, royaltyFee.getFallbackFee(), tokenId);
        }
    }
}<|MERGE_RESOLUTION|>--- conflicted
+++ resolved
@@ -332,12 +332,7 @@
             topicMessage.setChunkTotal(chunkInfo.getTotal());
 
             if (chunkInfo.hasInitialTransactionID()) {
-<<<<<<< HEAD
-                topicMessage.setValidStartTimestamp(DomainUtils.timestampInNanosMax(chunkInfo.getInitialTransactionID()
-                        .getTransactionValidStart()));
-=======
                 topicMessage.setInitialTransactionId(chunkInfo.getInitialTransactionID().toByteArray());
->>>>>>> c18c762f
             }
         }
 
