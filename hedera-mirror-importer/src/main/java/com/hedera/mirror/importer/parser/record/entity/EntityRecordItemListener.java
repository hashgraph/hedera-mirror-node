/*
 * Copyright (C) 2019-2023 Hedera Hashgraph, LLC
 *
 * Licensed under the Apache License, Version 2.0 (the "License");
 * you may not use this file except in compliance with the License.
 * You may obtain a copy of the License at
 *
 *      http://www.apache.org/licenses/LICENSE-2.0
 *
 * Unless required by applicable law or agreed to in writing, software
 * distributed under the License is distributed on an "AS IS" BASIS,
 * WITHOUT WARRANTIES OR CONDITIONS OF ANY KIND, either express or implied.
 * See the License for the specific language governing permissions and
 * limitations under the License.
 */

package com.hedera.mirror.importer.parser.record.entity;

import static com.hedera.mirror.common.domain.token.NftTransfer.WILDCARD_SERIAL_NUMBER;
import static com.hedera.mirror.importer.util.Utility.RECOVERABLE_ERROR;

import com.google.common.collect.Range;
import com.google.protobuf.ByteString;
import com.google.protobuf.UnknownFieldSet;
import com.hedera.mirror.common.domain.entity.CryptoAllowance;
import com.hedera.mirror.common.domain.entity.EntityId;
import com.hedera.mirror.common.domain.entity.TokenAllowance;
import com.hedera.mirror.common.domain.schedule.Schedule;
import com.hedera.mirror.common.domain.token.Nft;
import com.hedera.mirror.common.domain.token.Token;
import com.hedera.mirror.common.domain.token.TokenAccount;
import com.hedera.mirror.common.domain.token.TokenTransfer;
import com.hedera.mirror.common.domain.transaction.AssessedCustomFee;
import com.hedera.mirror.common.domain.transaction.CryptoTransfer;
import com.hedera.mirror.common.domain.transaction.ErrataType;
import com.hedera.mirror.common.domain.transaction.ItemizedTransfer;
import com.hedera.mirror.common.domain.transaction.RecordItem;
import com.hedera.mirror.common.domain.transaction.StakingRewardTransfer;
import com.hedera.mirror.common.domain.transaction.Transaction;
import com.hedera.mirror.common.domain.transaction.TransactionSignature;
import com.hedera.mirror.common.domain.transaction.TransactionType;
import com.hedera.mirror.common.exception.InvalidEntityException;
import com.hedera.mirror.common.util.DomainUtils;
import com.hedera.mirror.importer.domain.ContractResultService;
import com.hedera.mirror.importer.domain.EntityIdService;
import com.hedera.mirror.importer.domain.TransactionFilterFields;
import com.hedera.mirror.importer.exception.ImporterException;
import com.hedera.mirror.importer.parser.CommonParserProperties;
import com.hedera.mirror.importer.parser.contractlog.SyntheticContractLogService;
import com.hedera.mirror.importer.parser.contractlog.TransferContractLog;
import com.hedera.mirror.importer.parser.contractlog.TransferIndexedContractLog;
import com.hedera.mirror.importer.parser.contractresult.SyntheticContractResultService;
import com.hedera.mirror.importer.parser.contractresult.TransferContractResult;
import com.hedera.mirror.importer.parser.record.RecordItemListener;
import com.hedera.mirror.importer.parser.record.transactionhandler.TransactionHandler;
import com.hedera.mirror.importer.parser.record.transactionhandler.TransactionHandlerFactory;
import com.hederahashgraph.api.proto.java.AccountAmount;
import com.hederahashgraph.api.proto.java.NftTransfer;
import com.hederahashgraph.api.proto.java.ResponseCodeEnum;
import com.hederahashgraph.api.proto.java.SignaturePair;
import com.hederahashgraph.api.proto.java.TokenID;
import com.hederahashgraph.api.proto.java.TokenTransferList;
import com.hederahashgraph.api.proto.java.TransactionBody;
import com.hederahashgraph.api.proto.java.TransactionRecord;
import jakarta.inject.Named;
import java.util.ArrayList;
import java.util.Collection;
import java.util.HashSet;
import java.util.List;
import java.util.Map;
import java.util.Set;
import java.util.function.Predicate;
import lombok.CustomLog;
import lombok.RequiredArgsConstructor;

@CustomLog
@Named
@ConditionOnEntityRecordParser
@RequiredArgsConstructor
public class EntityRecordItemListener implements RecordItemListener {

    private final CommonParserProperties commonParserProperties;
    private final ContractResultService contractResultService;
    private final EntityIdService entityIdService;
    private final EntityListener entityListener;
    private final EntityProperties entityProperties;
    private final TransactionHandlerFactory transactionHandlerFactory;
    private final SyntheticContractLogService syntheticContractLogService;
    private final SyntheticContractResultService syntheticContractResultService;

    @Override
    public void onItem(RecordItem recordItem) throws ImporterException {
        recordItem.setEntityTransactionPredicate(entityProperties.getPersist()::shouldPersistEntityTransaction);

        int transactionTypeValue = recordItem.getTransactionType();
        TransactionType transactionType = TransactionType.of(transactionTypeValue);
        TransactionHandler transactionHandler = transactionHandlerFactory.get(transactionType);

        long consensusTimestamp = recordItem.getConsensusTimestamp();
        EntityId entityId;
        try {
            entityId = transactionHandler.getEntity(recordItem);
        } catch (InvalidEntityException e) { // transaction can have invalid topic/contract/file id
            log.error(
                    RECOVERABLE_ERROR + "Invalid entity encountered for consensusTimestamp {} : {}",
                    consensusTimestamp,
                    e.getMessage());
            entityId = EntityId.EMPTY;
        }

        // to:do - exclude Freeze from Filter transaction type
        TransactionFilterFields transactionFilterFields = getTransactionFilterFields(entityId, recordItem);
        Collection<EntityId> entities = transactionFilterFields.getEntities();
        log.debug("Processing {} transaction {} for entities {}", transactionType, consensusTimestamp, entities);
        if (!commonParserProperties.getFilter().test(transactionFilterFields)) {
            log.debug(
                    "Ignoring transaction. consensusTimestamp={}, transactionType={}, entities={}",
                    consensusTimestamp,
                    transactionType,
                    entities);
            return;
        }

        Transaction transaction = buildTransaction(entityId, recordItem);
        transactionHandler.updateTransaction(transaction, recordItem);

        // Insert transfers even on failure
        insertTransferList(recordItem);
        insertStakingRewardTransfers(recordItem);

        // handle scheduled transaction, even on failure
        if (transaction.isScheduled()) {
            onScheduledTransaction(recordItem);
        }

        if (recordItem.isSuccessful()) {
            if (entityProperties.getPersist().getTransactionSignatures().contains(transactionType)) {
                insertTransactionSignatures(
                        transaction.getEntityId(),
                        recordItem.getConsensusTimestamp(),
                        recordItem.getSignatureMap().getSigPairList());
            }

            // Only add non-fee transfers on success as the data is assured to be valid
            processItemizedTransfers(recordItem, transaction);
        }

        // Errata records can fail with FAIL_INVALID but still have items in the record committed to state.
        if (recordItem.isSuccessful() || recordItem.getTransactionStatus() == ResponseCodeEnum.FAIL_INVALID_VALUE) {
            insertAutomaticTokenAssociations(recordItem);
            // Record token transfers can be populated for multiple transaction types
            insertTokenTransfers(recordItem, transaction);
            insertAssessedCustomFees(recordItem);
        }

        contractResultService.process(recordItem, transaction);

        var entityTransactions = recordItem.getEntityTransactions();
        if (!entityTransactions.isEmpty()) {
            entityListener.onEntityTransactions(entityTransactions.values());
        }

        entityListener.onTransaction(transaction);
        log.debug("Storing transaction: {}", transaction);
    }

    private Transaction buildTransaction(EntityId entityId, RecordItem recordItem) {
        TransactionBody body = recordItem.getTransactionBody();
        TransactionRecord txRecord = recordItem.getTransactionRecord();

        Long validDurationSeconds = body.hasTransactionValidDuration()
                ? body.getTransactionValidDuration().getSeconds()
                : null;
        // transactions in stream always have valid node account id.
        var nodeAccount = EntityId.of(body.getNodeAccountID());
        var transactionId = body.getTransactionID();

        // build transaction
        Transaction transaction = new Transaction();
        transaction.setChargedTxFee(txRecord.getTransactionFee());
        transaction.setConsensusTimestamp(recordItem.getConsensusTimestamp());
        transaction.setEntityId(entityId);
        transaction.setIndex(recordItem.getTransactionIndex());
        transaction.setInitialBalance(0L);
        transaction.setMaxFee(body.getTransactionFee());
        transaction.setMemo(DomainUtils.toBytes(body.getMemoBytes()));
        transaction.setNodeAccountId(nodeAccount);
        transaction.setNonce(transactionId.getNonce());
        transaction.setPayerAccountId(recordItem.getPayerAccountId());
        transaction.setResult(txRecord.getReceipt().getStatusValue());
        transaction.setScheduled(txRecord.hasScheduleRef());
        transaction.setTransactionBytes(
                entityProperties.getPersist().isTransactionBytes() ? recordItem.getTransactionBytes() : null);
        transaction.setTransactionHash(DomainUtils.toBytes(txRecord.getTransactionHash()));
        transaction.setType(recordItem.getTransactionType());
        transaction.setValidDurationSeconds(validDurationSeconds);
        transaction.setValidStartNs(DomainUtils.timeStampInNanos(transactionId.getTransactionValidStart()));

        if (txRecord.hasParentConsensusTimestamp()) {
            transaction.setParentConsensusTimestamp(
                    DomainUtils.timestampInNanosMax(txRecord.getParentConsensusTimestamp()));
        }

        return transaction;
    }

    /**
     * Store transfers in the transactions.itemized_transfers column if applicable. This will allow the rest-api to create
     * an itemized set of transfers that reflects explicit transfers, threshold records, node fee, and
     * network+service fee (paid to treasury).
     */
<<<<<<< HEAD
    private void processNonFeeTransfers(long consensusTimestamp, RecordItem recordItem) {
        if (!(entityProperties.getPersist().isNonFeeTransfers()
                || entityProperties.getPersist().isTrackAllowance())) {
=======
    private void processItemizedTransfers(RecordItem recordItem, Transaction transaction) {
        if (!entityProperties.getPersist().isItemizedTransfers()) {
>>>>>>> 5dc3411e
            return;
        }

        var body = recordItem.getTransactionBody();
<<<<<<< HEAD
        var transactionRecord = recordItem.getTransactionRecord();
        var payerAccount = recordItem.getPayerAccountId();

        for (var aa : nonFeeTransfersExtractor.extractNonFeeTransfers(body, transactionRecord)) {
            if (aa.getAmount() != 0) {
                var entityId = entityIdService.lookup(aa.getAccountID()).orElse(EntityId.EMPTY);
                if (EntityId.isEmpty(entityId)) {
                    log.error(
                            RECOVERABLE_ERROR + "Invalid nonFeeTransfer entity id at {}",
                            recordItem.getConsensusTimestamp());
                    continue;
                }

                if (entityProperties.getPersist().isNonFeeTransfers()) {
                    NonFeeTransfer nonFeeTransfer = new NonFeeTransfer();
                    nonFeeTransfer.setAmount(aa.getAmount());
                    nonFeeTransfer.setConsensusTimestamp(consensusTimestamp);
                    nonFeeTransfer.setEntityId(entityId);
                    nonFeeTransfer.setIsApproval(aa.getIsApproval());
                    nonFeeTransfer.setPayerAccountId(payerAccount);
                    entityListener.onNonFeeTransfer(nonFeeTransfer);
                }

                // Emit allowance amount representing an approved transfer debit
                if (entityProperties.getPersist().isTrackAllowance() && aa.getIsApproval() && aa.getAmount() < 0L) {
                    var cryptoAllowance = CryptoAllowance.builder()
                            .amount(aa.getAmount())
                            .owner(entityId.getId())
                            .payerAccountId(payerAccount)
                            .spender(payerAccount.getId())
                            .build();
                    entityListener.onCryptoAllowance(cryptoAllowance);
                }
=======
        if (!body.hasCryptoTransfer()) {
            return;
        }

        var transfers = body.getCryptoTransfer().getTransfers().getAccountAmountsList();
        for (var aa : transfers) {
            var entityId = entityIdService.lookup(aa.getAccountID()).orElse(EntityId.EMPTY);
            if (EntityId.isEmpty(entityId)) {
                log.error(
                        RECOVERABLE_ERROR + "Invalid itemizedTransfer entity id at {}",
                        recordItem.getConsensusTimestamp());
                continue;
>>>>>>> 5dc3411e
            }

            var itemizedTransfer = new ItemizedTransfer();
            itemizedTransfer.setAmount(aa.getAmount());
            itemizedTransfer.setEntityId(entityId);
            itemizedTransfer.setIsApproval(aa.getIsApproval());
            transaction.addItemizedTransfer(itemizedTransfer);
            recordItem.addEntityId(entityId);
        }
    }

    private void insertStakingRewardTransfers(RecordItem recordItem) {
        long consensusTimestamp = recordItem.getConsensusTimestamp();
        var payerAccountId = recordItem.getPayerAccountId();

        for (var aa : recordItem.getTransactionRecord().getPaidStakingRewardsList()) {
            var accountId = EntityId.of(aa.getAccountID());
            var stakingRewardTransfer = new StakingRewardTransfer();
            stakingRewardTransfer.setAccountId(accountId.getId());
            stakingRewardTransfer.setAmount(aa.getAmount());
            stakingRewardTransfer.setConsensusTimestamp(consensusTimestamp);
            stakingRewardTransfer.setPayerAccountId(payerAccountId);

            entityListener.onStakingRewardTransfer(stakingRewardTransfer);
            recordItem.addEntityId(accountId);
        }
    }

    /*
     * Extracts crypto transfers from the record. The extra logic around 'failedTransfer' is to detect and remove
     * spurious non-fee transfers that occurred due to a services bug in the past as documented in
     * ErrataMigration.spuriousTransfers().
     */
    private void insertTransferList(RecordItem recordItem) {
        var transactionRecord = recordItem.getTransactionRecord();
        if (!transactionRecord.hasTransferList()
                || !entityProperties.getPersist().isCryptoTransferAmounts()) {
            return;
        }

        long consensusTimestamp = recordItem.getConsensusTimestamp();
        var transferList = transactionRecord.getTransferList();
        EntityId payerAccountId = recordItem.getPayerAccountId();
        var body = recordItem.getTransactionBody();
        boolean failedTransfer =
                !recordItem.isSuccessful() && body.hasCryptoTransfer() && consensusTimestamp < 1577836799000000000L;

        for (int i = 0; i < transferList.getAccountAmountsCount(); ++i) {
            var aa = transferList.getAccountAmounts(i);
            var account = EntityId.of(aa.getAccountID());
            CryptoTransfer cryptoTransfer = new CryptoTransfer();
            cryptoTransfer.setAmount(aa.getAmount());
            cryptoTransfer.setConsensusTimestamp(consensusTimestamp);
            cryptoTransfer.setEntityId(account.getId());
            cryptoTransfer.setIsApproval(false);
            cryptoTransfer.setPayerAccountId(payerAccountId);

            AccountAmount accountAmountInsideBody = null;
            if (cryptoTransfer.getAmount() < 0 || failedTransfer) {
                accountAmountInsideBody = findAccountAmount(aa, body);
            }

            if (accountAmountInsideBody != null) {
                cryptoTransfer.setIsApproval(accountAmountInsideBody.getIsApproval());
                if (failedTransfer) {
                    cryptoTransfer.setErrata(ErrataType.DELETE);
                }
            }

            entityListener.onCryptoTransfer(cryptoTransfer);
            recordItem.addEntityId(account);
        }
    }

    private AccountAmount findAccountAmount(AccountAmount aa, TransactionBody body) {
        if (!body.hasCryptoTransfer()) {
            return null;
        }
        List<AccountAmount> accountAmountsList =
                body.getCryptoTransfer().getTransfers().getAccountAmountsList();
        for (AccountAmount a : accountAmountsList) {
            if (aa.getAmount() == a.getAmount() && aa.getAccountID().equals(a.getAccountID())) {
                return a;
            }
        }
        return null;
    }

    private AccountAmount findAccountAmount(
            Predicate<AccountAmount> accountAmountPredicate, EntityId tokenId, TransactionBody body) {
        if (!body.hasCryptoTransfer()) {
            return null;
        }
        List<TokenTransferList> tokenTransfersLists = body.getCryptoTransfer().getTokenTransfersList();
        for (TokenTransferList transferList : tokenTransfersLists) {
            if (!EntityId.of(transferList.getToken()).equals(tokenId)) {
                continue;
            }
            for (AccountAmount aa : transferList.getTransfersList()) {
                if (accountAmountPredicate.test(aa)) {
                    return aa;
                }
            }
        }
        return null;
    }

    private void insertFungibleTokenTransfers(RecordItem recordItem, TokenTransferList tokenTransferList) {
        if (tokenTransferList.getTransfersList().isEmpty()) {
            return;
        }

        var body = recordItem.getTransactionBody();
        long consensusTimestamp = recordItem.getConsensusTimestamp();
        boolean isTokenDissociate = body.hasTokenDissociate();
        var payerAccountId = recordItem.getPayerAccountId();
        var tokenId = EntityId.of(tokenTransferList.getToken());
        var tokenTransfers = tokenTransferList.getTransfersList();
        int tokenTransferCount = tokenTransfers.size();

        boolean isDeletedTokenDissociate = isTokenDissociate && tokenTransferCount == 1;

        boolean isWipeOrBurn = recordItem.getTransactionType() == TransactionType.TOKENBURN.getProtoId()
                || recordItem.getTransactionType() == TransactionType.TOKENWIPE.getProtoId();
        boolean isMint = recordItem.getTransactionType() == TransactionType.TOKENMINT.getProtoId()
                || recordItem.getTransactionType() == TransactionType.TOKENCREATION.getProtoId();
        boolean isSingleTransfer = tokenTransferCount == 2;

        for (int i = 0; i < tokenTransferCount; i++) {
            AccountAmount accountAmount = tokenTransfers.get(i);
            EntityId accountId = EntityId.of(accountAmount.getAccountID());
            long amount = accountAmount.getAmount();
            TokenTransfer tokenTransfer = new TokenTransfer();
            tokenTransfer.setAmount(amount);
            tokenTransfer.setDeletedTokenDissociate(isDeletedTokenDissociate);
            tokenTransfer.setId(new TokenTransfer.Id(consensusTimestamp, tokenId, accountId));
            tokenTransfer.setIsApproval(false);
            tokenTransfer.setPayerAccountId(payerAccountId);

            handleNegativeAccountAmounts(tokenId, body, accountAmount, amount, tokenTransfer);
            entityListener.onTokenTransfer(tokenTransfer);
            recordItem.addEntityId(accountId);
            recordItem.addEntityId(tokenId);

            if (isDeletedTokenDissociate) {
                // for the token transfer of a deleted token in a token dissociate transaction, the amount is negative
                // to bring the account's balance of the token to 0. Set the totalSupply of the token object to the
                // negative amount, later in the pipeline the token total supply will be reduced accordingly
                Token token = new Token();
                token.setTimestampLower(consensusTimestamp);
                token.setTokenId(tokenId.getId());
                token.setTotalSupply(accountAmount.getAmount());
                entityListener.onToken(token);
            }

            logTokenEvents(recordItem, tokenId, isWipeOrBurn, isMint, accountId, amount);

            logTokenTransfers(recordItem, tokenId, tokenTransfers, isSingleTransfer, i, accountId, amount);
        }
    }

    private boolean isApprovalNftTransfer(NftTransfer nftTransfer, TokenID tokenId, TransactionBody body) {
        if (!body.hasCryptoTransfer()) {
            return false;
        }

        var tokenTransfersList = body.getCryptoTransfer().getTokenTransfersList();
        for (var transferList : tokenTransfersList) {
            if (!transferList.getToken().equals(tokenId)) {
                continue;
            }

            for (var transfer : transferList.getNftTransfersList()) {
                if (transfer.getSerialNumber() == nftTransfer.getSerialNumber()
                        && transfer.getReceiverAccountID().equals(nftTransfer.getReceiverAccountID())
                        && transfer.getSenderAccountID().equals(nftTransfer.getSenderAccountID())) {
                    return transfer.getIsApproval();
                }
            }
        }

        return false;
    }

    private void logTokenEvents(
            RecordItem recordItem,
            EntityId tokenId,
            boolean isWipeOrBurn,
            boolean isMint,
            EntityId accountId,
            long amount) {
        if (isMint || isWipeOrBurn) {
            EntityId senderId = amount < 0 ? accountId : EntityId.EMPTY;
            EntityId receiverId = amount > 0 ? accountId : EntityId.EMPTY;
            syntheticContractLogService.create(
                    new TransferContractLog(recordItem, tokenId, senderId, receiverId, Math.abs(amount)));
        }
    }

    private void logTokenTransfers(
            RecordItem recordItem,
            EntityId tokenId,
            List<AccountAmount> tokenTransfers,
            boolean isSingleTransfer,
            int i,
            EntityId accountId,
            long amount) {
        if (isSingleTransfer && amount > 0) {
            EntityId senderId = i == 0
                    ? EntityId.of(tokenTransfers.get(1).getAccountID())
                    : EntityId.of(tokenTransfers.get(0).getAccountID());
            syntheticContractLogService.create(
                    new TransferContractLog(recordItem, tokenId, senderId, accountId, amount));
        }
    }

    private void handleNegativeAccountAmounts(
            EntityId tokenId,
            TransactionBody body,
            AccountAmount accountAmount,
            long amount,
            TokenTransfer tokenTransfer) {
        // If a record AccountAmount with amount < 0 is not in the body;
        // but an AccountAmount with the same (TokenID, AccountID) combination is in the body with is_approval=true,
        // then again set is_approval=true
        if (amount < 0) {

            // Is the accountAmount from the record also inside a body's transfer list for the given tokenId?
            AccountAmount accountAmountInsideTransferList = findAccountAmount(accountAmount::equals, tokenId, body);
            if (accountAmountInsideTransferList == null) {

                // Is there any account amount inside the body's transfer list for the given tokenId
                // with the same accountId as the accountAmount from the record?
                AccountAmount accountAmountWithSameIdInsideBody = findAccountAmount(
                        aa -> aa.getAccountID().equals(accountAmount.getAccountID()) && aa.getIsApproval(),
                        tokenId,
                        body);
                if (accountAmountWithSameIdInsideBody != null) {
                    tokenTransfer.setIsApproval(true);
                }
            } else {
                tokenTransfer.setIsApproval(accountAmountInsideTransferList.getIsApproval());
            }
        }
    }

    private void insertTokenTransfers(RecordItem recordItem, Transaction transaction) {
        if (!entityProperties.getPersist().isTokens()) {
            return;
        }

        var payerAccountId = recordItem.getPayerAccountId();
        var tokenTransferListsList = recordItem.getTransactionRecord().getTokenTransferListsList();

        for (int i = 0; i < tokenTransferListsList.size(); i++) {
            TokenTransferList tokenTransferList = tokenTransferListsList.get(i);

            insertFungibleTokenTransfers(recordItem, tokenTransferList);
            insertNonFungibleTokenTransfers(recordItem, transaction, tokenTransferList);

            if (i == 0) {
                var tokenId = tokenTransferList.getToken();
                var entityTokenId = EntityId.of(tokenId);

                syntheticContractResultService.create(
                        new TransferContractResult(recordItem, entityTokenId, payerAccountId));
            }
        }

        if (!recordItem.getTransactionBody().hasCryptoTransfer()
                || !entityProperties.getPersist().isTrackAllowance()) {
            return;
        }

        var tokenTransfers = recordItem.getTransactionBody().getCryptoTransfer().getTokenTransfersList();
        tokenTransfers.forEach(tokenTransfer -> {
            var tokenId = EntityId.of(tokenTransfer.getToken());

            tokenTransfer.getTransfersList().forEach(accountAmount -> {
                // Emit allowance amount representing approved transfer debit
                if (accountAmount.getIsApproval() && accountAmount.getAmount() < 0L) {
                    var tokenAllowance = TokenAllowance.builder()
                            .amount(accountAmount.getAmount())
                            .owner(EntityId.of(accountAmount.getAccountID()).getId())
                            .payerAccountId(payerAccountId)
                            .spender(payerAccountId.getId())
                            .tokenId(tokenId.getId())
                            .build();

                    entityListener.onTokenAllowance(tokenAllowance);
                }
            });
        });
    }

    private void insertNonFungibleTokenTransfers(
            RecordItem recordItem, Transaction transaction, TokenTransferList tokenTransferList) {
        if (tokenTransferList.getNftTransfersList().isEmpty()) {
            return;
        }

        var body = recordItem.getTransactionBody();
        long consensusTimestamp = recordItem.getConsensusTimestamp();
        var tokenId = tokenTransferList.getToken();
        var entityTokenId = EntityId.of(tokenId);

        for (var nftTransfer : tokenTransferList.getNftTransfersList()) {
            long serialNumber = nftTransfer.getSerialNumber();
            var receiverId = EntityId.of(nftTransfer.getReceiverAccountID());
            var senderId = EntityId.of(nftTransfer.getSenderAccountID());

            var nftTransferDomain = new com.hedera.mirror.common.domain.token.NftTransfer();
            nftTransferDomain.setIsApproval(isApprovalNftTransfer(nftTransfer, tokenId, body));
            nftTransferDomain.setReceiverAccountId(receiverId);
            nftTransferDomain.setSenderAccountId(senderId);
            nftTransferDomain.setSerialNumber(serialNumber);
            nftTransferDomain.setTokenId(entityTokenId);
            transaction.addNftTransfer(nftTransferDomain);

            recordItem.addEntityId(receiverId);
            recordItem.addEntityId(senderId);
            recordItem.addEntityId(entityTokenId);

            transferNftOwnership(consensusTimestamp, serialNumber, entityTokenId, receiverId);
            syntheticContractLogService.create(
                    new TransferIndexedContractLog(recordItem, entityTokenId, senderId, receiverId, serialNumber));
        }
    }

    private void insertAutomaticTokenAssociations(RecordItem recordItem) {
        if (entityProperties.getPersist().isTokens()) {
            if (recordItem.getTransactionBody().hasTokenCreation()) {
                // Automatic token associations for token create transactions are handled by its transaction handler.
                return;
            }

            long consensusTimestamp = recordItem.getConsensusTimestamp();
            recordItem
                    .getTransactionRecord()
                    .getAutomaticTokenAssociationsList()
                    .forEach(tokenAssociation -> {
                        // The accounts and tokens in the associations should have been added to EntityListener when
                        // inserting
                        // the corresponding token transfers, so no need to duplicate the logic here
                        EntityId accountId = EntityId.of(tokenAssociation.getAccountId());
                        EntityId tokenId = EntityId.of(tokenAssociation.getTokenId());
                        TokenAccount tokenAccount = new TokenAccount();
                        tokenAccount.setAccountId(accountId.getId());
                        tokenAccount.setAssociated(true);
                        tokenAccount.setAutomaticAssociation(true);
                        tokenAccount.setCreatedTimestamp(consensusTimestamp);
                        tokenAccount.setTimestampRange(Range.atLeast(consensusTimestamp));
                        tokenAccount.setTokenId(tokenId.getId());
                        entityListener.onTokenAccount(tokenAccount);
                        recordItem.addEntityId(accountId);
                        recordItem.addEntityId(tokenId);
                    });
        }
    }

    private void transferNftOwnership(
            long consensusTimeStamp, long serialNumber, EntityId tokenId, EntityId receiverId) {
        if (EntityId.isEmpty(receiverId) || serialNumber == WILDCARD_SERIAL_NUMBER) {
            // nfts in token burn / wipe transactions are handled in transaction handlers, also skip wildcard nft
            return;
        }

        var nft = Nft.builder()
                .accountId(receiverId)
                .serialNumber(serialNumber)
                .timestampRange(Range.atLeast(consensusTimeStamp))
                .tokenId(tokenId.getId())
                .build();
        entityListener.onNft(nft);
    }

    @SuppressWarnings("java:S135")
    private void insertTransactionSignatures(
            EntityId entityId, long consensusTimestamp, List<SignaturePair> signaturePairList) {
        Set<ByteString> publicKeyPrefixes = new HashSet<>();
        for (SignaturePair signaturePair : signaturePairList) {
            ByteString prefix = signaturePair.getPubKeyPrefix();
            ByteString signature = null;
            var signatureCase = signaturePair.getSignatureCase();
            int type = signatureCase.getNumber();

            switch (signatureCase) {
                case CONTRACT:
                    signature = signaturePair.getContract();
                    break;
                case ECDSA_384:
                    signature = signaturePair.getECDSA384();
                    break;
                case ECDSA_SECP256K1:
                    signature = signaturePair.getECDSASecp256K1();
                    break;
                case ED25519:
                    signature = signaturePair.getEd25519();
                    break;
                case RSA_3072:
                    signature = signaturePair.getRSA3072();
                    break;
                case SIGNATURE_NOT_SET:
                    Map<Integer, UnknownFieldSet.Field> unknownFields =
                            signaturePair.getUnknownFields().asMap();

                    // If we encounter a signature that our version of the protobuf does not yet support, it will
                    // return SIGNATURE_NOT_SET. Hence we should look in the unknown fields for the new signature.
                    // ByteStrings are stored as length-delimited on the wire, so we search the unknown fields for a
                    // field that has exactly one length-delimited value and assume it's our new signature bytes.
                    for (Map.Entry<Integer, UnknownFieldSet.Field> entry : unknownFields.entrySet()) {
                        UnknownFieldSet.Field field = entry.getValue();
                        if (field.getLengthDelimitedList().size() == 1) {
                            signature = field.getLengthDelimitedList().get(0);
                            type = entry.getKey();
                            break;
                        }
                    }

                    if (signature == null) {
                        log.error(
                                RECOVERABLE_ERROR + "Unsupported signature at {}: {}",
                                consensusTimestamp,
                                unknownFields);
                        continue;
                    }
                    break;
                default:
                    log.error(
                            RECOVERABLE_ERROR + "Unsupported signature case at {}: {}",
                            consensusTimestamp,
                            signaturePair.getSignatureCase());
                    continue;
            }

            // Handle potential public key prefix collisions by taking first occurrence only ignoring duplicates
            if (publicKeyPrefixes.add(prefix)) {
                TransactionSignature transactionSignature = new TransactionSignature();
                transactionSignature.setConsensusTimestamp(consensusTimestamp);
                transactionSignature.setEntityId(entityId);
                transactionSignature.setPublicKeyPrefix(DomainUtils.toBytes(prefix));
                transactionSignature.setSignature(DomainUtils.toBytes(signature));
                transactionSignature.setType(type);
                entityListener.onTransactionSignature(transactionSignature);
            }
        }
    }

    private void onScheduledTransaction(RecordItem recordItem) {
        if (entityProperties.getPersist().isSchedules()) {
            long consensusTimestamp = recordItem.getConsensusTimestamp();
            var transactionRecord = recordItem.getTransactionRecord();

            // update schedule execute time
            var schedule = new Schedule();
            var scheduleId = EntityId.of(transactionRecord.getScheduleRef());
            schedule.setScheduleId(scheduleId);
            schedule.setExecutedTimestamp(consensusTimestamp);
            entityListener.onSchedule(schedule);
            recordItem.addEntityId(scheduleId);
        }
    }

    private void insertAssessedCustomFees(RecordItem recordItem) {
        if (entityProperties.getPersist().isTokens()) {
            long consensusTimestamp = recordItem.getConsensusTimestamp();
            var assessedCustomFeesList = recordItem.getTransactionRecord().getAssessedCustomFeesList();
            for (int i = 0; i < assessedCustomFeesList.size(); i++) {
                var protoAssessedCustomFee = assessedCustomFeesList.get(i);
                var collectorAccountId = EntityId.of(protoAssessedCustomFee.getFeeCollectorAccountId());
                // the effective payers must also appear in the *transfer lists of this transaction and the
                // corresponding EntityIds should have been added to EntityListener, so skip it here.
                var tokenId = EntityId.of(protoAssessedCustomFee.getTokenId());
                var assessedCustomFee = new AssessedCustomFee();
                assessedCustomFee.setAmount(protoAssessedCustomFee.getAmount());
                assessedCustomFee.setId(new AssessedCustomFee.Id(collectorAccountId, consensusTimestamp));
                assessedCustomFee.setTokenId(tokenId);
                assessedCustomFee.setPayerAccountId(recordItem.getPayerAccountId());

                if (protoAssessedCustomFee.getEffectivePayerAccountIdCount() > 0) {
                    var effectivePayerEntityIds = new ArrayList<Long>();
                    for (var protoAccountId : protoAssessedCustomFee.getEffectivePayerAccountIdList()) {
                        var effectivePayerAccountId = EntityId.of(protoAccountId);
                        effectivePayerEntityIds.add(effectivePayerAccountId.getId());
                        recordItem.addEntityId(effectivePayerAccountId);
                    }
                    assessedCustomFee.setEffectivePayerAccountIds(effectivePayerEntityIds);
                }

                entityListener.onAssessedCustomFee(assessedCustomFee);

                recordItem.addEntityId(collectorAccountId);
                recordItem.addEntityId(tokenId);
            }
        }
    }

    // regardless of transaction type, filter on entityId and payer account and transfer tokens/receivers/senders
    private TransactionFilterFields getTransactionFilterFields(EntityId entityId, RecordItem recordItem) {
        if (!commonParserProperties.hasFilter()) {
            return TransactionFilterFields.EMPTY;
        }

        var entities = new HashSet<EntityId>();
        entities.add(entityId);
        entities.add(recordItem.getPayerAccountId());

        recordItem
                .getTransactionRecord()
                .getTransferList()
                .getAccountAmountsList()
                .forEach(accountAmount -> entities.add(EntityId.of(accountAmount.getAccountID())));

        recordItem.getTransactionRecord().getTokenTransferListsList().forEach(transfer -> {
            entities.add(EntityId.of(transfer.getToken()));

            transfer.getTransfersList()
                    .forEach(accountAmount -> entities.add(EntityId.of(accountAmount.getAccountID())));

            transfer.getNftTransfersList().forEach(nftTransfer -> {
                entities.add(EntityId.of(nftTransfer.getReceiverAccountID()));
                entities.add(EntityId.of(nftTransfer.getSenderAccountID()));
            });
        });

        entities.remove(null);
        return new TransactionFilterFields(entities, TransactionType.of(recordItem.getTransactionType()));
    }
}<|MERGE_RESOLUTION|>--- conflicted
+++ resolved
@@ -209,57 +209,18 @@
      * an itemized set of transfers that reflects explicit transfers, threshold records, node fee, and
      * network+service fee (paid to treasury).
      */
-<<<<<<< HEAD
-    private void processNonFeeTransfers(long consensusTimestamp, RecordItem recordItem) {
-        if (!(entityProperties.getPersist().isNonFeeTransfers()
+    private void processItemizedTransfers(RecordItem recordItem, Transaction transaction) {
+        if (!(entityProperties.getPersist().isItemizedTransfers()
                 || entityProperties.getPersist().isTrackAllowance())) {
-=======
-    private void processItemizedTransfers(RecordItem recordItem, Transaction transaction) {
-        if (!entityProperties.getPersist().isItemizedTransfers()) {
->>>>>>> 5dc3411e
             return;
         }
 
         var body = recordItem.getTransactionBody();
-<<<<<<< HEAD
-        var transactionRecord = recordItem.getTransactionRecord();
+        if (!body.hasCryptoTransfer()) {
+            return;
+        }
+
         var payerAccount = recordItem.getPayerAccountId();
-
-        for (var aa : nonFeeTransfersExtractor.extractNonFeeTransfers(body, transactionRecord)) {
-            if (aa.getAmount() != 0) {
-                var entityId = entityIdService.lookup(aa.getAccountID()).orElse(EntityId.EMPTY);
-                if (EntityId.isEmpty(entityId)) {
-                    log.error(
-                            RECOVERABLE_ERROR + "Invalid nonFeeTransfer entity id at {}",
-                            recordItem.getConsensusTimestamp());
-                    continue;
-                }
-
-                if (entityProperties.getPersist().isNonFeeTransfers()) {
-                    NonFeeTransfer nonFeeTransfer = new NonFeeTransfer();
-                    nonFeeTransfer.setAmount(aa.getAmount());
-                    nonFeeTransfer.setConsensusTimestamp(consensusTimestamp);
-                    nonFeeTransfer.setEntityId(entityId);
-                    nonFeeTransfer.setIsApproval(aa.getIsApproval());
-                    nonFeeTransfer.setPayerAccountId(payerAccount);
-                    entityListener.onNonFeeTransfer(nonFeeTransfer);
-                }
-
-                // Emit allowance amount representing an approved transfer debit
-                if (entityProperties.getPersist().isTrackAllowance() && aa.getIsApproval() && aa.getAmount() < 0L) {
-                    var cryptoAllowance = CryptoAllowance.builder()
-                            .amount(aa.getAmount())
-                            .owner(entityId.getId())
-                            .payerAccountId(payerAccount)
-                            .spender(payerAccount.getId())
-                            .build();
-                    entityListener.onCryptoAllowance(cryptoAllowance);
-                }
-=======
-        if (!body.hasCryptoTransfer()) {
-            return;
-        }
-
         var transfers = body.getCryptoTransfer().getTransfers().getAccountAmountsList();
         for (var aa : transfers) {
             var entityId = entityIdService.lookup(aa.getAccountID()).orElse(EntityId.EMPTY);
@@ -268,15 +229,27 @@
                         RECOVERABLE_ERROR + "Invalid itemizedTransfer entity id at {}",
                         recordItem.getConsensusTimestamp());
                 continue;
->>>>>>> 5dc3411e
-            }
-
-            var itemizedTransfer = new ItemizedTransfer();
-            itemizedTransfer.setAmount(aa.getAmount());
-            itemizedTransfer.setEntityId(entityId);
-            itemizedTransfer.setIsApproval(aa.getIsApproval());
-            transaction.addItemizedTransfer(itemizedTransfer);
-            recordItem.addEntityId(entityId);
+            }
+
+            if (entityProperties.getPersist().isItemizedTransfers()) {
+                var itemizedTransfer = new ItemizedTransfer();
+                itemizedTransfer.setAmount(aa.getAmount());
+                itemizedTransfer.setEntityId(entityId);
+                itemizedTransfer.setIsApproval(aa.getIsApproval());
+                transaction.addItemizedTransfer(itemizedTransfer);
+                recordItem.addEntityId(entityId);
+            }
+
+            // Emit allowance amount representing an approved transfer debit
+            if (entityProperties.getPersist().isTrackAllowance() && aa.getIsApproval() && aa.getAmount() < 0) {
+                var cryptoAllowance = CryptoAllowance.builder()
+                        .amount(aa.getAmount())
+                        .owner(entityId.getId())
+                        .payerAccountId(payerAccount)
+                        .spender(payerAccount.getId())
+                        .build();
+                entityListener.onCryptoAllowance(cryptoAllowance);
+            }
         }
     }
 
@@ -549,7 +522,7 @@
 
             tokenTransfer.getTransfersList().forEach(accountAmount -> {
                 // Emit allowance amount representing approved transfer debit
-                if (accountAmount.getIsApproval() && accountAmount.getAmount() < 0L) {
+                if (accountAmount.getIsApproval() && accountAmount.getAmount() < 0) {
                     var tokenAllowance = TokenAllowance.builder()
                             .amount(accountAmount.getAmount())
                             .owner(EntityId.of(accountAmount.getAccountID()).getId())
