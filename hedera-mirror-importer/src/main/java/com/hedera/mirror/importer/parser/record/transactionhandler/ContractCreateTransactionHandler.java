package com.hedera.mirror.importer.parser.record.transactionhandler;

/*-
 * ‌
 * Hedera Mirror Node
 * ​
 * Copyright (C) 2019 - 2021 Hedera Hashgraph, LLC
 * ​
 * Licensed under the Apache License, Version 2.0 (the "License");
 * you may not use this file except in compliance with the License.
 * You may obtain a copy of the License at
 *
 *      http://www.apache.org/licenses/LICENSE-2.0
 *
 * Unless required by applicable law or agreed to in writing, software
 * distributed under the License is distributed on an "AS IS" BASIS,
 * WITHOUT WARRANTIES OR CONDITIONS OF ANY KIND, either express or implied.
 * See the License for the specific language governing permissions and
 * limitations under the License.
 * ‍
 */

import javax.inject.Named;

import com.hedera.mirror.common.domain.contract.Contract;
import com.hedera.mirror.common.domain.contract.ContractResult;
import com.hedera.mirror.common.domain.entity.EntityId;
import com.hedera.mirror.common.domain.transaction.RecordItem;
import com.hedera.mirror.common.domain.transaction.Transaction;
import com.hedera.mirror.common.domain.transaction.TransactionType;
import com.hedera.mirror.common.util.DomainUtils;
import com.hedera.mirror.importer.domain.EntityIdService;
import com.hedera.mirror.importer.parser.record.entity.EntityListener;
import com.hedera.mirror.importer.parser.record.entity.EntityProperties;

@Named
class ContractCreateTransactionHandler extends AbstractContractCallTransactionHandler {

    ContractCreateTransactionHandler(EntityIdService entityIdService, EntityListener entityListener,
                                     EntityProperties entityProperties) {
        super(entityIdService, entityListener, entityProperties);
    }

    @Override
    public EntityId getEntity(RecordItem recordItem) {
        return entityIdService.lookup(recordItem.getRecord().getReceipt().getContractID());
    }

    @Override
    public TransactionType getType() {
        return TransactionType.CONTRACTCREATEINSTANCE;
    }

    /*
     * Insert contract results even for failed transactions since they could fail during execution, and we want to
     * know how much gas was used and the call result regardless.
     */
    @Override
    public void updateTransaction(Transaction transaction, RecordItem recordItem) {
        var transactionBody = recordItem.getTransactionBody().getContractCreateInstance();
        var transactionRecord = recordItem.getRecord();
        long consensusTimestamp = recordItem.getConsensusTimestamp();
        EntityId entityId = transaction.getEntityId();
        transaction.setInitialBalance(transactionBody.getInitialBalance());

        if (entityProperties.getPersist().isContracts() && recordItem.isSuccessful() && !EntityId.isEmpty(entityId)) {
<<<<<<< HEAD
            Contract contract = entityId.toEntity();
            contract.setCreatedTimestamp(consensusTimestamp);
            contract.setDeleted(false);
            contract.setTimestampLower(consensusTimestamp);
            doUpdateEntity(contract, recordItem);
=======
            doUpdateEntity(getContract(entityId, consensusTimestamp), recordItem);
>>>>>>> 62753194
        }

        if (entityProperties.getPersist().isContracts()) {
            ContractResult contractResult = new ContractResult();
            contractResult.setAmount(transactionBody.getInitialBalance());
            contractResult.setConsensusTimestamp(consensusTimestamp);
            contractResult.setContractId(entityId);
            contractResult.setFunctionParameters(DomainUtils.toBytes(transactionBody.getConstructorParameters()));
            contractResult.setGasLimit(transactionBody.getGas());
            contractResult.setPayerAccountId(transaction.getPayerAccountId());

            onContractResult(recordItem, contractResult, transactionRecord.getContractCreateResult());
        }
    }

    @Override
    protected void doUpdateEntity(Contract contract, RecordItem recordItem) {
        var contractCreateResult = recordItem.getRecord().getContractCreateResult();
        var transactionBody = recordItem.getTransactionBody().getContractCreateInstance();

        if (transactionBody.hasAutoRenewPeriod()) {
            contract.setAutoRenewPeriod(transactionBody.getAutoRenewPeriod().getSeconds());
        }

        if (transactionBody.hasAdminKey()) {
            contract.setKey(transactionBody.getAdminKey().toByteArray());
        }

        if (transactionBody.hasProxyAccountID()) {
            contract.setProxyAccountId(EntityId.of(transactionBody.getProxyAccountID()));
        }

        if (transactionBody.hasFileID()) {
            contract.setFileId(EntityId.of(transactionBody.getFileID()));
        }

        if (contractCreateResult.hasEvmAddress()) {
            contract.setEvmAddress(DomainUtils.toBytes(contractCreateResult.getEvmAddress().getValue()));
        }

        contract.setMemo(transactionBody.getMemo());
        entityListener.onContract(contract);
    }
}<|MERGE_RESOLUTION|>--- conflicted
+++ resolved
@@ -64,15 +64,7 @@
         transaction.setInitialBalance(transactionBody.getInitialBalance());
 
         if (entityProperties.getPersist().isContracts() && recordItem.isSuccessful() && !EntityId.isEmpty(entityId)) {
-<<<<<<< HEAD
-            Contract contract = entityId.toEntity();
-            contract.setCreatedTimestamp(consensusTimestamp);
-            contract.setDeleted(false);
-            contract.setTimestampLower(consensusTimestamp);
-            doUpdateEntity(contract, recordItem);
-=======
             doUpdateEntity(getContract(entityId, consensusTimestamp), recordItem);
->>>>>>> 62753194
         }
 
         if (entityProperties.getPersist().isContracts()) {
