package com.hedera.mirror.importer.parser.record.entity.sql;

/*-
 * ‌
 * Hedera Mirror Node
 * ​
 * Copyright (C) 2019 - 2021 Hedera Hashgraph, LLC
 * ​
 * Licensed under the Apache License, Version 2.0 (the "License");
 * you may not use this file except in compliance with the License.
 * You may obtain a copy of the License at
 *
 *      http://www.apache.org/licenses/LICENSE-2.0
 *
 * Unless required by applicable law or agreed to in writing, software
 * distributed under the License is distributed on an "AS IS" BASIS,
 * WITHOUT WARRANTIES OR CONDITIONS OF ANY KIND, either express or implied.
 * See the License for the specific language governing permissions and
 * limitations under the License.
 * ‍
 */

import com.google.common.base.Stopwatch;
import io.micrometer.core.instrument.MeterRegistry;
import java.sql.Connection;
import java.util.ArrayList;
import java.util.Collection;
import java.util.HashMap;
import java.util.Map;
import javax.inject.Named;
import javax.sql.DataSource;
import lombok.extern.log4j.Log4j2;
import org.springframework.beans.factory.BeanCreationNotAllowedException;
import org.springframework.context.ApplicationEventPublisher;
import org.springframework.core.annotation.Order;
import org.springframework.jdbc.datasource.DataSourceUtils;

import com.hedera.mirror.importer.domain.ContractResult;
import com.hedera.mirror.importer.domain.CryptoTransfer;
import com.hedera.mirror.importer.domain.Entity;
import com.hedera.mirror.importer.domain.EntityId;
import com.hedera.mirror.importer.domain.FileData;
import com.hedera.mirror.importer.domain.LiveHash;
import com.hedera.mirror.importer.domain.Nft;
import com.hedera.mirror.importer.domain.NftTransfer;
import com.hedera.mirror.importer.domain.NonFeeTransfer;
import com.hedera.mirror.importer.domain.RecordFile;
import com.hedera.mirror.importer.domain.Schedule;
import com.hedera.mirror.importer.domain.Token;
import com.hedera.mirror.importer.domain.TokenAccount;
import com.hedera.mirror.importer.domain.TokenAccountId;
import com.hedera.mirror.importer.domain.TokenTransfer;
import com.hedera.mirror.importer.domain.TopicMessage;
import com.hedera.mirror.importer.domain.Transaction;
import com.hedera.mirror.importer.domain.TransactionSignature;
import com.hedera.mirror.importer.exception.ImporterException;
import com.hedera.mirror.importer.exception.ParserException;
import com.hedera.mirror.importer.parser.PgCopy;
import com.hedera.mirror.importer.parser.UpsertPgCopy;
import com.hedera.mirror.importer.parser.record.RecordParserProperties;
import com.hedera.mirror.importer.parser.record.RecordStreamFileListener;
import com.hedera.mirror.importer.parser.record.entity.ConditionOnEntityRecordParser;
import com.hedera.mirror.importer.parser.record.entity.EntityBatchCleanupEvent;
import com.hedera.mirror.importer.parser.record.entity.EntityBatchSaveEvent;
import com.hedera.mirror.importer.parser.record.entity.EntityListener;
import com.hedera.mirror.importer.repository.EntityRepository;
import com.hedera.mirror.importer.repository.NftRepository;
import com.hedera.mirror.importer.repository.RecordFileRepository;
import com.hedera.mirror.importer.repository.upsert.EntityUpsertQueryGenerator;
import com.hedera.mirror.importer.repository.upsert.ScheduleUpsertQueryGenerator;
import com.hedera.mirror.importer.repository.upsert.TokenAccountUpsertQueryGenerator;
import com.hedera.mirror.importer.repository.upsert.TokenUpsertQueryGenerator;

@Log4j2
@Named
@Order(0)
@ConditionOnEntityRecordParser
public class SqlEntityListener implements EntityListener, RecordStreamFileListener {

    private final DataSource dataSource;
    private final RecordFileRepository recordFileRepository;
    private final SqlProperties sqlProperties;
    private final ApplicationEventPublisher eventPublisher;
    private final NftRepository nftRepository;

    // init schemas, writers, etc once per process
    private final PgCopy<ContractResult> contractResultPgCopy;
    private final PgCopy<CryptoTransfer> cryptoTransferPgCopy;
    private final PgCopy<FileData> fileDataPgCopy;
    private final PgCopy<LiveHash> liveHashPgCopy;
    private final PgCopy<NftTransfer> nftTransferPgCopy;
    private final PgCopy<NonFeeTransfer> nonFeeTransferPgCopy;
    private final PgCopy<TokenTransfer> tokenTransferPgCopy;
    private final PgCopy<TopicMessage> topicMessagePgCopy;
    private final PgCopy<Transaction> transactionPgCopy;
    private final PgCopy<TransactionSignature> transactionSignaturePgCopy;

    private final UpsertPgCopy<Entity> entityPgCopy;
    private final UpsertPgCopy<Schedule> schedulePgCopy;
    private final UpsertPgCopy<TokenAccount> tokenAccountPgCopy;
    private final UpsertPgCopy<Token> tokenPgCopy;

    // lists of insert only domains
    private final Collection<ContractResult> contractResults;
    private final Collection<CryptoTransfer> cryptoTransfers;
    private final Collection<FileData> fileData;
    private final Collection<LiveHash> liveHashes;
    private final Collection<NftTransfer> nftTransfers;
    private final Collection<NonFeeTransfer> nonFeeTransfers;
    private final Collection<TopicMessage> topicMessages;
    private final Collection<TokenTransfer> tokenTransfers;
    private final Collection<Transaction> transactions;
    private final Collection<TransactionSignature> transactionSignatures;

    // maps of upgradable domains
    private final Map<Long, Entity> entities;
    private final Map<Long, Schedule> schedules;
    private final Map<Long, Token> tokens;
    private final Map<TokenAccountId, TokenAccount> tokenAccounts;

    public SqlEntityListener(RecordParserProperties recordParserProperties, SqlProperties sqlProperties,
                             DataSource dataSource,
                             RecordFileRepository recordFileRepository, MeterRegistry meterRegistry,
                             ApplicationEventPublisher eventPublisher,
                             EntityUpsertQueryGenerator entityUpsertQueryGenerator,
                             ScheduleUpsertQueryGenerator scheduleUpsertQueryGenerator,
                             TokenUpsertQueryGenerator tokenUpsertQueryGenerator,
                             TokenAccountUpsertQueryGenerator tokenAccountUpsertQueryGenerator, NftRepository nftRepository) {
        this.dataSource = dataSource;
        this.recordFileRepository = recordFileRepository;
        this.sqlProperties = sqlProperties;
        this.eventPublisher = eventPublisher;
        this.nftRepository = nftRepository;

        // insert only tables
        contractResultPgCopy = new PgCopy<>(ContractResult.class, meterRegistry, recordParserProperties);
        cryptoTransferPgCopy = new PgCopy<>(CryptoTransfer.class, meterRegistry, recordParserProperties);
        fileDataPgCopy = new PgCopy<>(FileData.class, meterRegistry, recordParserProperties);
        liveHashPgCopy = new PgCopy<>(LiveHash.class, meterRegistry, recordParserProperties);
        nftTransferPgCopy = new PgCopy<>(NftTransfer.class, meterRegistry, recordParserProperties);
        nonFeeTransferPgCopy = new PgCopy<>(NonFeeTransfer.class, meterRegistry, recordParserProperties);
        tokenTransferPgCopy = new PgCopy<>(TokenTransfer.class, meterRegistry, recordParserProperties);
        topicMessagePgCopy = new PgCopy<>(TopicMessage.class, meterRegistry, recordParserProperties);
        transactionPgCopy = new PgCopy<>(Transaction.class, meterRegistry, recordParserProperties);
        transactionSignaturePgCopy = new PgCopy<>(TransactionSignature.class, meterRegistry, recordParserProperties);

        // updatable tables
        entityPgCopy = new UpsertPgCopy<>(Entity.class, meterRegistry, recordParserProperties,
                entityUpsertQueryGenerator);
        schedulePgCopy = new UpsertPgCopy<>(Schedule.class, meterRegistry, recordParserProperties,
                scheduleUpsertQueryGenerator);
        tokenAccountPgCopy = new UpsertPgCopy<>(TokenAccount.class, meterRegistry, recordParserProperties,
                tokenAccountUpsertQueryGenerator);
        tokenPgCopy = new UpsertPgCopy<>(Token.class, meterRegistry, recordParserProperties,
                tokenUpsertQueryGenerator);

        contractResults = new ArrayList<>();
        cryptoTransfers = new ArrayList<>();
        fileData = new ArrayList<>();
        liveHashes = new ArrayList<>();
        nftTransfers = new ArrayList<>();
        nonFeeTransfers = new ArrayList<>();
        tokenTransfers = new ArrayList<>();
        topicMessages = new ArrayList<>();
        transactions = new ArrayList<>();
        transactionSignatures = new ArrayList<>();

        entities = new HashMap<>();
        schedules = new HashMap<>();
        tokens = new HashMap<>();
        tokenAccounts = new HashMap<>();
    }

    @Override
    public boolean isEnabled() {
        return sqlProperties.isEnabled();
    }

    @Override
    public void onStart() {
        cleanup();
    }

    @Override
    public void onEnd(RecordFile recordFile) {
        executeBatches();
        recordFileRepository.save(recordFile);
    }

    @Override
    public void onError() {
        cleanup();
    }

    private void cleanup() {
<<<<<<< HEAD
        contractResults.clear();
        cryptoTransfers.clear();
        entities.clear();
        fileData.clear();
        liveHashes.clear();
        nftTransfers.clear();
        nonFeeTransfers.clear();
        schedules.clear();
        topicMessages.clear();
        transactions.clear();
        tokenAccounts.clear();
        tokens.clear();
        tokenTransfers.clear();
        transactionSignatures.clear();
        eventPublisher.publishEvent(new EntityBatchCleanupEvent(this));
=======
        try {
            contractResults.clear();
            cryptoTransfers.clear();
            entities.clear();
            fileData.clear();
            liveHashes.clear();
            nonFeeTransfers.clear();
            schedules.clear();
            topicMessages.clear();
            transactions.clear();
            tokenAccounts.clear();
            tokens.clear();
            tokenTransfers.clear();
            transactionSignatures.clear();
            eventPublisher.publishEvent(new EntityBatchCleanupEvent(this));
        } catch (BeanCreationNotAllowedException e) {
            // This error can occur during shutdown
        }
>>>>>>> 775530c4
    }

    private void executeBatches() {
        Connection connection = null;

        try {
            // batch save action may run asynchronously, triggering it before other operations can reduce latency
            eventPublisher.publishEvent(new EntityBatchSaveEvent(this));

            connection = DataSourceUtils.getConnection(dataSource);
            Stopwatch stopwatch = Stopwatch.createStarted();

            // insert only operations
            contractResultPgCopy.copy(contractResults, connection);
            cryptoTransferPgCopy.copy(cryptoTransfers, connection);
            fileDataPgCopy.copy(fileData, connection);
            liveHashPgCopy.copy(liveHashes, connection);
            nonFeeTransferPgCopy.copy(nonFeeTransfers, connection);
            nftTransferPgCopy.copy(nftTransfers, connection);
            tokenTransferPgCopy.copy(tokenTransfers, connection);
            topicMessagePgCopy.copy(topicMessages, connection);
            transactionPgCopy.copy(transactions, connection);
            transactionSignaturePgCopy.copy(transactionSignatures, connection);

            // insert operations with conflict management for updates
            entityPgCopy.copy(entities.values(), connection);
            schedulePgCopy.copy(schedules.values(), connection);
            tokenPgCopy.copy(tokens.values(), connection);
            tokenAccountPgCopy.copy(tokenAccounts.values(), connection);
            log.info("Completed batch inserts in {}", stopwatch);
        } catch (ParserException e) {
            throw e;
        } catch (Exception e) {
            throw new ParserException(e);
        } finally {
            cleanup();
            DataSourceUtils.releaseConnection(connection, dataSource);
        }
    }

    @Override
    public void onTransaction(Transaction transaction) throws ImporterException {
        transactions.add(transaction);
        if (transactions.size() == sqlProperties.getBatchSize()) {
            executeBatches();
        }
    }

    @Override
    public void onEntity(Entity entity) throws ImporterException {
        EntityId entityId = entity.toEntityId();
        // handle empty id case
        if (EntityId.isEmpty(entityId)) {
            return;
        }

        entities.merge(entity.getId(), entity, this::mergeEntity);
    }

    @Override
    public void onCryptoTransfer(CryptoTransfer cryptoTransfer) throws ImporterException {
        cryptoTransfers.add(cryptoTransfer);
    }

    @Override
    public void onNft(Nft nft) throws ImporterException {
        nftRepository.save(nft);
    }

    @Override
    public void onNftTransfer(NftTransfer nftTransfer) throws ImporterException {
        nftTransfers.add(nftTransfer);
    }

    @Override
    public void onNonFeeTransfer(NonFeeTransfer nonFeeTransfer) throws ImporterException {
        nonFeeTransfers.add(nonFeeTransfer);
    }

    @Override
    public void onTopicMessage(TopicMessage topicMessage) throws ImporterException {
        topicMessages.add(topicMessage);
    }

    @Override
    public void onContractResult(ContractResult contractResult) throws ImporterException {
        contractResults.add(contractResult);
    }

    @Override
    public void onFileData(FileData fd) {
        fileData.add(fd);
    }

    @Override
    public void onLiveHash(LiveHash liveHash) throws ImporterException {
        liveHashes.add(liveHash);
    }

    @Override
    public void onToken(Token token) throws ImporterException {
        // tokens could experience multiple updates in a single record file, handle updates in memory for this case
        tokens.merge(token.getTokenId().getTokenId().getId(), token, this::mergeToken);
    }

    @Override
    public void onTokenAccount(TokenAccount tokenAccount) throws ImporterException {
        // tokenAccounts may experience multiple updates in a single record file, handle updates in memory for this case
        tokenAccounts.merge(tokenAccount.getId(), tokenAccount, this::mergeTokenAccount);
    }

    @Override
    public void onTokenTransfer(TokenTransfer tokenTransfer) throws ImporterException {
        tokenTransfers.add(tokenTransfer);
    }

    @Override
    public void onSchedule(Schedule schedule) throws ImporterException {
        // schedules could experience multiple updates in a single record file, handle updates in memory for this case
        schedules.merge(schedule.getScheduleId().getId(), schedule, this::mergeSchedule);
    }

    @Override
    public void onTransactionSignature(TransactionSignature transactionSignature) throws ImporterException {
        transactionSignatures.add(transactionSignature);
    }

    private Entity mergeEntity(Entity cachedEntity, Entity newEntity) {
        if (newEntity.getAutoRenewAccountId() != null) {
            cachedEntity.setAutoRenewAccountId(newEntity.getAutoRenewAccountId());
        }

        if (newEntity.getAutoRenewPeriod() != null) {
            cachedEntity.setAutoRenewPeriod(newEntity.getAutoRenewPeriod());
        }

        if (newEntity.getDeleted() != null) {
            cachedEntity.setDeleted(newEntity.getDeleted());
        }

        if (newEntity.getExpirationTimestamp() != null) {
            cachedEntity.setExpirationTimestamp(newEntity.getExpirationTimestamp());
        }

        if (newEntity.getKey() != null) {
            cachedEntity.setKey(newEntity.getKey());
            cachedEntity.setPublicKey(newEntity.getPublicKey());
        }

        if (newEntity.getMemo() != null) {
            cachedEntity.setMemo(newEntity.getMemo());
        }

        if (newEntity.getModifiedTimestamp() != null) {
            cachedEntity.setModifiedTimestamp(newEntity.getModifiedTimestamp());
        }

        if (newEntity.getProxyAccountId() != null) {
            cachedEntity.setProxyAccountId(newEntity.getProxyAccountId());
        }

        if (newEntity.getSubmitKey() != null) {
            cachedEntity.setSubmitKey(newEntity.getSubmitKey());
        }

        return cachedEntity;
    }

    private Token mergeToken(Token cachedToken, Token newToken) {
        if (newToken.getFreezeKey() != null) {
            cachedToken.setFreezeKey(newToken.getFreezeKey());
        }

        if (newToken.getKycKey() != null) {
            cachedToken.setKycKey(newToken.getKycKey());
        }

        if (newToken.getName() != null) {
            cachedToken.setName(newToken.getName());
        }

        if (newToken.getSymbol() != null) {
            cachedToken.setSymbol(newToken.getSymbol());
        }

        if (newToken.getTotalSupply() != null) {
            cachedToken.setTotalSupply(newToken.getTotalSupply());
        }

        if (newToken.getTreasuryAccountId() != null) {
            cachedToken.setTreasuryAccountId(newToken.getTreasuryAccountId());
        }

        if (newToken.getSupplyKey() != null) {
            cachedToken.setSupplyKey(newToken.getSupplyKey());
        }

        if (newToken.getWipeKey() != null) {
            cachedToken.setWipeKey(newToken.getWipeKey());
        }

        cachedToken.setModifiedTimestamp(newToken.getModifiedTimestamp());
        return cachedToken;
    }

    private TokenAccount mergeTokenAccount(TokenAccount cachedTokenAccount, TokenAccount newTokenAccount) {
        if (newTokenAccount.getAssociated() != null) {
            cachedTokenAccount.setAssociated(newTokenAccount.getAssociated());
        }

        if (newTokenAccount.getFreezeStatus() != null) {
            cachedTokenAccount.setFreezeStatus(newTokenAccount.getFreezeStatus());
        }

        if (newTokenAccount.getKycStatus() != null) {
            cachedTokenAccount.setKycStatus(newTokenAccount.getKycStatus());
        }

        cachedTokenAccount.setModifiedTimestamp(newTokenAccount.getModifiedTimestamp());
        return cachedTokenAccount;
    }

    private Schedule mergeSchedule(Schedule cachedSchedule, Schedule schedule) {
        cachedSchedule.setExecutedTimestamp(schedule.getExecutedTimestamp());
        return cachedSchedule;
    }
}<|MERGE_RESOLUTION|>--- conflicted
+++ resolved
@@ -193,23 +193,6 @@
     }
 
     private void cleanup() {
-<<<<<<< HEAD
-        contractResults.clear();
-        cryptoTransfers.clear();
-        entities.clear();
-        fileData.clear();
-        liveHashes.clear();
-        nftTransfers.clear();
-        nonFeeTransfers.clear();
-        schedules.clear();
-        topicMessages.clear();
-        transactions.clear();
-        tokenAccounts.clear();
-        tokens.clear();
-        tokenTransfers.clear();
-        transactionSignatures.clear();
-        eventPublisher.publishEvent(new EntityBatchCleanupEvent(this));
-=======
         try {
             contractResults.clear();
             cryptoTransfers.clear();
@@ -217,6 +200,7 @@
             fileData.clear();
             liveHashes.clear();
             nonFeeTransfers.clear();
+            nftTransfers.clear();
             schedules.clear();
             topicMessages.clear();
             transactions.clear();
@@ -228,7 +212,6 @@
         } catch (BeanCreationNotAllowedException e) {
             // This error can occur during shutdown
         }
->>>>>>> 775530c4
     }
 
     private void executeBatches() {
