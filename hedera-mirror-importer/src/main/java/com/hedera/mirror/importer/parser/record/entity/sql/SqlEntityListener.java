package com.hedera.mirror.importer.parser.record.entity.sql;

/*-
 * ‌
 * Hedera Mirror Node
 * ​
 * Copyright (C) 2019 - 2020 Hedera Hashgraph, LLC
 * ​
 * Licensed under the Apache License, Version 2.0 (the "License");
 * you may not use this file except in compliance with the License.
 * You may obtain a copy of the License at
 *
 *      http://www.apache.org/licenses/LICENSE-2.0
 *
 * Unless required by applicable law or agreed to in writing, software
 * distributed under the License is distributed on an "AS IS" BASIS,
 * WITHOUT WARRANTIES OR CONDITIONS OF ANY KIND, either express or implied.
 * See the License for the specific language governing permissions and
 * limitations under the License.
 * ‍
 */

import com.fasterxml.jackson.databind.ObjectMapper;
import com.fasterxml.jackson.databind.PropertyNamingStrategy;
import com.google.common.base.Stopwatch;
import io.micrometer.core.instrument.MeterRegistry;
import io.micrometer.core.instrument.Timer;
import java.io.Closeable;
import java.sql.Connection;
import java.sql.PreparedStatement;
import java.sql.SQLException;
import java.util.Collection;
import java.util.HashSet;
import java.util.concurrent.CompletableFuture;
import java.util.concurrent.ExecutionException;
import java.util.concurrent.ExecutorService;
import java.util.concurrent.Executors;
import java.util.concurrent.TimeUnit;
import javax.inject.Named;
import javax.sql.DataSource;
import lombok.AllArgsConstructor;
import lombok.Data;
import lombok.extern.log4j.Log4j2;
<<<<<<< HEAD
import org.springframework.beans.factory.annotation.Qualifier;
import org.springframework.cache.Cache;
import org.springframework.cache.CacheManager;
=======
import org.apache.commons.io.FilenameUtils;
>>>>>>> c5295c0b

import com.hedera.mirror.importer.domain.ContractResult;
import com.hedera.mirror.importer.domain.CryptoTransfer;
import com.hedera.mirror.importer.domain.EntityId;
import com.hedera.mirror.importer.domain.FileData;
import com.hedera.mirror.importer.domain.LiveHash;
import com.hedera.mirror.importer.domain.NonFeeTransfer;
import com.hedera.mirror.importer.domain.RecordFile;
import com.hedera.mirror.importer.domain.TopicMessage;
import com.hedera.mirror.importer.domain.Transaction;
import com.hedera.mirror.importer.exception.DuplicateFileException;
import com.hedera.mirror.importer.exception.ImporterException;
import com.hedera.mirror.importer.exception.ParserException;
import com.hedera.mirror.importer.exception.ParserSQLException;
import com.hedera.mirror.importer.parser.domain.StreamFileData;
import com.hedera.mirror.importer.parser.record.RecordStreamFileListener;
import com.hedera.mirror.importer.parser.record.entity.ConditionOnEntityRecordParser;
import com.hedera.mirror.importer.parser.record.entity.EntityListener;
import com.hedera.mirror.importer.repository.EntityRepository;
import com.hedera.mirror.importer.repository.RecordFileRepository;

@Log4j2
@Named
@ConditionOnEntityRecordParser

public class SqlEntityListener implements EntityListener, RecordStreamFileListener, Closeable {

    static final ObjectMapper OBJECT_MAPPER = new ObjectMapper()
            .setPropertyNamingStrategy(PropertyNamingStrategy.SNAKE_CASE);

    private final DataSource dataSource;
    private final ExecutorService executorService;
    private final RecordFileRepository recordFileRepository;
    private final EntityRepository entityRepository;
    private final SqlProperties sqlProperties;

    @Qualifier(value = "sessionCache")
    private final CacheManager cacheManager;
    private long batchCount;

    // Keeps track of entityIds seen so far. This is for optimizing inserts into t_entities table so that insertion of
    // node and treasury ids are not tried for every transaction.
    private final Collection<EntityId> seenEntityIds = new HashSet<>();
    // init connections, schemas, writers, etc once per process
    private final PgCopy<Transaction> transactionPgCopy;
    private final PgCopy<CryptoTransfer> cryptoTransferPgCopy;
    private final PgCopy<NonFeeTransfer> nonFeeTransferPgCopy;
    private final PgCopy<FileData> fileDataPgCopy;
    private final PgCopy<ContractResult> contractResultPgCopy;
    private final PgCopy<LiveHash> liveHashPgCopy;
    private final PgCopy<TopicMessage> topicMessagePgCopy;

    private final Timer insertDuration;

    private HashSet<Transaction> transactions;
    private HashSet<CryptoTransfer> cryptoTransfers;
    private HashSet<NonFeeTransfer> nonFeeTransfers;
    private HashSet<FileData> fileData;
    private HashSet<ContractResult> contractResults;
    private HashSet<LiveHash> liveHashes;
    private HashSet<TopicMessage> topicMessages;
    private HashSet<EntityId> entityIds;
    private final Cache entityCache;

    private PreparedStatement sqlNotifyTopicMessage;
    private Connection connection;

    public SqlEntityListener(SqlProperties properties, DataSource dataSource,
                             RecordFileRepository recordFileRepository, EntityRepository entityRepository,
                             MeterRegistry meterRegistry, CacheManager cacheManager) {
        this.dataSource = dataSource;
        this.recordFileRepository = recordFileRepository;
        this.entityRepository = entityRepository;
        sqlProperties = properties;
        executorService = Executors.newFixedThreadPool(properties.getThreads());
        this.cacheManager = cacheManager;

        transactionPgCopy = new PgCopy<>(dataSource, Transaction.class, meterRegistry, sqlProperties.getBatchSize());
        cryptoTransferPgCopy = new PgCopy<>(dataSource, CryptoTransfer.class, meterRegistry, sqlProperties
                .getBatchSize());
        nonFeeTransferPgCopy = new PgCopy<>(dataSource, NonFeeTransfer.class, meterRegistry, sqlProperties
                .getBatchSize());
        fileDataPgCopy = new PgCopy<>(dataSource, FileData.class, meterRegistry, sqlProperties.getBatchSize());
        contractResultPgCopy = new PgCopy<>(dataSource, ContractResult.class, meterRegistry, sqlProperties
                .getBatchSize());
        liveHashPgCopy = new PgCopy<>(dataSource, LiveHash.class, meterRegistry, sqlProperties.getBatchSize());
        topicMessagePgCopy = new PgCopy<>(dataSource, TopicMessage.class, meterRegistry, sqlProperties.getBatchSize());

        insertDuration = Timer.builder("hedera.mirror.importer.parser.record.entity.sql.insert")
                .description("Time to insert all entities into database")
                .register(meterRegistry);

        entityCache = cacheManager.getCache("seen_entities");
    }

    @Override
    public void onStart(StreamFileData streamFileData) {
<<<<<<< HEAD
        String fileName = streamFileData.getFilename();
=======
        String fileName = FilenameUtils.getName(streamFileData.getFilename());
        entityIds = new HashSet<>();
>>>>>>> c5295c0b
        if (recordFileRepository.findByName(fileName).size() > 0) {
            throw new DuplicateFileException("File already exists in the database: " + fileName);
        }
        transactions = new HashSet<>();
        cryptoTransfers = new HashSet<>();
        nonFeeTransfers = new HashSet<>();
        fileData = new HashSet<>();
        contractResults = new HashSet<>();
        liveHashes = new HashSet<>();
        entityIds = new HashSet<>();
        topicMessages = new HashSet<>();
        batchCount = 0;

        try {
            connection = dataSource.getConnection();
            connection.setAutoCommit(false); // do not auto-commit
            connection.setClientInfo("ApplicationName", getClass().getSimpleName());

            sqlNotifyTopicMessage = connection.prepareStatement("select pg_notify('topic_message', ?)");
        } catch (SQLException e) {
            throw new ParserSQLException("Error setting up connection to database", e);
        }
    }

    @Override
    public void onEnd(RecordFile recordFile) {
        executeBatches();

        try {
            connection.commit();
            recordFileRepository.save(recordFile);
            closeConnectionAndStatements();
        } catch (SQLException e) {
            throw new ParserSQLException(e);
        }
    }

    @Override
    public void onError() {
        // no error handling
    }

    @Override
    public void close() {
        executorService.shutdown();
    }

    private ExecuteBatchResult executeBatch(PreparedStatement ps) throws SQLException {
        Stopwatch stopwatch = Stopwatch.createStarted();
        var executeResult = ps.executeBatch();
        return new ExecuteBatchResult(executeResult == null ? 0 : executeResult.length, stopwatch
                .elapsed(TimeUnit.MILLISECONDS));
    }

    private void closeConnectionAndStatements() {
        try {
            sqlNotifyTopicMessage.close();
            connection.close();
        } catch (SQLException e) {
            throw new ParserSQLException("Error closing connection", e);
        }
    }

    private void executeBatches() {
        Stopwatch stopwatch = Stopwatch.createStarted();
        try {
            CompletableFuture.allOf(
                    CompletableFuture.runAsync(() -> transactionPgCopy.copy(transactions), executorService),
                    CompletableFuture.runAsync(() -> cryptoTransferPgCopy.copy(cryptoTransfers), executorService),
                    CompletableFuture.runAsync(() -> nonFeeTransferPgCopy.copy(nonFeeTransfers), executorService),
                    CompletableFuture.runAsync(() -> fileDataPgCopy.copy(fileData), executorService),
                    CompletableFuture.runAsync(() -> contractResultPgCopy.copy(contractResults), executorService),
                    CompletableFuture.runAsync(() -> liveHashPgCopy.copy(liveHashes), executorService),
                    CompletableFuture.runAsync(() -> topicMessagePgCopy.copy(topicMessages), executorService),
                    CompletableFuture
                            .runAsync(() -> entityIds.forEach(entityId -> {
                                if (entityCache.get(entityId.getId()) == null) {
                                    entityRepository.insertEntityId(entityId);
                                    entityCache.put(entityId.getId(), null);
                                }
                            }), executorService)
                    ,
                    CompletableFuture.runAsync(() -> {
                        try {
                            var topicMessageNotifications = executeBatch(sqlNotifyTopicMessage);
                            log.info("Inserted {} topic notifications", topicMessageNotifications);
                        } catch (SQLException e) {
                            e.printStackTrace();
                        }
                    }, executorService)
            ).get();
        } catch (InterruptedException | ExecutionException e) {
            throw new ParserException(e);
        }
        insertDuration.record(stopwatch.elapsed());
    }

    @Override
    public void onTransaction(Transaction transaction) throws ImporterException {
        transactions.add(transaction);
        if (batchCount == sqlProperties.getBatchSize() - 1) {
            // execute any remaining batches
            executeBatches();
        } else {
            batchCount += 1;
        }
    }

    @Override
    public void onEntityId(EntityId entityId) throws ImporterException {
        // add entities not found in cache to list of entities to be persisted
        entityIds.add(entityId);
    }

    @Override
    public void onCryptoTransfer(CryptoTransfer cryptoTransfer) throws ImporterException {
        cryptoTransfers.add(cryptoTransfer);
    }

    @Override
    public void onNonFeeTransfer(NonFeeTransfer nonFeeTransfer) throws ImporterException {
        nonFeeTransfers.add(nonFeeTransfer);
    }

    @Override
    public void onTopicMessage(TopicMessage topicMessage) throws ImporterException {
        topicMessages.add(topicMessage);

        try {
            if (sqlProperties.isNotifyTopicMessage()) {
                String json = OBJECT_MAPPER.writeValueAsString(topicMessage);
                sqlNotifyTopicMessage.setString(1, json);
                sqlNotifyTopicMessage.addBatch();
            }
        } catch (SQLException e) {
            throw new ParserSQLException(e);
        } catch (Exception e) {
            throw new ParserException(e);
        }
    }

    @Override
    public void onContractResult(ContractResult contractResult) throws ImporterException {
        contractResults.add(contractResult);
    }

    @Override
    public void onFileData(FileData fd) {
        fileData.add(fd);
    }

    @Override
    public void onLiveHash(LiveHash liveHash) throws ImporterException {
        liveHashes.add(liveHash);
    }

    @Data
    @AllArgsConstructor
    private static class ExecuteBatchResult {
        int numRows;
        long timeTakenInMs;

        @Override
        public String toString() {
            return numRows + " (" + timeTakenInMs + "ms)";
        }
    }
}<|MERGE_RESOLUTION|>--- conflicted
+++ resolved
@@ -41,13 +41,10 @@
 import lombok.AllArgsConstructor;
 import lombok.Data;
 import lombok.extern.log4j.Log4j2;
-<<<<<<< HEAD
 import org.springframework.beans.factory.annotation.Qualifier;
 import org.springframework.cache.Cache;
 import org.springframework.cache.CacheManager;
-=======
 import org.apache.commons.io.FilenameUtils;
->>>>>>> c5295c0b
 
 import com.hedera.mirror.importer.domain.ContractResult;
 import com.hedera.mirror.importer.domain.CryptoTransfer;
@@ -145,12 +142,8 @@
 
     @Override
     public void onStart(StreamFileData streamFileData) {
-<<<<<<< HEAD
-        String fileName = streamFileData.getFilename();
-=======
         String fileName = FilenameUtils.getName(streamFileData.getFilename());
         entityIds = new HashSet<>();
->>>>>>> c5295c0b
         if (recordFileRepository.findByName(fileName).size() > 0) {
             throw new DuplicateFileException("File already exists in the database: " + fileName);
         }
