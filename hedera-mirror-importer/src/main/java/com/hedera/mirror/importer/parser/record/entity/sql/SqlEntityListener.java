--- conflicted
+++ resolved
@@ -21,9 +21,6 @@
  */
 
 import com.google.common.base.Stopwatch;
-
-import com.hedera.mirror.importer.exception.MissingFileException;
-
 import io.micrometer.core.instrument.MeterRegistry;
 import java.sql.Connection;
 import java.util.ArrayList;
@@ -52,6 +49,7 @@
 import com.hedera.mirror.importer.domain.TopicMessage;
 import com.hedera.mirror.importer.domain.Transaction;
 import com.hedera.mirror.importer.exception.ImporterException;
+import com.hedera.mirror.importer.exception.MissingFileException;
 import com.hedera.mirror.importer.exception.ParserException;
 import com.hedera.mirror.importer.parser.domain.StreamFileData;
 import com.hedera.mirror.importer.parser.record.RecordStreamFileListener;
@@ -128,48 +126,29 @@
     }
 
     @Override
-<<<<<<< HEAD
+    public boolean isEnabled() {
+        return sqlProperties.isEnabled();
+    }
+
+    @Override
     public void onStart(StreamFileData streamFileData) {
         String fileName = FilenameUtils.getName(streamFileData.getFilename());
         if (recordFileRepository.findByName(fileName).size() != 1) {
             throw new MissingFileException("File not found in the database: " + fileName);
         }
 
-        try {
-            cleanup();
-            connection = DataSourceUtils.getConnection(dataSource);
-=======
-    public boolean isEnabled() {
-        return sqlProperties.isEnabled();
-    }
->>>>>>> 9c13a19e
-
-    @Override
-    public void onStart(StreamFileData streamFileData) {
         cleanup();
     }
 
     @Override
     public void onEnd(RecordFile recordFile) {
         executeBatches();
-<<<<<<< HEAD
-
-        try {
-            int count = recordFileRepository.updateLoadStats(recordFile.getName(), recordFile.getLoadStart(), recordFile.getLoadEnd());
-            if (count != 1) {
-                throw new MissingFileException("File " + recordFile.getName() + " not in the database, thus not updated");
-            }
-
-            applicationStatusRepository.updateStatusValue(
-                    ApplicationStatusCode.LAST_PROCESSED_RECORD_HASH, recordFile.getFileHash());
-        } finally {
-            cleanup();
-        }
-=======
-        recordFileRepository.save(recordFile);
+        int count = recordFileRepository.updateLoadStats(recordFile.getName(), recordFile.getLoadStart(), recordFile.getLoadEnd());
+        if (count != 1) {
+            throw new MissingFileException("File " + recordFile.getName() + " not in the database, thus not updated");
+        }
         applicationStatusRepository.updateStatusValue(
                 ApplicationStatusCode.LAST_PROCESSED_RECORD_HASH, recordFile.getFileHash());
->>>>>>> 9c13a19e
     }
 
     @Override
