--- conflicted
+++ resolved
@@ -107,12 +107,8 @@
     private final Collection<LiveHash> liveHashes;
     private final Collection<NftAllowance> nftAllowances;
     private final Collection<NonFeeTransfer> nonFeeTransfers;
-<<<<<<< HEAD
     private final Collection<StakingRewardTransfer> stakingRewardTransfers;
-    private final Collection<TokenAccount> tokenAccounts;
-=======
     private final Map<TokenAccountId, TokenAccount> tokenAccounts;
->>>>>>> 4ed267f6
     private final Collection<TokenAllowance> tokenAllowances;
     private final Collection<TokenTransfer> tokenDissociateTransfers;
     private final Collection<TokenTransfer> tokenTransfers;
@@ -164,12 +160,8 @@
         liveHashes = new ArrayList<>();
         nftAllowances = new ArrayList<>();
         nonFeeTransfers = new ArrayList<>();
-<<<<<<< HEAD
         stakingRewardTransfers = new ArrayList<>();
-        tokenAccounts = new ArrayList<>();
-=======
         tokenAccounts = new LinkedHashMap<>();
->>>>>>> 4ed267f6
         tokenAllowances = new ArrayList<>();
         tokenDissociateTransfers = new ArrayList<>();
         tokenTransfers = new ArrayList<>();
@@ -312,6 +304,8 @@
     @Override
     public void onContract(Contract contract) {
         entityIdService.notify(contract);
+        // if the existing contract or the new contract has no history, don't change the object in the map and don't
+        // add merged to the list
         Contract merged = contractState.merge(contract.getId(), contract, this::mergeContract);
         if (merged == contract) {
             contracts.add(merged);
@@ -356,7 +350,9 @@
             return;
         }
 
-        var merged = entityState.merge(entity.getId(), entity, this::mergeEntity);
+        // if the existing entity or the new entity has no history, don't change the object in the map and don't
+        // add merged to the list
+        Entity merged = entityState.merge(entity.getId(), entity, this::mergeEntity);
         if (merged == entity) {
             entities.add(entity);
         }
@@ -462,7 +458,22 @@
         transactionSignatures.add(transactionSignature);
     }
 
-    private <T extends AbstractEntity> T mergeAbstractEntity(T src, T dest) {
+    private <T extends AbstractEntity> T mergeAbstractEntity(T previous, T current) {
+        if (!current.isHistory()) {
+            if (current.getStakePeriodStart() != null) {
+                previous.setStakePeriodStart(current.getStakePeriodStart());
+            }
+            return previous;
+        }
+
+        // if previous doesn't have history, merge reversely from current to previous
+        var src = previous.isHistory() ? previous : current;
+        var dest = previous.isHistory() ? current : previous;
+
+        // Copy non-updatable fields from src
+        dest.setCreatedTimestamp(src.getCreatedTimestamp());
+        dest.setEvmAddress(src.getEvmAddress());
+
         if (dest.getAutoRenewPeriod() == null) {
             dest.setAutoRenewPeriod(src.getAutoRenewPeriod());
         }
@@ -471,18 +482,10 @@
             dest.setAutoRenewAccountId(src.getAutoRenewAccountId());
         }
 
-        if (dest.getCreatedTimestamp() == null) {
-            dest.setCreatedTimestamp(src.getCreatedTimestamp());
-        }
-
         if (dest.getDeleted() == null) {
             dest.setDeleted(src.getDeleted());
         }
 
-        if (dest.getEvmAddress() == null) {
-            dest.setEvmAddress(src.getEvmAddress());
-        }
-
         if (dest.getExpirationTimestamp() == null) {
             dest.setExpirationTimestamp(src.getExpirationTimestamp());
         }
@@ -503,33 +506,27 @@
             dest.setStakePeriodStart(src.getStakePeriodStart());
         }
 
-        if (!dest.isHistory() && src.isHistory()) {
-            // src and dest are reversed, i.e., src is a snapshot after dest. However, because dest is already added
-            // into the collection to be persisted into db, we need to copy the timestamp range to dest
+        // There is at least one entity with history. If there is one without history, it must be dest and just copy the
+        // timestamp range from src to dest. Otherwise, both have history, and it's a normal merge from previous to
+        // current, so close the src entity's timestamp range
+        if (!dest.isHistory()) {
             dest.setTimestampRange(src.getTimestampRange());
-        } else if (dest.isHistory() && src.isHistory()) {
+        } else {
             src.setTimestampUpper(dest.getTimestampLower());
         }
 
         return dest;
     }
 
-    private Contract mergeContract(Contract src, Contract dest) {
-        if (shouldReverseMerge(src, dest)) {
-            var tmp = src;
-            src = dest;
-            dest = tmp;
-        }
-
-        mergeAbstractEntity(src, dest);
-
-        if (dest.getFileId() == null) {
-            dest.setFileId(src.getFileId());
-        }
-
-        if (dest.getInitcode() == null) {
-            dest.setInitcode(src.getInitcode());
-        }
+    private Contract mergeContract(Contract previous, Contract current) {
+        var merged = mergeAbstractEntity(previous, current);
+
+        // merge consistently
+        var src = merged == current ? previous : current;
+        var dest = merged == current ? current : previous;
+
+        dest.setFileId(src.getFileId());
+        dest.setInitcode(src.getInitcode());
 
         if (dest.getMaxAutomaticTokenAssociations() == null) {
             dest.setMaxAutomaticTokenAssociations(src.getMaxAutomaticTokenAssociations());
@@ -551,25 +548,20 @@
         return current;
     }
 
-    private boolean shouldReverseMerge(AbstractEntity src, AbstractEntity dest) {
-        // Reverse the merge if any of the two entities does not have timestamp range, i.e., update the existing
-        // object in the map. The other half logic checks if the merged object is the existing one, and if so no new
-        // object is added to the collection which has the domain objects being persisted into db
-        return !(src.isHistory() && dest.isHistory());
-    }
-
-    private Entity mergeEntity(Entity src, Entity dest) {
-        if (shouldReverseMerge(src, dest)) {
-            var tmp = src;
-            src = dest;
-            dest = tmp;
-//
-//            if (src.getEthereumNonce() != null) {
-//                dest.setEthereumNonce(src.getEthereumNonce());
-//            }
-        }
-
-        mergeAbstractEntity(src, dest);
+    private Entity mergeEntity(Entity previous, Entity current) {
+        var merged = mergeAbstractEntity(previous, current);
+
+        // This entity should not trigger a history record, so just copy non-history fields to previous
+        if (!current.isHistory()) {
+            if (current.getEthereumNonce() != null) {
+                previous.setEthereumNonce(current.getEthereumNonce());
+            }
+            return previous;
+        }
+
+        // merge consistently
+        var src = merged == current ? previous : current;
+        var dest = merged == current ? current : previous;
 
         if (dest.getEthereumNonce() == null) {
             dest.setEthereumNonce(src.getEthereumNonce());
