--- conflicted
+++ resolved
@@ -109,10 +109,7 @@
     private final Collection<NftAllowance> nftAllowances;
     private final Collection<NodeStake> nodeStakes;
     private final Collection<NonFeeTransfer> nonFeeTransfers;
-<<<<<<< HEAD
-=======
     private final Collection<StakingRewardTransfer> stakingRewardTransfers;
->>>>>>> cd0cea48
     private final Map<TokenAccountId, TokenAccount> tokenAccounts;
     private final Collection<TokenAllowance> tokenAllowances;
     private final Collection<TokenTransfer> tokenDissociateTransfers;
@@ -166,10 +163,7 @@
         nftAllowances = new ArrayList<>();
         nodeStakes = new ArrayList<>();
         nonFeeTransfers = new ArrayList<>();
-<<<<<<< HEAD
-=======
         stakingRewardTransfers = new ArrayList<>();
->>>>>>> cd0cea48
         tokenAccounts = new LinkedHashMap<>();
         tokenAllowances = new ArrayList<>();
         tokenDissociateTransfers = new ArrayList<>();
