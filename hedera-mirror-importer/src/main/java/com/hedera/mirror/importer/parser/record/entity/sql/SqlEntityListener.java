package com.hedera.mirror.importer.parser.record.entity.sql;

/*-
 * ‌
 * Hedera Mirror Node
 * ​
 * Copyright (C) 2019 - 2022 Hedera Hashgraph, LLC
 * ​
 * Licensed under the Apache License, Version 2.0 (the "License");
 * you may not use this file except in compliance with the License.
 * You may obtain a copy of the License at
 *
 *      http://www.apache.org/licenses/LICENSE-2.0
 *
 * Unless required by applicable law or agreed to in writing, software
 * distributed under the License is distributed on an "AS IS" BASIS,
 * WITHOUT WARRANTIES OR CONDITIONS OF ANY KIND, either express or implied.
 * See the License for the specific language governing permissions and
 * limitations under the License.
 * ‍
 */

import static com.hedera.mirror.importer.config.MirrorImporterConfiguration.TOKEN_DISSOCIATE_BATCH_PERSISTER;

import com.google.common.base.Stopwatch;
import java.util.ArrayList;
import java.util.Collection;
import java.util.HashMap;
import java.util.Map;
import javax.inject.Named;
import lombok.extern.log4j.Log4j2;
import org.springframework.beans.factory.BeanCreationNotAllowedException;
import org.springframework.beans.factory.annotation.Qualifier;
import org.springframework.context.ApplicationEventPublisher;
import org.springframework.core.annotation.Order;

import com.hedera.mirror.common.domain.contract.Contract;
import com.hedera.mirror.common.domain.contract.ContractLog;
import com.hedera.mirror.common.domain.contract.ContractResult;
import com.hedera.mirror.common.domain.contract.ContractStateChange;
import com.hedera.mirror.common.domain.entity.AbstractEntity;
import com.hedera.mirror.common.domain.entity.CryptoAllowance;
import com.hedera.mirror.common.domain.entity.Entity;
import com.hedera.mirror.common.domain.entity.EntityId;
import com.hedera.mirror.common.domain.entity.NftAllowance;
import com.hedera.mirror.common.domain.entity.TokenAllowance;
import com.hedera.mirror.common.domain.file.FileData;
import com.hedera.mirror.common.domain.schedule.Schedule;
import com.hedera.mirror.common.domain.token.Nft;
import com.hedera.mirror.common.domain.token.NftId;
import com.hedera.mirror.common.domain.token.NftTransfer;
import com.hedera.mirror.common.domain.token.Token;
import com.hedera.mirror.common.domain.token.TokenAccount;
import com.hedera.mirror.common.domain.token.TokenAccountKey;
import com.hedera.mirror.common.domain.token.TokenTransfer;
import com.hedera.mirror.common.domain.topic.TopicMessage;
import com.hedera.mirror.common.domain.transaction.AssessedCustomFee;
import com.hedera.mirror.common.domain.transaction.CryptoTransfer;
import com.hedera.mirror.common.domain.transaction.CustomFee;
import com.hedera.mirror.common.domain.transaction.EthereumTransaction;
import com.hedera.mirror.common.domain.transaction.LiveHash;
import com.hedera.mirror.common.domain.transaction.NonFeeTransfer;
import com.hedera.mirror.common.domain.transaction.RecordFile;
import com.hedera.mirror.common.domain.transaction.Transaction;
import com.hedera.mirror.common.domain.transaction.TransactionSignature;
import com.hedera.mirror.importer.domain.EntityIdService;
import com.hedera.mirror.importer.exception.ImporterException;
import com.hedera.mirror.importer.exception.ParserException;
import com.hedera.mirror.importer.parser.batch.BatchPersister;
import com.hedera.mirror.importer.parser.record.RecordStreamFileListener;
import com.hedera.mirror.importer.parser.record.entity.ConditionOnEntityRecordParser;
import com.hedera.mirror.importer.parser.record.entity.EntityBatchCleanupEvent;
import com.hedera.mirror.importer.parser.record.entity.EntityBatchSaveEvent;
import com.hedera.mirror.importer.parser.record.entity.EntityListener;
import com.hedera.mirror.importer.repository.RecordFileRepository;

@Log4j2
@Named
@Order(0)
@ConditionOnEntityRecordParser
public class SqlEntityListener implements EntityListener, RecordStreamFileListener {

    private final BatchPersister batchPersister;
    private final EntityIdService entityIdService;
    private final ApplicationEventPublisher eventPublisher;
    private final RecordFileRepository recordFileRepository;
    private final SqlProperties sqlProperties;
    private final BatchPersister tokenDissociateTransferBatchPersister;

    // lists of insert only domains
    private final Collection<AssessedCustomFee> assessedCustomFees;
    private final Collection<Contract> contracts;
    private final Collection<ContractLog> contractLogs;
    private final Collection<ContractResult> contractResults;
    private final Collection<ContractStateChange> contractStateChanges;
    private final Collection<CryptoAllowance> cryptoAllowances;
    private final Collection<CryptoTransfer> cryptoTransfers;
    private final Collection<CustomFee> customFees;
    private final Collection<Entity> entities;
    private final Collection<EthereumTransaction> ethereumTransactions;
    private final Collection<FileData> fileData;
    private final Collection<LiveHash> liveHashes;
    private final Collection<NftAllowance> nftAllowances;
    private final Collection<NftTransfer> nftTransfers;
    private final Collection<NonFeeTransfer> nonFeeTransfers;
    private final Collection<TokenAccount> tokenAccounts;
    private final Collection<TokenAllowance> tokenAllowances;
    private final Collection<TokenTransfer> tokenDissociateTransfers;
    private final Collection<TokenTransfer> tokenTransfers;
    private final Collection<TopicMessage> topicMessages;
    private final Collection<Transaction> transactions;
    private final Collection<TransactionSignature> transactionSignatures;

    // maps of upgradable domains
    private final Map<Long, Contract> contractState;
    private final Map<Long, Entity> entityState;
    private final Map<CryptoAllowance.Id, CryptoAllowance> cryptoAllowanceState;
    private final Map<NftId, Nft> nfts;
    private final Map<NftAllowance.Id, NftAllowance> nftAllowanceState;
    private final Map<Long, Schedule> schedules;
    private final Map<Long, Token> tokens;
    private final Map<TokenAllowance.Id, TokenAllowance> tokenAllowanceState;

    // tracks the state of <token, account> relationships in a batch, the initial state before the batch is in db.
    // for each <token, account> update, merge the state and the update, save the merged state to the batch.
    // during batch upsert, the merged state at time T is again merged with the initial state before the batch to
    // get the full state at time T
    private final Map<TokenAccountKey, TokenAccount> tokenAccountState;

    public SqlEntityListener(BatchPersister batchPersister,
                             EntityIdService entityIdService,
                             ApplicationEventPublisher eventPublisher,
                             RecordFileRepository recordFileRepository,
                             SqlProperties sqlProperties,
                             @Qualifier(TOKEN_DISSOCIATE_BATCH_PERSISTER) BatchPersister tokenDissociateTransferBatchPersister) {
        this.batchPersister = batchPersister;
        this.entityIdService = entityIdService;
        this.eventPublisher = eventPublisher;
        this.recordFileRepository = recordFileRepository;
        this.sqlProperties = sqlProperties;
        this.tokenDissociateTransferBatchPersister = tokenDissociateTransferBatchPersister;

        assessedCustomFees = new ArrayList<>();
        contracts = new ArrayList<>();
        contractLogs = new ArrayList<>();
        contractResults = new ArrayList<>();
        contractStateChanges = new ArrayList<>();
        cryptoAllowances = new ArrayList<>();
        cryptoTransfers = new ArrayList<>();
        customFees = new ArrayList<>();
        entities = new ArrayList<>();
        ethereumTransactions = new ArrayList<>();
        fileData = new ArrayList<>();
        liveHashes = new ArrayList<>();
        nftAllowances = new ArrayList<>();
        nftTransfers = new ArrayList<>();
        nonFeeTransfers = new ArrayList<>();
        tokenAccounts = new ArrayList<>();
        tokenAllowances = new ArrayList<>();
        tokenDissociateTransfers = new ArrayList<>();
        tokenTransfers = new ArrayList<>();
        topicMessages = new ArrayList<>();
        transactions = new ArrayList<>();
        transactionSignatures = new ArrayList<>();

        contractState = new HashMap<>();
        cryptoAllowanceState = new HashMap<>();
        entityState = new HashMap<>();
        nfts = new HashMap<>();
        nftAllowanceState = new HashMap<>();
        schedules = new HashMap<>();
        tokens = new HashMap<>();
        tokenAccountState = new HashMap<>();
        tokenAllowanceState = new HashMap<>();
    }

    @Override
    public boolean isEnabled() {
        return sqlProperties.isEnabled();
    }

    @Override
    public void onStart() {
        cleanup();
    }

    @Override
    public void onEnd(RecordFile recordFile) {
        executeBatches();
        if (recordFile != null) {
            recordFileRepository.save(recordFile);
        }
    }

    @Override
    public void onError() {
        cleanup();
    }

    private void cleanup() {
        try {
            assessedCustomFees.clear();
            contracts.clear();
            contractState.clear();
            contractLogs.clear();
            contractResults.clear();
            contractStateChanges.clear();
            cryptoAllowances.clear();
            cryptoAllowanceState.clear();
            cryptoTransfers.clear();
            customFees.clear();
            entities.clear();
            entityState.clear();
            ethereumTransactions.clear();
            fileData.clear();
            liveHashes.clear();
            nonFeeTransfers.clear();
            nfts.clear();
            nftAllowances.clear();
            nftAllowanceState.clear();
            nftTransfers.clear();
            schedules.clear();
            topicMessages.clear();
            tokenAccounts.clear();
            tokenAccountState.clear();
            tokenAllowances.clear();
            tokenAllowanceState.clear();
            tokens.clear();
            tokenDissociateTransfers.clear();
            tokenTransfers.clear();
            transactions.clear();
            transactionSignatures.clear();
            eventPublisher.publishEvent(new EntityBatchCleanupEvent(this));
        } catch (BeanCreationNotAllowedException e) {
            // This error can occur during shutdown
        }
    }

    private void executeBatches() {
        try {
            // batch save action may run asynchronously, triggering it before other operations can reduce latency
            eventPublisher.publishEvent(new EntityBatchSaveEvent(this));

            Stopwatch stopwatch = Stopwatch.createStarted();

            // insert only operations
            batchPersister.persist(assessedCustomFees);
            batchPersister.persist(contractLogs);
            batchPersister.persist(contractResults);
            batchPersister.persist(contractStateChanges);
            batchPersister.persist(cryptoTransfers);
            batchPersister.persist(customFees);
            batchPersister.persist(ethereumTransactions);
            batchPersister.persist(fileData);
            batchPersister.persist(liveHashes);
            batchPersister.persist(topicMessages);
            batchPersister.persist(transactions);
            batchPersister.persist(transactionSignatures);

            // insert operations with conflict management
            batchPersister.persist(contracts);
            batchPersister.persist(cryptoAllowances);
            batchPersister.persist(entities);
            batchPersister.persist(nftAllowances);
            batchPersister.persist(tokens.values());
            // ingest tokenAccounts after tokens since some fields of token accounts depends on the associated token
            batchPersister.persist(tokenAccounts);
            batchPersister.persist(tokenAllowances);
            batchPersister.persist(nfts.values()); // persist nft after token entity
            batchPersister.persist(schedules.values());

            // transfers operations should be last to ensure insert logic completeness, entities should already exist
            batchPersister.persist(nonFeeTransfers);
            batchPersister.persist(nftTransfers);
            batchPersister.persist(tokenTransfers);

            // handle the transfers from token dissociate transactions after nft is processed
            tokenDissociateTransferBatchPersister.persist(tokenDissociateTransfers);

            log.info("Completed batch inserts in {}", stopwatch);
        } catch (ParserException e) {
            throw e;
        } catch (Exception e) {
            throw new ParserException(e);
        } finally {
            cleanup();
        }
    }

    @Override
    public void onAssessedCustomFee(AssessedCustomFee assessedCustomFee) throws ImporterException {
        assessedCustomFees.add(assessedCustomFee);
    }

    @Override
    public void onContract(Contract contract) {
        entityIdService.notify(contract);
        Contract merged = contractState.merge(contract.getId(), contract, this::mergeContract);
        contracts.add(merged);
    }

    @Override
    public void onContractLog(ContractLog contractLog) {
        contractLogs.add(contractLog);
    }

    @Override
    public void onContractResult(ContractResult contractResult) throws ImporterException {
        contractResults.add(contractResult);
    }

    @Override
    public void onContractStateChange(ContractStateChange contractStateChange) {
        contractStateChanges.add(contractStateChange);
    }

    @Override
    public void onCryptoAllowance(CryptoAllowance cryptoAllowance) {
        var merged = cryptoAllowanceState.merge(cryptoAllowance.getId(), cryptoAllowance, this::mergeCryptoAllowance);
        cryptoAllowances.add(merged);
    }

    @Override
    public void onCryptoTransfer(CryptoTransfer cryptoTransfer) throws ImporterException {
        cryptoTransfers.add(cryptoTransfer);
    }

    @Override
    public void onCustomFee(CustomFee customFee) throws ImporterException {
        customFees.add(customFee);
    }

    @Override
    public void onEntity(Entity entity) throws ImporterException {
        long id = entity.getId();
        if (id == EntityId.EMPTY.getId()) {
            return;
        }

        Entity merged = entityState.merge(entity.getId(), entity, this::mergeEntity);
        entities.add(merged);
    }

    @Override
    public void onEthereumTransaction(EthereumTransaction ethereumTransaction) throws ImporterException {
        ethereumTransactions.add(ethereumTransaction);
    }

    @Override
    public void onFileData(FileData fd) {
        fileData.add(fd);
    }

    @Override
    public void onLiveHash(LiveHash liveHash) throws ImporterException {
        liveHashes.add(liveHash);
    }

    @Override
    public void onNft(Nft nft) throws ImporterException {
        nfts.merge(nft.getId(), nft, this::mergeNft);
    }

    @Override
    public void onNftAllowance(NftAllowance nftAllowance) {
        var merged = nftAllowanceState.merge(nftAllowance.getId(), nftAllowance, this::mergeNftAllowance);
        nftAllowances.add(merged);
    }

    @Override
    public void onNftTransfer(NftTransfer nftTransfer) throws ImporterException {
        nftTransfers.add(nftTransfer);
    }

    @Override
    public void onNonFeeTransfer(NonFeeTransfer nonFeeTransfer) throws ImporterException {
        nonFeeTransfers.add(nonFeeTransfer);
    }

    @Override
    public void onSchedule(Schedule schedule) throws ImporterException {
        // schedules could experience multiple updates in a single record file, handle updates in memory for this case
        schedules.merge(schedule.getScheduleId(), schedule, this::mergeSchedule);
    }

    @Override
    public void onToken(Token token) throws ImporterException {
        // tokens could experience multiple updates in a single record file, handle updates in memory for this case
        tokens.merge(token.getTokenId().getTokenId().getId(), token, this::mergeToken);
    }

    @Override
    public void onTokenAccount(TokenAccount tokenAccount) throws ImporterException {
        var key = new TokenAccountKey(tokenAccount.getId().getTokenId(), tokenAccount.getId().getAccountId());
        TokenAccount merged = tokenAccountState.merge(key, tokenAccount, this::mergeTokenAccount);
        tokenAccounts.add(merged);
    }

    @Override
    public void onTokenAllowance(TokenAllowance tokenAllowance) {
        TokenAllowance merged = tokenAllowanceState.merge(tokenAllowance.getId(), tokenAllowance,
                this::mergeTokenAllowance);
        tokenAllowances.add(merged);
    }

    @Override
    public void onTokenTransfer(TokenTransfer tokenTransfer) throws ImporterException {
        if (tokenTransfer.isTokenDissociate()) {
            tokenDissociateTransfers.add(tokenTransfer);
            return;
        }

        tokenTransfers.add(tokenTransfer);
    }

    @Override
    public void onTopicMessage(TopicMessage topicMessage) throws ImporterException {
        topicMessages.add(topicMessage);
    }

    @Override
    public void onTransaction(Transaction transaction) throws ImporterException {
        transactions.add(transaction);
        if (transactions.size() == sqlProperties.getBatchSize()) {
            executeBatches();
        }
    }

    @Override
    public void onTransactionSignature(TransactionSignature transactionSignature) throws ImporterException {
        transactionSignatures.add(transactionSignature);
    }

    private <T extends AbstractEntity> T mergeAbstractEntity(T previous, T current) {
        // Copy non-updatable fields from previous
        current.setCreatedTimestamp(previous.getCreatedTimestamp());
        current.setEvmAddress(previous.getEvmAddress());

        if (current.getAutoRenewPeriod() == null) {
            current.setAutoRenewPeriod(previous.getAutoRenewPeriod());
        }

        if (current.getAutoRenewAccountId() == null) {
            current.setAutoRenewAccountId(previous.getAutoRenewAccountId());
        }

        if (current.getDeleted() == null) {
            current.setDeleted(previous.getDeleted());
        }

        if (current.getExpirationTimestamp() == null) {
            current.setExpirationTimestamp(previous.getExpirationTimestamp());
        }

        if (current.getKey() == null) {
            current.setKey(previous.getKey());
        }

        if (current.getMemo() == null) {
            current.setMemo(previous.getMemo());
        }

        if (current.getProxyAccountId() == null) {
            current.setProxyAccountId(previous.getProxyAccountId());
        }

        previous.setTimestampUpper(current.getTimestampLower());
        return current;
    }

    private Contract mergeContract(Contract previous, Contract current) {
        mergeAbstractEntity(previous, current);

        current.setFileId(previous.getFileId());
        current.setInitcode(previous.getInitcode());

        if (current.getMaxAutomaticTokenAssociations() == null) {
            current.setMaxAutomaticTokenAssociations(previous.getMaxAutomaticTokenAssociations());
        }

        if (current.getObtainerId() == null) {
            current.setObtainerId(previous.getObtainerId());
        }

        if (current.getPermanentRemoval() == null) {
            current.setPermanentRemoval(previous.getPermanentRemoval());
        }

        return current;
    }

    private CryptoAllowance mergeCryptoAllowance(CryptoAllowance previous, CryptoAllowance current) {
        previous.setTimestampUpper(current.getTimestampLower());
        return current;
    }

    private Entity mergeEntity(Entity previous, Entity current) {
        mergeAbstractEntity(previous, current);

<<<<<<< HEAD
=======
        if (current.getAutoRenewAccountId() == null) {
            current.setAutoRenewAccountId(previous.getAutoRenewAccountId());
        }

        if (current.getEthereumNonce() == null) {
            current.setEthereumNonce(previous.getEthereumNonce());
        }

>>>>>>> 065dc03c
        if (current.getMaxAutomaticTokenAssociations() == null) {
            current.setMaxAutomaticTokenAssociations(previous.getMaxAutomaticTokenAssociations());
        }

        if (current.getReceiverSigRequired() == null) {
            current.setReceiverSigRequired(previous.getReceiverSigRequired());
        }

        if (current.getSubmitKey() == null) {
            current.setSubmitKey(previous.getSubmitKey());
        }

        return current;
    }

    private Nft mergeNft(Nft cachedNft, Nft newNft) {
        if (newNft.getAccountId() != null) { // only domains generated by NftTransfers should set account
            cachedNft.setAccountId(newNft.getAccountId());
        }

        if (cachedNft.getCreatedTimestamp() == null && newNft.getCreatedTimestamp() != null) {
            cachedNft.setCreatedTimestamp(newNft.getCreatedTimestamp());
        }

        if (newNft.getDeleted() != null) {
            cachedNft.setDeleted(newNft.getDeleted());
        }

        if (newNft.getMetadata() != null) {
            cachedNft.setMetadata(newNft.getMetadata());
        }

        cachedNft.setModifiedTimestamp(newNft.getModifiedTimestamp());

        // copy allowance related fields
        cachedNft.setDelegatingSpender(newNft.getDelegatingSpender());
        cachedNft.setSpender(newNft.getSpender());

        return cachedNft;
    }

    private NftAllowance mergeNftAllowance(NftAllowance previous, NftAllowance current) {
        previous.setTimestampUpper(current.getTimestampLower());
        return current;
    }

    private Schedule mergeSchedule(Schedule cachedSchedule, Schedule schedule) {
        cachedSchedule.setExecutedTimestamp(schedule.getExecutedTimestamp());
        return cachedSchedule;
    }

    private Token mergeToken(Token cachedToken, Token newToken) {
        if (newToken.getFreezeKey() != null) {
            cachedToken.setFreezeKey(newToken.getFreezeKey());
        }

        if (newToken.getKycKey() != null) {
            cachedToken.setKycKey(newToken.getKycKey());
        }

        if (newToken.getName() != null) {
            cachedToken.setName(newToken.getName());
        }

        if (newToken.getPauseKey() != null) {
            cachedToken.setPauseKey(newToken.getPauseKey());
        }

        if (newToken.getPauseStatus() != null) {
            cachedToken.setPauseStatus(newToken.getPauseStatus());
        }

        if (newToken.getSupplyKey() != null) {
            cachedToken.setSupplyKey(newToken.getSupplyKey());
        }

        if (newToken.getSymbol() != null) {
            cachedToken.setSymbol(newToken.getSymbol());
        }

        if (newToken.getTotalSupply() != null) {
            Long newTotalSupply = newToken.getTotalSupply();
            if (cachedToken.getTotalSupply() != null && newTotalSupply < 0) {
                // if the cached token has total supply set, and the new total supply is negative because it's an update
                // from the token transfer of a token dissociate of a deleted token, aggregate the change
                cachedToken.setTotalSupply(cachedToken.getTotalSupply() + newTotalSupply);
            } else {
                // if the cached token doesn't have total supply or the new total supply is non-negative, set it to the
                // new token's total supply. Later step should apply the change on the current total supply in db if
                // the value is negative.
                cachedToken.setTotalSupply(newToken.getTotalSupply());
            }
        }

        if (newToken.getTreasuryAccountId() != null) {
            cachedToken.setTreasuryAccountId(newToken.getTreasuryAccountId());
        }

        if (newToken.getWipeKey() != null) {
            cachedToken.setWipeKey(newToken.getWipeKey());
        }

        cachedToken.setModifiedTimestamp(newToken.getModifiedTimestamp());
        return cachedToken;
    }

    private TokenAccount mergeTokenAccount(TokenAccount lastTokenAccount, TokenAccount newTokenAccount) {
        if (newTokenAccount.getCreatedTimestamp() != null) {
            return newTokenAccount;
        }

        // newTokenAccount is a partial update. It must have its id (tokenId, accountId, modifiedTimestamp) set.
        // copy the lifespan immutable fields createdTimestamp and automaticAssociation from the previous snapshot.
        // copy other fields from the previous snapshot if not set in newTokenAccount
        newTokenAccount.setCreatedTimestamp(lastTokenAccount.getCreatedTimestamp());
        newTokenAccount.setAutomaticAssociation(lastTokenAccount.getAutomaticAssociation());

        if (newTokenAccount.getAssociated() == null) {
            newTokenAccount.setAssociated(lastTokenAccount.getAssociated());
        }

        if (newTokenAccount.getFreezeStatus() == null) {
            newTokenAccount.setFreezeStatus(lastTokenAccount.getFreezeStatus());
        }

        if (newTokenAccount.getKycStatus() == null) {
            newTokenAccount.setKycStatus(lastTokenAccount.getKycStatus());
        }

        return newTokenAccount;
    }

    private TokenAllowance mergeTokenAllowance(TokenAllowance previous, TokenAllowance current) {
        previous.setTimestampUpper(current.getTimestampLower());
        return current;
    }
}<|MERGE_RESOLUTION|>--- conflicted
+++ resolved
@@ -497,17 +497,10 @@
     private Entity mergeEntity(Entity previous, Entity current) {
         mergeAbstractEntity(previous, current);
 
-<<<<<<< HEAD
-=======
-        if (current.getAutoRenewAccountId() == null) {
-            current.setAutoRenewAccountId(previous.getAutoRenewAccountId());
-        }
-
         if (current.getEthereumNonce() == null) {
             current.setEthereumNonce(previous.getEthereumNonce());
         }
 
->>>>>>> 065dc03c
         if (current.getMaxAutomaticTokenAssociations() == null) {
             current.setMaxAutomaticTokenAssociations(previous.getMaxAutomaticTokenAssociations());
         }
