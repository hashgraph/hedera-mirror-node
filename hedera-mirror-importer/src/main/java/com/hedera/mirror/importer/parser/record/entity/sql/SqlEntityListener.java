--- conflicted
+++ resolved
@@ -123,17 +123,6 @@
         this.tokenAccountRepository = tokenAccountRepository;
         this.scheduleRepository = scheduleRepository;
 
-<<<<<<< HEAD
-        transactionPgCopy = new PgCopy<>(Transaction.class, meterRegistry, sqlProperties);
-        cryptoTransferPgCopy = new PgCopy<>(CryptoTransfer.class, meterRegistry, sqlProperties);
-        nonFeeTransferPgCopy = new PgCopy<>(NonFeeTransfer.class, meterRegistry, sqlProperties);
-        fileDataPgCopy = new PgCopy<>(FileData.class, meterRegistry, sqlProperties);
-        contractResultPgCopy = new PgCopy<>(ContractResult.class, meterRegistry, sqlProperties);
-        liveHashPgCopy = new PgCopy<>(LiveHash.class, meterRegistry, sqlProperties);
-        topicMessagePgCopy = new PgCopy<>(TopicMessage.class, meterRegistry, sqlProperties);
-        tokenTransferPgCopy = new PgCopy<>(TokenTransfer.class, meterRegistry, sqlProperties);
-        transactionSignaturePgCopy = new PgCopy<>(TransactionSignature.class, meterRegistry, sqlProperties);
-=======
         transactionPgCopy = new PgCopy<>(Transaction.class, meterRegistry, recordParserProperties);
         cryptoTransferPgCopy = new PgCopy<>(CryptoTransfer.class, meterRegistry, recordParserProperties);
         nonFeeTransferPgCopy = new PgCopy<>(NonFeeTransfer.class, meterRegistry, recordParserProperties);
@@ -142,8 +131,7 @@
         liveHashPgCopy = new PgCopy<>(LiveHash.class, meterRegistry, recordParserProperties);
         topicMessagePgCopy = new PgCopy<>(TopicMessage.class, meterRegistry, recordParserProperties);
         tokenTransferPgCopy = new PgCopy<>(TokenTransfer.class, meterRegistry, recordParserProperties);
-        scheduleSignaturePgCopy = new PgCopy<>(ScheduleSignature.class, meterRegistry, recordParserProperties);
->>>>>>> c9a6c983
+        transactionSignaturePgCopy = new PgCopy<>(TransactionSignature.class, meterRegistry, recordParserProperties);
 
         transactions = new ArrayList<>();
         cryptoTransfers = new ArrayList<>();
