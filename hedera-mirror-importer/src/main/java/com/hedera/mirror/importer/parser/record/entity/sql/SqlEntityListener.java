/*
 * Copyright (C) 2020-2023 Hedera Hashgraph, LLC
 *
 * Licensed under the Apache License, Version 2.0 (the "License");
 * you may not use this file except in compliance with the License.
 * You may obtain a copy of the License at
 *
 *      http://www.apache.org/licenses/LICENSE-2.0
 *
 * Unless required by applicable law or agreed to in writing, software
 * distributed under the License is distributed on an "AS IS" BASIS,
 * WITHOUT WARRANTIES OR CONDITIONS OF ANY KIND, either express or implied.
 * See the License for the specific language governing permissions and
 * limitations under the License.
 */

package com.hedera.mirror.importer.parser.record.entity.sql;

import static com.hedera.mirror.importer.config.MirrorImporterConfiguration.DELETED_TOKEN_DISSOCIATE_BATCH_PERSISTER;

import com.google.common.base.Stopwatch;
import com.hedera.mirror.common.domain.addressbook.NetworkStake;
import com.hedera.mirror.common.domain.addressbook.NodeStake;
import com.hedera.mirror.common.domain.contract.Contract;
import com.hedera.mirror.common.domain.contract.ContractAction;
import com.hedera.mirror.common.domain.contract.ContractLog;
import com.hedera.mirror.common.domain.contract.ContractResult;
import com.hedera.mirror.common.domain.contract.ContractState;
import com.hedera.mirror.common.domain.contract.ContractStateChange;
import com.hedera.mirror.common.domain.entity.AbstractCryptoAllowance;
import com.hedera.mirror.common.domain.entity.AbstractNftAllowance;
import com.hedera.mirror.common.domain.entity.AbstractTokenAllowance;
import com.hedera.mirror.common.domain.entity.CryptoAllowance;
import com.hedera.mirror.common.domain.entity.Entity;
import com.hedera.mirror.common.domain.entity.EntityId;
import com.hedera.mirror.common.domain.entity.EntityTransaction;
import com.hedera.mirror.common.domain.entity.EntityType;
import com.hedera.mirror.common.domain.entity.FungibleAllowance;
import com.hedera.mirror.common.domain.entity.NftAllowance;
import com.hedera.mirror.common.domain.entity.TokenAllowance;
import com.hedera.mirror.common.domain.file.FileData;
import com.hedera.mirror.common.domain.schedule.Schedule;
import com.hedera.mirror.common.domain.token.AbstractNft;
import com.hedera.mirror.common.domain.token.AbstractTokenAccount;
import com.hedera.mirror.common.domain.token.Nft;
import com.hedera.mirror.common.domain.token.NftTransfer;
import com.hedera.mirror.common.domain.token.Token;
import com.hedera.mirror.common.domain.token.TokenAccount;
import com.hedera.mirror.common.domain.token.TokenTransfer;
import com.hedera.mirror.common.domain.topic.TopicMessage;
import com.hedera.mirror.common.domain.transaction.AssessedCustomFee;
import com.hedera.mirror.common.domain.transaction.CryptoTransfer;
import com.hedera.mirror.common.domain.transaction.CustomFee;
import com.hedera.mirror.common.domain.transaction.EthereumTransaction;
import com.hedera.mirror.common.domain.transaction.LiveHash;
import com.hedera.mirror.common.domain.transaction.Prng;
import com.hedera.mirror.common.domain.transaction.RecordFile;
import com.hedera.mirror.common.domain.transaction.StakingRewardTransfer;
import com.hedera.mirror.common.domain.transaction.Transaction;
import com.hedera.mirror.common.domain.transaction.TransactionHash;
import com.hedera.mirror.common.domain.transaction.TransactionSignature;
import com.hedera.mirror.common.domain.transaction.TransactionType;
import com.hedera.mirror.importer.domain.EntityIdService;
import com.hedera.mirror.importer.exception.ImporterException;
import com.hedera.mirror.importer.exception.ParserException;
import com.hedera.mirror.importer.parser.batch.BatchPersister;
import com.hedera.mirror.importer.parser.record.RecordStreamFileListener;
import com.hedera.mirror.importer.parser.record.entity.ConditionOnEntityRecordParser;
import com.hedera.mirror.importer.parser.record.entity.EntityBatchCleanupEvent;
import com.hedera.mirror.importer.parser.record.entity.EntityBatchSaveEvent;
import com.hedera.mirror.importer.parser.record.entity.EntityListener;
import com.hedera.mirror.importer.parser.record.entity.EntityProperties;
import com.hedera.mirror.importer.repository.NftRepository;
import com.hedera.mirror.importer.repository.RecordFileRepository;
import com.hedera.mirror.importer.repository.SidecarFileRepository;
import com.hedera.mirror.importer.util.Utility;
import jakarta.inject.Named;
import java.util.ArrayList;
import java.util.Collection;
import java.util.HashMap;
import java.util.Map;
import java.util.Objects;
import lombok.CustomLog;
import org.springframework.beans.factory.BeanCreationNotAllowedException;
import org.springframework.beans.factory.annotation.Qualifier;
import org.springframework.context.ApplicationEventPublisher;
import org.springframework.core.annotation.Order;
import org.springframework.util.CollectionUtils;

@CustomLog
@Named
@Order(0)
@ConditionOnEntityRecordParser
public class SqlEntityListener implements EntityListener, RecordStreamFileListener {

    private final BatchPersister batchPersister;
    private final EntityIdService entityIdService;
    private final EntityProperties entityProperties;
    private final ApplicationEventPublisher eventPublisher;
    private final NftRepository nftRepository;
    private final RecordFileRepository recordFileRepository;
    private final SidecarFileRepository sidecarFileRepository;
    private final SqlProperties sqlProperties;
    private final BatchPersister tokenDissociateTransferBatchPersister;

    // lists of insert only domains
<<<<<<< HEAD
    private final Collection<AssessedCustomFee> assessedCustomFees = new ArrayList<>();
    private final Collection<Contract> contracts = new ArrayList<>();
    private final Collection<ContractAction> contractActions = new ArrayList<>();
    private final Collection<ContractLog> contractLogs = new ArrayList<>();
    private final Collection<ContractResult> contractResults = new ArrayList<>();
    private final Collection<ContractStateChange> contractStateChanges = new ArrayList<>();
    private final Collection<CryptoAllowance> cryptoAllowances = new ArrayList<>();
    private final Collection<CryptoTransfer> cryptoTransfers = new ArrayList<>();
    private final Collection<CustomFee> customFees = new ArrayList<>();
    private final Collection<TokenTransfer> deletedTokenDissociateTransfers = new ArrayList<>();
    private final Collection<Entity> entities = new ArrayList<>();
    private final Collection<EthereumTransaction> ethereumTransactions = new ArrayList<>();
    private final Collection<FileData> fileData = new ArrayList<>();
    private final Collection<LiveHash> liveHashes = new ArrayList<>();
    private final Collection<NetworkStake> networkStakes = new ArrayList<>();
    private final Collection<NftAllowance> nftAllowances = new ArrayList<>();
    private final Collection<Nft> nfts = new ArrayList<>();
    private final Collection<NodeStake> nodeStakes = new ArrayList<>();
    private final Collection<NonFeeTransfer> nonFeeTransfers = new ArrayList<>();
    private final Collection<Prng> prngs = new ArrayList<>();
    private final Collection<StakingRewardTransfer> stakingRewardTransfers = new ArrayList<>();
    private final Collection<TokenAccount> tokenAccounts = new ArrayList<>();
    private final Collection<TokenAllowance> tokenAllowances = new ArrayList<>();
    private final Collection<Token> tokens = new ArrayList<>();
    private final Collection<TokenTransfer> tokenTransfers = new ArrayList<>();
    private final Collection<TopicMessage> topicMessages = new ArrayList<>();
    private final Collection<Transaction> transactions = new ArrayList<>();
    private final Collection<TransactionHash> transactionHashes = new ArrayList<>();
    private final Collection<TransactionSignature> transactionSignatures = new ArrayList<>();
=======
    private final Collection<AssessedCustomFee> assessedCustomFees;
    private final Collection<Contract> contracts;
    private final Collection<ContractAction> contractActions;
    private final Collection<ContractLog> contractLogs;
    private final Collection<ContractResult> contractResults;
    private final Collection<ContractStateChange> contractStateChanges;
    private final Collection<CryptoAllowance> cryptoAllowances;
    private final Collection<CryptoTransfer> cryptoTransfers;
    private final Collection<CustomFee> customFees;
    private final Collection<TokenTransfer> deletedTokenDissociateTransfers;
    private final Collection<Entity> entities;
    private final Collection<EntityTransaction> entityTransactions;
    private final Collection<EthereumTransaction> ethereumTransactions;
    private final Collection<FileData> fileData;
    private final Collection<LiveHash> liveHashes;
    private final Collection<NetworkStake> networkStakes;
    private final Collection<NftAllowance> nftAllowances;
    private final Collection<Nft> nfts;
    private final Collection<NodeStake> nodeStakes;
    private final Collection<Prng> prngs;
    private final Collection<StakingRewardTransfer> stakingRewardTransfers;
    private final Collection<TokenAccount> tokenAccounts;
    private final Collection<TokenAllowance> tokenAllowances;
    private final Collection<Token> tokens;
    private final Collection<TokenTransfer> tokenTransfers;
    private final Collection<TopicMessage> topicMessages;
    private final Collection<Transaction> transactions;
    private final Collection<TransactionHash> transactionHashes;
    private final Collection<TransactionSignature> transactionSignatures;
>>>>>>> 5dc3411e

    // maps of upgradable domains
    private final Map<ContractState.Id, ContractState> contractStates = new HashMap<>();
    private final Map<AbstractCryptoAllowance.Id, CryptoAllowance> cryptoAllowanceState = new HashMap<>();
    private final Map<Long, Entity> entityState = new HashMap<>();
    private final Map<AbstractNft.Id, Nft> nftState = new HashMap<>();
    private final Map<AbstractNftAllowance.Id, NftAllowance> nftAllowanceState = new HashMap<>();
    private final Map<Long, Schedule> schedules = new HashMap<>();
    private final Map<Long, Token> tokenState = new HashMap<>();
    private final Map<AbstractTokenAllowance.Id, TokenAllowance> tokenAllowanceState = new HashMap<>();

    // tracks the state of <token, account> relationships in a batch, the initial state before the batch is in db.
    // for each <token, account> update, merge the state and the update, save the merged state to the batch.
    // during batch upsert, the merged state at time T is again merged with the initial state before the batch to
    // get the full state at time T
    private final Map<AbstractTokenAccount.Id, TokenAccount> tokenAccountState = new HashMap<>();

    @SuppressWarnings("java:S107")
    public SqlEntityListener(
            BatchPersister batchPersister,
            EntityIdService entityIdService,
            EntityProperties entityProperties,
            ApplicationEventPublisher eventPublisher,
            NftRepository nftRepository,
            RecordFileRepository recordFileRepository,
            SidecarFileRepository sidecarFileRepository,
            SqlProperties sqlProperties,
            @Qualifier(DELETED_TOKEN_DISSOCIATE_BATCH_PERSISTER) BatchPersister tokenDissociateTransferBatchPersister) {
        this.batchPersister = batchPersister;
        this.entityIdService = entityIdService;
        this.entityProperties = entityProperties;
        this.eventPublisher = eventPublisher;
        this.nftRepository = nftRepository;
        this.recordFileRepository = recordFileRepository;
        this.sidecarFileRepository = sidecarFileRepository;
        this.sqlProperties = sqlProperties;
        this.tokenDissociateTransferBatchPersister = tokenDissociateTransferBatchPersister;
<<<<<<< HEAD
=======

        assessedCustomFees = new ArrayList<>();
        contracts = new ArrayList<>();
        contractActions = new ArrayList<>();
        contractLogs = new ArrayList<>();
        contractResults = new ArrayList<>();
        contractStateChanges = new ArrayList<>();
        cryptoAllowances = new ArrayList<>();
        cryptoTransfers = new ArrayList<>();
        customFees = new ArrayList<>();
        deletedTokenDissociateTransfers = new ArrayList<>();
        entities = new ArrayList<>();
        entityTransactions = new ArrayList<>();
        ethereumTransactions = new ArrayList<>();
        fileData = new ArrayList<>();
        liveHashes = new ArrayList<>();
        nftAllowances = new ArrayList<>();
        nfts = new ArrayList<>();
        networkStakes = new ArrayList<>();
        nodeStakes = new ArrayList<>();
        prngs = new ArrayList<>();
        stakingRewardTransfers = new ArrayList<>();
        tokenAccounts = new ArrayList<>();
        tokenAllowances = new ArrayList<>();
        tokens = new ArrayList<>();
        tokenTransfers = new ArrayList<>();
        topicMessages = new ArrayList<>();
        transactions = new ArrayList<>();
        transactionHashes = new ArrayList<>();
        transactionSignatures = new ArrayList<>();

        contractStates = new HashMap<>();
        cryptoAllowanceState = new HashMap<>();
        entityState = new HashMap<>();
        nftState = new HashMap<>();
        nftAllowanceState = new HashMap<>();
        schedules = new HashMap<>();
        tokenState = new HashMap<>();
        tokenAccountState = new HashMap<>();
        tokenAllowanceState = new HashMap<>();
>>>>>>> 5dc3411e
    }

    @Override
    public boolean isEnabled() {
        return sqlProperties.isEnabled();
    }

    @Override
    public void onStart() {
        cleanup();
    }

    @Override
    public void onEnd(RecordFile recordFile) {
        flush();
        if (recordFile != null) {
            var sidecars = recordFile.getSidecars();
            recordFileRepository.save(recordFile);

            if (!sidecars.isEmpty()) {
                sidecarFileRepository.saveAll(sidecars);
                log.info("Processed {} sidecars", sidecars.size());
            }
        }
    }

    @Override
    public void onError() {
        cleanup();
    }

    @Override
    public void onAssessedCustomFee(AssessedCustomFee assessedCustomFee) throws ImporterException {
        assessedCustomFees.add(assessedCustomFee);
    }

    @Override
    public void onContract(Contract contract) {
        contracts.add(contract);
    }

    @Override
    public void onContractAction(ContractAction contractAction) {
        contractActions.add(contractAction);
    }

    @Override
    public void onContractLog(ContractLog contractLog) {
        contractLogs.add(contractLog);
    }

    @Override
    public void onContractResult(ContractResult contractResult) throws ImporterException {
        contractResults.add(contractResult);
    }

    @Override
    public void onContractStateChange(ContractStateChange contractStateChange) {
        contractStateChanges.add(contractStateChange);

        var valueRead = contractStateChange.getValueRead();
        var valueWritten = contractStateChange.getValueWritten();
        if (valueWritten != null || contractStateChange.isMigration()) {
            var value = valueWritten == null ? valueRead : valueWritten;
            var state = new ContractState();
            state.setContractId(contractStateChange.getContractId());
            state.setCreatedTimestamp(contractStateChange.getConsensusTimestamp());
            state.setModifiedTimestamp(contractStateChange.getConsensusTimestamp());
            state.setSlot(contractStateChange.getSlot());
            state.setValue(value);
            contractStates.merge(state.getId(), state, this::mergeContractState);
        }
    }

    @Override
    public void onCryptoAllowance(CryptoAllowance cryptoAllowance) {
        var merged = cryptoAllowanceState.merge(cryptoAllowance.getId(), cryptoAllowance, this::mergeFungibleAllowance);
        if (merged == cryptoAllowance) {
            // Only add the merged object to the collection if it is a crypto allowance grant rather than
            // just a debit to an existing grant.
            cryptoAllowances.add(merged);
        }
    }

    @Override
    public void onCryptoTransfer(CryptoTransfer cryptoTransfer) throws ImporterException {
        if (entityProperties.getPersist().isTrackBalance()) {
            var entity = new Entity();
            entity.setId(cryptoTransfer.getEntityId());
            entity.setBalance(cryptoTransfer.getAmount());
            onEntity(entity);
        }

        cryptoTransfers.add(cryptoTransfer);
    }

    @Override
    public void onCustomFee(CustomFee customFee) throws ImporterException {
        customFees.add(customFee);
    }

    @Override
    public void onEntity(Entity entity) throws ImporterException {
        long id = entity.getId();
        if (id == EntityId.EMPTY.getId()) {
            return;
        }

        Entity merged = entityState.merge(entity.getId(), entity, this::mergeEntity);
        if (merged == entity) {
            // only add the merged object to the collection if the state is replaced with the new entity object, i.e.,
            // attributes only in the previous state are merged into the new entity object
            entities.add(entity);
        }
        entityIdService.notify(entity);
    }

    @Override
    public void onEntityTransactions(Collection<EntityTransaction> entityTransactions) throws ImporterException {
        this.entityTransactions.addAll(entityTransactions);
    }

    @Override
    public void onEthereumTransaction(EthereumTransaction ethereumTransaction) throws ImporterException {
        ethereumTransactions.add(ethereumTransaction);
    }

    @Override
    public void onFileData(FileData fd) {
        fileData.add(fd);
    }

    @Override
    public void onLiveHash(LiveHash liveHash) throws ImporterException {
        liveHashes.add(liveHash);
    }

    @Override
    public void onNetworkStake(NetworkStake networkStake) throws ImporterException {
        networkStakes.add(networkStake);
    }

    @Override
    public void onNft(Nft nft) throws ImporterException {
        var merged = nftState.merge(nft.getId(), nft, this::mergeNft);
        if (merged == nft) {
            // only add the merged object to the collection if the state is replaced with the new nft object, i.e.,
            // attributes only in the previous state are merged into the new nft object
            nfts.add(nft);
        }
    }

    @Override
    public void onNftAllowance(NftAllowance nftAllowance) {
        var merged = nftAllowanceState.merge(nftAllowance.getId(), nftAllowance, this::mergeNftAllowance);
        nftAllowances.add(merged);
    }

    @Override
    public void onNodeStake(NodeStake nodeStake) {
        nodeStakes.add(nodeStake);
    }

    @Override
    public void onPrng(Prng prng) {
        prngs.add(prng);
    }

    @Override
    public void onSchedule(Schedule schedule) throws ImporterException {
        // schedules could experience multiple updates in a single record file, handle updates in memory for this case
        schedules.merge(schedule.getScheduleId(), schedule, this::mergeSchedule);
    }

    @Override
    public void onStakingRewardTransfer(StakingRewardTransfer stakingRewardTransfer) {
        stakingRewardTransfers.add(stakingRewardTransfer);

        var current = entityState.get(stakingRewardTransfer.getConsensusTimestamp());
        long consensusTimestamp = stakingRewardTransfer.getConsensusTimestamp();
        // The new stake period start is set to today - 1, so that when today ends, the account / contract will earn
        // staking reward for today
        long stakePeriodStart = Utility.getEpochDay(consensusTimestamp) - 1;
        if (current == null
                || current.getStakePeriodStart() == null
                || current.getStakePeriodStart() < stakePeriodStart) {
            // Set the stake period start when any of the following is true
            // 1. The entity is not in the state
            // 2. The current stake period start is not set
            // 3. The current stake period start is before the new stake period start as result of the reward payout
            // Note condition 3 handles the edge case that the staking reward transfer is triggered by an entity update
            // transaction with entity staking changes so the stake period start should be today, not today - 1
            var entity = EntityId.of(stakingRewardTransfer.getAccountId(), EntityType.ACCOUNT)
                    .toEntity();
            entity.setStakePeriodStart(stakePeriodStart);
            entity.setTimestampLower(consensusTimestamp);
            entity.setType(null); // Clear the type since it's uncertain if the entity is ACCOUNT or CONTRACT
            onEntity(entity);
        }
    }

    @Override
    public void onToken(Token token) throws ImporterException {
        var merged = tokenState.merge(token.getTokenId(), token, this::mergeToken);
        tokens.add(merged);
    }

    @Override
    public void onTokenAccount(TokenAccount tokenAccount) throws ImporterException {
        var merged = tokenAccountState.merge(tokenAccount.getId(), tokenAccount, this::mergeTokenAccount);
        if (merged == tokenAccount) {
            tokenAccounts.add(merged);
        }
    }

    @Override
    public void onTokenAllowance(TokenAllowance tokenAllowance) {
        var merged = tokenAllowanceState.merge(tokenAllowance.getId(), tokenAllowance, this::mergeFungibleAllowance);
        // Only add the merged object to the collection if it is a token allowance grant rather than
        // just a debit to an existing grant.
        if (merged == tokenAllowance) {
            tokenAllowances.add(merged);
        }
    }

    @Override
    @SuppressWarnings("java:S2259")
    public void onTokenTransfer(TokenTransfer tokenTransfer) throws ImporterException {
        if (entityProperties.getPersist().isTrackBalance()) {
            var tokenAccount = new TokenAccount();
            tokenAccount.setAccountId(tokenTransfer.getId().getAccountId().getId());
            tokenAccount.setTokenId(tokenTransfer.getId().getTokenId().getId());
            tokenAccount.setBalance(tokenTransfer.getAmount());
            onTokenAccount(tokenAccount);
        }

        if (tokenTransfer.isDeletedTokenDissociate()) {
            deletedTokenDissociateTransfers.add(tokenTransfer);
            return;
        }

        tokenTransfers.add(tokenTransfer);
    }

    @Override
    public void onTopicMessage(TopicMessage topicMessage) throws ImporterException {
        topicMessages.add(topicMessage);
    }

    @Override
    public void onTransaction(Transaction transaction) throws ImporterException {
        transactions.add(transaction);

        if (entityProperties.getPersist().shouldPersistTransactionHash(TransactionType.of(transaction.getType()))) {
            transactionHashes.add(transaction.toTransactionHash());
        }

        onNftTransferList(transaction);

        if (transactions.size() == sqlProperties.getBatchSize()) {
            flush();
        }
    }

    @Override
    public void onTransactionSignature(TransactionSignature transactionSignature) throws ImporterException {
        transactionSignatures.add(transactionSignature);
    }

    private void cleanup() {
        try {
            assessedCustomFees.clear();
            contracts.clear();
            contractActions.clear();
            contractLogs.clear();
            contractResults.clear();
            contractStateChanges.clear();
            contractStates.clear();
            cryptoAllowances.clear();
            cryptoAllowanceState.clear();
            cryptoTransfers.clear();
            customFees.clear();
            entities.clear();
            entityState.clear();
            entityTransactions.clear();
            ethereumTransactions.clear();
            fileData.clear();
            liveHashes.clear();
            networkStakes.clear();
            nftState.clear();
            nfts.clear();
            nftAllowances.clear();
            nftAllowanceState.clear();
            nodeStakes.clear();
            prngs.clear();
            schedules.clear();
            stakingRewardTransfers.clear();
            topicMessages.clear();
            tokenAccounts.clear();
            tokenAccountState.clear();
            tokenAllowances.clear();
            tokenAllowanceState.clear();
            tokens.clear();
            tokenState.clear();
            deletedTokenDissociateTransfers.clear();
            tokenTransfers.clear();
            transactions.clear();
            transactionHashes.clear();
            transactionSignatures.clear();
            eventPublisher.publishEvent(new EntityBatchCleanupEvent(this));
        } catch (BeanCreationNotAllowedException e) {
            // This error can occur during shutdown
        }
    }

    private void flush() {
        try {
            // batch save action may run asynchronously, triggering it before other operations can reduce latency
            eventPublisher.publishEvent(new EntityBatchSaveEvent(this));

            Stopwatch stopwatch = Stopwatch.createStarted();

            // insert only operations
            batchPersister.persist(assessedCustomFees);
            batchPersister.persist(contractActions);
            batchPersister.persist(contractLogs);
            batchPersister.persist(contractResults);
            batchPersister.persist(contractStateChanges);
            batchPersister.persist(cryptoTransfers);
            batchPersister.persist(customFees);
            batchPersister.persist(entityTransactions);
            batchPersister.persist(ethereumTransactions);
            batchPersister.persist(fileData);
            batchPersister.persist(liveHashes);
            batchPersister.persist(networkStakes);
            batchPersister.persist(nodeStakes);
            batchPersister.persist(prngs);
            batchPersister.persist(topicMessages);
            batchPersister.persist(transactions);
            batchPersister.persist(transactionHashes);
            batchPersister.persist(transactionSignatures);

            // insert operations with conflict management
            batchPersister.persist(contracts);
            batchPersister.persist(contractStates.values());
            batchPersister.persist(cryptoAllowances);
            batchPersister.persist(entities);
            batchPersister.persist(nftAllowances);
            batchPersister.persist(tokens);
            // ingest tokenAccounts after tokens since some fields of token accounts depends on the associated token
            batchPersister.persist(tokenAccounts);
            batchPersister.persist(tokenAllowances);
            batchPersister.persist(nfts); // persist nft after token entity
            batchPersister.persist(schedules.values());

            // transfers operations should be last to ensure insert logic completeness, entities should already exist
            batchPersister.persist(stakingRewardTransfers);
            batchPersister.persist(tokenTransfers);

            // handle the transfers from token dissociate transactions after nft is processed
            tokenDissociateTransferBatchPersister.persist(deletedTokenDissociateTransfers);

            log.info("Completed batch inserts in {}", stopwatch);
        } catch (ParserException e) {
            throw e;
        } catch (Exception e) {
            throw new ParserException(e);
        } finally {
            cleanup();
        }
    }

    private void flushNftState() {
        try {
            // flush tables required for an accurate nft state in database to ensure correct state-dependent changes
            batchPersister.persist(tokens);
            batchPersister.persist(tokenAccounts);
            batchPersister.persist(nfts);
        } catch (ParserException e) {
            throw e;
        } catch (Exception e) {
            throw new ParserException(e);
        } finally {
            tokens.clear();
            tokenAccounts.clear();
            tokenState.clear();
            nftState.clear();
            nfts.clear();
        }
    }

    private ContractState mergeContractState(ContractState previous, ContractState current) {
        previous.setValue(current.getValue());
        previous.setModifiedTimestamp(current.getModifiedTimestamp());
        return previous;
    }

    @SuppressWarnings("java:S3776")
    private Entity mergeEntity(Entity previous, Entity current) {
        // This entity should not trigger a history record, so just copy common non-history fields, if set, to previous
        if (!current.isHistory()) {
            previous.addBalance(current.getBalance());

            if (current.getEthereumNonce() != null) {
                previous.setEthereumNonce(current.getEthereumNonce());
            }

            if (current.getStakePeriodStart() != null) {
                previous.setStakePeriodStart(current.getStakePeriodStart());
            }

            return previous;
        }

        // If previous doesn't have history, merge reversely from current to previous
        var src = previous.isHistory() ? previous : current;
        var dest = previous.isHistory() ? current : previous;

        boolean isSameTimestampLower = Objects.equals(current.getTimestampLower(), previous.getTimestampLower());
        if (current.isHistory() && isSameTimestampLower) {
            // Copy from current to previous if the updates have the same lower timestamp (thus from same transaction)
            src = current;
            dest = previous;
        }

        dest.setCreatedTimestamp(src.getCreatedTimestamp());

        if (dest.getAlias() == null) {
            dest.setAlias(src.getAlias());
        }

        if (dest.getAutoRenewPeriod() == null) {
            dest.setAutoRenewPeriod(src.getAutoRenewPeriod());
        }

        if (dest.getAutoRenewAccountId() == null) {
            dest.setAutoRenewAccountId(src.getAutoRenewAccountId());
        }

        dest.addBalance(src.getBalance());

        if (dest.getDeclineReward() == null) {
            dest.setDeclineReward(src.getDeclineReward());
        }

        if (dest.getDeleted() == null) {
            dest.setDeleted(src.getDeleted());
        }

        if (dest.getEthereumNonce() == null) {
            dest.setEthereumNonce(src.getEthereumNonce());
        }

        if (dest.getEvmAddress() == null) {
            dest.setEvmAddress(src.getEvmAddress());
        }

        if (dest.getExpirationTimestamp() == null) {
            dest.setExpirationTimestamp(src.getExpirationTimestamp());
        }

        if (dest.getKey() == null) {
            dest.setKey(src.getKey());
        }

        if (dest.getMaxAutomaticTokenAssociations() == null) {
            dest.setMaxAutomaticTokenAssociations(src.getMaxAutomaticTokenAssociations());
        }

        if (dest.getMemo() == null) {
            dest.setMemo(src.getMemo());
        }

        if (dest.getNum() == null) {
            dest.setNum(src.getNum());
        }

        if (dest.getObtainerId() == null) {
            dest.setObtainerId(src.getObtainerId());
        }

        if (dest.getPermanentRemoval() == null) {
            dest.setPermanentRemoval(src.getPermanentRemoval());
        }

        if (dest.getProxyAccountId() == null) {
            dest.setProxyAccountId(src.getProxyAccountId());
        }

        if (dest.getReceiverSigRequired() == null) {
            dest.setReceiverSigRequired(src.getReceiverSigRequired());
        }

        if (dest.getRealm() == null) {
            dest.setRealm(src.getRealm());
        }

        if (dest.getShard() == null) {
            dest.setShard(src.getShard());
        }

        if (dest.getStakedAccountId() == null) {
            dest.setStakedAccountId(src.getStakedAccountId());
        }

        if (dest.getStakedNodeId() == null) {
            dest.setStakedNodeId(src.getStakedNodeId());
        }

        if (dest.getStakePeriodStart() == null) {
            dest.setStakePeriodStart(src.getStakePeriodStart());
        }

        if (dest.getSubmitKey() == null) {
            dest.setSubmitKey(src.getSubmitKey());
        }

        if (dest.getType() == null) {
            dest.setType(src.getType());
        }

        // There is at least one entity with history. If there is one without history, it must be dest and copy non-null
        // fields and timestamp range from src to dest. Otherwise, both have history, and it's a normal merge from
        // previous to current, so close the src entity's timestamp range
        if (!dest.isHistory()) {
            dest.setTimestampRange(src.getTimestampRange());
            // It's important to set the type since some non-history updates may have incorrect entity type.
            // For example, when a contract is created in a child transaction, the initial transfer to the contract may
            // be externalized in the parent transaction record with an earlier consensus timestamp, so the non-history
            // entity is created from the crypto transfer then an entity with correct type is created from the contract
            // create child transaction
            dest.setType(src.getType());
        } else if (!isSameTimestampLower) {
            src.setTimestampUpper(dest.getTimestampLower());
        }

        return dest;
    }

    private <T extends FungibleAllowance> T mergeFungibleAllowance(T previous, T current) {
        if (current.isHistory()) {
            // Current is an allowance grant / revoke so close the previous timestamp range
            previous.setTimestampUpper(current.getTimestampLower());
            return current;
        }

        // Current must be an approved transfer and previous can be either so should accumulate the amounts regardless.
        previous.setAmount(previous.getAmount() + current.getAmount());
        return previous;
    }

    private Nft mergeNft(Nft cachedNft, Nft newNft) {
        var dest = newNft;
        var src = cachedNft;
        if (Objects.equals(cachedNft.getTimestampLower(), newNft.getTimestampLower())) {
            // Two NFT updates for the same nft can have the same lower timestamp in 3 cases
            // - token mint, the NFT object built in the transaction handler has everything but accountId, the NFT
            //   object built in EntityRecordItemListener has accountId for ownership transfer
            // - duplicate NFT objects due to possible duplicate nft transfers in record
            // - same NFT with multiple transfers in record
            // We should merge updates from newNft to cachedNft instead
            if (newNft.getAccountId() != null) {
                // If the same nft is transferred from Alice to Bob, and from Bob to Carol at the same time, set the
                // owner account to Carol
                cachedNft.setAccountId(newNft.getAccountId());
            }

            dest = cachedNft;
            src = newNft;
        }

        // Never merge delegatingSpender and spender since any change to the same nft afterward should clear them
        if (dest.getAccountId() == null) {
            dest.setAccountId(src.getAccountId());
        }

        if (dest.getCreatedTimestamp() == null) {
            dest.setCreatedTimestamp(src.getCreatedTimestamp());
        }

        if (dest.getDeleted() == null) {
            dest.setDeleted(src.getDeleted());
        }

        if (dest.getMetadata() == null) {
            dest.setMetadata(src.getMetadata());
        }

        if (dest.getTimestampLower() > src.getTimestampLower()) {
            // Only close the source NFT timestamp range when the dest timestamp is after the src
            src.setTimestampUpper(dest.getTimestampLower());
        }

        return dest;
    }

    private NftAllowance mergeNftAllowance(NftAllowance previous, NftAllowance current) {
        previous.setTimestampUpper(current.getTimestampLower());
        return current;
    }

    private Schedule mergeSchedule(Schedule cachedSchedule, Schedule schedule) {
        cachedSchedule.setExecutedTimestamp(schedule.getExecutedTimestamp());
        return cachedSchedule;
    }

    /**
     * Merges two token objects into one. The previous may or not be an initial create with all fields while the current
     * will always be a partial update. Copy immutable fields from the previous to the current and close the previous'
     * timestamp range. Copy other fields from the previous if not set in current.
     *
     * @param previous token to merge into the current
     * @param current  token
     * @return the merged token
     */
    private Token mergeToken(Token previous, Token current) {
        previous.setTimestampUpper(current.getTimestampLower());

        current.setCreatedTimestamp(previous.getCreatedTimestamp());
        current.setDecimals(previous.getDecimals());
        current.setFreezeDefault(previous.getFreezeDefault());
        current.setInitialSupply(previous.getInitialSupply());
        current.setMaxSupply(previous.getMaxSupply());
        current.setSupplyType(previous.getSupplyType());
        current.setType(previous.getType());

        if (current.getFeeScheduleKey() == null) {
            current.setFeeScheduleKey(previous.getFeeScheduleKey());
        }

        if (current.getFreezeKey() == null) {
            current.setFreezeKey(previous.getFreezeKey());
        }

        if (current.getKycKey() == null) {
            current.setKycKey(previous.getKycKey());
        }

        if (current.getName() == null) {
            current.setName(previous.getName());
        }

        if (current.getPauseKey() == null) {
            current.setPauseKey(previous.getPauseKey());
        }

        if (current.getPauseStatus() == null) {
            current.setPauseStatus(previous.getPauseStatus());
        }

        if (current.getSupplyKey() == null) {
            current.setSupplyKey(previous.getSupplyKey());
        }

        if (current.getSymbol() == null) {
            current.setSymbol(previous.getSymbol());
        }

        if (current.getTreasuryAccountId() == null) {
            current.setTreasuryAccountId(previous.getTreasuryAccountId());
        }

        if (current.getWipeKey() == null) {
            current.setWipeKey(previous.getWipeKey());
        }

        Long currentTotalSupply = current.getTotalSupply();
        Long previousTotalSupply = previous.getTotalSupply();

        if (currentTotalSupply == null) {
            current.setTotalSupply(previousTotalSupply);
        } else if (previousTotalSupply != null && currentTotalSupply < 0) {
            // Negative from a token transfer of a token dissociate of a deleted token, so we aggregate the change.
            current.setTotalSupply(previousTotalSupply + currentTotalSupply);
        }

        return current;
    }

    private TokenAccount mergeTokenAccount(TokenAccount lastTokenAccount, TokenAccount newTokenAccount) {
        if (!lastTokenAccount.isHistory()) {
            if (!newTokenAccount.isHistory()) {
                lastTokenAccount.setBalance(newTokenAccount.getBalance() + lastTokenAccount.getBalance());
            } else {
                lastTokenAccount.setAutomaticAssociation(newTokenAccount.getAutomaticAssociation());
                lastTokenAccount.setAssociated(newTokenAccount.getAssociated());
                lastTokenAccount.setCreatedTimestamp(newTokenAccount.getCreatedTimestamp());
                lastTokenAccount.setFreezeStatus(newTokenAccount.getFreezeStatus());
                lastTokenAccount.setKycStatus(newTokenAccount.getKycStatus());
                lastTokenAccount.setTimestampRange(newTokenAccount.getTimestampRange());
            }

            return lastTokenAccount;
        }

        if (lastTokenAccount.isHistory() && !newTokenAccount.isHistory()) {
            lastTokenAccount.setBalance(newTokenAccount.getBalance() + lastTokenAccount.getBalance());
            return lastTokenAccount;
        }

        if (lastTokenAccount.getTimestampRange().equals(newTokenAccount.getTimestampRange())) {
            // The token accounts are for the same range, accept the previous one
            // This is a workaround for https://github.com/hashgraph/hedera-services/issues/3240
            log.warn("Skipping duplicate token account association: {}", newTokenAccount);
            return lastTokenAccount;
        }

        lastTokenAccount.setTimestampUpper(newTokenAccount.getTimestampLower());

        if (newTokenAccount.getCreatedTimestamp() != null) {
            return newTokenAccount;
        }

        // newTokenAccount is a partial update. It must have its id (tokenId, accountId) set.
        // copy the lifespan immutable fields createdTimestamp and automaticAssociation from the previous snapshot.
        // copy other fields from the previous snapshot if not set in newTokenAccount
        newTokenAccount.setCreatedTimestamp(lastTokenAccount.getCreatedTimestamp());
        newTokenAccount.setBalance(lastTokenAccount.getBalance());
        newTokenAccount.setAutomaticAssociation(lastTokenAccount.getAutomaticAssociation());

        if (newTokenAccount.getAssociated() == null) {
            newTokenAccount.setAssociated(lastTokenAccount.getAssociated());
        }

        if (newTokenAccount.getFreezeStatus() == null) {
            newTokenAccount.setFreezeStatus(lastTokenAccount.getFreezeStatus());
        }

        if (newTokenAccount.getKycStatus() == null) {
            newTokenAccount.setKycStatus(lastTokenAccount.getKycStatus());
        }

        return newTokenAccount;
    }

    private void onNftTransferList(Transaction transaction) {
        var nftTransferList = transaction.getNftTransfer();
        if (CollectionUtils.isEmpty(nftTransferList)) {
            return;
        }

        for (var nftTransfer : nftTransferList) {
            long tokenId = nftTransfer.getTokenId().getId();
            if (nftTransfer.getSerialNumber() == NftTransfer.WILDCARD_SERIAL_NUMBER) {
                // nft treasury change, there should be only one such nft transfer in the list
                flushNftState();
                nftRepository.updateTreasury(
                        transaction.getConsensusTimestamp(),
                        nftTransfer.getReceiverAccountId().getId(),
                        nftTransfer.getSenderAccountId().getId(),
                        nftTransfer.getTokenId().getId());
                return;
            }

            if (!entityProperties.getPersist().isTrackBalance()) {
                return;
            }

            if (!EntityId.isEmpty(nftTransfer.getSenderAccountId())) {
                var tokenAccount = new TokenAccount();
                tokenAccount.setAccountId(nftTransfer.getSenderAccountId().getId());
                tokenAccount.setTokenId(tokenId);
                tokenAccount.setBalance(-1);
                onTokenAccount(tokenAccount);
            }

            if (!EntityId.isEmpty(nftTransfer.getReceiverAccountId())) {
                var tokenAccount = new TokenAccount();
                tokenAccount.setAccountId(nftTransfer.getReceiverAccountId().getId());
                tokenAccount.setTokenId(tokenId);
                tokenAccount.setBalance(1);
                onTokenAccount(tokenAccount);
            }
        }
    }
}<|MERGE_RESOLUTION|>--- conflicted
+++ resolved
@@ -104,37 +104,6 @@
     private final BatchPersister tokenDissociateTransferBatchPersister;
 
     // lists of insert only domains
-<<<<<<< HEAD
-    private final Collection<AssessedCustomFee> assessedCustomFees = new ArrayList<>();
-    private final Collection<Contract> contracts = new ArrayList<>();
-    private final Collection<ContractAction> contractActions = new ArrayList<>();
-    private final Collection<ContractLog> contractLogs = new ArrayList<>();
-    private final Collection<ContractResult> contractResults = new ArrayList<>();
-    private final Collection<ContractStateChange> contractStateChanges = new ArrayList<>();
-    private final Collection<CryptoAllowance> cryptoAllowances = new ArrayList<>();
-    private final Collection<CryptoTransfer> cryptoTransfers = new ArrayList<>();
-    private final Collection<CustomFee> customFees = new ArrayList<>();
-    private final Collection<TokenTransfer> deletedTokenDissociateTransfers = new ArrayList<>();
-    private final Collection<Entity> entities = new ArrayList<>();
-    private final Collection<EthereumTransaction> ethereumTransactions = new ArrayList<>();
-    private final Collection<FileData> fileData = new ArrayList<>();
-    private final Collection<LiveHash> liveHashes = new ArrayList<>();
-    private final Collection<NetworkStake> networkStakes = new ArrayList<>();
-    private final Collection<NftAllowance> nftAllowances = new ArrayList<>();
-    private final Collection<Nft> nfts = new ArrayList<>();
-    private final Collection<NodeStake> nodeStakes = new ArrayList<>();
-    private final Collection<NonFeeTransfer> nonFeeTransfers = new ArrayList<>();
-    private final Collection<Prng> prngs = new ArrayList<>();
-    private final Collection<StakingRewardTransfer> stakingRewardTransfers = new ArrayList<>();
-    private final Collection<TokenAccount> tokenAccounts = new ArrayList<>();
-    private final Collection<TokenAllowance> tokenAllowances = new ArrayList<>();
-    private final Collection<Token> tokens = new ArrayList<>();
-    private final Collection<TokenTransfer> tokenTransfers = new ArrayList<>();
-    private final Collection<TopicMessage> topicMessages = new ArrayList<>();
-    private final Collection<Transaction> transactions = new ArrayList<>();
-    private final Collection<TransactionHash> transactionHashes = new ArrayList<>();
-    private final Collection<TransactionSignature> transactionSignatures = new ArrayList<>();
-=======
     private final Collection<AssessedCustomFee> assessedCustomFees;
     private final Collection<Contract> contracts;
     private final Collection<ContractAction> contractActions;
@@ -164,23 +133,22 @@
     private final Collection<Transaction> transactions;
     private final Collection<TransactionHash> transactionHashes;
     private final Collection<TransactionSignature> transactionSignatures;
->>>>>>> 5dc3411e
 
     // maps of upgradable domains
-    private final Map<ContractState.Id, ContractState> contractStates = new HashMap<>();
-    private final Map<AbstractCryptoAllowance.Id, CryptoAllowance> cryptoAllowanceState = new HashMap<>();
-    private final Map<Long, Entity> entityState = new HashMap<>();
-    private final Map<AbstractNft.Id, Nft> nftState = new HashMap<>();
-    private final Map<AbstractNftAllowance.Id, NftAllowance> nftAllowanceState = new HashMap<>();
-    private final Map<Long, Schedule> schedules = new HashMap<>();
-    private final Map<Long, Token> tokenState = new HashMap<>();
-    private final Map<AbstractTokenAllowance.Id, TokenAllowance> tokenAllowanceState = new HashMap<>();
+    private final Map<ContractState.Id, ContractState> contractStates;
+    private final Map<AbstractCryptoAllowance.Id, CryptoAllowance> cryptoAllowanceState;
+    private final Map<Long, Entity> entityState;
+    private final Map<AbstractNft.Id, Nft> nftState;
+    private final Map<AbstractNftAllowance.Id, NftAllowance> nftAllowanceState;
+    private final Map<Long, Schedule> schedules;
+    private final Map<Long, Token> tokenState;
+    private final Map<AbstractTokenAllowance.Id, TokenAllowance> tokenAllowanceState;
 
     // tracks the state of <token, account> relationships in a batch, the initial state before the batch is in db.
     // for each <token, account> update, merge the state and the update, save the merged state to the batch.
     // during batch upsert, the merged state at time T is again merged with the initial state before the batch to
     // get the full state at time T
-    private final Map<AbstractTokenAccount.Id, TokenAccount> tokenAccountState = new HashMap<>();
+    private final Map<AbstractTokenAccount.Id, TokenAccount> tokenAccountState;
 
     @SuppressWarnings("java:S107")
     public SqlEntityListener(
@@ -202,8 +170,6 @@
         this.sidecarFileRepository = sidecarFileRepository;
         this.sqlProperties = sqlProperties;
         this.tokenDissociateTransferBatchPersister = tokenDissociateTransferBatchPersister;
-<<<<<<< HEAD
-=======
 
         assessedCustomFees = new ArrayList<>();
         contracts = new ArrayList<>();
@@ -244,7 +210,6 @@
         tokenState = new HashMap<>();
         tokenAccountState = new HashMap<>();
         tokenAllowanceState = new HashMap<>();
->>>>>>> 5dc3411e
     }
 
     @Override
