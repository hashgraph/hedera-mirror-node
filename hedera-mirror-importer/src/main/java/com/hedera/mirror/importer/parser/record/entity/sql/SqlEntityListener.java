--- conflicted
+++ resolved
@@ -441,37 +441,7 @@
             transactionHashes.add(transaction.toTransactionHash());
         }
 
-<<<<<<< HEAD
-        if (transaction.getNftTransfer() != null && transaction.getNftTransfer().size() > 0) {
-            for (NftTransfer nftTransfer : transaction.getNftTransfer()) {
-                // TO DO: rewrite NftRepository.updateTreasury() to update transaction.nft_transfer column
-                // instead of nft_transfer table, and call it when nftTransfer.serial number == WILDCARD_SERIAL_NUMBER
-
-                if (entityProperties.getPersist().isTrackBalance()) {
-                    long tokenId = nftTransfer.getTokenId().getId();
-                    if (nftTransfer.getSenderAccountId() != EntityId.EMPTY) {
-                        var tokenAccount = new TokenAccount();
-                        tokenAccount.setAccountId(nftTransfer.getSenderAccountId() == null ? 0 : nftTransfer.getSenderAccountId().getId());
-                        tokenAccount.setTokenId(tokenId);
-                        tokenAccount.setBalance(-1);
-                        onTokenAccount(tokenAccount);
-                    }
- 
-                    if (nftTransfer.getReceiverAccountId() != EntityId.EMPTY) {
-                        var tokenAccount = new TokenAccount();
-                        tokenAccount.setAccountId(nftTransfer.getReceiverAccountId() == null ? 0 : nftTransfer.getReceiverAccountId().getId());
-                        tokenAccount.setTokenId(tokenId);
-                        tokenAccount.setBalance(1);
-                        onTokenAccount(tokenAccount);
-                    }
-                }
-
-                // TO DO: rewrite mergeNftTransfer logic to not require nftTransferId (which has been eliminated)
-            }
-        }
-=======
         onNftTransferList(transaction);
->>>>>>> 380e7b26
 
         if (transactions.size() == sqlProperties.getBatchSize()) {
             flush();
