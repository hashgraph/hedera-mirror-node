--- conflicted
+++ resolved
@@ -47,36 +47,15 @@
 
         assertThat(recordFileRepository.findLatestMissingGasUsedBefore(recordFile4.getConsensusEnd() + 1L)).get()
                 .isEqualTo(recordFile3);
-        assertThat(recordFileRepository.findLatestMissingGasUsedBefore(recordFile3.getConsensusEnd())).get().isEqualTo(
-                recordFile1);
-        assertThat(recordFileRepository.findLatestMissingGasUsedBefore(recordFile2.getConsensusEnd())).get().isEqualTo(
-                recordFile1);
+        assertThat(recordFileRepository.findLatestMissingGasUsedBefore(recordFile3.getConsensusEnd())).get()
+                .isEqualTo(recordFile1);
+        assertThat(recordFileRepository.findLatestMissingGasUsedBefore(recordFile2.getConsensusEnd())).get()
+                .isEqualTo(recordFile1);
         assertThat(recordFileRepository.findLatestMissingGasUsedBefore(recordFile1.getConsensusEnd())).isEmpty();
     }
 
-<<<<<<< HEAD
     @Test
     void findLatestMissingGasUsedBeforeEmpty() {
         assertThat(recordFileRepository.findLatestMissingGasUsedBefore(100L)).isEmpty();
-=======
-    private RecordFile recordFile() {
-        long id = ++count;
-        return RecordFile.builder()
-                .consensusStart(id)
-                .consensusEnd(id)
-                .count(id)
-                .digestAlgorithm(DigestAlgorithm.SHA384)
-                .fileHash("fileHash" + id)
-                .hash("hash" + id)
-                .index(id)
-                .loadEnd(id)
-                .loadStart(id)
-                .name(id + ".rcd")
-                .nodeAccountId(EntityId.of("0.0.3", EntityType.ACCOUNT))
-                .previousHash("previousHash" + (id - 1))
-                .size(1024)
-                .version(1)
-                .build();
->>>>>>> 83effc58
     }
 }