package com.hedera.mirror.importer.downloader;

/*-
 * ‌
 * Hedera Mirror Node
 * ​
 * Copyright (C) 2019 - 2021 Hedera Hashgraph, LLC
 * ​
 * Licensed under the Apache License, Version 2.0 (the "License");
 * you may not use this file except in compliance with the License.
 * You may obtain a copy of the License at
 *
 *      http://www.apache.org/licenses/LICENSE-2.0
 *
 * Unless required by applicable law or agreed to in writing, software
 * distributed under the License is distributed on an "AS IS" BASIS,
 * WITHOUT WARRANTIES OR CONDITIONS OF ANY KIND, either express or implied.
 * See the License for the specific language governing permissions and
 * limitations under the License.
 * ‍
 */

import java.time.Instant;
import java.util.List;
import java.util.Optional;
import org.junit.jupiter.api.DisplayName;
import org.junit.jupiter.api.Test;

import com.hedera.mirror.importer.domain.RecordFile;

// Common tests for streams (record and events) which are linked by previous file's hash.
public abstract class AbstractLinkedStreamDownloaderTest extends AbstractDownloaderTest {

    @Test
    @DisplayName("Doesn't match last valid hash")
    void hashMismatchWithPrevious() throws Exception {
        RecordFile recordFile = new RecordFile();
        recordFile.setName("2019-08-30T18_10_00.419072Z.rcd");
        recordFile.setHash("123");
<<<<<<< HEAD
        doReturn(Instant.EPOCH).when(dateRangeProcessor).getEffectiveStartDate(downloaderProperties);
        doReturn(Optional.of(recordFile)).when(streamFileRepository).findLatest();
=======
        expectLastSignature(Instant.EPOCH);
>>>>>>> 776d39ad

        fileCopier.filterFiles(file2 + "*").copy(); // Skip first file with zero hash
        downloader.download();
        verifyUnsuccessful();
    }

    @Test
    @DisplayName("Bypass previous hash mismatch")
    void hashMismatchWithBypass() {
        Instant instant = Instant.ofEpochSecond(1546373520, 0);
<<<<<<< HEAD
        doReturn(instant).when(dateRangeProcessor).getEffectiveStartDate(downloaderProperties);
=======
        expectLastSignature(instant);
>>>>>>> 776d39ad

        downloaderProperties.getMirrorProperties().setVerifyHashAfter(Instant.parse("2050-01-01T00:00:00.000000Z"));
        fileCopier.filterFiles(file2 + "*").copy(); // Skip first file with zero hash
        downloader.download();
        verifyStreamFiles(List.of(file2));
    }
}<|MERGE_RESOLUTION|>--- conflicted
+++ resolved
@@ -22,7 +22,6 @@
 
 import java.time.Instant;
 import java.util.List;
-import java.util.Optional;
 import org.junit.jupiter.api.DisplayName;
 import org.junit.jupiter.api.Test;
 
@@ -37,12 +36,7 @@
         RecordFile recordFile = new RecordFile();
         recordFile.setName("2019-08-30T18_10_00.419072Z.rcd");
         recordFile.setHash("123");
-<<<<<<< HEAD
-        doReturn(Instant.EPOCH).when(dateRangeProcessor).getEffectiveStartDate(downloaderProperties);
-        doReturn(Optional.of(recordFile)).when(streamFileRepository).findLatest();
-=======
         expectLastSignature(Instant.EPOCH);
->>>>>>> 776d39ad
 
         fileCopier.filterFiles(file2 + "*").copy(); // Skip first file with zero hash
         downloader.download();
@@ -53,11 +47,7 @@
     @DisplayName("Bypass previous hash mismatch")
     void hashMismatchWithBypass() {
         Instant instant = Instant.ofEpochSecond(1546373520, 0);
-<<<<<<< HEAD
-        doReturn(instant).when(dateRangeProcessor).getEffectiveStartDate(downloaderProperties);
-=======
         expectLastSignature(instant);
->>>>>>> 776d39ad
 
         downloaderProperties.getMirrorProperties().setVerifyHashAfter(Instant.parse("2050-01-01T00:00:00.000000Z"));
         fileCopier.filterFiles(file2 + "*").copy(); // Skip first file with zero hash
