--- conflicted
+++ resolved
@@ -155,13 +155,10 @@
 
         FieldDescriptor memoField = getInnerBodyFieldDescriptorByName("memo");
         FieldDescriptor memoWrapperField = getInnerBodyFieldDescriptorByName("memoWrapper");
-<<<<<<< HEAD
         FieldDescriptor maxAutomaticTokenAssociationsField = getInnerBodyFieldDescriptorByName("max_automatic_token_associations");
-=======
         FieldDescriptor receiverSigRequiredField = getInnerBodyFieldDescriptorByName("receiverSigRequired");
         FieldDescriptor receiverSigRequiredWrapperField = getInnerBodyFieldDescriptorByName(
                 "receiverSigRequiredWrapper");
->>>>>>> 0b36526f
         List<UpdateEntityTestSpec> testSpecs;
 
         if (memoField != null) {
@@ -173,15 +170,11 @@
             if ((isMemoString && memoWrapperField == null) || (isReceiverSigRequiredBool && receiverSigRequiredWrapperField == null)) {
                 testSpecs = getUpdateEntityTestSpecsForCreateTransaction(memoField);
             } else {
-<<<<<<< HEAD
-                testSpecs = getUpdateEntityTestSpecsForUpdateTransaction(memoField, memoWrapperField,
-                        maxAutomaticTokenAssociationsField);
-=======
                 testSpecs = getUpdateEntityTestSpecsForUpdateTransaction(
                         memoField,
                         memoWrapperField,
+                        maxAutomaticTokenAssociationsField,
                         receiverSigRequiredWrapperField);
->>>>>>> 0b36526f
             }
         } else {
             // no memo field, either delete or undelete transaction, leave it to the test class
@@ -275,11 +268,8 @@
 
     private List<UpdateEntityTestSpec> getUpdateEntityTestSpecsForUpdateTransaction(FieldDescriptor memoField,
                                                                                     FieldDescriptor memoWrapperField,
-<<<<<<< HEAD
-                                                                                    FieldDescriptor maxAutomaticTokenAssociationsField) {
-=======
+                                                                                    FieldDescriptor maxAutomaticTokenAssociationsField,
                                                                                     FieldDescriptor receiverSigRequiredWrapperField) {
->>>>>>> 0b36526f
         TransactionBody body = getTransactionBodyForUpdateEntityWithoutMemo();
         Message innerBody = getInnerBody(body);
         List<UpdateEntityTestSpec> testSpecs = new LinkedList<>();
@@ -391,9 +381,10 @@
             expected = getExpectedUpdatedEntity();
             expected.setMemo(DEFAULT_MEMO);
             expected.setMaxAutomaticTokenAssociations((long)value);
+            expected.setReceiverSigRequired(true);
             input = new Entity();
             input.setMemo(DEFAULT_MEMO);
-            updatedInnerBody = innerBody.toBuilder()
+            Message updatedInnerBody = innerBody.toBuilder()
                     .setField(maxAutomaticTokenAssociationsField, UInt32Value.of(value))
                     .build();
             testSpecs.add(
