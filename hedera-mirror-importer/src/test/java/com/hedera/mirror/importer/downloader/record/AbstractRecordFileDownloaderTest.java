package com.hedera.mirror.importer.downloader.record;

/*-
 * ‌
 * Hedera Mirror Node
 * ​
 * Copyright (C) 2019 - 2022 Hedera Hashgraph, LLC
 * ​
 * Licensed under the Apache License, Version 2.0 (the "License");
 * you may not use this file except in compliance with the License.
 * You may obtain a copy of the License at
 *
 *      http://www.apache.org/licenses/LICENSE-2.0
 *
 * Unless required by applicable law or agreed to in writing, software
 * distributed under the License is distributed on an "AS IS" BASIS,
 * WITHOUT WARRANTIES OR CONDITIONS OF ANY KIND, either express or implied.
 * See the License for the specific language governing permissions and
 * limitations under the License.
 * ‍
 */

import static org.assertj.core.api.Assertions.assertThat;
import static org.junit.jupiter.api.Assertions.*;

import java.util.List;
import java.util.Map;
import java.util.function.Consumer;
import org.apache.commons.lang3.ArrayUtils;
import org.junit.jupiter.api.BeforeEach;

import com.hedera.mirror.common.domain.StreamFile;
import com.hedera.mirror.common.domain.transaction.RecordFile;
import com.hedera.mirror.importer.downloader.AbstractLinkedStreamDownloaderTest;
import com.hedera.mirror.importer.downloader.Downloader;
import com.hedera.mirror.importer.downloader.DownloaderProperties;
import com.hedera.mirror.importer.parser.record.sidecar.SidecarProperties;
import com.hedera.mirror.importer.reader.record.CompositeRecordFileReader;
import com.hedera.mirror.importer.reader.record.ProtoRecordFileReader;
import com.hedera.mirror.importer.reader.record.RecordFileReaderImplV1;
import com.hedera.mirror.importer.reader.record.RecordFileReaderImplV2;
import com.hedera.mirror.importer.reader.record.RecordFileReaderImplV5;
import com.hedera.mirror.importer.reader.record.sidecar.SidecarFileReaderImpl;

abstract class AbstractRecordFileDownloaderTest extends AbstractLinkedStreamDownloaderTest {

    protected Map<String, RecordFile> recordFileMap;

    protected SidecarProperties sidecarProperties;

    @Override
    @BeforeEach
    protected void beforeEach() {
        super.beforeEach();
        setupRecordFiles(getRecordFileMap());
    }

    abstract protected Map<String, RecordFile> getRecordFileMap();

    @Override
    protected DownloaderProperties getDownloaderProperties() {
        return new RecordDownloaderProperties(mirrorProperties, commonDownloaderProperties);
    }

    @Override
    protected Downloader getDownloader() {
        var recordFileReader = new CompositeRecordFileReader(new RecordFileReaderImplV1(),
                new RecordFileReaderImplV2(), new RecordFileReaderImplV5(), new ProtoRecordFileReader());
        sidecarProperties = new SidecarProperties();
<<<<<<< HEAD
=======
        sidecarProperties.setEnabled(true);
>>>>>>> 44a4bd8b
        return new RecordFileDownloader(addressBookService, (RecordDownloaderProperties) downloaderProperties,
                meterRegistry, dateRangeProcessor, nodeSignatureVerifier, s3AsyncClient, sidecarProperties,
                signatureFileReader, recordFileReader, new SidecarFileReaderImpl(), streamFileNotifier);
    }

    protected void setupRecordFiles(Map<String, RecordFile> recordFileMap) {
        this.recordFileMap = recordFileMap;
        setTestFilesAndInstants(recordFileMap.keySet().stream().sorted().toList());
    }

    @Override
    protected void verifyStreamFiles(List<String> files, Consumer<StreamFile>... extraAsserts) {
        extraAsserts = ArrayUtils.add(extraAsserts, s -> {
            var recordFile = (RecordFile) s;
            var expected = recordFileMap.get(recordFile.getName());
            assertAll(
                    () -> assertThat(recordFile)
                            .returns(expected.getSidecarCount(), RecordFile::getSidecarCount)
                            .returns(expected.getSize(), RecordFile::getSize),
                    () -> assertThat(recordFile.getSidecars())
                            .containsExactlyInAnyOrderElementsOf(expected.getSidecars())
<<<<<<< HEAD
                            .allMatch(sidecar -> downloaderProperties.isPersistBytes() ^ (sidecar.getBytes() == null))
=======
                            .allMatch(sidecar -> sidecarProperties.isPersistBytes() ^ (sidecar.getBytes() == null))
>>>>>>> 44a4bd8b
            );
        });
        super.verifyStreamFiles(files, extraAsserts);
    }
}<|MERGE_RESOLUTION|>--- conflicted
+++ resolved
@@ -67,10 +67,7 @@
         var recordFileReader = new CompositeRecordFileReader(new RecordFileReaderImplV1(),
                 new RecordFileReaderImplV2(), new RecordFileReaderImplV5(), new ProtoRecordFileReader());
         sidecarProperties = new SidecarProperties();
-<<<<<<< HEAD
-=======
         sidecarProperties.setEnabled(true);
->>>>>>> 44a4bd8b
         return new RecordFileDownloader(addressBookService, (RecordDownloaderProperties) downloaderProperties,
                 meterRegistry, dateRangeProcessor, nodeSignatureVerifier, s3AsyncClient, sidecarProperties,
                 signatureFileReader, recordFileReader, new SidecarFileReaderImpl(), streamFileNotifier);
@@ -92,11 +89,7 @@
                             .returns(expected.getSize(), RecordFile::getSize),
                     () -> assertThat(recordFile.getSidecars())
                             .containsExactlyInAnyOrderElementsOf(expected.getSidecars())
-<<<<<<< HEAD
-                            .allMatch(sidecar -> downloaderProperties.isPersistBytes() ^ (sidecar.getBytes() == null))
-=======
                             .allMatch(sidecar -> sidecarProperties.isPersistBytes() ^ (sidecar.getBytes() == null))
->>>>>>> 44a4bd8b
             );
         });
         super.verifyStreamFiles(files, extraAsserts);
