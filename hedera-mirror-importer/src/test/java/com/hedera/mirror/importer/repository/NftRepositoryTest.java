/*
 * Copyright (C) 2021-2023 Hedera Hashgraph, LLC
 *
 * Licensed under the Apache License, Version 2.0 (the "License");
 * you may not use this file except in compliance with the License.
 * You may obtain a copy of the License at
 *
 *      http://www.apache.org/licenses/LICENSE-2.0
 *
 * Unless required by applicable law or agreed to in writing, software
 * distributed under the License is distributed on an "AS IS" BASIS,
 * WITHOUT WARRANTIES OR CONDITIONS OF ANY KIND, either express or implied.
 * See the License for the specific language governing permissions and
 * limitations under the License.
 */

package com.hedera.mirror.importer.repository;

import static org.assertj.core.api.Assertions.assertThat;

import com.hedera.mirror.common.domain.entity.EntityId;
import com.hedera.mirror.common.domain.entity.EntityType;
import com.hedera.mirror.common.domain.token.Nft;
import com.hedera.mirror.common.domain.token.NftId;
import jakarta.annotation.Resource;
import java.util.List;
<<<<<<< HEAD
import org.assertj.core.api.AbstractObjectAssert;
=======
>>>>>>> 380e7b26
import org.junit.jupiter.api.Test;

class NftRepositoryTest extends AbstractRepositoryTest {

    @Resource
    private NftRepository nftRepository;

    @Resource
    private TokenAccountRepository tokenAccountRepository;

    @Test
    void save() {
        Nft savedNft = nftRepository.save(nft("0.0.2", 1, 1));
        assertThat(nftRepository.findById(savedNft.getId())).contains(savedNft);
    }

    @Test
    void updateDeleted() {
        Nft savedNft = nftRepository.save(nft("0.0.3", 2, 2));
        nftRepository.burnOrWipeNft(savedNft.getId(), 3L);
        savedNft.setDeleted(true);
        savedNft.setModifiedTimestamp(3L);
        assertThat(nftRepository.findById(savedNft.getId())).contains(savedNft);
    }

    @Test
    void updateDeletedMissingNft() {
        NftId nftId = new NftId(1L, EntityId.of("0.0.1", EntityType.TOKEN));
        nftRepository.burnOrWipeNft(nftId, 1L);
        assertThat(nftRepository.findById(nftId)).isNotPresent();
    }

    @Test
    void updateAccountId() {
        Nft savedNft = nftRepository.save(nft("0.0.3", 2, 2));
        EntityId accountId = EntityId.of("0.0.10", EntityType.ACCOUNT);
        nftRepository.transferNftOwnership(savedNft.getId(), accountId, 3L);
        savedNft.setAccountId(accountId);
        savedNft.setModifiedTimestamp(3L);
        assertThat(nftRepository.findById(savedNft.getId())).contains(savedNft);
    }

    @Test
    void updateAccountIdMissingNft() {
        NftId nftId = new NftId(1L, EntityId.of("0.0.1", EntityType.TOKEN));
        EntityId accountId = EntityId.of("0.0.10", EntityType.ACCOUNT);
        nftRepository.transferNftOwnership(nftId, accountId, 3L);
        assertThat(nftRepository.findById(nftId)).isNotPresent();
    }

    @Test
    void updateTreasury() {
        // given
        long consensusTimestamp = 6L;
        var newTreasury = EntityId.of("0.0.2", EntityType.ACCOUNT);
        var nft1 = nft("0.0.100", 1, 1);
        var nft2 = nft("0.0.100", 2, 2);
        var nft3 = nft("0.0.100", 3, 3);
        var nft4 = nft("0.0.101", 1, 4); // Not updated since wrong token
        var nft5 = nft("0.0.100", 4, 5); // Not updated since wrong account
        nft5.setAccountId(newTreasury);
        nftRepository.saveAll(List.of(nft1, nft2, nft3, nft4, nft5));
        long nftTokenId = nft1.getId().getTokenId().getId();
        long oldTreasuryId = nft1.getAccountId().getId();
        var tokenAccountOldTreasury = domainBuilder
                .tokenAccount()
                .customize(ta -> ta.accountId(oldTreasuryId).balance(3).tokenId(nftTokenId))
                .persist();
        var tokenAccountNewTreasury = domainBuilder
                .tokenAccount()
                .customize(ta -> ta.accountId(newTreasury.getId()).balance(1).tokenId(nftTokenId))
                .persist();

<<<<<<< HEAD
        EntityId tokenId = nft1.getId().getTokenId();
        EntityId previousTreasury = nft1.getAccountId();
        nftRepository.updateTreasury(
                tokenId.getId(),
                previousTreasury.getId(),
                newTreasury.getId(),
                consensusTimestamp,
                EntityId.of("0.0.200", EntityType.ACCOUNT).getId(),
                false);

        assertAccountUpdated(nft1, newTreasury);
        assertAccountUpdated(nft2, newTreasury);
        assertAccountUpdated(nft3, newTreasury);
        assertThat(nftRepository.findById(nft4.getId())).get().isEqualTo(nft4);
        assertThat(nftRepository.findById(nft5.getId())).get().isEqualTo(nft5);
=======
        // when
        nftRepository.updateTreasury(consensusTimestamp, newTreasury.getId(), oldTreasuryId, nftTokenId);

        // then
        nft1.setAccountId(newTreasury);
        nft1.setModifiedTimestamp(consensusTimestamp);
        nft2.setAccountId(newTreasury);
        nft2.setModifiedTimestamp(consensusTimestamp);
        nft3.setAccountId(newTreasury);
        nft3.setModifiedTimestamp(consensusTimestamp);
        assertThat(nftRepository.findAll()).containsExactlyInAnyOrder(nft1, nft2, nft3, nft4, nft5);
>>>>>>> 380e7b26

        tokenAccountOldTreasury.setBalance(0);
        tokenAccountNewTreasury.setBalance(4);
        assertThat(tokenAccountRepository.findAll())
                .containsExactlyInAnyOrder(tokenAccountOldTreasury, tokenAccountNewTreasury);
    }

    private Nft nft(String tokenId, long serialNumber, long consensusTimestamp) {
        Nft nft = new Nft();
        nft.setAccountId(EntityId.of("0.0.1", EntityType.ACCOUNT));
        nft.setCreatedTimestamp(consensusTimestamp);
        nft.setId(new NftId(serialNumber, EntityId.of(tokenId, EntityType.TOKEN)));
        nft.setMetadata(new byte[] {1});
        nft.setModifiedTimestamp(consensusTimestamp);
        return nft;
    }
}<|MERGE_RESOLUTION|>--- conflicted
+++ resolved
@@ -24,10 +24,6 @@
 import com.hedera.mirror.common.domain.token.NftId;
 import jakarta.annotation.Resource;
 import java.util.List;
-<<<<<<< HEAD
-import org.assertj.core.api.AbstractObjectAssert;
-=======
->>>>>>> 380e7b26
 import org.junit.jupiter.api.Test;
 
 class NftRepositoryTest extends AbstractRepositoryTest {
@@ -101,23 +97,6 @@
                 .customize(ta -> ta.accountId(newTreasury.getId()).balance(1).tokenId(nftTokenId))
                 .persist();
 
-<<<<<<< HEAD
-        EntityId tokenId = nft1.getId().getTokenId();
-        EntityId previousTreasury = nft1.getAccountId();
-        nftRepository.updateTreasury(
-                tokenId.getId(),
-                previousTreasury.getId(),
-                newTreasury.getId(),
-                consensusTimestamp,
-                EntityId.of("0.0.200", EntityType.ACCOUNT).getId(),
-                false);
-
-        assertAccountUpdated(nft1, newTreasury);
-        assertAccountUpdated(nft2, newTreasury);
-        assertAccountUpdated(nft3, newTreasury);
-        assertThat(nftRepository.findById(nft4.getId())).get().isEqualTo(nft4);
-        assertThat(nftRepository.findById(nft5.getId())).get().isEqualTo(nft5);
-=======
         // when
         nftRepository.updateTreasury(consensusTimestamp, newTreasury.getId(), oldTreasuryId, nftTokenId);
 
@@ -129,7 +108,6 @@
         nft3.setAccountId(newTreasury);
         nft3.setModifiedTimestamp(consensusTimestamp);
         assertThat(nftRepository.findAll()).containsExactlyInAnyOrder(nft1, nft2, nft3, nft4, nft5);
->>>>>>> 380e7b26
 
         tokenAccountOldTreasury.setBalance(0);
         tokenAccountNewTreasury.setBalance(4);
