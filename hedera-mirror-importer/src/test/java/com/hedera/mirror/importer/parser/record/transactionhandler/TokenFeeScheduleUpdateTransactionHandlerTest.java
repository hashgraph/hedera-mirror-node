--- conflicted
+++ resolved
@@ -85,9 +85,8 @@
         verify(entityListener).onCustomFee(customFee.capture());
 
         assertThat(customFee.getValue())
-<<<<<<< HEAD
-                .returns(consensusTimestamp, CustomFee::getCreatedTimestamp)
-                .returns(Range.atLeast(consensusTimestamp), CustomFee::getTimestampRange)
+                .returns(transaction.getConsensusTimestamp(), CustomFee::getCreatedTimestamp)
+                .returns(Range.atLeast(transaction.getConsensusTimestamp()), CustomFee::getTimestampRange)
                 .returns(transaction.getEntityId().getId(), CustomFee::getTokenId)
                 .returns(null, CustomFee::getFractionalFees)
                 .returns(null, CustomFee::getRoyaltyFees);
@@ -103,24 +102,10 @@
         listAssert
                 .extracting(FixedFee::getDenominatingTokenId)
                 .containsOnly(EntityId.of(customFeeProto.getFixedFee().getDenominatingTokenId()));
-=======
-                .returns(customFeeProto.getAllCollectorsAreExempt(), CustomFee::isAllCollectorsAreExempt)
-                .returns(fixedFee.getAmount(), CustomFee::getAmount)
-                .returns(null, CustomFee::getAmountDenominator)
-                .returns(feeCollectorId, CustomFee::getCollectorAccountId)
-                .returns(feeTokenId, CustomFee::getDenominatingTokenId)
-                .returns(null, CustomFee::getMaximumAmount)
-                .returns(0L, CustomFee::getMinimumAmount)
-                .returns(null, CustomFee::getNetOfTransfers)
-                .returns(null, CustomFee::getRoyaltyDenominator)
-                .returns(null, CustomFee::getRoyaltyNumerator)
-                .returns(timestamp, c -> c.getId().getCreatedTimestamp())
-                .returns(tokenId, c -> c.getId().getTokenId());
 
         assertThat(recordItem.getEntityTransactions())
                 .containsExactlyInAnyOrderEntriesOf(
                         getExpectedEntityTransactions(recordItem, transaction, feeCollectorId, feeTokenId));
->>>>>>> 5e281ccd
     }
 
     @Test
@@ -149,9 +134,8 @@
         verify(entityListener).onCustomFee(customFee.capture());
 
         assertThat(customFee.getValue())
-<<<<<<< HEAD
-                .returns(consensusTimestamp, CustomFee::getCreatedTimestamp)
-                .returns(Range.atLeast(consensusTimestamp), CustomFee::getTimestampRange)
+                .returns(transaction.getConsensusTimestamp(), CustomFee::getCreatedTimestamp)
+                .returns(Range.atLeast(transaction.getConsensusTimestamp()), CustomFee::getTimestampRange)
                 .returns(transaction.getEntityId().getId(), CustomFee::getTokenId)
                 .returns(null, CustomFee::getFixedFees)
                 .returns(null, CustomFee::getRoyaltyFees);
@@ -173,23 +157,10 @@
         listAssert.extracting(FractionalFee::getMaximumAmount).containsOnly(fractionalFee.getMaximumAmount());
         listAssert.extracting(FractionalFee::getMinimumAmount).containsOnly(fractionalFee.getMinimumAmount());
         listAssert.extracting(FractionalFee::isNetOfTransfers).containsOnly(fractionalFee.getNetOfTransfers());
-=======
-                .returns(customFeeProto.getAllCollectorsAreExempt(), CustomFee::isAllCollectorsAreExempt)
-                .returns(fractionalFee.getFractionalAmount().getNumerator(), CustomFee::getAmount)
-                .returns(fractionalFee.getFractionalAmount().getDenominator(), CustomFee::getAmountDenominator)
-                .returns(feeCollectorId, CustomFee::getCollectorAccountId)
-                .returns(null, CustomFee::getDenominatingTokenId)
-                .returns(fractionalFee.getMaximumAmount(), CustomFee::getMaximumAmount)
-                .returns(fractionalFee.getMinimumAmount(), CustomFee::getMinimumAmount)
-                .returns(fractionalFee.getNetOfTransfers(), CustomFee::getNetOfTransfers)
-                .returns(null, CustomFee::getRoyaltyDenominator)
-                .returns(null, CustomFee::getRoyaltyNumerator)
-                .returns(timestamp, c -> c.getId().getCreatedTimestamp())
-                .returns(transaction.getEntityId(), c -> c.getId().getTokenId());
+
         assertThat(recordItem.getEntityTransactions())
                 .containsExactlyInAnyOrderEntriesOf(
                         getExpectedEntityTransactions(recordItem, transaction, feeCollectorId));
->>>>>>> 5e281ccd
     }
 
     @Test
@@ -209,20 +180,16 @@
                 .get();
         var customFee = ArgumentCaptor.forClass(CustomFee.class);
         var royaltyFee = customFeeProto.getRoyaltyFee();
-<<<<<<< HEAD
         long consensusTimestamp = transaction.getConsensusTimestamp();
-=======
         var fallbackFee = royaltyFee.getFallbackFee();
         var feeCollectorId = EntityId.of(customFeeProto.getFeeCollectorAccountId());
         var feeTokenId = EntityId.of(fallbackFee.getDenominatingTokenId());
->>>>>>> 5e281ccd
-
-        // When
-        transactionHandler.updateTransaction(transaction, recordItem);
-
-        // Then
-        verify(entityListener).onCustomFee(customFee.capture());
-<<<<<<< HEAD
+
+        // When
+        transactionHandler.updateTransaction(transaction, recordItem);
+
+        // Then
+        verify(entityListener).onCustomFee(customFee.capture());
         var capturedCustomFee = customFee.getValue();
         assertThat(capturedCustomFee)
                 .returns(consensusTimestamp, CustomFee::getCreatedTimestamp)
@@ -249,25 +216,10 @@
                 .isEqualTo(royaltyFee.getFallbackFee().getAmount());
         assertThat(capturedFallbackFee.getDenominatingTokenId().getId())
                 .isEqualTo(royaltyFee.getFallbackFee().getDenominatingTokenId().getTokenNum());
-=======
-
-        assertThat(customFee.getValue())
-                .returns(customFeeProto.getAllCollectorsAreExempt(), CustomFee::isAllCollectorsAreExempt)
-                .returns(fallbackFee.getAmount(), CustomFee::getAmount)
-                .returns(null, CustomFee::getAmountDenominator)
-                .returns(feeCollectorId, CustomFee::getCollectorAccountId)
-                .returns(feeTokenId, CustomFee::getDenominatingTokenId)
-                .returns(null, CustomFee::getMaximumAmount)
-                .returns(0L, CustomFee::getMinimumAmount)
-                .returns(null, CustomFee::getNetOfTransfers)
-                .returns(royaltyFee.getExchangeValueFraction().getDenominator(), CustomFee::getRoyaltyDenominator)
-                .returns(royaltyFee.getExchangeValueFraction().getNumerator(), CustomFee::getRoyaltyNumerator)
-                .returns(timestamp, c -> c.getId().getCreatedTimestamp())
-                .returns(tokenId, c -> c.getId().getTokenId());
+
         assertThat(recordItem.getEntityTransactions())
                 .containsExactlyInAnyOrderEntriesOf(
                         getExpectedEntityTransactions(recordItem, transaction, feeCollectorId, feeTokenId));
->>>>>>> 5e281ccd
     }
 
     @Test
@@ -288,29 +240,15 @@
         verify(entityListener).onCustomFee(customFee.capture());
 
         assertThat(customFee.getValue())
-<<<<<<< HEAD
                 .returns(null, CustomFee::getFixedFees)
                 .returns(null, CustomFee::getFractionalFees)
                 .returns(null, CustomFee::getRoyaltyFees)
                 .returns(transaction.getConsensusTimestamp(), CustomFee::getCreatedTimestamp)
                 .returns(Range.atLeast(consensusTimestamp), CustomFee::getTimestampRange)
                 .returns(transaction.getEntityId().getId(), CustomFee::getTokenId);
-=======
-                .returns(false, CustomFee::isAllCollectorsAreExempt)
-                .returns(null, CustomFee::getAmount)
-                .returns(null, CustomFee::getAmountDenominator)
-                .returns(null, CustomFee::getCollectorAccountId)
-                .returns(null, CustomFee::getDenominatingTokenId)
-                .returns(null, CustomFee::getMaximumAmount)
-                .returns(0L, CustomFee::getMinimumAmount)
-                .returns(null, CustomFee::getNetOfTransfers)
-                .returns(null, CustomFee::getRoyaltyDenominator)
-                .returns(null, CustomFee::getRoyaltyNumerator)
-                .returns(transaction.getConsensusTimestamp(), c -> c.getId().getCreatedTimestamp())
-                .returns(transaction.getEntityId(), c -> c.getId().getTokenId());
+
         assertThat(recordItem.getEntityTransactions())
                 .containsExactlyInAnyOrderEntriesOf(getExpectedEntityTransactions(recordItem, transaction));
->>>>>>> 5e281ccd
     }
 
     @Test
