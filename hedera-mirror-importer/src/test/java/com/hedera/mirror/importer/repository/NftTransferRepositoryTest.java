--- conflicted
+++ resolved
@@ -23,15 +23,10 @@
 import static org.assertj.core.api.Assertions.assertThat;
 
 import javax.annotation.Resource;
-
-import com.hedera.mirror.importer.domain.EntityType;
 import org.junit.jupiter.api.Test;
 
 import com.hedera.mirror.importer.domain.EntityId;
-<<<<<<< HEAD
-=======
 import com.hedera.mirror.importer.domain.EntityType;
->>>>>>> 7511e149
 import com.hedera.mirror.importer.domain.NftTransfer;
 import com.hedera.mirror.importer.domain.NftTransferId;
 
@@ -48,10 +43,7 @@
         nftTransfer.setId(new NftTransferId(1, 1, EntityId.of("0.0.1", EntityType.TOKEN)));
         nftTransfer.setReceiverAccountId(EntityId.of("0.0.2", EntityType.ACCOUNT));
         nftTransfer.setSenderAccountId(EntityId.of("0.0.3", EntityType.ACCOUNT));
-<<<<<<< HEAD
-=======
         nftTransfer.setPayerAccountId(PAYER_ACCOUNT_ID);
->>>>>>> 7511e149
         NftTransfer saved = repository.save(nftTransfer);
         assertThat(repository.findById(saved.getId())).contains(saved);
     }
@@ -61,10 +53,7 @@
         NftTransfer nftTransfer = new NftTransfer();
         nftTransfer.setId(new NftTransferId(1, 1, EntityId.of("0.0.1", EntityType.TOKEN)));
         nftTransfer.setReceiverAccountId(EntityId.of("0.0.2", EntityType.ACCOUNT));
-<<<<<<< HEAD
-=======
         nftTransfer.setPayerAccountId(PAYER_ACCOUNT_ID);
->>>>>>> 7511e149
         NftTransfer saved = repository.save(nftTransfer);
         assertThat(repository.findById(saved.getId())).contains(saved);
     }
@@ -74,10 +63,7 @@
         NftTransfer nftTransfer = new NftTransfer();
         nftTransfer.setId(new NftTransferId(1, 1, EntityId.of("0.0.1", EntityType.TOKEN)));
         nftTransfer.setSenderAccountId(EntityId.of("0.0.3", EntityType.ACCOUNT));
-<<<<<<< HEAD
-=======
         nftTransfer.setPayerAccountId(PAYER_ACCOUNT_ID);
->>>>>>> 7511e149
         NftTransfer saved = repository.save(nftTransfer);
         assertThat(repository.findById(saved.getId())).contains(saved);
     }
