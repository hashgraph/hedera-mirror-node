--- conflicted
+++ resolved
@@ -23,17 +23,16 @@
 import static org.assertj.core.api.Assertions.assertThat;
 
 import javax.annotation.Resource;
-
-import com.hedera.mirror.importer.domain.EntityType;
 import org.junit.jupiter.api.Test;
 
 import com.hedera.mirror.importer.domain.EntityId;
+import com.hedera.mirror.importer.domain.EntityType;
 import com.hedera.mirror.importer.domain.NftTransfer;
 import com.hedera.mirror.importer.domain.NftTransferId;
 
 class NftTransferRepositoryTest extends AbstractRepositoryTest {
 
-    private static final EntityId PAYER_ACCOUNT_ID = EntityId.of("0.0.1000", EntityTypeEnum.ACCOUNT);
+    private static final EntityId PAYER_ACCOUNT_ID = EntityId.of("0.0.1000", EntityType.ACCOUNT);
 
     @Resource
     NftTransferRepository repository;
@@ -41,16 +40,10 @@
     @Test
     void save() {
         NftTransfer nftTransfer = new NftTransfer();
-<<<<<<< HEAD
         nftTransfer.setId(new NftTransferId(1, 1, EntityId.of("0.0.1", EntityType.TOKEN)));
         nftTransfer.setReceiverAccountId(EntityId.of("0.0.2", EntityType.ACCOUNT));
         nftTransfer.setSenderAccountId(EntityId.of("0.0.3", EntityType.ACCOUNT));
-=======
-        nftTransfer.setId(new NftTransferId(1, 1, EntityId.of("0.0.1", EntityTypeEnum.TOKEN)));
-        nftTransfer.setReceiverAccountId(EntityId.of("0.0.2", EntityTypeEnum.ACCOUNT));
-        nftTransfer.setSenderAccountId(EntityId.of("0.0.3", EntityTypeEnum.ACCOUNT));
         nftTransfer.setPayerAccountId(PAYER_ACCOUNT_ID);
->>>>>>> d527a237
         NftTransfer saved = repository.save(nftTransfer);
         assertThat(repository.findById(saved.getId())).contains(saved);
     }
@@ -58,14 +51,9 @@
     @Test
     void saveMintTransfer() {
         NftTransfer nftTransfer = new NftTransfer();
-<<<<<<< HEAD
         nftTransfer.setId(new NftTransferId(1, 1, EntityId.of("0.0.1", EntityType.TOKEN)));
         nftTransfer.setReceiverAccountId(EntityId.of("0.0.2", EntityType.ACCOUNT));
-=======
-        nftTransfer.setId(new NftTransferId(1, 1, EntityId.of("0.0.1", EntityTypeEnum.TOKEN)));
-        nftTransfer.setReceiverAccountId(EntityId.of("0.0.2", EntityTypeEnum.ACCOUNT));
         nftTransfer.setPayerAccountId(PAYER_ACCOUNT_ID);
->>>>>>> d527a237
         NftTransfer saved = repository.save(nftTransfer);
         assertThat(repository.findById(saved.getId())).contains(saved);
     }
@@ -73,14 +61,9 @@
     @Test
     void saveBurnTransfer() {
         NftTransfer nftTransfer = new NftTransfer();
-<<<<<<< HEAD
         nftTransfer.setId(new NftTransferId(1, 1, EntityId.of("0.0.1", EntityType.TOKEN)));
         nftTransfer.setSenderAccountId(EntityId.of("0.0.3", EntityType.ACCOUNT));
-=======
-        nftTransfer.setId(new NftTransferId(1, 1, EntityId.of("0.0.1", EntityTypeEnum.TOKEN)));
-        nftTransfer.setSenderAccountId(EntityId.of("0.0.3", EntityTypeEnum.ACCOUNT));
         nftTransfer.setPayerAccountId(PAYER_ACCOUNT_ID);
->>>>>>> d527a237
         NftTransfer saved = repository.save(nftTransfer);
         assertThat(repository.findById(saved.getId())).contains(saved);
     }
