/*
 * Copyright (C) 2021-2023 Hedera Hashgraph, LLC
 *
 * Licensed under the Apache License, Version 2.0 (the "License");
 * you may not use this file except in compliance with the License.
 * You may obtain a copy of the License at
 *
 *      http://www.apache.org/licenses/LICENSE-2.0
 *
 * Unless required by applicable law or agreed to in writing, software
 * distributed under the License is distributed on an "AS IS" BASIS,
 * WITHOUT WARRANTIES OR CONDITIONS OF ANY KIND, either express or implied.
 * See the License for the specific language governing permissions and
 * limitations under the License.
 */

package com.hedera.mirror.importer.parser.batch;

import static com.hedera.mirror.common.domain.entity.EntityType.ACCOUNT;
import static com.hedera.mirror.common.domain.entity.EntityType.TOKEN;
import static com.hedera.mirror.importer.config.MirrorImporterConfiguration.DELETED_TOKEN_DISSOCIATE_BATCH_PERSISTER;
import static org.assertj.core.api.Assertions.assertThat;

import com.google.common.collect.Range;
import com.google.protobuf.ByteString;
import com.hedera.mirror.common.domain.entity.CryptoAllowance;
import com.hedera.mirror.common.domain.entity.Entity;
import com.hedera.mirror.common.domain.entity.EntityId;
import com.hedera.mirror.common.domain.entity.EntityType;
import com.hedera.mirror.common.domain.entity.NftAllowance;
import com.hedera.mirror.common.domain.entity.TokenAllowance;
import com.hedera.mirror.common.domain.schedule.Schedule;
import com.hedera.mirror.common.domain.token.Nft;
import com.hedera.mirror.common.domain.token.NftId;
import com.hedera.mirror.common.domain.token.NftTransfer;
import com.hedera.mirror.common.domain.token.Token;
import com.hedera.mirror.common.domain.token.TokenAccount;
import com.hedera.mirror.common.domain.token.TokenAccountHistory;
import com.hedera.mirror.common.domain.token.TokenFreezeStatusEnum;
import com.hedera.mirror.common.domain.token.TokenId;
import com.hedera.mirror.common.domain.token.TokenKycStatusEnum;
import com.hedera.mirror.common.domain.token.TokenPauseStatusEnum;
import com.hedera.mirror.common.domain.token.TokenSupplyTypeEnum;
import com.hedera.mirror.common.domain.token.TokenTransfer;
import com.hedera.mirror.common.domain.token.TokenTypeEnum;
import com.hedera.mirror.common.domain.transaction.TransactionType;
import com.hedera.mirror.importer.IntegrationTest;
import com.hedera.mirror.importer.repository.CryptoAllowanceRepository;
import com.hedera.mirror.importer.repository.EntityRepository;
import com.hedera.mirror.importer.repository.NftAllowanceRepository;
import com.hedera.mirror.importer.repository.NftRepository;
import com.hedera.mirror.importer.repository.ScheduleRepository;
import com.hedera.mirror.importer.repository.TokenAccountHistoryRepository;
import com.hedera.mirror.importer.repository.TokenAccountRepository;
import com.hedera.mirror.importer.repository.TokenAllowanceRepository;
import com.hedera.mirror.importer.repository.TokenRepository;
import com.hedera.mirror.importer.repository.TokenTransferRepository;
import com.hedera.mirror.importer.repository.TopicMessageLookupRepository;
import com.hedera.mirror.importer.repository.TransactionRepository;
import com.hederahashgraph.api.proto.java.Key;
import java.nio.charset.StandardCharsets;
import java.util.ArrayList;
import java.util.Collection;
import java.util.List;
import lombok.RequiredArgsConstructor;
import lombok.SneakyThrows;
import org.apache.commons.codec.binary.Hex;
import org.assertj.core.groups.Tuple;
import org.junit.jupiter.api.Test;
import org.springframework.beans.factory.annotation.Autowired;
import org.springframework.beans.factory.annotation.Qualifier;
import org.springframework.transaction.support.TransactionOperations;

@RequiredArgsConstructor(onConstructor = @__(@Autowired))
class BatchUpserterTest extends IntegrationTest {

    private static final Key KEY = Key.newBuilder()
            .setEd25519(ByteString.copyFromUtf8("0a2212200aa8e21064c61eab86e2a9c164565b4e7a9a4146106e0a6cd03a8c"))
            .build();

    private final BatchPersister batchPersister;
    private final CryptoAllowanceRepository cryptoAllowanceRepository;
    private final EntityRepository entityRepository;
    private final NftRepository nftRepository;
    private final NftAllowanceRepository nftAllowanceRepository;
    private final ScheduleRepository scheduleRepository;
    private final TokenRepository tokenRepository;
    private final TokenAccountHistoryRepository tokenAccountHistoryRepository;
    private final TokenAccountRepository tokenAccountRepository;
    private final TokenAllowanceRepository tokenAllowanceRepository;
    private final TokenTransferRepository tokenTransferRepository;
    private final TopicMessageLookupRepository topicMessageLookupRepository;
    private final TransactionRepository transactionRepository;
    private final TransactionOperations transactionOperations;

    @Qualifier(DELETED_TOKEN_DISSOCIATE_BATCH_PERSISTER)
    private final BatchPersister tokenDissociateTransferBatchUpserter;

    @Test
    void cryptoAllowance() {
        CryptoAllowance cryptoAllowance1 = domainBuilder.cryptoAllowance().get();
        CryptoAllowance cryptoAllowance2 = domainBuilder.cryptoAllowance().get();
        CryptoAllowance cryptoAllowance3 = domainBuilder.cryptoAllowance().get();
        var cryptoAllowances = List.of(cryptoAllowance1, cryptoAllowance2, cryptoAllowance3);
        persist(batchPersister, cryptoAllowances);
        assertThat(cryptoAllowanceRepository.findAll()).containsExactlyInAnyOrderElementsOf(cryptoAllowances);
    }

    @Test
    void entityInsertOnly() {
        var entities = new ArrayList<Entity>();
        long consensusTimestamp = 1;
        entities.add(getEntity(1, consensusTimestamp, consensusTimestamp, "memo-1"));
        entities.add(getEntity(2, consensusTimestamp, consensusTimestamp, null));
        entities.add(getEntity(3, consensusTimestamp, consensusTimestamp, "memo-3"));
        entities.add(getEntity(4, consensusTimestamp, consensusTimestamp, ""));

        persist(batchPersister, entities);
        entities.get(1).setMemo("");
        assertThat(entityRepository.findAll()).containsExactlyInAnyOrderElementsOf(entities);
        assertThat(findHistory(Entity.class)).isEmpty();
    }

    @Test
    void entityInsertAndUpdate() {
        var entities = new ArrayList<Entity>();
        long consensusTimestamp = 1;
        entities.add(getEntity(1, consensusTimestamp, consensusTimestamp, "memo-1"));
        entities.add(getEntity(2, consensusTimestamp, consensusTimestamp, "memo-2"));
        entities.add(getEntity(3, consensusTimestamp, consensusTimestamp, "memo-3"));
        entities.add(getEntity(4, consensusTimestamp, consensusTimestamp, "memo-4"));

        persist(batchPersister, entities);

        assertThat(entityRepository.findAll()).containsExactlyInAnyOrderElementsOf(entities);

        // update
        var updatedEntities = new ArrayList<Entity>();
        long updateTimestamp = 5;

        // updated
        updatedEntities.add(getEntity(2, null, updateTimestamp, null));
        updatedEntities.add(getEntity(3, null, updateTimestamp, ""));
        updatedEntities.add(getEntity(4, null, updateTimestamp, "updated-memo-4"));

        // new inserts
        updatedEntities.add(getEntity(5, null, updateTimestamp, "memo-5"));
        updatedEntities.add(getEntity(6, null, updateTimestamp, "memo-6"));

        persist(batchPersister, updatedEntities); // copy inserts and updates

        assertThat(entityRepository.findAll())
                .hasSize(6)
                .extracting(Entity::getMemo)
                .containsExactlyInAnyOrder("memo-1", "memo-2", "", "updated-memo-4", "memo-5", "memo-6");
        assertThat(findHistory(Entity.class))
                .hasSize(3)
                .extracting(Entity::getId)
                .containsExactlyInAnyOrder(2L, 3L, 4L);
    }

    @Test
    void entityInsertAndUpdateBatched() {
        var entities = new ArrayList<Entity>();
        long consensusTimestamp = 1;
        entities.add(getEntity(1, consensusTimestamp, consensusTimestamp, "memo-1"));
        entities.add(getEntity(2, consensusTimestamp, consensusTimestamp, "memo-2"));
        entities.add(getEntity(3, consensusTimestamp, consensusTimestamp, "memo-3"));
        entities.add(getEntity(4, consensusTimestamp, consensusTimestamp, "memo-4"));

        // update
        long updateTimestamp = 5;

        // updated
        var updateEntities = new ArrayList<Entity>();
        updateEntities.add(getEntity(3, null, updateTimestamp, ""));
        updateEntities.add(getEntity(4, null, updateTimestamp, "updated-memo-4"));

        // new inserts
        updateEntities.add(getEntity(5, null, updateTimestamp, "memo-5"));
        updateEntities.add(getEntity(6, null, updateTimestamp, "memo-6"));

        persist(batchPersister, entities, updateEntities); // copy inserts and updates

        assertThat(entityRepository.findAll())
                .isNotEmpty()
                .hasSize(6)
                .extracting(Entity::getMemo)
                .containsExactlyInAnyOrder("memo-1", "memo-2", "", "updated-memo-4", "memo-5", "memo-6");
        assertThat(findHistory(Entity.class))
                .hasSize(2)
                .extracting(Entity::getId)
                .containsExactlyInAnyOrder(3L, 4L);
    }

    @Test
    void tokenInsertOnly() {
        var tokens = new ArrayList<Token>();
        tokens.add(getToken("0.0.2000", "0.0.1001", 1L));
        tokens.add(getToken("0.0.3000", "0.0.1001", 2L));
        tokens.add(getToken("0.0.4000", "0.0.1001", 3L));
        tokens.add(getToken("0.0.5000", "0.0.1001", 4L));

        persist(batchPersister, tokens);
        assertThat(tokenRepository.findAll()).containsExactlyInAnyOrderElementsOf(tokens);
    }

    @Test
    void tokenInsertAndUpdate() {
        // insert
        var tokens = new ArrayList<Token>();
        tokens.add(getToken("0.0.2000", "0.0.1001", 1L));
        tokens.add(getToken("0.0.3000", "0.0.1002", 2L));
        tokens.add(getToken("0.0.4000", "0.0.1003", 3L));
        tokens.add(getToken("0.0.5000", "0.0.1004", 4L));

        persist(batchPersister, tokens);
        assertThat(tokenRepository.findAll()).containsExactlyInAnyOrderElementsOf(tokens);

        // updates
        tokens.clear();
        tokens.add(getToken("0.0.4000", "0.0.2001", null));
        tokens.add(getToken("0.0.5000", "0.0.2002", null));
        tokens.add(getToken("0.0.6000", "0.0.2005", 5L));
        tokens.add(getToken("0.0.7000", "0.0.2006", 6L));

        persist(batchPersister, tokens);

        assertThat(tokenRepository.findAll())
                .isNotEmpty()
                .hasSize(6)
                .extracting(Token::getTreasuryAccountId)
                .extracting(EntityId::toString)
                .containsExactlyInAnyOrder("0.0.1001", "0.0.1002", "0.0.2001", "0.0.2002", "0.0.2005", "0.0.2006");
    }

    @Test
    void tokenUpdateNegativeTotalSupply() {
        // given
        Token token = getToken("0.0.2000", "0.0.1001", 3L);
        tokenRepository.save(token);

        // when
        Token update = new Token();
        update.setModifiedTimestamp(8L);
        update.setTokenId(token.getTokenId());
        update.setTotalSupply(-50L);
        persist(batchPersister, List.of(update));

        // then
        token.setTotalSupply(token.getTotalSupply() - 50L);
        token.setModifiedTimestamp(8L);
        assertThat(tokenRepository.findAll()).containsOnly(token);
    }

    @Test
    void tokenAccountInsertOnly() {
        // inserts token first
        var tokens = new ArrayList<Token>();
        tokens.add(getToken("0.0.2000", "0.0.1001", 1L));
        tokens.add(getToken("0.0.2001", "0.0.1001", 2L));
        tokens.add(getToken("0.0.3000", "0.0.1001", 3L));

        persist(batchPersister, tokens);
        assertThat(tokenRepository.findAll()).containsExactlyInAnyOrderElementsOf(tokens);

        var tokenAccounts = new ArrayList<TokenAccount>();
        tokenAccounts.add(getTokenAccount("0.0.2000", "0.0.1001", 1L, true, Range.atLeast(1L)));
        tokenAccounts.add(getTokenAccount("0.0.2001", "0.0.1001", 2L, true, Range.atLeast(2L)));
        tokenAccounts.add(getTokenAccount("0.0.3000", "0.0.4001", 3L, true, Range.atLeast(3L)));
        tokenAccounts.add(getTokenAccount("0.0.3000", "0.0.4002", 4L, true, Range.atLeast(4L)));

        persist(batchPersister, tokenAccounts);

        assertThat(tokenRepository.findAll()).containsExactlyInAnyOrderElementsOf(tokens);
        assertThat(tokenAccountRepository.findAll())
                .isNotEmpty()
                .extracting(TokenAccount::getCreatedTimestamp, ta -> ta.getTimestampLower())
                .containsExactlyInAnyOrder(
                        Tuple.tuple(1L, 1L), Tuple.tuple(2L, 2L), Tuple.tuple(3L, 3L), Tuple.tuple(4L, 4L));
    }

    @Test
    void tokenAccountInsertFreezeStatus() {
        // inserts token first
        var tokens = new ArrayList<Token>();
        tokens.add(getToken("0.0.2000", "0.0.1001", 1L, false, null, null, null));
        tokens.add(getToken("0.0.3000", "0.0.1001", 2L, true, KEY, null, null));
        tokens.add(getToken("0.0.4000", "0.0.1001", 3L, false, KEY, null, null));

        persist(batchPersister, tokens);
        assertThat(tokenRepository.findAll()).containsExactlyInAnyOrderElementsOf(tokens);

        // associate
        var tokenAccounts = new ArrayList<TokenAccount>();
        tokenAccounts.add(getTokenAccount("0.0.2000", "0.0.2001", 5L, true, Range.atLeast(5L)));
        tokenAccounts.add(getTokenAccount("0.0.3000", "0.0.3001", 6L, true, Range.atLeast(6L)));
        tokenAccounts.add(getTokenAccount("0.0.4000", "0.0.4001", 7L, true, Range.atLeast(7L)));

        persist(batchPersister, tokenAccounts);

        assertThat(tokenRepository.findAll()).containsExactlyInAnyOrderElementsOf(tokens);
        assertThat(tokenAccountRepository.findAll())
                .extracting(ta -> ta.getTimestampLower(), TokenAccount::getFreezeStatus)
                .containsExactlyInAnyOrder(
                        Tuple.tuple(5L, TokenFreezeStatusEnum.NOT_APPLICABLE),
                        Tuple.tuple(6L, TokenFreezeStatusEnum.FROZEN),
                        Tuple.tuple(7L, TokenFreezeStatusEnum.UNFROZEN));

        // reverse freeze status
        tokenAccounts.clear();
        tokenAccounts.add(getTokenAccount(
                "0.0.3000", "0.0.3001", null, null, TokenFreezeStatusEnum.UNFROZEN, null, Range.atLeast(10L)));
        tokenAccounts.add(getTokenAccount(
                "0.0.4000", "0.0.4001", null, null, TokenFreezeStatusEnum.FROZEN, null, Range.atLeast(11L)));

        persist(batchPersister, tokenAccounts);

        assertThat(tokenAccountRepository.findAll())
                .extracting(
                        TokenAccount::getCreatedTimestamp,
                        TokenAccount::getTimestampLower,
                        TokenAccount::getFreezeStatus)
                .containsExactlyInAnyOrder(
                        Tuple.tuple(5L, 5L, TokenFreezeStatusEnum.NOT_APPLICABLE),
                        Tuple.tuple(6L, 10L, TokenFreezeStatusEnum.UNFROZEN),
                        Tuple.tuple(7L, 11L, TokenFreezeStatusEnum.FROZEN));

        assertThat(tokenAccountHistoryRepository.findAll())
                .extracting(ta -> ta.getCreatedTimestamp(), TokenAccountHistory::getFreezeStatus)
                .containsExactlyInAnyOrder(
                        Tuple.tuple(6L, TokenFreezeStatusEnum.FROZEN), Tuple.tuple(7L, TokenFreezeStatusEnum.UNFROZEN));
    }

    @Test
    void tokenAccountInsertKycStatus() {
        // inserts token first
        var tokens = new ArrayList<Token>();
        tokens.add(getToken("0.0.2000", "0.0.1001", 1L, false, null, null, null));
        tokens.add(getToken("0.0.3000", "0.0.1001", 2L, false, null, KEY, null));

        persist(batchPersister, tokens);
        assertThat(tokenRepository.findAll()).containsExactlyInAnyOrderElementsOf(tokens);

        var tokenAccounts = new ArrayList<TokenAccount>();
        tokenAccounts.add(getTokenAccount("0.0.2000", "0.0.2001", 5L, true, Range.atLeast(5L)));
        tokenAccounts.add(getTokenAccount("0.0.3000", "0.0.3001", 6L, true, Range.atLeast(6L)));

        persist(batchPersister, tokenAccounts);

        assertThat(tokenRepository.findAll()).containsExactlyInAnyOrderElementsOf(tokens);
        assertThat(tokenAccountRepository.findAll())
                .extracting(ta -> ta.getCreatedTimestamp(), TokenAccount::getKycStatus)
                .containsExactlyInAnyOrder(
                        Tuple.tuple(5L, TokenKycStatusEnum.NOT_APPLICABLE),
                        Tuple.tuple(6L, TokenKycStatusEnum.REVOKED));

        // grant KYC
        tokenAccounts.clear();
        tokenAccounts.add(getTokenAccount(
                "0.0.3000", "0.0.3001", null, null, null, TokenKycStatusEnum.GRANTED, Range.atLeast(11L)));

        persist(batchPersister, tokenAccounts);

        assertThat(tokenAccountRepository.findAll())
                .extracting(ta -> ta.getCreatedTimestamp(), TokenAccount::getKycStatus)
                .containsExactlyInAnyOrder(
                        Tuple.tuple(5L, TokenKycStatusEnum.NOT_APPLICABLE),
                        Tuple.tuple(6L, TokenKycStatusEnum.GRANTED));
    }

    @Test
    void tokenAccountInsertWithMissingToken() {
        var tokenAccounts = new ArrayList<TokenAccount>();
        tokenAccounts.add(getTokenAccount("0.0.2000", "0.0.1001", 1L, false, Range.atLeast(1L)));
        tokenAccounts.add(getTokenAccount("0.0.2001", "0.0.1001", 2L, false, Range.atLeast(2L)));
        tokenAccounts.add(getTokenAccount("0.0.3000", "0.0.4001", 3L, false, Range.atLeast(3L)));
        tokenAccounts.add(getTokenAccount("0.0.3000", "0.0.4002", 4L, false, Range.atLeast(4L)));

        persist(batchPersister, tokenAccounts);
        assertThat(tokenAccountRepository.findAll()).isEmpty();
    }

    @Test
    void tokenAccountInsertAndUpdate() {
        // inserts token first
        var tokens = new ArrayList<Token>();
        tokens.add(getToken("0.0.2000", "0.0.1001", 1L));
        tokens.add(getToken("0.0.2001", "0.0.1001", 2L));
        tokens.add(getToken("0.0.3000", "0.0.1001", 3L));
        tokens.add(getToken("0.0.4000", "0.0.1001", 4L));

        persist(batchPersister, tokens);
        assertThat(tokenRepository.findAll()).containsExactlyInAnyOrderElementsOf(tokens);

        var tokenAccounts = new ArrayList<TokenAccount>();
        tokenAccounts.add(getTokenAccount("0.0.2000", "0.0.1001", 5L, true, Range.atLeast(6L)));
        tokenAccounts.add(getTokenAccount("0.0.2001", "0.0.1001", 6L, true, Range.atLeast(7L)));
        tokenAccounts.add(getTokenAccount("0.0.3000", "0.0.4001", 7L, true, Range.atLeast(8L)));
        tokenAccounts.add(getTokenAccount("0.0.3000", "0.0.4002", 8L, true, Range.atLeast(9L)));

        persist(batchPersister, tokenAccounts);

        // update
        tokenAccounts.clear();
        tokenAccounts.add(getTokenAccount("0.0.3000", "0.0.4001", null, null, Range.atLeast(10L)));
        tokenAccounts.add(getTokenAccount("0.0.3000", "0.0.4002", null, null, Range.atLeast(11L)));
        tokenAccounts.add(getTokenAccount("0.0.4000", "0.0.7001", 10L, true, Range.atLeast(12L)));
        tokenAccounts.add(getTokenAccount("0.0.4000", "0.0.7002", 11L, true, Range.atLeast(13L)));

        persist(batchPersister, tokenAccounts);

        // assertThat(tokenAccountRepository.findAll()).containsExactlyInAnyOrderElementsOf(tokenAccounts);
        assertThat(tokenAccountRepository.findAll())
                .extracting(TokenAccount::getCreatedTimestamp, ta -> ta.getTimestampLower())
                .containsExactlyInAnyOrder(
                        Tuple.tuple(5L, 6L),
                        Tuple.tuple(6L, 7L),
                        Tuple.tuple(7L, 10L),
                        Tuple.tuple(8L, 11L),
                        Tuple.tuple(10L, 12L),
                        Tuple.tuple(11L, 13L));

        assertThat(tokenAccountHistoryRepository.findAll())
                .extracting(TokenAccountHistory::getCreatedTimestamp)
                .containsExactlyInAnyOrder(7L, 8L);
    }

    @Test
    void topicMessageLookup() {
        // given
        var topicMessageLookup1 = domainBuilder.topicMessageLookup().persist();
        var topicMessageLookup2 = domainBuilder
                .topicMessageLookup()
                .customize(
                        t -> t.partition(topicMessageLookup1.getPartition()).topicId(topicMessageLookup1.getTopicId()))
                .get();
        var topicMessageLookup3 = domainBuilder.topicMessageLookup().get();

        // when
        persist(batchPersister, List.of(topicMessageLookup2, topicMessageLookup3));

        // then
        var merged = topicMessageLookup2.toBuilder()
                .sequenceNumberRange(
                        topicMessageLookup1.getSequenceNumberRange().span(topicMessageLookup2.getSequenceNumberRange()))
                .timestampRange(topicMessageLookup1.getTimestampRange().span(topicMessageLookup2.getTimestampRange()))
                .build();
        assertThat(topicMessageLookupRepository.findAll()).containsExactlyInAnyOrder(merged, topicMessageLookup3);
    }

    @Test
    void scheduleInsertOnly() {
        var schedules = new ArrayList<Schedule>();
        schedules.add(getSchedule(1L, "0.0.1001", null));
        schedules.add(getSchedule(2L, "0.0.1002", null));
        schedules.add(getSchedule(3L, "0.0.1003", null));
        schedules.add(getSchedule(4L, "0.0.1004", null));

        persist(batchPersister, schedules);
        assertThat(scheduleRepository.findAll()).containsExactlyInAnyOrderElementsOf(schedules);
    }

    @Test
    void scheduleInsertAndUpdate() {
        var schedules = new ArrayList<Schedule>();
        schedules.add(getSchedule(1L, "0.0.1001", null));
        schedules.add(getSchedule(2L, "0.0.1002", null));
        schedules.add(getSchedule(3L, "0.0.1003", null));
        schedules.add(getSchedule(4L, "0.0.1004", null));

        persist(batchPersister, schedules);
        assertThat(scheduleRepository.findAll()).containsExactlyInAnyOrderElementsOf(schedules);

        // update
        schedules.clear();

        schedules.add(getSchedule(null, "0.0.1003", 5L));
        schedules.add(getSchedule(null, "0.0.1004", 6L));
        schedules.add(getSchedule(7L, "0.0.1005", null));
        schedules.add(getSchedule(8L, "0.0.1006", null));

        persist(batchPersister, schedules);
        assertThat(scheduleRepository.findAll())
                .isNotEmpty()
                .hasSize(6)
                .extracting(Schedule::getExecutedTimestamp)
                .containsExactlyInAnyOrder(null, null, 5L, 6L, null, null);
    }

    @Test
    void nftUpdateWithoutExisting() {
        var nft = domainBuilder.nft().customize(n -> n.createdTimestamp(null)).get();
        persist(batchPersister, List.of(nft));
        assertThat(nftRepository.findAll()).isEmpty();
    }

    @Test
    void nftMint() {
        // inserts tokens first
        var tokens = new ArrayList<Token>();
        tokens.add(getToken("0.0.2000", "0.0.98", 1L));
        tokens.add(getToken("0.0.3000", "0.0.98", 2L));
        tokens.add(getToken("0.0.4000", "0.0.98", 3L));
        tokens.add(getToken("0.0.5000", "0.0.98", 4L));

        persist(batchPersister, tokens);
        assertThat(tokenRepository.findAll()).containsExactlyInAnyOrderElementsOf(tokens);

        // insert due to mint
        var nfts = new ArrayList<Nft>();
        nfts.add(getNft("0.0.2000", 1, "0.0.1001", 10L, 10L, "nft1", false));
        nfts.add(getNft("0.0.3000", 2, "0.0.1002", 11L, 11L, "nft2", false));
        nfts.add(getNft("0.0.4000", 3, "0.0.1003", 12L, 12L, "nft3", false));
        nfts.add(getNft("0.0.5000", 4, "0.0.1004", 13L, 13L, "nft4", false));

        persist(batchPersister, nfts);

        assertThat(nftRepository.findAll())
                .isNotEmpty()
                .hasSize(4)
                .extracting(Nft::getAccountId)
                .extracting(EntityId::toString)
                .containsExactlyInAnyOrder("0.0.1001", "0.0.1002", "0.0.1003", "0.0.1004");
    }

    @Test
    void nftInsertAndUpdate() {
        // inserts tokens first
        var tokens = new ArrayList<Token>();
        tokens.add(getToken("0.0.2000", "0.0.98", 1L));
        tokens.add(getToken("0.0.3000", "0.0.98", 2L));
        tokens.add(getToken("0.0.4000", "0.0.98", 3L));
        tokens.add(getToken("0.0.5000", "0.0.98", 4L));
        tokens.add(getToken("0.0.6000", "0.0.98", 5L));
        tokens.add(getToken("0.0.7000", "0.0.98", 6L));

        persist(batchPersister, tokens);
        assertThat(tokenRepository.findAll()).containsExactlyInAnyOrderElementsOf(tokens);

        // insert due to mint
        var nfts = new ArrayList<Nft>();
        nfts.add(getNft("0.0.2000", 1, "0.0.1001", 10L, 10L, "nft1", false));
        nfts.add(getNft("0.0.3000", 2, "0.0.1002", 11L, 11L, "nft2", false));
        nfts.add(getNft("0.0.4000", 3, "0.0.1003", 12L, 12L, "nft3", false));
        nfts.add(getNft("0.0.5000", 4, "0.0.1004", 13L, 13L, "nft4", false));

        persist(batchPersister, nfts);
        assertThat(nftRepository.findAll()).containsExactlyInAnyOrderElementsOf(nfts);

        // updates with transfer
        nfts.clear();
        nfts.add(getNft("0.0.4000", 3, "0.0.1013", null, 15L, null, null));
        nfts.add(getNft("0.0.5000", 4, "0.0.1014", null, 16L, null, null));
        nfts.add(getNft("0.0.6000", 5, "0.0.1015", 17L, 17L, "nft5", false));
        nfts.add(getNft("0.0.7000", 6, "0.0.1016", 18L, 18L, "nft6", false));

        persist(batchPersister, nfts);

        assertThat(nftRepository.findAll())
                .isNotEmpty()
                .hasSize(6)
                .extracting(Nft::getAccountId)
                .extracting(EntityId::toString)
                .containsExactlyInAnyOrder("0.0.1001", "0.0.1002", "0.0.1013", "0.0.1014", "0.0.1015", "0.0.1016");
    }

    @Test
    void nftInsertTransferBurnWipe() {
        // inserts tokens first
        var tokens = new ArrayList<Token>();
        tokens.add(getToken("0.0.2000", "0.0.98", 1L));
        tokens.add(getToken("0.0.3000", "0.0.98", 2L));
        tokens.add(getToken("0.0.4000", "0.0.98", 3L));
        tokens.add(getToken("0.0.5000", "0.0.98", 4L));

        persist(batchPersister, tokens);
        assertThat(tokenRepository.findAll()).containsExactlyInAnyOrderElementsOf(tokens);

        // insert due to mint
        var nfts = new ArrayList<Nft>();
        nfts.add(getNft("0.0.2000", 1, "0.0.1001", 10L, 10L, "nft1", false));
        nfts.add(getNft("0.0.3000", 2, "0.0.1002", 11L, 11L, "nft2", false));
        nfts.add(getNft("0.0.4000", 3, "0.0.1003", 12L, 12L, "nft3", false));
        nfts.add(getNft("0.0.5000", 4, "0.0.1004", 13L, 13L, "nft4", false));

        persist(batchPersister, nfts);
        assertThat(nftRepository.findAll()).containsExactlyInAnyOrderElementsOf(nfts);

        // updates with mint transfers
        nfts.clear();
        nfts.add(getNft("0.0.2000", 1, "0.0.1005", null, 15L, null, false));
        nfts.add(getNft("0.0.3000", 2, "0.0.1006", null, 16L, null, false));
        nfts.add(getNft("0.0.4000", 3, "0.0.1007", null, 17L, null, false));
        nfts.add(getNft("0.0.5000", 4, "0.0.1008", null, 18L, null, false));

        persist(batchPersister, nfts);
        assertThat(nftRepository.findAll())
                .isNotEmpty()
                .hasSize(4)
                .extracting(Nft::getAccountId)
                .extracting(EntityId::toString)
                .containsExactlyInAnyOrder("0.0.1005", "0.0.1006", "0.0.1007", "0.0.1008");

        // updates with wipe/burn
        nfts.clear();
        nfts.add(getNft("0.0.3000", 2, "0.0.0", null, 21L, null, true));
        nfts.add(getNft("0.0.5000", 4, "0.0.0", null, 23L, null, true));
        persist(batchPersister, nfts);

        assertThat(nftRepository.findAll())
                .isNotEmpty()
                .hasSize(4)
                .extracting(Nft::getDeleted)
                .containsExactlyInAnyOrder(false, true, false, true);
    }

    @Test
    void nftAllowance() {
        NftAllowance nftAllowance1 = domainBuilder.nftAllowance().get();
        NftAllowance nftAllowance2 = domainBuilder.nftAllowance().get();
        NftAllowance nftAllowance3 = domainBuilder.nftAllowance().get();
        var nftAllowance = List.of(nftAllowance1, nftAllowance2, nftAllowance3);
        persist(batchPersister, nftAllowance);
        assertThat(nftAllowanceRepository.findAll()).containsExactlyInAnyOrderElementsOf(nftAllowance);
    }

    @Test
    void tokenAllowance() {
        TokenAllowance tokenAllowance1 = domainBuilder.tokenAllowance().get();
        TokenAllowance tokenAllowance2 = domainBuilder.tokenAllowance().get();
        TokenAllowance tokenAllowance3 = domainBuilder.tokenAllowance().get();
        var tokenAllowance = List.of(tokenAllowance1, tokenAllowance2, tokenAllowance3);
        persist(batchPersister, tokenAllowance);
        assertThat(tokenAllowanceRepository.findAll()).containsExactlyInAnyOrderElementsOf(tokenAllowance);
    }

    @Test
    void tokenDissociateTransfer() {
        // given
        var accountId = EntityId.of("0.0.215", ACCOUNT);
        var accountId2 = EntityId.of("0.0.216", ACCOUNT);
        var nftClass1 = getDeletedNftClass(10L, 25L, EntityId.of("0.0.100", TOKEN));
        var nftClass2 = getDeletedNftClass(11L, 24L, EntityId.of("0.0.101", TOKEN));

        var tokenId1 = nftClass1.getTokenId().getTokenId();
        var nft1 = getNft(tokenId1, accountId, 1L, 11L, 16L, true); // already deleted, result of wipe
        var nft2 = getNft(tokenId1, accountId, 2L, 11L, 11L, false);
        var nft3 = getNft(tokenId1, accountId, 3L, 12L, 12L, false);
        var nft4 = getNft(tokenId1, accountId2, 4L, 18L, 18L, false); // different account

        var tokenId2 = nftClass2.getTokenId().getTokenId();
        var nft5 = getNft(tokenId2, accountId, 1L, 15L, 15L, false);

        nftRepository.saveAll(List.of(nft1, nft2, nft3, nft4, nft5));
        tokenRepository.saveAll(List.of(nftClass1, nftClass2));

        long consensusTimestamp = 30L;
        var ftId = EntityId.of("0.0.217", TOKEN);
        var payerId = EntityId.of("0.0.2002", ACCOUNT);
        var fungibleTokenTransfer = domainBuilder
                .tokenTransfer()
                .customize(t -> t.amount(-10)
                        .id(new TokenTransfer.Id(consensusTimestamp, ftId, accountId))
                        .isApproval(false)
                        .payerAccountId(payerId)
                        .deletedTokenDissociate(true))
                .get();
        var nonFungibleTokenTransfer1 = domainBuilder
                .tokenTransfer()
                .customize(t -> t.amount(-2)
                        .id(new TokenTransfer.Id(consensusTimestamp, tokenId1, accountId))
                        .isApproval(false)
                        .payerAccountId(payerId)
                        .deletedTokenDissociate(true))
                .get();
        var nonFungibleTokenTransfer2 = domainBuilder
                .tokenTransfer()
                .customize(t -> t.amount(-1)
                        .id(new TokenTransfer.Id(consensusTimestamp, tokenId2, accountId))
                        .isApproval(false)
                        .payerAccountId(payerId)
                        .deletedTokenDissociate(true))
                .get();
        var transaction = domainBuilder
                .transaction()
                .customize(t ->
                        t.consensusTimestamp(consensusTimestamp).type(TransactionType.TOKENDISSOCIATE.getProtoId()))
                .persist();
        var tokenTransfers = List.of(fungibleTokenTransfer, nonFungibleTokenTransfer1, nonFungibleTokenTransfer2);

        // when
        persist(tokenDissociateTransferBatchUpserter, tokenTransfers);

        // then
<<<<<<< HEAD
        assertThat(nftRepository.findAll())
                .containsExactlyInAnyOrder(
                        nft1,
                        getNft(tokenId1, accountId, 2L, 11L, 30L, true),
                        getNft(tokenId1, accountId, 3L, 12L, 30L, true),
                        nft4,
                        nft5);
=======
        nft2.setDeleted(true);
        nft2.setModifiedTimestamp(consensusTimestamp);
        nft3.setDeleted(true);
        nft3.setModifiedTimestamp(consensusTimestamp);
        nft5.setDeleted(true);
        nft5.setModifiedTimestamp(consensusTimestamp);
        assertThat(nftRepository.findAll()).containsExactlyInAnyOrder(nft1, nft2, nft3, nft4, nft5);
>>>>>>> 380e7b26

        fungibleTokenTransfer.setDeletedTokenDissociate(false);
        assertThat(tokenTransferRepository.findAll()).containsExactly(fungibleTokenTransfer);

        transaction.setNftTransfer(List.of(
                NftTransfer.builder()
                        .isApproval(false)
                        .receiverAccountId(null)
                        .senderAccountId(accountId)
                        .serialNumber(-2L)
                        .tokenId(tokenId1)
                        .build(),
                NftTransfer.builder()
                        .isApproval(false)
                        .receiverAccountId(null)
                        .senderAccountId(accountId)
                        .serialNumber(-1L)
                        .tokenId(tokenId2)
                        .build()));
        assertThat(transactionRepository.findAll()).containsExactly(transaction);
    }

    private void persist(BatchPersister batchPersister, Collection<?>... items) {
        transactionOperations.executeWithoutResult(t -> {
            for (Collection<?> batch : items) {
                batchPersister.persist(batch);
            }
        });
    }

    private Entity getEntity(long id, Long createdTimestamp, long modifiedTimestamp, String memo) {
        Entity entity = new Entity();
        entity.setId(id);
        entity.setBalance(0L);
        entity.setCreatedTimestamp(createdTimestamp);
        entity.setDeclineReward(false);
        entity.setEthereumNonce(0L);
        entity.setTimestampLower(modifiedTimestamp);
        entity.setNum(id);
        entity.setRealm(0L);
        entity.setShard(0L);
        entity.setType(ACCOUNT);
        entity.setMemo(memo);
        entity.setStakedNodeId(-1L);
        entity.setStakePeriodStart(-1L);
        return entity;
    }

    private Token getToken(String tokenId, String treasuryAccountId, Long createdTimestamp) {
        return getToken(tokenId, treasuryAccountId, createdTimestamp, false, null, null, null);
    }

    @SneakyThrows
    private Token getToken(
            String tokenId,
            String treasuryAccountId,
            Long createdTimestamp,
            Boolean freezeDefault,
            Key freezeKey,
            Key kycKey,
            Key pauseKey) {
        var instr = "0011223344556677889900aabbccddeeff0011223344556677889900aabbccddeeff";
        var hexKey = Key.newBuilder()
                .setEd25519(ByteString.copyFrom(Hex.decodeHex(instr)))
                .build()
                .toByteArray();
        Token token = new Token();
        token.setCreatedTimestamp(createdTimestamp);
        token.setDecimals(1000);
        token.setFreezeDefault(freezeDefault);
        token.setFreezeKey(freezeKey != null ? freezeKey.toByteArray() : null);
        token.setInitialSupply(1_000_000_000L);
        token.setKycKey(kycKey != null ? kycKey.toByteArray() : null);
        token.setPauseKey(pauseKey != null ? pauseKey.toByteArray() : null);
        token.setPauseStatus(pauseKey != null ? TokenPauseStatusEnum.UNPAUSED : TokenPauseStatusEnum.NOT_APPLICABLE);
        token.setMaxSupply(1_000_000_000L);
        token.setModifiedTimestamp(3L);
        token.setName("FOO COIN TOKEN" + tokenId);
        token.setSupplyKey(hexKey);
        token.setSupplyType(TokenSupplyTypeEnum.INFINITE);
        token.setSymbol("FOOTOK" + tokenId);
        token.setTokenId(new TokenId(EntityId.of(tokenId, TOKEN)));
        token.setTreasuryAccountId(EntityId.of(treasuryAccountId, ACCOUNT));
        token.setType(TokenTypeEnum.FUNGIBLE_COMMON);
        token.setWipeKey(hexKey);
        return token;
    }

    private TokenAccount getTokenAccount(
            String tokenId, String accountId, Long createdTimestamp, Boolean associated, Range<Long> timestampRange) {
        return getTokenAccount(tokenId, accountId, createdTimestamp, associated, null, null, timestampRange);
    }

    private TokenAccount getTokenAccount(
            String tokenId,
            String accountId,
            Long createdTimestamp,
            Boolean associated,
            TokenFreezeStatusEnum freezeStatus,
            TokenKycStatusEnum kycStatus,
            Range<Long> timestampRange) {
        return domainBuilder
                .tokenAccount()
                .customize(t -> t.accountId(EntityId.of(accountId, ACCOUNT).getId())
                        .automaticAssociation(false)
                        .associated(associated)
                        .createdTimestamp(createdTimestamp)
                        .freezeStatus(freezeStatus)
                        .kycStatus(kycStatus)
                        .timestampRange(timestampRange)
                        .tokenId(EntityId.of(tokenId, TOKEN).getId()))
                .get();
    }

    private Schedule getSchedule(Long createdTimestamp, String scheduleId, Long executedTimestamp) {
        Schedule schedule = new Schedule();
        schedule.setConsensusTimestamp(createdTimestamp);
        schedule.setCreatorAccountId(EntityId.of("0.0.123", EntityType.ACCOUNT));
        schedule.setExecutedTimestamp(executedTimestamp);
        schedule.setPayerAccountId(EntityId.of("0.0.456", EntityType.ACCOUNT));
        schedule.setScheduleId(EntityId.of(scheduleId, EntityType.SCHEDULE));
        schedule.setTransactionBody("transaction body".getBytes());
        return schedule;
    }

    private Nft getNft(
            EntityId tokenId,
            EntityId accountId,
            long serialNumber,
            long createdTimestamp,
            long modifiedTimestamp,
            boolean deleted) {
        return getNft(
                tokenId.toString(),
                serialNumber,
                accountId.toString(),
                createdTimestamp,
                modifiedTimestamp,
                "meta",
                deleted);
    }

    private Nft getNft(
            String tokenId,
            long serialNumber,
            String accountId,
            Long createdTimestamp,
            long modifiedTimeStamp,
            String metadata,
            Boolean deleted) {
        Nft nft = new Nft();
        nft.setAccountId(accountId == null ? null : EntityId.of(accountId, EntityType.ACCOUNT));
        nft.setCreatedTimestamp(createdTimestamp);
        nft.setDeleted(deleted);
        nft.setId(new NftId(serialNumber, EntityId.of(tokenId, TOKEN)));
        nft.setMetadata(metadata == null ? null : metadata.getBytes(StandardCharsets.UTF_8));
        nft.setModifiedTimestamp(modifiedTimeStamp);
        return nft;
    }

    private NftTransfer getNftTransfer(
            EntityId tokenId, EntityId senderAccountId, long serialNumber, long consensusTimestamp) {
        NftTransfer nftTransfer = new NftTransfer();
        nftTransfer.setIsApproval(false);
        nftTransfer.setSenderAccountId(senderAccountId);
        return nftTransfer;
    }

    private Token getDeletedNftClass(long createdTimestamp, long deletedTimestamp, EntityId tokenId) {
        Token token = Token.of(tokenId);
        token.setCreatedTimestamp(createdTimestamp);
        token.setDecimals(0);
        token.setFreezeDefault(false);
        token.setInitialSupply(0L);
        token.setModifiedTimestamp(deletedTimestamp);
        token.setName("foo");
        token.setPauseStatus(TokenPauseStatusEnum.NOT_APPLICABLE);
        token.setSupplyType(TokenSupplyTypeEnum.FINITE);
        token.setSymbol("bar");
        token.setTotalSupply(200L);
        token.setTreasuryAccountId(EntityId.of("0.0.200", EntityType.ACCOUNT));
        token.setType(TokenTypeEnum.NON_FUNGIBLE_UNIQUE);
        return token;
    }
}<|MERGE_RESOLUTION|>--- conflicted
+++ resolved
@@ -693,15 +693,6 @@
         persist(tokenDissociateTransferBatchUpserter, tokenTransfers);
 
         // then
-<<<<<<< HEAD
-        assertThat(nftRepository.findAll())
-                .containsExactlyInAnyOrder(
-                        nft1,
-                        getNft(tokenId1, accountId, 2L, 11L, 30L, true),
-                        getNft(tokenId1, accountId, 3L, 12L, 30L, true),
-                        nft4,
-                        nft5);
-=======
         nft2.setDeleted(true);
         nft2.setModifiedTimestamp(consensusTimestamp);
         nft3.setDeleted(true);
@@ -709,7 +700,6 @@
         nft5.setDeleted(true);
         nft5.setModifiedTimestamp(consensusTimestamp);
         assertThat(nftRepository.findAll()).containsExactlyInAnyOrder(nft1, nft2, nft3, nft4, nft5);
->>>>>>> 380e7b26
 
         fungibleTokenTransfer.setDeletedTokenDissociate(false);
         assertThat(tokenTransferRepository.findAll()).containsExactly(fungibleTokenTransfer);
