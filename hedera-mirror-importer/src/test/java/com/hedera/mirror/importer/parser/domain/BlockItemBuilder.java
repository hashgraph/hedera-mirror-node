/*
 * Copyright (C) 2024-2025 Hedera Hashgraph, LLC
 *
 * Licensed under the Apache License, Version 2.0 (the "License");
 * you may not use this file except in compliance with the License.
 * You may obtain a copy of the License at
 *
 *      http://www.apache.org/licenses/LICENSE-2.0
 *
 * Unless required by applicable law or agreed to in writing, software
 * distributed under the License is distributed on an "AS IS" BASIS,
 * WITHOUT WARRANTIES OR CONDITIONS OF ANY KIND, either express or implied.
 * See the License for the specific language governing permissions and
 * limitations under the License.
 */

package com.hedera.mirror.importer.parser.domain;

import static com.hedera.hapi.block.stream.output.protoc.StateIdentifier.STATE_ID_NFTS;
import static com.hedera.hapi.block.stream.output.protoc.StateIdentifier.STATE_ID_NODES;
import static com.hedera.hapi.block.stream.output.protoc.StateIdentifier.STATE_ID_PENDING_AIRDROPS;
import static com.hedera.hapi.block.stream.output.protoc.StateIdentifier.STATE_ID_SCHEDULES_BY_ID;
import static com.hedera.hapi.block.stream.output.protoc.StateIdentifier.STATE_ID_TOKENS;

import com.google.protobuf.UInt64Value;
import com.hedera.hapi.block.stream.output.protoc.CallContractOutput;
import com.hedera.hapi.block.stream.output.protoc.CreateAccountOutput;
import com.hedera.hapi.block.stream.output.protoc.CreateScheduleOutput;
import com.hedera.hapi.block.stream.output.protoc.CryptoTransferOutput;
import com.hedera.hapi.block.stream.output.protoc.MapChangeKey;
import com.hedera.hapi.block.stream.output.protoc.MapChangeValue;
import com.hedera.hapi.block.stream.output.protoc.MapDeleteChange;
import com.hedera.hapi.block.stream.output.protoc.MapUpdateChange;
import com.hedera.hapi.block.stream.output.protoc.SignScheduleOutput;
import com.hedera.hapi.block.stream.output.protoc.StateChange;
import com.hedera.hapi.block.stream.output.protoc.StateChanges;
import com.hedera.hapi.block.stream.output.protoc.SubmitMessageOutput;
import com.hedera.hapi.block.stream.output.protoc.TokenAirdropOutput;
import com.hedera.hapi.block.stream.output.protoc.TransactionOutput;
import com.hedera.hapi.block.stream.output.protoc.TransactionResult;
import com.hedera.hapi.block.stream.output.protoc.UtilPrngOutput;
import com.hedera.mirror.common.domain.transaction.BlockItem;
import com.hedera.mirror.common.domain.transaction.RecordItem;
import com.hedera.mirror.importer.util.Utility;
import com.hederahashgraph.api.proto.java.AccountPendingAirdrop;
import com.hederahashgraph.api.proto.java.AssessedCustomFee;
import com.hederahashgraph.api.proto.java.FileID;
import com.hederahashgraph.api.proto.java.NftID;
import com.hederahashgraph.api.proto.java.PendingAirdropId;
import com.hederahashgraph.api.proto.java.PendingAirdropValue;
import com.hederahashgraph.api.proto.java.Schedule;
import com.hederahashgraph.api.proto.java.Timestamp;
import com.hederahashgraph.api.proto.java.Token;
import com.hederahashgraph.api.proto.java.TokenID;
import com.hederahashgraph.api.proto.java.Topic;
import com.hederahashgraph.api.proto.java.TopicID;
import com.hederahashgraph.api.proto.java.Transaction;
import com.hederahashgraph.api.proto.java.TransactionRecord;
import jakarta.inject.Named;
import java.time.Instant;
import java.util.ArrayList;
import java.util.Collections;
import java.util.List;
import org.springframework.beans.factory.config.ConfigurableBeanFactory;
import org.springframework.context.annotation.Scope;

/**
 * Generates typical protobuf request and response objects with all fields populated.
 */
@Named
@Scope(ConfigurableBeanFactory.SCOPE_PROTOTYPE)
public class BlockItemBuilder {
    private static final int STATE_FILES_ID = 6;
    private static final int STATE_TOPICS_ID = 0;

    private final RecordItemBuilder recordItemBuilder = new RecordItemBuilder();

    public BlockItemBuilder.Builder cryptoTransfer() {
        var recordItem = recordItemBuilder.cryptoTransfer().build();
        return cryptoTransfer(recordItem);
    }

    public BlockItemBuilder.Builder cryptoTransfer(RecordItem recordItem) {
        var contractCallTransactionOutput = TransactionOutput.newBuilder()
                .setContractCall(CallContractOutput.newBuilder()
                        .setContractCallResult(recordItemBuilder.contractFunctionResult())
                        .build())
                .build();
        var cryptoTransferTransactionOutput = TransactionOutput.newBuilder()
                .setCryptoTransfer(CryptoTransferOutput.newBuilder()
                        .addAssessedCustomFees(assessedCustomFees())
                        .build())
                .build();

        return new BlockItemBuilder.Builder(
                recordItem.getTransaction(),
                transactionResult(recordItem),
                List.of(contractCallTransactionOutput, cryptoTransferTransactionOutput),
                Collections.emptyList());
    }

    public BlockItemBuilder.Builder scheduleCreate(RecordItem recordItem) {
        var transactionRecord = recordItem.getTransactionRecord();
        var scheduleId = transactionRecord.getReceipt().getScheduleID();
        var transactionId = transactionRecord.getReceipt().getScheduledTransactionID();
        var transactionOutput = TransactionOutput.newBuilder()
                .setCreateSchedule(CreateScheduleOutput.newBuilder()
                        .setScheduleId(scheduleId)
                        .setScheduledTransactionId(transactionId)
                        .build())
                .build();

        var stateChange = StateChange.newBuilder()
                .setStateId(STATE_ID_SCHEDULES_BY_ID.getNumber())
                .setMapUpdate(MapUpdateChange.newBuilder()
                        .setKey(MapChangeKey.newBuilder().setScheduleIdKey(scheduleId)))
                .build();
        var stateChanges =
                StateChanges.newBuilder().addStateChanges(stateChange).build();

        return new BlockItemBuilder.Builder(
                recordItem.getTransaction(),
                transactionResult(recordItem),
                List.of(transactionOutput),
                List.of(stateChanges));
    }

    public BlockItemBuilder.Builder scheduleDelete(RecordItem recordItem) {
        var scheduleId = recordItem.getTransactionBody().getScheduleDelete().getScheduleID();
        var stateChangeDelete = StateChange.newBuilder()
                .setMapDelete(MapDeleteChange.newBuilder()
                        .setKey(MapChangeKey.newBuilder().setScheduleIdKey(scheduleId)))
                .build();
        var stateChangeUpdate = StateChange.newBuilder()
                .setStateId(STATE_ID_SCHEDULES_BY_ID.getNumber())
                .setMapUpdate(MapUpdateChange.newBuilder()
                        .setValue(MapChangeValue.newBuilder()
                                .setScheduleValue(Schedule.newBuilder()
                                        .setScheduleId(scheduleId)
                                        .build())
                                .build()))
                .build();

        var stateChanges = StateChanges.newBuilder()
                .addStateChanges(stateChangeDelete)
                .addStateChanges(stateChangeUpdate)
                .build();

        return new BlockItemBuilder.Builder(
                recordItem.getTransaction(),
                transactionResult(recordItem),
                Collections.emptyList(),
                List.of(stateChanges));
    }

    public BlockItemBuilder.Builder scheduleSign(RecordItem recordItem) {
        var transactionRecord = recordItem.getTransactionRecord();
        var transactionId = transactionRecord.getReceipt().getScheduledTransactionID();
        var transactionOutput = TransactionOutput.newBuilder()
                .setSignSchedule(SignScheduleOutput.newBuilder()
                        .setScheduledTransactionId(transactionId)
                        .build())
                .build();
        return new BlockItemBuilder.Builder(
                recordItem.getTransaction(),
                transactionResult(recordItem),
                List.of(transactionOutput),
                Collections.emptyList());
    }

    public BlockItemBuilder.Builder utilPrng(RecordItem recordItem) {
        var transactionRecord = recordItem.getTransactionRecord();
        var utilPrngOutputBuilder = UtilPrngOutput.newBuilder();
        if (transactionRecord.hasPrngNumber()) {
            utilPrngOutputBuilder.setPrngNumber(transactionRecord.getPrngNumber());
        } else if (transactionRecord.hasPrngBytes()) {
            utilPrngOutputBuilder.setPrngBytes(transactionRecord.getPrngBytes());
        }
        var transactionOutput = TransactionOutput.newBuilder()
                .setUtilPrng(utilPrngOutputBuilder)
                .build();
        return new BlockItemBuilder.Builder(
                recordItem.getTransaction(),
                transactionResult(recordItem),
                List.of(transactionOutput),
                Collections.emptyList());
    }

    public BlockItemBuilder.Builder nodeCreate(RecordItem recordItem) {
        var stateChanges = buildNodeIdStateChanges(recordItem);
        return new BlockItemBuilder.Builder(
                recordItem.getTransaction(), transactionResult(recordItem), List.of(), List.of(stateChanges));
    }

    public BlockItemBuilder.Builder unknown() {
        var recordItem = recordItemBuilder.unknown().build();
        return unknown(recordItem);
    }

    public BlockItemBuilder.Builder unknown(RecordItem recordItem) {
        return defaultBlockItem(recordItem);
    }

<<<<<<< HEAD
    public BlockItemBuilder.Builder defaultBlockItem(RecordItem recordItem) {
=======
    public BlockItemBuilder.Builder cryptoCreate() {
        var recordItem = recordItemBuilder.cryptoCreate().build();
        return cryptoCreate(recordItem);
    }

    public BlockItemBuilder.Builder cryptoCreate(RecordItem recordItem) {
        var transactionRecord = recordItem.getTransactionRecord();
        var accountId = transactionRecord.getReceipt().getAccountID();
        var transactionOutput = TransactionOutput.newBuilder()
                .setAccountCreate(CreateAccountOutput.newBuilder()
                        .setCreatedAccountId(accountId)
                        .build())
                .build();

        return new BlockItemBuilder.Builder(
                recordItem.getTransaction(),
                transactionResult(recordItem),
                List.of(transactionOutput),
                Collections.emptyList());
    }

    public Builder fileAppend(RecordItem recordItem) {
        return new BlockItemBuilder.Builder(
                recordItem.getTransaction(), transactionResult(recordItem), List.of(), Collections.emptyList());
    }

    public Builder fileDelete(RecordItem recordItem) {
>>>>>>> 61a985e9
        return new BlockItemBuilder.Builder(
                recordItem.getTransaction(), transactionResult(recordItem), List.of(), Collections.emptyList());
    }

    public Builder fileCreate(RecordItem recordItem) {
        var stateChanges = buildFileIdStateChanges(recordItem);

        return new BlockItemBuilder.Builder(
                recordItem.getTransaction(), transactionResult(recordItem), List.of(), List.of(stateChanges));
    }

<<<<<<< HEAD
=======
    public Builder fileUpdate(RecordItem recordItem) {
        return new BlockItemBuilder.Builder(
                recordItem.getTransaction(), transactionResult(recordItem), List.of(), Collections.emptyList());
    }

    public BlockItemBuilder.Builder defaultRecordItem(RecordItem recordItem) {
        return new BlockItemBuilder.Builder(
                recordItem.getTransaction(), transactionResult(recordItem), List.of(), Collections.emptyList());
    }

>>>>>>> 61a985e9
    public Builder consensusCreateTopic(RecordItem recordItem) {
        var id = recordItem.getTransactionRecord().getReceipt().getTopicID().getTopicNum();
        var topicId = TopicID.newBuilder().setTopicNum(id).build();
        var key = MapChangeKey.newBuilder().setTopicIdKey(topicId).build();
        var mapUpdate = MapUpdateChange.newBuilder().setKey(key).build();

        var firstChange = StateChange.newBuilder().setStateId(1).build();

        var secondChange = StateChange.newBuilder().setStateId(STATE_TOPICS_ID).build();

        var thirdChange = StateChange.newBuilder()
                .setStateId(STATE_TOPICS_ID)
                .setMapUpdate(MapUpdateChange.newBuilder().build())
                .build();

        var fourthChange = StateChange.newBuilder()
                .setStateId(STATE_TOPICS_ID)
                .setMapUpdate(mapUpdate)
                .build();

        var changes = List.of(firstChange, secondChange, thirdChange, fourthChange);
        var stateChanges = StateChanges.newBuilder().addAllStateChanges(changes).build();

        return new BlockItemBuilder.Builder(
                recordItem.getTransaction(), transactionResult(recordItem), List.of(), List.of(stateChanges));
    }

    public Builder consensusSubmitMessage(RecordItem recordItem) {

        var transactionOutput = TransactionOutput.newBuilder()
                .setSubmitMessage(SubmitMessageOutput.newBuilder()
                        .addAssessedCustomFees(assessedCustomFees())
                        .build())
                .build();

        var topicRunningHash = recordItem.getTransactionRecord().getReceipt().getTopicRunningHash();
        var sequenceNumber = recordItem.getTransactionRecord().getReceipt().getTopicSequenceNumber();
        var topicValue = Topic.newBuilder()
                .setRunningHash(topicRunningHash)
                .setSequenceNumber(sequenceNumber)
                .build();
        var value = MapChangeValue.newBuilder().setTopicValue(topicValue).build();
        var mapUpdate = MapUpdateChange.newBuilder().setValue(value).build();

        var firstChange = StateChange.newBuilder().setStateId(1).build();

        var secondChange = StateChange.newBuilder().setStateId(STATE_TOPICS_ID).build();

        var thirdChange = StateChange.newBuilder()
                .setStateId(STATE_TOPICS_ID)
                .setMapUpdate(MapUpdateChange.newBuilder().build())
                .build();

        var fourthChange = StateChange.newBuilder()
                .setStateId(STATE_TOPICS_ID)
                .setMapUpdate(mapUpdate)
                .build();

        var changes = List.of(firstChange, secondChange, thirdChange, fourthChange);
        var stateChanges = StateChanges.newBuilder().addAllStateChanges(changes).build();

        return new BlockItemBuilder.Builder(
                recordItem.getTransaction(),
                transactionResult(recordItem),
                List.of(transactionOutput),
                List.of(stateChanges));
    }

    public Builder tokenAirdrop(RecordItem recordItem) {
        var transactionRecord = recordItem.getTransactionRecord();
        var pendingAirdrops = transactionRecord.getNewPendingAirdropsList();
        List<StateChange> changes = new ArrayList<>();
        for (var pendingAirdrop : pendingAirdrops) {
            var accountPendingAirdrop =
                    AccountPendingAirdrop.newBuilder().setPendingAirdropValue(pendingAirdrop.getPendingAirdropValue());
            changes.add(StateChange.newBuilder()
                    .setStateId(STATE_ID_PENDING_AIRDROPS.getNumber())
                    .setMapUpdate(MapUpdateChange.newBuilder()
                            .setKey(MapChangeKey.newBuilder()
                                    .setPendingAirdropIdKey(pendingAirdrop.getPendingAirdropId()))
                            .setValue(MapChangeValue.newBuilder()
                                    .setAccountPendingAirdropValue(accountPendingAirdrop)
                                    .build())
                            .build())
                    .build());
        }

        // Add state changes that are not reflected in the possible state changes from the transaction body
        changes.add(StateChange.newBuilder()
                .setStateId(STATE_ID_PENDING_AIRDROPS.getNumber())
                .setMapUpdate(MapUpdateChange.newBuilder()
                        .setKey(MapChangeKey.newBuilder()
                                .setPendingAirdropIdKey(PendingAirdropId.newBuilder()
                                        .setFungibleTokenType(recordItemBuilder.tokenId())
                                        .setReceiverId(recordItemBuilder.accountId())
                                        .setSenderId(recordItemBuilder.accountId())
                                        .build()))
                        .setValue(MapChangeValue.newBuilder()
                                .setAccountPendingAirdropValue(AccountPendingAirdrop.newBuilder()
                                        .setPendingAirdropValue(PendingAirdropValue.newBuilder()
                                                .setAmount(1)
                                                .build())
                                        .build())
                                .build())
                        .build())
                .build());
        changes.add(StateChange.newBuilder()
                .setStateId(STATE_ID_PENDING_AIRDROPS.getNumber())
                .setMapUpdate(MapUpdateChange.newBuilder()
                        .setKey(MapChangeKey.newBuilder()
                                .setPendingAirdropIdKey(PendingAirdropId.newBuilder()
                                        .setNonFungibleToken(NftID.newBuilder()
                                                .setTokenID(recordItemBuilder.tokenId())
                                                .setSerialNumber(5000)
                                                .build())
                                        .setReceiverId(recordItemBuilder.accountId())
                                        .setSenderId(recordItemBuilder.accountId())
                                        .build()))
                        .build())
                .build());

        var stateChanges = StateChanges.newBuilder().addAllStateChanges(changes).build();

        var transactionOutput = TransactionOutput.newBuilder()
                .setTokenAirdrop(TokenAirdropOutput.newBuilder()
                        .addAssessedCustomFees(assessedCustomFees())
                        .build())
                .build();

        return new BlockItemBuilder.Builder(
                recordItem.getTransaction(),
                transactionResult(recordItem),
                List.of(transactionOutput),
                List.of(stateChanges));
    }

    public Builder tokenBurn(RecordItem recordItem) {
        return tokenSupplyStateChanges(recordItem, List.of());
    }

    public Builder tokenCreate(RecordItem recordItem) {
        var transactionRecord = recordItem.getTransactionRecord();
        var receipt = transactionRecord.getReceipt();
        var tokenId = receipt.getTokenID();
        var stateChange = StateChange.newBuilder()
                .setStateId(STATE_ID_TOKENS.getNumber())
                .setMapUpdate(MapUpdateChange.newBuilder()
                        .setKey(MapChangeKey.newBuilder().setTokenIdKey(tokenId))
                        .build())
                .build();
        return new BlockItemBuilder.Builder(
                recordItem.getTransaction(),
                transactionResult(recordItem),
                Collections.emptyList(),
                List.of(StateChanges.newBuilder().addStateChanges(stateChange).build()));
    }

    public Builder tokenMint(RecordItem recordItem) {
        var serialNumbers = recordItem.getTransactionRecord().getReceipt().getSerialNumbersList();
        return tokenSupplyStateChanges(recordItem, serialNumbers);
    }

    public Builder tokenWipe(RecordItem recordItem) {
        var serialNumbers = recordItem.getTransactionBody().getTokenWipe().getSerialNumbersList();
        return tokenSupplyStateChanges(recordItem, serialNumbers);
    }

    private Builder tokenSupplyStateChanges(RecordItem recordItem, List<Long> serialNumbers) {
        var receipt = recordItem.getTransactionRecord().getReceipt();
        var tokenId = receipt.getTokenID();
        var stateChangesBuilder =
                StateChanges.newBuilder().addStateChanges(getNewSupplyState(tokenId, receipt.getNewTotalSupply()));
        stateChangesBuilder.addAllStateChanges(getSerialNumbersStateChanges(serialNumbers, tokenId));
        return new BlockItemBuilder.Builder(
                recordItem.getTransaction(),
                transactionResult(recordItem),
                Collections.emptyList(),
                List.of(stateChangesBuilder.build()));
    }

    private List<StateChange> getSerialNumbersStateChanges(List<Long> serialNumbers, TokenID tokenId) {
        return serialNumbers.stream()
                .map(serialNumber -> MapUpdateChange.newBuilder()
                        .setKey(MapChangeKey.newBuilder()
                                .setNftIdKey(NftID.newBuilder()
                                        .setTokenID(tokenId)
                                        .setSerialNumber(serialNumber)
                                        .build()))
                        .build())
                .map(mapUpdate -> StateChange.newBuilder()
                        .setStateId(STATE_ID_NFTS.getNumber())
                        .setMapUpdate(mapUpdate)
                        .build())
                .toList();
    }

    private StateChange getNewSupplyState(TokenID tokenId, long newTotalSupply) {
        return StateChange.newBuilder()
                .setStateId(STATE_ID_TOKENS.getNumber())
                .setMapUpdate(MapUpdateChange.newBuilder()
                        .setKey(MapChangeKey.newBuilder().setTokenIdKey(tokenId))
                        .setValue(MapChangeValue.newBuilder()
                                .setTokenValue(Token.newBuilder().setTotalSupply(newTotalSupply)))
                        .build())
                .build();
    }

    private static StateChanges buildFileIdStateChanges(RecordItem recordItem) {
        var id = recordItem.getTransactionRecord().getReceipt().getFileID().getFileNum();
        var fileId = FileID.newBuilder().setFileNum(id).build();
        var key = MapChangeKey.newBuilder().setFileIdKey(fileId).build();
        var mapUpdate = MapUpdateChange.newBuilder().setKey(key).build();

        var firstChange = StateChange.newBuilder()
                .setMapUpdate(MapUpdateChange.newBuilder().build())
                .setStateId(1)
                .build();

        var secondChange = StateChange.newBuilder().setStateId(STATE_FILES_ID).build();

        var thirdChange = StateChange.newBuilder()
                .setStateId(STATE_FILES_ID)
                .setMapUpdate(MapUpdateChange.newBuilder().build())
                .build();

        var fourtChange = StateChange.newBuilder()
                .setMapUpdate(mapUpdate)
                .setStateId(STATE_FILES_ID)
                .build();

        var changes = List.of(firstChange, secondChange, thirdChange, fourtChange);

        return StateChanges.newBuilder().addAllStateChanges(changes).build();
    }

    private static StateChanges buildNodeIdStateChanges(RecordItem recordItem) {
        var nodeId = recordItem.getTransactionRecord().getReceipt().getNodeId();
        var key = MapChangeKey.newBuilder()
                .setEntityNumberKey(UInt64Value.of(nodeId))
                .build();
        var mapUpdate = MapUpdateChange.newBuilder().setKey(key).build();

        var firstChange = StateChange.newBuilder()
                .setMapUpdate(MapUpdateChange.newBuilder().build())
                .setStateId(1)
                .build();

        var secondChange =
                StateChange.newBuilder().setStateId(STATE_ID_NODES.getNumber()).build();

        var thirdChange = StateChange.newBuilder()
                .setStateId(STATE_ID_NODES.getNumber())
                .setMapUpdate(MapUpdateChange.newBuilder().build())
                .build();

        var fourthChange = StateChange.newBuilder()
                .setMapUpdate(mapUpdate)
                .setStateId(STATE_ID_NODES.getNumber())
                .build();

        var changes = List.of(firstChange, secondChange, thirdChange, fourthChange);
        return StateChanges.newBuilder().addAllStateChanges(changes).build();
    }

    private AssessedCustomFee.Builder assessedCustomFees() {
        return AssessedCustomFee.newBuilder()
                .setAmount(1L)
                .addEffectivePayerAccountId(recordItemBuilder.accountId())
                .setFeeCollectorAccountId(recordItemBuilder.accountId())
                .setTokenId(recordItemBuilder.tokenId());
    }

    private Timestamp timestamp(long consensusTimestamp) {
        var instant = Instant.ofEpochSecond(0, consensusTimestamp);
        return Utility.instantToTimestamp(instant);
    }

    private TransactionResult transactionResult(RecordItem recordItem) {
        var transactionRecord = recordItem.getTransactionRecord();
        var timestamp = timestamp(recordItem.getConsensusTimestamp());
        return transactionResult(transactionRecord, timestamp).build();
    }

    private TransactionResult.Builder transactionResult(
            TransactionRecord transactionRecord, Timestamp consensusTimestamp) {
        var builder = TransactionResult.newBuilder();
        if (transactionRecord.hasParentConsensusTimestamp()) {
            builder.setParentConsensusTimestamp(transactionRecord.getParentConsensusTimestamp());
        }
        if (transactionRecord.hasScheduleRef()) {
            builder.setScheduleRef(transactionRecord.getScheduleRef());
        }

        return builder.addAllPaidStakingRewards(transactionRecord.getPaidStakingRewardsList())
                .addAllAutomaticTokenAssociations(transactionRecord.getAutomaticTokenAssociationsList())
                .addAllTokenTransferLists(transactionRecord.getTokenTransferListsList())
                .setConsensusTimestamp(consensusTimestamp)
                .setTransferList(transactionRecord.getTransferList())
                .setTransactionFeeCharged(transactionRecord.getTransactionFee())
                .setStatus(transactionRecord.getReceipt().getStatus());
    }

    public class Builder {
        private final Transaction transaction;
        private final List<TransactionOutput> transactionOutputs;
        private final TransactionResult transactionResult;
        private final List<StateChanges> stateChanges;

        private Builder(
                Transaction transaction,
                TransactionResult transactionResult,
                List<TransactionOutput> transactionOutputs,
                List<StateChanges> stateChanges) {
            this.stateChanges = stateChanges;
            this.transaction = transaction;
            this.transactionOutputs = transactionOutputs;
            this.transactionResult = transactionResult;
        }

        public BlockItem build() {
            return BlockItem.builder()
                    .transaction(transaction)
                    .transactionResult(transactionResult)
                    .transactionOutput(transactionOutputs)
                    .stateChanges(stateChanges)
                    .build();
        }
    }
}<|MERGE_RESOLUTION|>--- conflicted
+++ resolved
@@ -201,12 +201,9 @@
         return defaultBlockItem(recordItem);
     }
 
-<<<<<<< HEAD
     public BlockItemBuilder.Builder defaultBlockItem(RecordItem recordItem) {
-=======
-    public BlockItemBuilder.Builder cryptoCreate() {
-        var recordItem = recordItemBuilder.cryptoCreate().build();
-        return cryptoCreate(recordItem);
+        return new BlockItemBuilder.Builder(
+                recordItem.getTransaction(), transactionResult(recordItem), List.of(), Collections.emptyList());
     }
 
     public BlockItemBuilder.Builder cryptoCreate(RecordItem recordItem) {
@@ -225,17 +222,6 @@
                 Collections.emptyList());
     }
 
-    public Builder fileAppend(RecordItem recordItem) {
-        return new BlockItemBuilder.Builder(
-                recordItem.getTransaction(), transactionResult(recordItem), List.of(), Collections.emptyList());
-    }
-
-    public Builder fileDelete(RecordItem recordItem) {
->>>>>>> 61a985e9
-        return new BlockItemBuilder.Builder(
-                recordItem.getTransaction(), transactionResult(recordItem), List.of(), Collections.emptyList());
-    }
-
     public Builder fileCreate(RecordItem recordItem) {
         var stateChanges = buildFileIdStateChanges(recordItem);
 
@@ -243,19 +229,6 @@
                 recordItem.getTransaction(), transactionResult(recordItem), List.of(), List.of(stateChanges));
     }
 
-<<<<<<< HEAD
-=======
-    public Builder fileUpdate(RecordItem recordItem) {
-        return new BlockItemBuilder.Builder(
-                recordItem.getTransaction(), transactionResult(recordItem), List.of(), Collections.emptyList());
-    }
-
-    public BlockItemBuilder.Builder defaultRecordItem(RecordItem recordItem) {
-        return new BlockItemBuilder.Builder(
-                recordItem.getTransaction(), transactionResult(recordItem), List.of(), Collections.emptyList());
-    }
-
->>>>>>> 61a985e9
     public Builder consensusCreateTopic(RecordItem recordItem) {
         var id = recordItem.getTransactionRecord().getReceipt().getTopicID().getTopicNum();
         var topicId = TopicID.newBuilder().setTopicNum(id).build();
