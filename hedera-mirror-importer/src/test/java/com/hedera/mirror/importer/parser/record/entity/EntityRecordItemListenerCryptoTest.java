--- conflicted
+++ resolved
@@ -81,8 +81,8 @@
 class EntityRecordItemListenerCryptoTest extends AbstractEntityRecordItemListenerTest {
     private static final long INITIAL_BALANCE = 1000L;
     private static final AccountID accountId1 = AccountID.newBuilder().setAccountNum(1001).build();
-    private static final long[] additionalTransfers = { 5000 };
-    private static final long[] additionalTransferAmounts = { 1001, 1002 };
+    private static final long[] additionalTransfers = {5000};
+    private static final long[] additionalTransferAmounts = {1001, 1002};
     private static final ByteString ALIAS_KEY = ByteString.copyFromUtf8(
             "0a2212200aa8e21064c61eab86e2a9c164565b4e7a9a4146106e0a6cd03a8c395a110fff");
 
@@ -137,7 +137,7 @@
         final var consensusTimestamp = DomainUtils.timeStampInNanos(record.getConsensusTimestamp());
         final var dbTransaction = getDbTransaction(record.getConsensusTimestamp());
         final Optional<CryptoTransfer> initialBalanceTransfer = cryptoTransferRepository.findById(new CryptoTransfer.Id(
-                initialBalance, consensusTimestamp, accountEntityId));
+                initialBalance, consensusTimestamp, accountEntityId.getId()));
 
         assertAll(
                 () -> assertEquals(1, transactionRepository.count()),
@@ -164,19 +164,11 @@
 
         parseRecordItemAndCommit(new RecordItem(transaction, record));
 
-<<<<<<< HEAD
-        var accountEntityId = EntityId.of(accountId1);
-        var consensusTimestamp = DomainUtils.timeStampInNanos(record.getConsensusTimestamp());
-        var dbTransaction = getDbTransaction(record.getConsensusTimestamp());
-        Optional<CryptoTransfer> initialBalanceTransfer = cryptoTransferRepository.findById(new CryptoTransfer.Id(
-                INITIAL_BALANCE, consensusTimestamp, accountEntityId.getId()));
-=======
         final var accountEntityId = EntityId.of(accountId1);
         final var consensusTimestamp = DomainUtils.timeStampInNanos(record.getConsensusTimestamp());
         final var dbTransaction = getDbTransaction(record.getConsensusTimestamp());
         final Optional<CryptoTransfer> initialBalanceTransfer = cryptoTransferRepository.findById(new CryptoTransfer.Id(
-                initialBalance, consensusTimestamp, accountEntityId));
->>>>>>> 8a200dc9
+                initialBalance, consensusTimestamp, accountEntityId.getId()));
 
         assertAll(
                 () -> assertEquals(1, transactionRepository.count()),
@@ -260,11 +252,7 @@
         var consensusTimestamp = DomainUtils.timeStampInNanos(record.getConsensusTimestamp());
         var dbTransaction = getDbTransaction(record.getConsensusTimestamp());
         Optional<CryptoTransfer> initialBalanceTransfer = cryptoTransferRepository.findById(new CryptoTransfer.Id(
-<<<<<<< HEAD
-                INITIAL_BALANCE, consensusTimestamp, accountEntityId.getId()));
-=======
-                0, consensusTimestamp, accountEntityId));
->>>>>>> 8a200dc9
+                0, consensusTimestamp, accountEntityId.getId()));
 
         assertAll(
                 () -> assertEquals(1, transactionRepository.count()),
@@ -356,8 +344,8 @@
         bodyBuilder.getCryptoUpdateAccountBuilder().setProxyAccountID(AccountID.getDefaultInstance());
         transactionBody = bodyBuilder.build();
         transaction = Transaction.newBuilder().setSignedTransactionBytes(SignedTransaction.newBuilder()
-                .setBodyBytes(transactionBody.toByteString())
-                .build().toByteString())
+                        .setBodyBytes(transactionBody.toByteString())
+                        .build().toByteString())
                 .build();
         TransactionRecord record = transactionRecordSuccess(transactionBody);
 
@@ -694,7 +682,7 @@
     }
 
     @ParameterizedTest
-    @EnumSource(value = PartialDataAction.class, names = { "DEFAULT", "SKIP" })
+    @EnumSource(value = PartialDataAction.class, names = {"DEFAULT", "SKIP"})
     void cryptoTransferWithUnknownAlias(PartialDataAction partialDataAction) {
         // given
         // both accounts have alias, and only account2's alias is in db
@@ -938,7 +926,7 @@
     }
 
     private void groupCryptoTransfersByAccountId(final TransactionRecord.Builder recordBuilder,
-            final List<AccountAmount.Builder> amountsToBeAdded) {
+                                                 final List<AccountAmount.Builder> amountsToBeAdded) {
         final var accountAmounts = recordBuilder.getTransferListBuilder().getAccountAmountsBuilderList();
 
         final var transfers = new HashMap<AccountID, Long>();
@@ -983,7 +971,7 @@
     }
 
     private TransactionRecord transactionRecord(TransactionBody transactionBody, int status,
-            Consumer<TransactionRecord.Builder> builderConsumer) {
+                                                Consumer<TransactionRecord.Builder> builderConsumer) {
         return buildTransactionRecord(recordBuilder -> {
                     recordBuilder.getReceiptBuilder().setAccountID(accountId1);
                     builderConsumer.accept(recordBuilder);
@@ -997,7 +985,7 @@
     }
 
     private TransactionRecord transactionRecordSuccess(TransactionBody transactionBody,
-            Consumer<TransactionRecord.Builder> customBuilder) {
+                                                       Consumer<TransactionRecord.Builder> customBuilder) {
         return transactionRecord(transactionBody, ResponseCodeEnum.SUCCESS.getNumber(), customBuilder);
     }
 }