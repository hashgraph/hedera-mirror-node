package com.hedera.mirror.importer.parser.record.entity.sql;

/*-
 * ‌
 * Hedera Mirror Node
 * ​
 * Copyright (C) 2019 - 2021 Hedera Hashgraph, LLC
 * ​
 * Licensed under the Apache License, Version 2.0 (the "License");
 * you may not use this file except in compliance with the License.
 * You may obtain a copy of the License at
 *
 *      http://www.apache.org/licenses/LICENSE-2.0
 *
 * Unless required by applicable law or agreed to in writing, software
 * distributed under the License is distributed on an "AS IS" BASIS,
 * WITHOUT WARRANTIES OR CONDITIONS OF ANY KIND, either express or implied.
 * See the License for the specific language governing permissions and
 * limitations under the License.
 * ‍
 */

import static com.hedera.mirror.importer.domain.EntityType.ACCOUNT;
import static org.assertj.core.api.Assertions.assertThat;
import static org.assertj.core.api.Assertions.assertThatThrownBy;
import static org.mockito.ArgumentMatchers.anyInt;
import static org.mockito.Mockito.any;
import static org.mockito.Mockito.doReturn;
import static org.mockito.Mockito.doThrow;
import static org.mockito.Mockito.mock;

import com.hedera.mirror.importer.domain.EntityType;

import io.micrometer.core.instrument.MeterRegistry;
import io.micrometer.core.instrument.simple.SimpleMeterRegistry;
import java.io.IOException;
import java.io.Reader;
import java.sql.Connection;
import java.sql.SQLException;
import java.util.HashSet;
import javax.annotation.Resource;
import javax.sql.DataSource;
import org.apache.commons.lang3.RandomUtils;
import org.bouncycastle.util.Strings;
import org.junit.jupiter.api.BeforeEach;
import org.junit.jupiter.api.Test;
import org.postgresql.PGConnection;
import org.postgresql.copy.CopyManager;

import com.hedera.mirror.importer.IntegrationTest;
import com.hedera.mirror.importer.domain.CryptoTransfer;
import com.hedera.mirror.importer.domain.DomainBuilder;
import com.hedera.mirror.importer.domain.EntityId;
<<<<<<< HEAD
=======
import com.hedera.mirror.importer.domain.EntityType;
>>>>>>> 7511e149
import com.hedera.mirror.importer.domain.TokenTransfer;
import com.hedera.mirror.importer.domain.TopicMessage;
import com.hedera.mirror.importer.domain.Transaction;
import com.hedera.mirror.importer.exception.ParserException;
import com.hedera.mirror.importer.parser.PgCopy;
import com.hedera.mirror.importer.parser.record.RecordParserProperties;
import com.hedera.mirror.importer.repository.CryptoTransferRepository;
import com.hedera.mirror.importer.repository.TokenTransferRepository;
import com.hedera.mirror.importer.repository.TopicMessageRepository;
import com.hedera.mirror.importer.repository.TransactionRepository;

class PgCopyTest extends IntegrationTest {

    private final MeterRegistry meterRegistry = new SimpleMeterRegistry();

    @Resource
    private DataSource dataSource;
    @Resource
    private CryptoTransferRepository cryptoTransferRepository;
    @Resource
    private TransactionRepository transactionRepository;
    @Resource
    private TopicMessageRepository topicMessageRepository;
    @Resource
    private TokenTransferRepository tokenTransferRepository;

    private PgCopy<CryptoTransfer> cryptoTransferPgCopy;
    private PgCopy<Transaction> transactionPgCopy;
    private PgCopy<TopicMessage> topicMessagePgCopy;
    private PgCopy<TokenTransfer> tokenTransferPgCopy;

    @Resource
    private RecordParserProperties properties;

    @Resource
    private DomainBuilder domainBuilder;

    @BeforeEach
    void beforeEach() {
        cryptoTransferPgCopy = new PgCopy<>(CryptoTransfer.class, meterRegistry, properties);
        transactionPgCopy = new PgCopy<>(Transaction.class, meterRegistry, properties);
        topicMessagePgCopy = new PgCopy<>(TopicMessage.class, meterRegistry, properties);
        tokenTransferPgCopy = new PgCopy<>(TokenTransfer.class, meterRegistry, properties);
    }

    @Test
    void testCopy() throws SQLException {
        var cryptoTransfers = new HashSet<CryptoTransfer>();
        cryptoTransfers.add(cryptoTransfer(1));
        cryptoTransfers.add(cryptoTransfer(2));
        cryptoTransfers.add(cryptoTransfer(3));

        var tokenTransfers = new HashSet<TokenTransfer>();
        tokenTransfers.add(tokenTransfer(1));
        tokenTransfers.add(tokenTransfer(2));
        tokenTransfers.add(tokenTransfer(3));

        cryptoTransferPgCopy.copy(cryptoTransfers, dataSource.getConnection());
        tokenTransferPgCopy.copy(tokenTransfers, dataSource.getConnection());

        assertThat(cryptoTransferRepository.findAll()).containsExactlyInAnyOrderElementsOf(cryptoTransfers);
        assertThat(tokenTransferRepository.findAll()).containsExactlyInAnyOrderElementsOf(tokenTransfers);
    }

    @Test
    void testCopyDuplicates() throws SQLException {
        var transactions = new HashSet<Transaction>();
        transactions.add(transaction(1));
        transactions.add(transaction(2));
        transactions.add(transaction(2));// duplicate transaction to be ignored with no error on attempted copy
        transactions.add(transaction(3));

        transactionPgCopy.copy(transactions, dataSource.getConnection());

        assertThat(transactionRepository.findAll()).hasSize(3).containsExactlyInAnyOrderElementsOf(transactions);
    }

    @Test
    void throwsParserException() throws SQLException, IOException {
        // given
        CopyManager copyManager = mock(CopyManager.class);
        doThrow(SQLException.class).when(copyManager).copyIn(any(), (Reader) any(), anyInt());
        PGConnection pgConnection = mock(PGConnection.class);
        doReturn(copyManager).when(pgConnection).getCopyAPI();
        DataSource dataSource = mock(DataSource.class);
        Connection conn = mock(Connection.class);
        doReturn(conn).when(dataSource).getConnection();
        doReturn(pgConnection).when(conn).unwrap(any());
        var cryptoTransferPgCopy2 = new PgCopy<>(CryptoTransfer.class, meterRegistry, properties);
        var cryptoTransfers = new HashSet<CryptoTransfer>();
        cryptoTransfers.add(cryptoTransfer(1));

        // when
        assertThatThrownBy(() -> cryptoTransferPgCopy2.copy(cryptoTransfers, dataSource.getConnection()))
                .isInstanceOf(ParserException.class);
    }

    @Test
    void testNullItems() throws SQLException {
        cryptoTransferPgCopy.copy(null, dataSource.getConnection());
        assertThat(cryptoTransferRepository.count()).isEqualTo(0);
    }

    @Test
    void testLargeConsensusSubmitMessage() throws SQLException {
        var topicMessages = new HashSet<TopicMessage>();
        topicMessages.add(topicMessage(1, 6000)); // max 6KiB
        topicMessages.add(topicMessage(2, 6000));
        topicMessages.add(topicMessage(3, 6000));
        topicMessages.add(topicMessage(4, 6000));

        topicMessagePgCopy.copy(topicMessages, dataSource.getConnection());

        assertThat(topicMessageRepository.findAll()).hasSize(4).containsExactlyInAnyOrderElementsOf(topicMessages);
    }

    private CryptoTransfer cryptoTransfer(long consensusTimestamp) {
<<<<<<< HEAD
        return new CryptoTransfer(consensusTimestamp, 1L, EntityId.of(0L, 1L, 2L, EntityType.ACCOUNT));
    }

    private TokenTransfer tokenTransfer(long consensusTimestamp) {
        return new TokenTransfer(
                consensusTimestamp,
                1L,
                EntityId.of(0L, 1L, 4L, EntityType.TOKEN),
                EntityId.of(0L, 1L, 2L, EntityType.ACCOUNT));
=======
        CryptoTransfer cryptoTransfer = new CryptoTransfer(consensusTimestamp, 1L, EntityId
                .of(0L, 1L, 2L, EntityType.ACCOUNT));
        cryptoTransfer.setPayerAccountId(EntityId.of(0L, 1L, 100L, EntityType.ACCOUNT));
        return cryptoTransfer;
    }

    private TokenTransfer tokenTransfer(long consensusTimestamp) {
        return domainBuilder.tokenTransfer().customize(t -> t
                .amount(1L)
                .id(new TokenTransfer.Id(consensusTimestamp, EntityId.of(0L, 1L, 4L, EntityType.TOKEN), EntityId
                        .of(0L, 1L, 2L, EntityType.ACCOUNT)))
                .payerAccountId(EntityId.of(0L, 1L, 100L, EntityType.ACCOUNT))
                .tokenDissociate(false)).get();
>>>>>>> 7511e149
    }

    private Transaction transaction(long consensusNs) {
        EntityId entityId = EntityId.of(10, 10, 10, ACCOUNT);
        Transaction transaction = new Transaction();
        transaction.setConsensusTimestamp(consensusNs);
        transaction.setEntityId(entityId);
        transaction.setNodeAccountId(entityId);
        transaction.setMemo("memo".getBytes());
        transaction.setType(14);
        transaction.setResult(22);
        transaction.setTransactionHash("transaction hash".getBytes());
        transaction.setTransactionBytes("transaction bytes".getBytes());
        transaction.setPayerAccountId(entityId);
        transaction.setValidStartNs(1L);
        transaction.setValidDurationSeconds(1L);
        transaction.setMaxFee(1L);
        transaction.setChargedTxFee(1L);
        transaction.setInitialBalance(0L);
        return transaction;
    }

    private TopicMessage topicMessage(long consensusNs, int messageSize) {
        TopicMessage topicMessage = new TopicMessage();
        topicMessage.setConsensusTimestamp(consensusNs);
        topicMessage.setMessage(RandomUtils.nextBytes(messageSize)); // Just exceeds 8000B
        topicMessage.setRunningHash(Strings.toByteArray("running hash"));
        topicMessage.setRunningHashVersion(2);
        topicMessage.setSequenceNumber(consensusNs);
        topicMessage.setTopicId(EntityId.of("0.0.1001", EntityType.TOPIC));
        return topicMessage;
    }
}<|MERGE_RESOLUTION|>--- conflicted
+++ resolved
@@ -29,8 +29,6 @@
 import static org.mockito.Mockito.doThrow;
 import static org.mockito.Mockito.mock;
 
-import com.hedera.mirror.importer.domain.EntityType;
-
 import io.micrometer.core.instrument.MeterRegistry;
 import io.micrometer.core.instrument.simple.SimpleMeterRegistry;
 import java.io.IOException;
@@ -51,10 +49,7 @@
 import com.hedera.mirror.importer.domain.CryptoTransfer;
 import com.hedera.mirror.importer.domain.DomainBuilder;
 import com.hedera.mirror.importer.domain.EntityId;
-<<<<<<< HEAD
-=======
 import com.hedera.mirror.importer.domain.EntityType;
->>>>>>> 7511e149
 import com.hedera.mirror.importer.domain.TokenTransfer;
 import com.hedera.mirror.importer.domain.TopicMessage;
 import com.hedera.mirror.importer.domain.Transaction;
@@ -172,17 +167,6 @@
     }
 
     private CryptoTransfer cryptoTransfer(long consensusTimestamp) {
-<<<<<<< HEAD
-        return new CryptoTransfer(consensusTimestamp, 1L, EntityId.of(0L, 1L, 2L, EntityType.ACCOUNT));
-    }
-
-    private TokenTransfer tokenTransfer(long consensusTimestamp) {
-        return new TokenTransfer(
-                consensusTimestamp,
-                1L,
-                EntityId.of(0L, 1L, 4L, EntityType.TOKEN),
-                EntityId.of(0L, 1L, 2L, EntityType.ACCOUNT));
-=======
         CryptoTransfer cryptoTransfer = new CryptoTransfer(consensusTimestamp, 1L, EntityId
                 .of(0L, 1L, 2L, EntityType.ACCOUNT));
         cryptoTransfer.setPayerAccountId(EntityId.of(0L, 1L, 100L, EntityType.ACCOUNT));
@@ -196,7 +180,6 @@
                         .of(0L, 1L, 2L, EntityType.ACCOUNT)))
                 .payerAccountId(EntityId.of(0L, 1L, 100L, EntityType.ACCOUNT))
                 .tokenDissociate(false)).get();
->>>>>>> 7511e149
     }
 
     private Transaction transaction(long consensusNs) {
