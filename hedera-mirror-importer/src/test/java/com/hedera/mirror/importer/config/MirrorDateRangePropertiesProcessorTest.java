package com.hedera.mirror.importer.config;

/*-
 * ‌
 * Hedera Mirror Node
 * ​
 * Copyright (C) 2019 - 2021 Hedera Hashgraph, LLC
 * ​
 * Licensed under the Apache License, Version 2.0 (the "License");
 * you may not use this file except in compliance with the License.
 * You may obtain a copy of the License at
 *
 *      http://www.apache.org/licenses/LICENSE-2.0
 *
 * Unless required by applicable law or agreed to in writing, software
 * distributed under the License is distributed on an "AS IS" BASIS,
 * WITHOUT WARRANTIES OR CONDITIONS OF ANY KIND, either express or implied.
 * See the License for the specific language governing permissions and
 * limitations under the License.
 * ‍
 */

import static com.hedera.mirror.importer.config.MirrorDateRangePropertiesProcessor.DateRangeFilter;
import static com.hedera.mirror.importer.config.MirrorDateRangePropertiesProcessor.STARTUP_TIME;
import static org.apache.commons.lang3.ObjectUtils.max;
import static org.assertj.core.api.Assertions.assertThat;
import static org.assertj.core.api.Assertions.assertThatThrownBy;
import static org.mockito.Mockito.doReturn;

import java.time.Instant;
import java.util.List;
import java.util.Optional;
import org.junit.jupiter.api.BeforeEach;
import org.junit.jupiter.api.Test;
import org.junit.jupiter.api.extension.ExtendWith;
import org.junit.jupiter.params.ParameterizedTest;
import org.junit.jupiter.params.provider.CsvSource;
import org.junit.jupiter.params.provider.ValueSource;
import org.mockito.Mock;
import org.mockito.junit.jupiter.MockitoExtension;
<<<<<<< HEAD

import com.hedera.mirror.importer.MirrorProperties;
import com.hedera.mirror.importer.domain.RecordFile;
=======
import org.springframework.cglib.core.ReflectUtils;

import com.hedera.mirror.importer.MirrorProperties;
>>>>>>> 776d39ad
import com.hedera.mirror.importer.domain.StreamFile;
import com.hedera.mirror.importer.domain.StreamType;
import com.hedera.mirror.importer.downloader.CommonDownloaderProperties;
import com.hedera.mirror.importer.downloader.DownloaderProperties;
import com.hedera.mirror.importer.downloader.balance.BalanceDownloaderProperties;
import com.hedera.mirror.importer.downloader.event.EventDownloaderProperties;
import com.hedera.mirror.importer.downloader.record.RecordDownloaderProperties;
import com.hedera.mirror.importer.exception.InvalidConfigurationException;
import com.hedera.mirror.importer.repository.AccountBalanceFileRepository;
import com.hedera.mirror.importer.repository.EventFileRepository;
import com.hedera.mirror.importer.repository.RecordFileRepository;
import com.hedera.mirror.importer.util.Utility;

@ExtendWith(MockitoExtension.class)
public class MirrorDateRangePropertiesProcessorTest {

    @Mock
    private AccountBalanceFileRepository accountBalanceFileRepository;

    @Mock
    private EventFileRepository eventFileRepository;

    @Mock
    private RecordFileRepository recordFileRepository;

    private MirrorProperties mirrorProperties;
    private List<DownloaderProperties> downloaderPropertiesList;

    private MirrorDateRangePropertiesProcessor mirrorDateRangePropertiesProcessor;

    @BeforeEach
    void setUp() {
        mirrorProperties = new MirrorProperties();
        mirrorProperties.setNetwork(MirrorProperties.HederaNetwork.TESTNET);
        CommonDownloaderProperties commonDownloaderProperties = new CommonDownloaderProperties(mirrorProperties);
        var balanceDownloaderProperties = new BalanceDownloaderProperties(mirrorProperties, commonDownloaderProperties);
        var eventDownloaderProperties = new EventDownloaderProperties(mirrorProperties, commonDownloaderProperties);
        var recordDownloaderProperties = new RecordDownloaderProperties(mirrorProperties, commonDownloaderProperties);
        downloaderPropertiesList = List
                .of(balanceDownloaderProperties, eventDownloaderProperties, recordDownloaderProperties);
        mirrorDateRangePropertiesProcessor = new MirrorDateRangePropertiesProcessor(mirrorProperties,
                downloaderPropertiesList, accountBalanceFileRepository, eventFileRepository, recordFileRepository);

        balanceDownloaderProperties.setEnabled(true);
        eventDownloaderProperties.setEnabled(true);
        recordDownloaderProperties.setEnabled(true);
    }

    @Test
    void notSetAndDatabaseEmpty() {
        Instant startUpInstant = STARTUP_TIME;
        DateRangeFilter expectedFilter = new DateRangeFilter(startUpInstant, null);
        Instant expectedDate = adjustStartDate(startUpInstant);
        for (var downloaderProperties : downloaderPropertiesList) {
            StreamType streamType = downloaderProperties.getStreamType();
<<<<<<< HEAD
            assertThat(mirrorDateRangePropertiesProcessor.getEffectiveStartDate(downloaderProperties))
                    .isEqualTo(expectedDate);
=======
            assertThat(mirrorDateRangePropertiesProcessor.getLastStreamFile(streamType))
                    .isEqualTo(streamFile(streamType, expectedDate));
>>>>>>> 776d39ad
            assertThat(mirrorDateRangePropertiesProcessor.getDateRangeFilter(streamType)).isEqualTo(expectedFilter);
        }
        assertThat(mirrorProperties.getVerifyHashAfter()).isEqualTo(adjustStartDate(STARTUP_TIME));
    }

    @Test
    void notSetAndDemoNetworkAndDatabaseNotEmpty() {
        mirrorProperties.setNetwork(MirrorProperties.HederaNetwork.DEMO);
        Instant past = STARTUP_TIME.minusSeconds(100);

<<<<<<< HEAD
        doReturn(streamFile(past)).when(accountBalanceFileRepository).findLatest();
        doReturn(streamFile(past)).when(eventFileRepository).findLatest();
        doReturn(streamFile(past)).when(recordFileRepository).findLatest();

        for (var downloaderProperties : downloaderPropertiesList) {
            assertThat(mirrorDateRangePropertiesProcessor.getEffectiveStartDate(downloaderProperties))
                    .isEqualTo(past);
            assertThat(mirrorDateRangePropertiesProcessor.getDateRangeFilter(downloaderProperties.getStreamType()))
=======
        doReturn(streamFile(StreamType.BALANCE, past)).when(accountBalanceFileRepository).findLatest();
        doReturn(streamFile(StreamType.EVENT, past)).when(eventFileRepository).findLatest();
        doReturn(streamFile(StreamType.RECORD, past)).when(recordFileRepository).findLatest();

        for (var downloaderProperties : downloaderPropertiesList) {
            StreamType streamType = downloaderProperties.getStreamType();
            assertThat(mirrorDateRangePropertiesProcessor.getLastStreamFile(streamType)).matches(s -> matches(s, past));
            assertThat(mirrorDateRangePropertiesProcessor.getDateRangeFilter(streamType))
>>>>>>> 776d39ad
                    .isEqualTo(new DateRangeFilter(past, Utility.MAX_INSTANT_LONG));
        }
        assertThat(mirrorProperties.getVerifyHashAfter()).isEqualTo(Instant.EPOCH);
    }

    @Test
    void notSetAndDatabaseNotEmpty() {
        Instant past = STARTUP_TIME.minusSeconds(100);

<<<<<<< HEAD
        doReturn(streamFile(past)).when(accountBalanceFileRepository).findLatest();
        doReturn(streamFile(past)).when(eventFileRepository).findLatest();
        doReturn(streamFile(past)).when(recordFileRepository).findLatest();

        for (var downloaderProperties : downloaderPropertiesList) {
            assertThat(mirrorDateRangePropertiesProcessor.getEffectiveStartDate(downloaderProperties))
                    .isEqualTo(past);
            assertThat(mirrorDateRangePropertiesProcessor.getDateRangeFilter(downloaderProperties.getStreamType()))
=======
        doReturn(streamFile(StreamType.BALANCE, past)).when(accountBalanceFileRepository).findLatest();
        doReturn(streamFile(StreamType.EVENT, past)).when(eventFileRepository).findLatest();
        doReturn(streamFile(StreamType.RECORD, past)).when(recordFileRepository).findLatest();

        for (var downloaderProperties : downloaderPropertiesList) {
            StreamType streamType = downloaderProperties.getStreamType();
            assertThat(mirrorDateRangePropertiesProcessor.getLastStreamFile(streamType)).matches(s -> matches(s, past));
            assertThat(mirrorDateRangePropertiesProcessor.getDateRangeFilter(streamType))
>>>>>>> 776d39ad
                    .isEqualTo(new DateRangeFilter(past, Utility.MAX_INSTANT_LONG));
        }
        assertThat(mirrorProperties.getVerifyHashAfter()).isEqualTo(Instant.EPOCH);
    }

    @Test
    void startDateNotSetAndEndDateAfterLongMaxAndDatabaseNotEmpty() {
        Instant past = STARTUP_TIME.minusSeconds(100);
        mirrorProperties.setEndDate(Utility.MAX_INSTANT_LONG.plusNanos(1));

<<<<<<< HEAD
        doReturn(streamFile(past)).when(accountBalanceFileRepository).findLatest();
        doReturn(streamFile(past)).when(eventFileRepository).findLatest();
        doReturn(streamFile(past)).when(recordFileRepository).findLatest();

        for (var downloaderProperties : downloaderPropertiesList) {
            assertThat(mirrorDateRangePropertiesProcessor.getEffectiveStartDate(downloaderProperties))
                    .isEqualTo(past);
            assertThat(mirrorDateRangePropertiesProcessor.getDateRangeFilter(downloaderProperties.getStreamType()))
=======
        doReturn(streamFile(StreamType.BALANCE, past)).when(accountBalanceFileRepository).findLatest();
        doReturn(streamFile(StreamType.EVENT, past)).when(eventFileRepository).findLatest();
        doReturn(streamFile(StreamType.RECORD, past)).when(recordFileRepository).findLatest();

        for (var downloaderProperties : downloaderPropertiesList) {
            StreamType streamType = downloaderProperties.getStreamType();
            assertThat(mirrorDateRangePropertiesProcessor.getLastStreamFile(streamType)).matches(s -> matches(s, past));
            assertThat(mirrorDateRangePropertiesProcessor.getDateRangeFilter(streamType))
>>>>>>> 776d39ad
                    .isEqualTo(new DateRangeFilter(past, Utility.MAX_INSTANT_LONG));
        }
        assertThat(mirrorProperties.getVerifyHashAfter()).isEqualTo(Instant.EPOCH);
    }

    @ParameterizedTest(name = "startDate {0}ns before application status, endDate")
    @ValueSource(longs = {0, 1})
    void startDateNotAfterDatabase(long nanos) {
        Instant past = STARTUP_TIME.minusSeconds(100);
        mirrorProperties.setStartDate(past.minusNanos(nanos));

<<<<<<< HEAD
        doReturn(streamFile(past)).when(accountBalanceFileRepository).findLatest();
        doReturn(streamFile(past)).when(eventFileRepository).findLatest();
        doReturn(streamFile(past)).when(recordFileRepository).findLatest();

        for (var downloaderProperties : downloaderPropertiesList) {
            assertThat(mirrorDateRangePropertiesProcessor.getEffectiveStartDate(downloaderProperties))
                    .isEqualTo(past);
            assertThat(mirrorDateRangePropertiesProcessor.getDateRangeFilter(downloaderProperties.getStreamType()))
=======
        doReturn(streamFile(StreamType.BALANCE, past)).when(accountBalanceFileRepository).findLatest();
        doReturn(streamFile(StreamType.EVENT, past)).when(eventFileRepository).findLatest();
        doReturn(streamFile(StreamType.RECORD, past)).when(recordFileRepository).findLatest();

        for (var downloaderProperties : downloaderPropertiesList) {
            StreamType streamType = downloaderProperties.getStreamType();
            assertThat(mirrorDateRangePropertiesProcessor.getLastStreamFile(streamType)).matches(s -> matches(s, past));
            assertThat(mirrorDateRangePropertiesProcessor.getDateRangeFilter(streamType))
>>>>>>> 776d39ad
                    .isEqualTo(new DateRangeFilter(past, null));
        }
        assertThat(mirrorProperties.getVerifyHashAfter()).isEqualTo(Instant.EPOCH);
    }

    @ParameterizedTest(name = "startDate is {0}ns after application status")
    @ValueSource(longs = {1, 2_000_000_000L, 200_000_000_000L})
    void startDateAfterDatabase(long diffNanos) {
        Instant lastFileInstant = Instant.now().minusSeconds(200);

<<<<<<< HEAD
        doReturn(streamFile(lastFileInstant)).when(accountBalanceFileRepository).findLatest();
        doReturn(streamFile(lastFileInstant)).when(eventFileRepository).findLatest();
        doReturn(streamFile(lastFileInstant)).when(recordFileRepository).findLatest();
=======
        doReturn(streamFile(StreamType.BALANCE, lastFileInstant)).when(accountBalanceFileRepository).findLatest();
        doReturn(streamFile(StreamType.EVENT, lastFileInstant)).when(eventFileRepository).findLatest();
        doReturn(streamFile(StreamType.RECORD, lastFileInstant)).when(recordFileRepository).findLatest();
>>>>>>> 776d39ad

        Instant startDate = lastFileInstant.plusNanos(diffNanos);
        mirrorProperties.setStartDate(startDate);

        DateRangeFilter expectedFilter = new DateRangeFilter(startDate, null);
        for (var downloaderProperties : downloaderPropertiesList) {
<<<<<<< HEAD
            Instant effectiveStartDate = max(adjustStartDate(startDate), lastFileInstant);
            assertThat(mirrorDateRangePropertiesProcessor.getEffectiveStartDate(downloaderProperties))
                    .isEqualTo(effectiveStartDate);
=======
            StreamType streamType = downloaderProperties.getStreamType();
            Instant effectiveStartDate = max(adjustStartDate(startDate), lastFileInstant);
            Optional<StreamFile> streamFile = streamFile(streamType, effectiveStartDate);
            assertThat(mirrorDateRangePropertiesProcessor.getLastStreamFile(streamType)).isEqualTo(streamFile);
>>>>>>> 776d39ad
            assertThat(mirrorDateRangePropertiesProcessor.getDateRangeFilter(downloaderProperties.getStreamType()))
                    .isEqualTo(expectedFilter);
        }

        Instant expectedVerifyHashAfter;
        if (diffNanos > mirrorProperties.getStartDateAdjustment().toNanos()) {
            expectedVerifyHashAfter = adjustStartDate(startDate);
        } else {
            expectedVerifyHashAfter = mirrorProperties.getVerifyHashAfter();
        }
        assertThat(mirrorProperties.getVerifyHashAfter()).isEqualTo(expectedVerifyHashAfter);
    }

    @ParameterizedTest(name = "startDate {0} endDate {1} database {2} violates (effective) start date <= " +
            "end date constraint")
    @CsvSource(value = {
            "2020-08-18T09:00:05.124Z, 2020-08-18T09:00:05.123Z,",
            "2020-08-18T09:00:04.123Z, 2020-08-18T09:00:05.123Z, 2020-08-18T09:00:05.124Z",
            "2020-08-18T09:00:04.123Z, 2020-08-18T09:00:05.123Z, 2020-08-18T09:00:06.123Z",
            ", 2020-08-18T09:00:05.123Z, 2020-08-19T09:00:05.111Z",
            ", 2020-08-18T09:00:05.123Z,"
    })
    void startDateNotBeforeEndDate(Instant startDate, Instant endDate, Instant lastFileDate) {
        mirrorProperties.setStartDate(startDate);
        mirrorProperties.setEndDate(endDate);
<<<<<<< HEAD
        if (lastFileDate != null) {

            doReturn(streamFile(lastFileDate)).when(accountBalanceFileRepository).findLatest();
            doReturn(streamFile(lastFileDate)).when(eventFileRepository).findLatest();
            doReturn(streamFile(lastFileDate)).when(recordFileRepository).findLatest();
        }

        for (var downloaderProperties : downloaderPropertiesList) {
            assertThatThrownBy(() ->
                    mirrorDateRangePropertiesProcessor.getEffectiveStartDate(downloaderProperties))
=======

        if (lastFileDate != null) {
            doReturn(streamFile(StreamType.BALANCE, lastFileDate)).when(accountBalanceFileRepository).findLatest();
            doReturn(streamFile(StreamType.EVENT, lastFileDate)).when(eventFileRepository).findLatest();
            doReturn(streamFile(StreamType.RECORD, lastFileDate)).when(recordFileRepository).findLatest();
        }

        for (var downloaderProperties : downloaderPropertiesList) {
            StreamType streamType = downloaderProperties.getStreamType();
            assertThatThrownBy(() -> mirrorDateRangePropertiesProcessor.getLastStreamFile(streamType))
>>>>>>> 776d39ad
                    .isInstanceOf(InvalidConfigurationException.class);
        }
    }

    @ParameterizedTest(name = "timestamp {0} does not pass empty filter")
    @ValueSource(longs = {-10L, 0L, 1L, 10L, 8L, 100L})
    void emptyFilter(long timestamp) {
        DateRangeFilter filter = DateRangeFilter.empty();
        assertThat(filter.filter(timestamp)).isFalse();
    }

    @ParameterizedTest(name = "filter [{0}, {1}], timestamp {2}, pass: {3}")
    @CsvSource(value = {
            "1, 1, 1, true",
            "1, 10, 1, true",
            "1, 10, 10, true",
            "1, 10, 6, true",
            "1, 10, 0, false",
            "1, 10, 11, false",
            "1, 10, -1, false",
    })
    void filter(long start, long end, long timestamp, boolean expected) {
        DateRangeFilter filter = new DateRangeFilter(Instant.ofEpochSecond(0, start), Instant.ofEpochSecond(0, end));
        assertThat(filter.filter(timestamp)).isEqualTo(expected);
    }

    private Instant adjustStartDate(Instant startDate) {
        return startDate.minus(mirrorProperties.getStartDateAdjustment());
<<<<<<< HEAD
    }

    private Optional<StreamFile> streamFile(Instant instant) {
        StreamFile streamFile = new RecordFile();
        streamFile.setName(Utility.getStreamFilenameFromInstant(StreamType.RECORD, instant));
=======
    }

    private boolean matches(Optional<StreamFile> streamFile, Instant instant) {
        return instant.equals(streamFile.map(StreamFile::getName).map(Utility::getInstantFromFilename).orElse(null));
    }

    private Optional<StreamFile> streamFile(StreamType streamType, Instant instant) {
        StreamFile streamFile = (StreamFile) ReflectUtils.newInstance(streamType.getStreamFileClass());
        streamFile.setName(Utility.getStreamFilenameFromInstant(streamType, instant));
>>>>>>> 776d39ad
        return Optional.of(streamFile);
    }
}<|MERGE_RESOLUTION|>--- conflicted
+++ resolved
@@ -38,15 +38,9 @@
 import org.junit.jupiter.params.provider.ValueSource;
 import org.mockito.Mock;
 import org.mockito.junit.jupiter.MockitoExtension;
-<<<<<<< HEAD
+import org.springframework.cglib.core.ReflectUtils;
 
 import com.hedera.mirror.importer.MirrorProperties;
-import com.hedera.mirror.importer.domain.RecordFile;
-=======
-import org.springframework.cglib.core.ReflectUtils;
-
-import com.hedera.mirror.importer.MirrorProperties;
->>>>>>> 776d39ad
 import com.hedera.mirror.importer.domain.StreamFile;
 import com.hedera.mirror.importer.domain.StreamType;
 import com.hedera.mirror.importer.downloader.CommonDownloaderProperties;
@@ -102,13 +96,8 @@
         Instant expectedDate = adjustStartDate(startUpInstant);
         for (var downloaderProperties : downloaderPropertiesList) {
             StreamType streamType = downloaderProperties.getStreamType();
-<<<<<<< HEAD
-            assertThat(mirrorDateRangePropertiesProcessor.getEffectiveStartDate(downloaderProperties))
-                    .isEqualTo(expectedDate);
-=======
             assertThat(mirrorDateRangePropertiesProcessor.getLastStreamFile(streamType))
                     .isEqualTo(streamFile(streamType, expectedDate));
->>>>>>> 776d39ad
             assertThat(mirrorDateRangePropertiesProcessor.getDateRangeFilter(streamType)).isEqualTo(expectedFilter);
         }
         assertThat(mirrorProperties.getVerifyHashAfter()).isEqualTo(adjustStartDate(STARTUP_TIME));
@@ -119,25 +108,14 @@
         mirrorProperties.setNetwork(MirrorProperties.HederaNetwork.DEMO);
         Instant past = STARTUP_TIME.minusSeconds(100);
 
-<<<<<<< HEAD
-        doReturn(streamFile(past)).when(accountBalanceFileRepository).findLatest();
-        doReturn(streamFile(past)).when(eventFileRepository).findLatest();
-        doReturn(streamFile(past)).when(recordFileRepository).findLatest();
-
-        for (var downloaderProperties : downloaderPropertiesList) {
-            assertThat(mirrorDateRangePropertiesProcessor.getEffectiveStartDate(downloaderProperties))
-                    .isEqualTo(past);
-            assertThat(mirrorDateRangePropertiesProcessor.getDateRangeFilter(downloaderProperties.getStreamType()))
-=======
-        doReturn(streamFile(StreamType.BALANCE, past)).when(accountBalanceFileRepository).findLatest();
-        doReturn(streamFile(StreamType.EVENT, past)).when(eventFileRepository).findLatest();
-        doReturn(streamFile(StreamType.RECORD, past)).when(recordFileRepository).findLatest();
-
-        for (var downloaderProperties : downloaderPropertiesList) {
-            StreamType streamType = downloaderProperties.getStreamType();
-            assertThat(mirrorDateRangePropertiesProcessor.getLastStreamFile(streamType)).matches(s -> matches(s, past));
-            assertThat(mirrorDateRangePropertiesProcessor.getDateRangeFilter(streamType))
->>>>>>> 776d39ad
+        doReturn(streamFile(StreamType.BALANCE, past)).when(accountBalanceFileRepository).findLatest();
+        doReturn(streamFile(StreamType.EVENT, past)).when(eventFileRepository).findLatest();
+        doReturn(streamFile(StreamType.RECORD, past)).when(recordFileRepository).findLatest();
+
+        for (var downloaderProperties : downloaderPropertiesList) {
+            StreamType streamType = downloaderProperties.getStreamType();
+            assertThat(mirrorDateRangePropertiesProcessor.getLastStreamFile(streamType)).matches(s -> matches(s, past));
+            assertThat(mirrorDateRangePropertiesProcessor.getDateRangeFilter(streamType))
                     .isEqualTo(new DateRangeFilter(past, Utility.MAX_INSTANT_LONG));
         }
         assertThat(mirrorProperties.getVerifyHashAfter()).isEqualTo(Instant.EPOCH);
@@ -147,25 +125,14 @@
     void notSetAndDatabaseNotEmpty() {
         Instant past = STARTUP_TIME.minusSeconds(100);
 
-<<<<<<< HEAD
-        doReturn(streamFile(past)).when(accountBalanceFileRepository).findLatest();
-        doReturn(streamFile(past)).when(eventFileRepository).findLatest();
-        doReturn(streamFile(past)).when(recordFileRepository).findLatest();
-
-        for (var downloaderProperties : downloaderPropertiesList) {
-            assertThat(mirrorDateRangePropertiesProcessor.getEffectiveStartDate(downloaderProperties))
-                    .isEqualTo(past);
-            assertThat(mirrorDateRangePropertiesProcessor.getDateRangeFilter(downloaderProperties.getStreamType()))
-=======
-        doReturn(streamFile(StreamType.BALANCE, past)).when(accountBalanceFileRepository).findLatest();
-        doReturn(streamFile(StreamType.EVENT, past)).when(eventFileRepository).findLatest();
-        doReturn(streamFile(StreamType.RECORD, past)).when(recordFileRepository).findLatest();
-
-        for (var downloaderProperties : downloaderPropertiesList) {
-            StreamType streamType = downloaderProperties.getStreamType();
-            assertThat(mirrorDateRangePropertiesProcessor.getLastStreamFile(streamType)).matches(s -> matches(s, past));
-            assertThat(mirrorDateRangePropertiesProcessor.getDateRangeFilter(streamType))
->>>>>>> 776d39ad
+        doReturn(streamFile(StreamType.BALANCE, past)).when(accountBalanceFileRepository).findLatest();
+        doReturn(streamFile(StreamType.EVENT, past)).when(eventFileRepository).findLatest();
+        doReturn(streamFile(StreamType.RECORD, past)).when(recordFileRepository).findLatest();
+
+        for (var downloaderProperties : downloaderPropertiesList) {
+            StreamType streamType = downloaderProperties.getStreamType();
+            assertThat(mirrorDateRangePropertiesProcessor.getLastStreamFile(streamType)).matches(s -> matches(s, past));
+            assertThat(mirrorDateRangePropertiesProcessor.getDateRangeFilter(streamType))
                     .isEqualTo(new DateRangeFilter(past, Utility.MAX_INSTANT_LONG));
         }
         assertThat(mirrorProperties.getVerifyHashAfter()).isEqualTo(Instant.EPOCH);
@@ -176,25 +143,14 @@
         Instant past = STARTUP_TIME.minusSeconds(100);
         mirrorProperties.setEndDate(Utility.MAX_INSTANT_LONG.plusNanos(1));
 
-<<<<<<< HEAD
-        doReturn(streamFile(past)).when(accountBalanceFileRepository).findLatest();
-        doReturn(streamFile(past)).when(eventFileRepository).findLatest();
-        doReturn(streamFile(past)).when(recordFileRepository).findLatest();
-
-        for (var downloaderProperties : downloaderPropertiesList) {
-            assertThat(mirrorDateRangePropertiesProcessor.getEffectiveStartDate(downloaderProperties))
-                    .isEqualTo(past);
-            assertThat(mirrorDateRangePropertiesProcessor.getDateRangeFilter(downloaderProperties.getStreamType()))
-=======
-        doReturn(streamFile(StreamType.BALANCE, past)).when(accountBalanceFileRepository).findLatest();
-        doReturn(streamFile(StreamType.EVENT, past)).when(eventFileRepository).findLatest();
-        doReturn(streamFile(StreamType.RECORD, past)).when(recordFileRepository).findLatest();
-
-        for (var downloaderProperties : downloaderPropertiesList) {
-            StreamType streamType = downloaderProperties.getStreamType();
-            assertThat(mirrorDateRangePropertiesProcessor.getLastStreamFile(streamType)).matches(s -> matches(s, past));
-            assertThat(mirrorDateRangePropertiesProcessor.getDateRangeFilter(streamType))
->>>>>>> 776d39ad
+        doReturn(streamFile(StreamType.BALANCE, past)).when(accountBalanceFileRepository).findLatest();
+        doReturn(streamFile(StreamType.EVENT, past)).when(eventFileRepository).findLatest();
+        doReturn(streamFile(StreamType.RECORD, past)).when(recordFileRepository).findLatest();
+
+        for (var downloaderProperties : downloaderPropertiesList) {
+            StreamType streamType = downloaderProperties.getStreamType();
+            assertThat(mirrorDateRangePropertiesProcessor.getLastStreamFile(streamType)).matches(s -> matches(s, past));
+            assertThat(mirrorDateRangePropertiesProcessor.getDateRangeFilter(streamType))
                     .isEqualTo(new DateRangeFilter(past, Utility.MAX_INSTANT_LONG));
         }
         assertThat(mirrorProperties.getVerifyHashAfter()).isEqualTo(Instant.EPOCH);
@@ -206,25 +162,14 @@
         Instant past = STARTUP_TIME.minusSeconds(100);
         mirrorProperties.setStartDate(past.minusNanos(nanos));
 
-<<<<<<< HEAD
-        doReturn(streamFile(past)).when(accountBalanceFileRepository).findLatest();
-        doReturn(streamFile(past)).when(eventFileRepository).findLatest();
-        doReturn(streamFile(past)).when(recordFileRepository).findLatest();
-
-        for (var downloaderProperties : downloaderPropertiesList) {
-            assertThat(mirrorDateRangePropertiesProcessor.getEffectiveStartDate(downloaderProperties))
-                    .isEqualTo(past);
-            assertThat(mirrorDateRangePropertiesProcessor.getDateRangeFilter(downloaderProperties.getStreamType()))
-=======
-        doReturn(streamFile(StreamType.BALANCE, past)).when(accountBalanceFileRepository).findLatest();
-        doReturn(streamFile(StreamType.EVENT, past)).when(eventFileRepository).findLatest();
-        doReturn(streamFile(StreamType.RECORD, past)).when(recordFileRepository).findLatest();
-
-        for (var downloaderProperties : downloaderPropertiesList) {
-            StreamType streamType = downloaderProperties.getStreamType();
-            assertThat(mirrorDateRangePropertiesProcessor.getLastStreamFile(streamType)).matches(s -> matches(s, past));
-            assertThat(mirrorDateRangePropertiesProcessor.getDateRangeFilter(streamType))
->>>>>>> 776d39ad
+        doReturn(streamFile(StreamType.BALANCE, past)).when(accountBalanceFileRepository).findLatest();
+        doReturn(streamFile(StreamType.EVENT, past)).when(eventFileRepository).findLatest();
+        doReturn(streamFile(StreamType.RECORD, past)).when(recordFileRepository).findLatest();
+
+        for (var downloaderProperties : downloaderPropertiesList) {
+            StreamType streamType = downloaderProperties.getStreamType();
+            assertThat(mirrorDateRangePropertiesProcessor.getLastStreamFile(streamType)).matches(s -> matches(s, past));
+            assertThat(mirrorDateRangePropertiesProcessor.getDateRangeFilter(streamType))
                     .isEqualTo(new DateRangeFilter(past, null));
         }
         assertThat(mirrorProperties.getVerifyHashAfter()).isEqualTo(Instant.EPOCH);
@@ -235,31 +180,19 @@
     void startDateAfterDatabase(long diffNanos) {
         Instant lastFileInstant = Instant.now().minusSeconds(200);
 
-<<<<<<< HEAD
-        doReturn(streamFile(lastFileInstant)).when(accountBalanceFileRepository).findLatest();
-        doReturn(streamFile(lastFileInstant)).when(eventFileRepository).findLatest();
-        doReturn(streamFile(lastFileInstant)).when(recordFileRepository).findLatest();
-=======
         doReturn(streamFile(StreamType.BALANCE, lastFileInstant)).when(accountBalanceFileRepository).findLatest();
         doReturn(streamFile(StreamType.EVENT, lastFileInstant)).when(eventFileRepository).findLatest();
         doReturn(streamFile(StreamType.RECORD, lastFileInstant)).when(recordFileRepository).findLatest();
->>>>>>> 776d39ad
 
         Instant startDate = lastFileInstant.plusNanos(diffNanos);
         mirrorProperties.setStartDate(startDate);
 
         DateRangeFilter expectedFilter = new DateRangeFilter(startDate, null);
         for (var downloaderProperties : downloaderPropertiesList) {
-<<<<<<< HEAD
-            Instant effectiveStartDate = max(adjustStartDate(startDate), lastFileInstant);
-            assertThat(mirrorDateRangePropertiesProcessor.getEffectiveStartDate(downloaderProperties))
-                    .isEqualTo(effectiveStartDate);
-=======
             StreamType streamType = downloaderProperties.getStreamType();
             Instant effectiveStartDate = max(adjustStartDate(startDate), lastFileInstant);
             Optional<StreamFile> streamFile = streamFile(streamType, effectiveStartDate);
             assertThat(mirrorDateRangePropertiesProcessor.getLastStreamFile(streamType)).isEqualTo(streamFile);
->>>>>>> 776d39ad
             assertThat(mirrorDateRangePropertiesProcessor.getDateRangeFilter(downloaderProperties.getStreamType()))
                     .isEqualTo(expectedFilter);
         }
@@ -285,18 +218,6 @@
     void startDateNotBeforeEndDate(Instant startDate, Instant endDate, Instant lastFileDate) {
         mirrorProperties.setStartDate(startDate);
         mirrorProperties.setEndDate(endDate);
-<<<<<<< HEAD
-        if (lastFileDate != null) {
-
-            doReturn(streamFile(lastFileDate)).when(accountBalanceFileRepository).findLatest();
-            doReturn(streamFile(lastFileDate)).when(eventFileRepository).findLatest();
-            doReturn(streamFile(lastFileDate)).when(recordFileRepository).findLatest();
-        }
-
-        for (var downloaderProperties : downloaderPropertiesList) {
-            assertThatThrownBy(() ->
-                    mirrorDateRangePropertiesProcessor.getEffectiveStartDate(downloaderProperties))
-=======
 
         if (lastFileDate != null) {
             doReturn(streamFile(StreamType.BALANCE, lastFileDate)).when(accountBalanceFileRepository).findLatest();
@@ -307,7 +228,6 @@
         for (var downloaderProperties : downloaderPropertiesList) {
             StreamType streamType = downloaderProperties.getStreamType();
             assertThatThrownBy(() -> mirrorDateRangePropertiesProcessor.getLastStreamFile(streamType))
->>>>>>> 776d39ad
                     .isInstanceOf(InvalidConfigurationException.class);
         }
     }
@@ -336,13 +256,6 @@
 
     private Instant adjustStartDate(Instant startDate) {
         return startDate.minus(mirrorProperties.getStartDateAdjustment());
-<<<<<<< HEAD
-    }
-
-    private Optional<StreamFile> streamFile(Instant instant) {
-        StreamFile streamFile = new RecordFile();
-        streamFile.setName(Utility.getStreamFilenameFromInstant(StreamType.RECORD, instant));
-=======
     }
 
     private boolean matches(Optional<StreamFile> streamFile, Instant instant) {
@@ -352,7 +265,6 @@
     private Optional<StreamFile> streamFile(StreamType streamType, Instant instant) {
         StreamFile streamFile = (StreamFile) ReflectUtils.newInstance(streamType.getStreamFileClass());
         streamFile.setName(Utility.getStreamFilenameFromInstant(streamType, instant));
->>>>>>> 776d39ad
         return Optional.of(streamFile);
     }
 }