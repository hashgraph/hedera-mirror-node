package com.hedera.mirror.importer.parser.record.entity;

/*-
 * ‌
 * Hedera Mirror Node
 * ​
 * Copyright (C) 2019 - 2021 Hedera Hashgraph, LLC
 * ​
 * Licensed under the Apache License, Version 2.0 (the "License");
 * you may not use this file except in compliance with the License.
 * You may obtain a copy of the License at
 *
 *      http://www.apache.org/licenses/LICENSE-2.0
 *
 * Unless required by applicable law or agreed to in writing, software
 * distributed under the License is distributed on an "AS IS" BASIS,
 * WITHOUT WARRANTIES OR CONDITIONS OF ANY KIND, either express or implied.
 * See the License for the specific language governing permissions and
 * limitations under the License.
 * ‍
 */

import static com.hederahashgraph.api.proto.java.ResponseCodeEnum.FAIL_FEE;
import static com.hederahashgraph.api.proto.java.ResponseCodeEnum.SUCCESS;
import static org.assertj.core.api.Assertions.assertThat;
import static org.junit.jupiter.api.Assertions.*;
import static org.junit.jupiter.params.provider.EnumSource.Mode.EXCLUDE;
import static org.mockito.ArgumentMatchers.any;
import static org.mockito.Mockito.doReturn;
import static org.mockito.Mockito.times;
import static org.mockito.Mockito.verify;

import com.google.protobuf.ByteString;
import com.google.protobuf.Descriptors;
import com.google.protobuf.Message;
import com.hederahashgraph.api.proto.java.ResponseCodeEnum;
import com.hederahashgraph.api.proto.java.SignatureMap;
import com.hederahashgraph.api.proto.java.SignaturePair;
import com.hederahashgraph.api.proto.java.SignedTransaction;
import com.hederahashgraph.api.proto.java.Transaction;
import com.hederahashgraph.api.proto.java.TransactionBody;
import com.hederahashgraph.api.proto.java.TransactionReceipt;
import com.hederahashgraph.api.proto.java.TransactionRecord;
import java.time.Instant;
import java.util.Collections;
import java.util.EnumSet;
import java.util.List;
import java.util.Set;
import java.util.stream.Collectors;
import java.util.stream.Stream;
import org.junit.jupiter.api.BeforeEach;
import org.junit.jupiter.api.Test;
import org.junit.jupiter.api.extension.ExtendWith;
import org.junit.jupiter.params.ParameterizedTest;
import org.junit.jupiter.params.provider.Arguments;
import org.junit.jupiter.params.provider.EnumSource;
import org.junit.jupiter.params.provider.MethodSource;
import org.mockito.ArgumentCaptor;
import org.mockito.Mock;
import org.mockito.junit.jupiter.MockitoExtension;

import com.hedera.mirror.importer.addressbook.AddressBookService;
import com.hedera.mirror.importer.domain.EntityId;
import com.hedera.mirror.importer.domain.EntityTypeEnum;
import com.hedera.mirror.importer.domain.TransactionSignature;
import com.hedera.mirror.importer.domain.TransactionTypeEnum;
import com.hedera.mirror.importer.exception.ImporterException;
import com.hedera.mirror.importer.parser.CommonParserProperties;
import com.hedera.mirror.importer.parser.domain.RecordItem;
import com.hedera.mirror.importer.parser.record.NonFeeTransferExtractionStrategy;
import com.hedera.mirror.importer.parser.record.transactionhandler.TransactionHandler;
import com.hedera.mirror.importer.parser.record.transactionhandler.TransactionHandlerFactory;
import com.hedera.mirror.importer.repository.EntityRepository;
import com.hedera.mirror.importer.repository.NftRepository;
import com.hedera.mirror.importer.repository.ScheduleRepository;
import com.hedera.mirror.importer.repository.TokenAccountRepository;
import com.hedera.mirror.importer.repository.TokenRepository;
import com.hedera.mirror.importer.util.Utility;

@ExtendWith(MockitoExtension.class)
class TransactionSignatureTest {

    private static final long CONSENSUS_TIMESTAMP = 10L;
    private static final EntityId ENTITY_ID = EntityId.of("0.0.123", EntityTypeEnum.UNKNOWN);

    @Mock
    private AddressBookService addressBookService;

    @Mock
    private EntityListener entityListener;

    @Mock
    private EntityRepository entityRepository;

    @Mock
    private NonFeeTransferExtractionStrategy nonFeeTransferExtractionStrategy;

    @Mock
    private NftRepository nftExtractionStrategy;

    @Mock
    private TokenAccountRepository tokenAccountRepository;

    @Mock
    private TokenRepository tokenRepository;

    @Mock
    private ScheduleRepository scheduleRepository;

    @Mock
    private TransactionHandler transactionHandler;

    @Mock
    private TransactionHandlerFactory transactionHandlerFactory;

    private SignatureMap.Builder defaultSignatureMap;

    private List<TransactionSignature> defaultTransactionSignatures;

    private EntityRecordItemListener entityRecordItemListener;

    private Set<TransactionTypeEnum> transactionSignatures;

    @BeforeEach
    void setup() {
        CommonParserProperties commonParserProperties = new CommonParserProperties();
        EntityProperties entityProperties = new EntityProperties();
        entityRecordItemListener = new EntityRecordItemListener(commonParserProperties, entityProperties,
<<<<<<< HEAD
                addressBookService, entityRepository, nonFeeTransferExtractionStrategy, entityListener,
                transactionHandlerFactory, tokenRepository, tokenAccountRepository, scheduleRepository,
                nftExtractionStrategy);
=======
                addressBookService, nonFeeTransferExtractionStrategy, entityListener,
                transactionHandlerFactory);
>>>>>>> 93196fc7
        defaultSignatureMap = getDefaultSignatureMap();
        defaultTransactionSignatures = defaultSignatureMap.getSigPairList()
                .stream()
                .map(pair -> {
                    TransactionSignature transactionSignature = new TransactionSignature();
                    transactionSignature.setId(new TransactionSignature.Id(
                            CONSENSUS_TIMESTAMP,
                            pair.getPubKeyPrefix().toByteArray())
                    );
                    transactionSignature.setEntityId(ENTITY_ID);
                    transactionSignature.setSignature(pair.getEd25519().toByteArray());
                    return transactionSignature;
                })
                .collect(Collectors.toList());
        transactionSignatures = entityProperties.getPersist().getTransactionSignatures();

        doReturn(ENTITY_ID).when(transactionHandler).getEntity(any(RecordItem.class));
        doReturn(transactionHandler).when(transactionHandlerFactory).create(any(TransactionBody.class));
    }

    @Test
    void nonEd25519Signature() {
        transactionSignatures.add(TransactionTypeEnum.CONSENSUSSUBMITMESSAGE);

        SignatureMap signatureMap = defaultSignatureMap
                .addSigPair(SignaturePair.newBuilder()
                        .setPubKeyPrefix(ByteString.copyFromUtf8("RSA3072PubKey"))
                        .setRSA3072(ByteString.copyFromUtf8("RSA3072Signature"))
                        .build())
                .build();
        RecordItem recordItem = getRecordItem(TransactionTypeEnum.CONSENSUSSUBMITMESSAGE, SUCCESS, signatureMap);

        assertThrows(ImporterException.class, () -> entityRecordItemListener.onItem(recordItem));
    }

    @ParameterizedTest
    @EnumSource(value = TransactionTypeEnum.class, names = "UNKNOWN", mode = EXCLUDE)
    void transactionSignatureEnabled(TransactionTypeEnum transactionType) {
        transactionSignatures.clear();
        transactionSignatures.add(transactionType);

        RecordItem recordItem = getRecordItem(transactionType, SUCCESS);
        entityRecordItemListener.onItem(recordItem);

        assertTransactionSignatures(defaultTransactionSignatures);
    }

    @ParameterizedTest
    @EnumSource(value = TransactionTypeEnum.class, names = "UNKNOWN", mode = EXCLUDE)
    void transactionSignatureDisabled(TransactionTypeEnum transactionType) {
        transactionSignatures.clear();
        transactionSignatures.addAll(EnumSet.complementOf(EnumSet.of(transactionType)));

        RecordItem recordItem = getRecordItem(transactionType, SUCCESS);
        entityRecordItemListener.onItem(recordItem);

        assertTransactionSignatures(Collections.emptyList());
    }

    @ParameterizedTest
    @EnumSource(value = TransactionTypeEnum.class, names = "UNKNOWN", mode = EXCLUDE)
    void transactionSignatureFailedTransaction(TransactionTypeEnum transactionType) {
        transactionSignatures.addAll(EnumSet.allOf(TransactionTypeEnum.class));

        RecordItem recordItem = getRecordItem(transactionType, FAIL_FEE);
        entityRecordItemListener.onItem(recordItem);

        assertTransactionSignatures(Collections.emptyList());
    }

    @ParameterizedTest
    @MethodSource("provideDefaultTransactionSignatures")
    void transactionSignatureDefault(TransactionTypeEnum transactionType) {
        RecordItem recordItem = getRecordItem(transactionType, SUCCESS);
        entityRecordItemListener.onItem(recordItem);

        assertTransactionSignatures(defaultTransactionSignatures);
    }

    private static Stream<Arguments> provideDefaultTransactionSignatures() {
        return new EntityProperties().getPersist().getTransactionSignatures()
                .stream()
                .map(Arguments::of);
    }

    private SignatureMap.Builder getDefaultSignatureMap() {
        String key1 = "11111111111111111111c61eab86e2a9c164565b4e7a9a4146106e0a6cd03a8c395a110e91";
        String signature1 = "Signature 1 here";
        String key2 = "22222222222222222222c61eab86e2a9c164565b4e7a9a4146106e0a6cd03a8c395a110e91";
        String signature2 = "Signature 2 here";

        SignatureMap.Builder sigMap = SignatureMap.newBuilder();
        SignaturePair.Builder sigPair = SignaturePair.newBuilder();
        sigPair.setEd25519(ByteString.copyFromUtf8(signature1));
        sigPair.setPubKeyPrefix(ByteString.copyFromUtf8(key1));

        sigMap.addSigPair(sigPair);

        sigPair = SignaturePair.newBuilder();
        sigPair.setEd25519(ByteString.copyFromUtf8(signature2));
        sigPair.setPubKeyPrefix(ByteString.copyFromUtf8(key2));

        sigMap.addSigPair(sigPair);
        return sigMap;
    }

    private RecordItem getRecordItem(TransactionTypeEnum transactionType, ResponseCodeEnum responseCode) {
        return getRecordItem(transactionType, responseCode, defaultSignatureMap.build());
    }

    private RecordItem getRecordItem(TransactionTypeEnum transactionType, ResponseCodeEnum responseCode,
                                     SignatureMap signatureMap) {
        TransactionBody transactionBody = getTransactionBody(transactionType);
        Transaction transaction = Transaction.newBuilder()
                .setSignedTransactionBytes(
                        SignedTransaction.newBuilder()
                                .setBodyBytes(transactionBody.toByteString())
                                .setSigMap(signatureMap)
                                .build()
                                .toByteString()
                )
                .build();
        TransactionRecord transactionRecord = TransactionRecord.newBuilder()
                .setConsensusTimestamp(Utility.instantToTimestamp(Instant.ofEpochSecond(0, CONSENSUS_TIMESTAMP)))
                .setReceipt(TransactionReceipt.newBuilder().setStatus(responseCode).build())
                .build();
        return new RecordItem(transaction, transactionRecord);
    }

    private TransactionBody getTransactionBody(TransactionTypeEnum transactionType) {
        TransactionBody.Builder builder = TransactionBody.newBuilder();
        Descriptors.Descriptor descriptor = TransactionBody.getDescriptor();
        Descriptors.FieldDescriptor fieldDescriptor = descriptor.findFieldByNumber(transactionType.getProtoId());
        Message defaultInstance = builder.getFieldBuilder(fieldDescriptor).getDefaultInstanceForType();
        return TransactionBody.newBuilder().setField(fieldDescriptor, defaultInstance).build();
    }

    private void assertTransactionSignatures(List<TransactionSignature> expected) {
        ArgumentCaptor<TransactionSignature> captor = ArgumentCaptor.forClass(TransactionSignature.class);
        verify(entityListener, times(expected.size())).onTransactionSignature(captor.capture());
        assertThat(captor.getAllValues()).hasSameElementsAs(expected);
    }
}<|MERGE_RESOLUTION|>--- conflicted
+++ resolved
@@ -99,13 +99,7 @@
     private NftRepository nftExtractionStrategy;
 
     @Mock
-    private TokenAccountRepository tokenAccountRepository;
-
-    @Mock
     private TokenRepository tokenRepository;
-
-    @Mock
-    private ScheduleRepository scheduleRepository;
 
     @Mock
     private TransactionHandler transactionHandler;
@@ -126,14 +120,8 @@
         CommonParserProperties commonParserProperties = new CommonParserProperties();
         EntityProperties entityProperties = new EntityProperties();
         entityRecordItemListener = new EntityRecordItemListener(commonParserProperties, entityProperties,
-<<<<<<< HEAD
-                addressBookService, entityRepository, nonFeeTransferExtractionStrategy, entityListener,
-                transactionHandlerFactory, tokenRepository, tokenAccountRepository, scheduleRepository,
-                nftExtractionStrategy);
-=======
                 addressBookService, nonFeeTransferExtractionStrategy, entityListener,
-                transactionHandlerFactory);
->>>>>>> 93196fc7
+                transactionHandlerFactory, tokenRepository, nftExtractionStrategy);
         defaultSignatureMap = getDefaultSignatureMap();
         defaultTransactionSignatures = defaultSignatureMap.getSigPairList()
                 .stream()
