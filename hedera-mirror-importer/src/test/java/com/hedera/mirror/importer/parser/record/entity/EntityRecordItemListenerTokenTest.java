--- conflicted
+++ resolved
@@ -99,17 +99,15 @@
     @Resource
     protected TokenTransferRepository tokenTransferRepository;
 
-<<<<<<< HEAD
     @Resource
     protected NftRepository nftRepository;
 
     @Resource
     protected NftTransferRepository nftTransferRepository;
-=======
+
     @Qualifier(CacheConfiguration.EXPIRE_AFTER_30M)
     @Resource
     private CacheManager cacheManager;
->>>>>>> 93196fc7
 
     @BeforeEach
     void before() {
@@ -195,12 +193,9 @@
 
         // delete token
         Transaction deleteTransaction = tokenDeleteTransaction(TOKEN_ID);
-<<<<<<< HEAD
         insertAndParseTransaction(deleteTransaction, 10L, INITIAL_SUPPLY, null);
-=======
         long deleteTimeStamp = 10L;
-        insertAndParseTransaction(deleteTransaction, deleteTimeStamp, INITIAL_SUPPLY);
->>>>>>> 93196fc7
+        insertAndParseTransaction(deleteTransaction, deleteTimeStamp, INITIAL_SUPPLY, null);
 
         Entity expected = createEntity(EntityId.of(TOKEN_ID), TOKEN_REF_KEY, EntityId.of(PAYER), AUTO_RENEW_PERIOD,
                 true, EXPIRY_NS, TOKEN_CREATE_MEMO, null, CREATE_TIMESTAMP, deleteTimeStamp);
