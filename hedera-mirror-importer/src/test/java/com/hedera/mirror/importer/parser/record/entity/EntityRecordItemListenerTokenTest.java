package com.hedera.mirror.importer.parser.record.entity;

/*-
 * ‌
 * Hedera Mirror Node
 * ​
 * Copyright (C) 2019 - 2021 Hedera Hashgraph, LLC
 * ​
 * Licensed under the Apache License, Version 2.0 (the "License");
 * you may not use this file except in compliance with the License.
 * You may obtain a copy of the License at
 *
 *      http://www.apache.org/licenses/LICENSE-2.0
 *
 * Unless required by applicable law or agreed to in writing, software
 * distributed under the License is distributed on an "AS IS" BASIS,
 * WITHOUT WARRANTIES OR CONDITIONS OF ANY KIND, either express or implied.
 * See the License for the specific language governing permissions and
 * limitations under the License.
 * ‍
 */

import static org.assertj.core.api.Assertions.assertThat;
import static org.assertj.core.api.Assertions.from;
import static org.junit.jupiter.api.Assertions.*;

import com.google.protobuf.ByteString;
import com.google.protobuf.StringValue;
import com.hederahashgraph.api.proto.java.AccountAmount;
import com.hederahashgraph.api.proto.java.AccountID;
import com.hederahashgraph.api.proto.java.Duration;
import com.hederahashgraph.api.proto.java.FixedFee;
import com.hederahashgraph.api.proto.java.Fraction;
import com.hederahashgraph.api.proto.java.FractionalFee;
import com.hederahashgraph.api.proto.java.Key;
import com.hederahashgraph.api.proto.java.NftTransfer;
import com.hederahashgraph.api.proto.java.ResponseCodeEnum;
import com.hederahashgraph.api.proto.java.RoyaltyFee;
import com.hederahashgraph.api.proto.java.Timestamp;
import com.hederahashgraph.api.proto.java.TokenID;
import com.hederahashgraph.api.proto.java.TokenSupplyType;
import com.hederahashgraph.api.proto.java.TokenTransferList;
import com.hederahashgraph.api.proto.java.TokenType;
import com.hederahashgraph.api.proto.java.Transaction;
import com.hederahashgraph.api.proto.java.TransactionBody;
import com.hederahashgraph.api.proto.java.TransactionReceipt;
import com.hederahashgraph.api.proto.java.TransactionRecord;
import com.vladmihalcea.hibernate.type.util.StringUtils;
import java.util.ArrayList;
import java.util.Arrays;
import java.util.Collections;
import java.util.List;
import java.util.Optional;
import java.util.stream.Collectors;
import java.util.stream.Stream;
import javax.annotation.Resource;
import lombok.Builder;
import org.assertj.core.util.Lists;
import org.junit.jupiter.api.BeforeEach;
import org.junit.jupiter.api.Test;
import org.junit.jupiter.params.ParameterizedTest;
import org.junit.jupiter.params.provider.Arguments;
import org.junit.jupiter.params.provider.EnumSource;
import org.junit.jupiter.params.provider.MethodSource;
import org.springframework.beans.factory.annotation.Qualifier;
import org.springframework.cache.CacheManager;
import org.springframework.jdbc.core.JdbcTemplate;

import com.hedera.mirror.importer.TestUtils;
import com.hedera.mirror.importer.config.CacheConfiguration;
import com.hedera.mirror.importer.domain.AssessedCustomFee;
import com.hedera.mirror.importer.domain.AssessedCustomFeeWrapper;
import com.hedera.mirror.importer.domain.CustomFee;
import com.hedera.mirror.importer.domain.CustomFeeWrapper;
import com.hedera.mirror.importer.domain.Entity;
import com.hedera.mirror.importer.domain.EntityId;
import com.hedera.mirror.importer.domain.EntityTypeEnum;
import com.hedera.mirror.importer.domain.Nft;
import com.hedera.mirror.importer.domain.NftId;
import com.hedera.mirror.importer.domain.Token;
import com.hedera.mirror.importer.domain.TokenAccount;
import com.hedera.mirror.importer.domain.TokenFreezeStatusEnum;
import com.hedera.mirror.importer.domain.TokenId;
import com.hedera.mirror.importer.domain.TokenKycStatusEnum;
import com.hedera.mirror.importer.parser.domain.RecordItem;
import com.hedera.mirror.importer.repository.NftRepository;
import com.hedera.mirror.importer.repository.NftTransferRepository;
import com.hedera.mirror.importer.repository.TokenAccountRepository;
import com.hedera.mirror.importer.repository.TokenRepository;
import com.hedera.mirror.importer.repository.TokenTransferRepository;
import com.hedera.mirror.importer.util.EntityIdEndec;

class EntityRecordItemListenerTokenTest extends AbstractEntityRecordItemListenerTest {

    private static final long ASSOCIATE_TIMESTAMP = 5L;
    private static final long AUTO_RENEW_PERIOD = 30L;
    private static final long CREATE_TIMESTAMP = 1L;
    private static final Timestamp EXPIRY_TIMESTAMP = Timestamp.newBuilder().setSeconds(360L).build();
    private static final long EXPIRY_NS = EXPIRY_TIMESTAMP.getSeconds() * 1_000_000_000 + EXPIRY_TIMESTAMP.getNanos();
    private static final EntityId FEE_COLLECTOR_ACCOUNT_ID_1 = EntityIdEndec.decode(1199, EntityTypeEnum.ACCOUNT);
    private static final EntityId FEE_COLLECTOR_ACCOUNT_ID_2 = EntityIdEndec.decode(1200, EntityTypeEnum.ACCOUNT);
    private static final EntityId FEE_COLLECTOR_ACCOUNT_ID_3 = EntityIdEndec.decode(1201, EntityTypeEnum.ACCOUNT);
    private static final EntityId FEE_DOMAIN_TOKEN_ID = EntityIdEndec.decode(9800, EntityTypeEnum.TOKEN);
    private static final EntityId FEE_PAYER_1 = EntityIdEndec.decode(1500, EntityTypeEnum.ACCOUNT);
    private static final EntityId FEE_PAYER_2 = EntityIdEndec.decode(1501, EntityTypeEnum.ACCOUNT);
    private static final long INITIAL_SUPPLY = 1_000_000L;
    private static final String METADATA = "METADATA";
    private static final long SERIAL_NUMBER_1 = 1L;
    private static final long SERIAL_NUMBER_2 = 2L;
    private static final List<Long> SERIAL_NUMBER_LIST = Arrays.asList(SERIAL_NUMBER_1, SERIAL_NUMBER_2);
    private static final String SYMBOL = "FOOCOIN";
    private static final String TOKEN_CREATE_MEMO = "TokenCreate memo";
    private static final TokenID TOKEN_ID = TokenID.newBuilder().setTokenNum(2).build();
    private static final EntityId DOMAIN_TOKEN_ID = EntityId.of(TOKEN_ID);
    private static final Key TOKEN_REF_KEY = keyFromString(KEY);
    private static final long TOKEN_UPDATE_AUTO_RENEW_PERIOD = 12L;
    private static final Key TOKEN_UPDATE_REF_KEY = keyFromString(KEY2);
    private static final String TOKEN_UPDATE_MEMO = "TokenUpdate memo";
    private static final long TRANSFER_TIMESTAMP = 15L;
    @Resource
    protected TokenRepository tokenRepository;
    @Resource
    protected TokenAccountRepository tokenAccountRepository;
    @Resource
    protected TokenTransferRepository tokenTransferRepository;
    @Resource
    protected NftRepository nftRepository;
    @Resource
    protected NftTransferRepository nftTransferRepository;
    @Resource
    private JdbcTemplate jdbcTemplate;
    @Qualifier(CacheConfiguration.EXPIRE_AFTER_30M)
    @Resource
    private CacheManager cacheManager;

    private static List<CustomFee> deletedDbCustomFees(long consensusTimestamp, EntityId tokenId) {
        CustomFee customFee = new CustomFee();
        customFee.setCreatedTimestamp(consensusTimestamp);
        customFee.setTokenId(tokenId);
        return List.of(customFee);
    }

    private static List<CustomFee> nonEmptyCustomFees(long consensusTimestamp, EntityId tokenId) {
        CustomFee fixedFee1 = new CustomFee();
        fixedFee1.setAmount(11L);
        fixedFee1.setCollectorAccountId(FEE_COLLECTOR_ACCOUNT_ID_1);
        fixedFee1.setCreatedTimestamp(consensusTimestamp);
        fixedFee1.setTokenId(tokenId);

        CustomFee fixedFee2 = new CustomFee();
        fixedFee2.setAmount(12L);
        fixedFee2.setCollectorAccountId(FEE_COLLECTOR_ACCOUNT_ID_2);
        fixedFee2.setDenominatingTokenId(FEE_DOMAIN_TOKEN_ID);
        fixedFee2.setCreatedTimestamp(consensusTimestamp);
        fixedFee2.setTokenId(tokenId);

        CustomFee fixedFee3 = new CustomFee();
        fixedFee3.setAmount(13L);
        fixedFee3.setCollectorAccountId(FEE_COLLECTOR_ACCOUNT_ID_2);
        fixedFee3.setDenominatingTokenId(tokenId);
        fixedFee3.setCreatedTimestamp(consensusTimestamp);
        fixedFee3.setTokenId(tokenId);

        CustomFee fractionalFee = new CustomFee();
        fractionalFee.setAmount(14L);
        fractionalFee.setAmountDenominator(31L);
        fractionalFee.setCollectorAccountId(FEE_COLLECTOR_ACCOUNT_ID_2);
        fractionalFee.setMaximumAmount(100L);
        fractionalFee.setCreatedTimestamp(consensusTimestamp);
        fractionalFee.setTokenId(tokenId);

        return List.of(fixedFee1, fixedFee2, fixedFee3, fractionalFee);
    }

    private static Stream<Arguments> provideCustomFees() {
        return Stream.of(
                Arguments.of("empty custom fees", deletedDbCustomFees(CREATE_TIMESTAMP, DOMAIN_TOKEN_ID)),
                Arguments.of("non-empty custom fees", nonEmptyCustomFees(CREATE_TIMESTAMP, DOMAIN_TOKEN_ID))
        );
    }

    private static Stream<Arguments> provideAssessedCustomFees() {
        // paid in HBAR
        AssessedCustomFee assessedCustomFee1 = new AssessedCustomFee();
        assessedCustomFee1.setAmount(12505L);
        assessedCustomFee1.setId(new AssessedCustomFee.Id(FEE_COLLECTOR_ACCOUNT_ID_1, TRANSFER_TIMESTAMP));

        // paid in FEE_DOMAIN_TOKEN_ID
        AssessedCustomFee assessedCustomFee2 = new AssessedCustomFee();
        assessedCustomFee2.setAmount(8750L);
        assessedCustomFee2.setId(new AssessedCustomFee.Id(FEE_COLLECTOR_ACCOUNT_ID_2, TRANSFER_TIMESTAMP));
        assessedCustomFee2.setTokenId(FEE_DOMAIN_TOKEN_ID);

        List<AssessedCustomFee> assessedCustomFees = List.of(assessedCustomFee1, assessedCustomFee2);

        return Stream.of(
                Arguments.of("no assessed custom fees", Lists.emptyList()),
                Arguments.of("has assessed custom fees", assessedCustomFees)
        );
    }

    @BeforeEach
    void before() {
        entityProperties.getPersist().setTokens(true);
    }

    @ParameterizedTest(name = "{0}")
    @MethodSource("provideTokenCreateFtArguments")
    void tokenCreate(String name, List<CustomFee> customFees, boolean freezeDefault, boolean freezeKey, boolean kycKey,
                     List<TokenAccount> expectedTokenAccounts) {
        // given
        Entity expected = createEntity(DOMAIN_TOKEN_ID, TOKEN_REF_KEY, EntityId.of(PAYER), AUTO_RENEW_PERIOD,
                false, EXPIRY_NS, TOKEN_CREATE_MEMO, null, CREATE_TIMESTAMP, CREATE_TIMESTAMP);
        // node, token, autorenew, and the number of accounts associated with the token (including the treasury)
        long expectedEntityCount = 3 + expectedTokenAccounts.size();

        // when
        createTokenEntity(TOKEN_ID, TokenType.FUNGIBLE_COMMON, SYMBOL, CREATE_TIMESTAMP, freezeDefault, freezeKey,
                kycKey, customFees);

        // then
        assertEquals(expectedEntityCount, entityRepository.count());
        assertEntity(expected);

        // verify token
        assertTokenInRepository(TOKEN_ID, true, CREATE_TIMESTAMP, CREATE_TIMESTAMP, SYMBOL, INITIAL_SUPPLY);
        assertTokenAccountsInRepository(expectedTokenAccounts);
        assertTokenTransferInRepository(TOKEN_ID, PAYER, CREATE_TIMESTAMP, INITIAL_SUPPLY);
        assertCustomFeesInDb(customFees);
        assertThat(tokenTransferRepository.count()).isEqualTo(1L);
    }

    @Test
    void tokenCreateWithoutPersistence() {
        entityProperties.getPersist().setTokens(false);

        createTokenEntity(TOKEN_ID, TokenType.FUNGIBLE_COMMON, SYMBOL, CREATE_TIMESTAMP, false, false);

        assertTokenInRepository(TOKEN_ID, false, CREATE_TIMESTAMP, CREATE_TIMESTAMP, SYMBOL, INITIAL_SUPPLY);
        assertThat(tokenTransferRepository.count()).isZero();
        assertCustomFeesInDb(Lists.emptyList());
    }

    @ParameterizedTest(name = "{0}")
    @MethodSource("provideTokenCreateNftArguments")
    void tokenCreateWithNfts(String name, List<CustomFee> customFees, boolean freezeDefault, boolean freezeKey,
                             boolean kycKey, List<TokenAccount> expectedTokenAccounts) {
        // given
        Entity expected = createEntity(DOMAIN_TOKEN_ID, TOKEN_REF_KEY, EntityId.of(PAYER), AUTO_RENEW_PERIOD,
                false, EXPIRY_NS, TOKEN_CREATE_MEMO, null, CREATE_TIMESTAMP, CREATE_TIMESTAMP);
        // node, token, autorenew, and the number of accounts associated with the token (including the treasury)
        long expectedEntityCount = 3 + expectedTokenAccounts.size();

        // when
        createTokenEntity(TOKEN_ID, TokenType.NON_FUNGIBLE_UNIQUE, SYMBOL, CREATE_TIMESTAMP, freezeDefault, freezeKey,
                kycKey, customFees);

        // then
        assertEquals(expectedEntityCount, entityRepository.count());
        assertEntity(expected);

        // verify token
        assertTokenInRepository(TOKEN_ID, true, CREATE_TIMESTAMP, CREATE_TIMESTAMP, SYMBOL, 0);
        assertTokenAccountsInRepository(expectedTokenAccounts);
        assertCustomFeesInDb(customFees);
        assertThat(tokenTransferRepository.count()).isZero();
    }

    @Test
    void tokenAssociate() {
        createTokenEntity(TOKEN_ID, TokenType.FUNGIBLE_COMMON, SYMBOL, CREATE_TIMESTAMP, true, true);

        Transaction associateTransaction = tokenAssociate(List.of(TOKEN_ID), PAYER2);
        insertAndParseTransaction(associateTransaction, ASSOCIATE_TIMESTAMP, INITIAL_SUPPLY);

        assertTokenAccountInRepository(TOKEN_ID, PAYER2, true, ASSOCIATE_TIMESTAMP, ASSOCIATE_TIMESTAMP, true,
                TokenFreezeStatusEnum.UNFROZEN, TokenKycStatusEnum.REVOKED);
    }

    @Test
    void tokenAssociateWithMissingToken() {
        Transaction associateTransaction = tokenAssociate(List.of(TOKEN_ID), PAYER);
        insertAndParseTransaction(associateTransaction, ASSOCIATE_TIMESTAMP, INITIAL_SUPPLY);

        // verify token account was not created
        assertTokenAccountInRepository(TOKEN_ID, PAYER, false, CREATE_TIMESTAMP, CREATE_TIMESTAMP, true,
                TokenFreezeStatusEnum.UNFROZEN, TokenKycStatusEnum.REVOKED);
    }

    @Test
    void tokenDissociate() {
        createAndAssociateToken(TOKEN_ID, TokenType.FUNGIBLE_COMMON, SYMBOL, CREATE_TIMESTAMP, ASSOCIATE_TIMESTAMP,
                PAYER2, false, false, INITIAL_SUPPLY);

        Transaction dissociateTransaction = tokenDissociate(List.of(TOKEN_ID), PAYER2);
        long dissociateTimeStamp = 10L;
        insertAndParseTransaction(dissociateTransaction, dissociateTimeStamp, INITIAL_SUPPLY);

        assertTokenAccountInRepository(TOKEN_ID, PAYER2, true, ASSOCIATE_TIMESTAMP, dissociateTimeStamp, false,
                TokenFreezeStatusEnum.NOT_APPLICABLE, TokenKycStatusEnum.NOT_APPLICABLE);
    }

    @Test
    void tokenDelete() {
        createAndAssociateToken(TOKEN_ID, TokenType.FUNGIBLE_COMMON, SYMBOL, CREATE_TIMESTAMP, ASSOCIATE_TIMESTAMP,
                PAYER2, false, false, INITIAL_SUPPLY);

        // delete token
        Transaction deleteTransaction = tokenDeleteTransaction(TOKEN_ID);
        long deleteTimeStamp = 10L;
        insertAndParseTransaction(deleteTransaction, deleteTimeStamp, INITIAL_SUPPLY);

        Entity expected = createEntity(DOMAIN_TOKEN_ID, TOKEN_REF_KEY, EntityId.of(PAYER), AUTO_RENEW_PERIOD,
                true, EXPIRY_NS, TOKEN_CREATE_MEMO, null, CREATE_TIMESTAMP, deleteTimeStamp);
        assertEquals(5, entityRepository.count()); // Node, payer (treasury), token, autorenew, and payer2
        assertEntity(expected);

        assertTokenInRepository(TOKEN_ID, true, CREATE_TIMESTAMP, CREATE_TIMESTAMP, SYMBOL, INITIAL_SUPPLY);
    }

    @ParameterizedTest(name = "{0}")
    @EnumSource(value = TokenType.class, names = {"FUNGIBLE_COMMON", "NON_FUNGIBLE_UNIQUE"})
    void tokenFeeScheduleUpdate(TokenType tokenType) {
        // given
        // create the token entity with empty custom fees
        createTokenEntity(TOKEN_ID, tokenType, SYMBOL, CREATE_TIMESTAMP, false, false);
        // update fee schedule
        long updateTimestamp = CREATE_TIMESTAMP + 10L;
        Entity expectedEntity = createEntity(DOMAIN_TOKEN_ID, TOKEN_REF_KEY, EntityId.of(PAYER), AUTO_RENEW_PERIOD,
                false, EXPIRY_NS, TOKEN_CREATE_MEMO, null, CREATE_TIMESTAMP, CREATE_TIMESTAMP);
        List<CustomFee> newCustomFees = nonEmptyCustomFees(updateTimestamp, DOMAIN_TOKEN_ID, tokenType);
        List<CustomFee> expectedCustomFees = Lists.newArrayList(deletedDbCustomFees(CREATE_TIMESTAMP, DOMAIN_TOKEN_ID));
        expectedCustomFees.addAll(newCustomFees);
        long expectedSupply = tokenType == TokenType.FUNGIBLE_COMMON ? INITIAL_SUPPLY : 0;

        // when
        updateTokenFeeSchedule(TOKEN_ID, updateTimestamp, newCustomFees);

        // then
        assertEntity(expectedEntity);
        assertTokenInRepository(TOKEN_ID, true, CREATE_TIMESTAMP, CREATE_TIMESTAMP, SYMBOL, expectedSupply);
        assertCustomFeesInDb(expectedCustomFees);
    }

    @Test
    void tokenUpdate() {
        createAndAssociateToken(TOKEN_ID, TokenType.FUNGIBLE_COMMON, SYMBOL, CREATE_TIMESTAMP, ASSOCIATE_TIMESTAMP,
                PAYER2, false, false, INITIAL_SUPPLY);

        String newSymbol = "NEWSYMBOL";
        Transaction transaction = tokenUpdateTransaction(
                TOKEN_ID,
                newSymbol,
                TOKEN_UPDATE_MEMO,
                TOKEN_UPDATE_REF_KEY,
                PAYER2);
        long updateTimeStamp = 10L;
        insertAndParseTransaction(transaction, updateTimeStamp, INITIAL_SUPPLY);

        Entity expected = createEntity(DOMAIN_TOKEN_ID, TOKEN_UPDATE_REF_KEY, EntityId.of(PAYER2),
                TOKEN_UPDATE_AUTO_RENEW_PERIOD, false, EXPIRY_NS, TOKEN_UPDATE_MEMO, null, CREATE_TIMESTAMP,
                updateTimeStamp);
        assertEquals(5, entityRepository.count()); // Node, payer, token, old autorenew, and new autorenew
        assertEntity(expected);

        assertTokenInRepository(TOKEN_ID, true, CREATE_TIMESTAMP, updateTimeStamp, newSymbol, INITIAL_SUPPLY,
                TOKEN_UPDATE_REF_KEY.toByteArray(), "feeScheduleKey", "freezeKey", "kycKey", "supplyKey",
                "wipeKey");
    }

    @Test
    void tokenUpdateWithMissingToken() {
        String newSymbol = "NEWSYMBOL";
        Transaction transaction = tokenUpdateTransaction(
                TOKEN_ID,
                newSymbol,
                TOKEN_UPDATE_MEMO,
                keyFromString("updated-key"),
                AccountID.newBuilder().setAccountNum(2002).build());
        insertAndParseTransaction(transaction, 10L, INITIAL_SUPPLY);

        // verify token was not created when missing
        assertTokenInRepository(TOKEN_ID, false, CREATE_TIMESTAMP, ASSOCIATE_TIMESTAMP, SYMBOL, INITIAL_SUPPLY);
    }

    @Test
    void tokenAccountFreeze() {
        createAndAssociateToken(TOKEN_ID, TokenType.FUNGIBLE_COMMON, SYMBOL, CREATE_TIMESTAMP, ASSOCIATE_TIMESTAMP,
                PAYER2, true, false, INITIAL_SUPPLY);

        Transaction transaction = tokenFreezeTransaction(TOKEN_ID, true);
        long freezeTimeStamp = 15L;
        insertAndParseTransaction(transaction, freezeTimeStamp, INITIAL_SUPPLY);

        assertTokenAccountInRepository(TOKEN_ID, PAYER2, true, ASSOCIATE_TIMESTAMP, freezeTimeStamp, true,
                TokenFreezeStatusEnum.FROZEN, TokenKycStatusEnum.NOT_APPLICABLE);
    }

    @Test
    void tokenAccountUnfreeze() {
        // create token with freeze default
        createTokenEntity(TOKEN_ID, TokenType.FUNGIBLE_COMMON, SYMBOL, CREATE_TIMESTAMP, true, false);

        // associate account
        Transaction associateTransaction = tokenAssociate(List.of(TOKEN_ID), PAYER2);
        insertAndParseTransaction(associateTransaction, ASSOCIATE_TIMESTAMP, INITIAL_SUPPLY);

        Transaction freezeTransaction = tokenFreezeTransaction(TOKEN_ID, true);
        long freezeTimeStamp = 10L;
        insertAndParseTransaction(freezeTransaction, freezeTimeStamp, INITIAL_SUPPLY);

        // unfreeze
        Transaction unfreezeTransaction = tokenFreezeTransaction(TOKEN_ID, false);
        long unfreezeTimeStamp = 444;
        insertAndParseTransaction(unfreezeTransaction, unfreezeTimeStamp, INITIAL_SUPPLY);

        assertTokenAccountInRepository(TOKEN_ID, PAYER2, true, ASSOCIATE_TIMESTAMP, unfreezeTimeStamp, true,
                TokenFreezeStatusEnum.UNFROZEN,
                TokenKycStatusEnum.NOT_APPLICABLE);
    }

    @Test
    void tokenAccountGrantKyc() {
        createAndAssociateToken(TOKEN_ID, TokenType.FUNGIBLE_COMMON, SYMBOL, CREATE_TIMESTAMP, ASSOCIATE_TIMESTAMP,
                PAYER2, false, true, INITIAL_SUPPLY);

        Transaction transaction = tokenKycTransaction(TOKEN_ID, true);
        long grantTimeStamp = 10L;
        insertAndParseTransaction(transaction, grantTimeStamp, INITIAL_SUPPLY);

        assertTokenAccountInRepository(TOKEN_ID, PAYER2, true, ASSOCIATE_TIMESTAMP, grantTimeStamp, true,
                TokenFreezeStatusEnum.NOT_APPLICABLE,
                TokenKycStatusEnum.GRANTED);
    }

    @Test
    void tokenAccountGrantKycWithMissingTokenAccount() {
        createTokenEntity(TOKEN_ID, TokenType.FUNGIBLE_COMMON, SYMBOL, CREATE_TIMESTAMP, false, true);

        Transaction transaction = tokenKycTransaction(TOKEN_ID, true);
        long grantTimeStamp = 10L;
        insertAndParseTransaction(transaction, grantTimeStamp, INITIAL_SUPPLY);

        // verify token account was not created when missing
        assertTokenAccountInRepository(TOKEN_ID, PAYER2, false, ASSOCIATE_TIMESTAMP, grantTimeStamp, true,
                TokenFreezeStatusEnum.NOT_APPLICABLE,
                TokenKycStatusEnum.GRANTED);
    }

    @Test
    void tokenAccountRevokeKyc() {
        // create token with kyc revoked
        createTokenEntity(TOKEN_ID, TokenType.FUNGIBLE_COMMON, SYMBOL, CREATE_TIMESTAMP, false, true);

        // associate account
        Transaction associateTransaction = tokenAssociate(List.of(TOKEN_ID), PAYER2);
        insertAndParseTransaction(associateTransaction, ASSOCIATE_TIMESTAMP, INITIAL_SUPPLY);

        Transaction grantTransaction = tokenKycTransaction(TOKEN_ID, true);
        long grantTimeStamp = 10L;
        insertAndParseTransaction(grantTransaction, grantTimeStamp, INITIAL_SUPPLY);

        // revoke
        Transaction revokeTransaction = tokenKycTransaction(TOKEN_ID, false);
        long revokeTimestamp = 333;
        insertAndParseTransaction(revokeTransaction, revokeTimestamp, INITIAL_SUPPLY);

        assertTokenAccountInRepository(TOKEN_ID, PAYER2, true, ASSOCIATE_TIMESTAMP, revokeTimestamp, true,
                TokenFreezeStatusEnum.NOT_APPLICABLE, TokenKycStatusEnum.REVOKED);
    }

    @Test
    void tokenBurn() {
        createAndAssociateToken(TOKEN_ID, TokenType.FUNGIBLE_COMMON, SYMBOL, CREATE_TIMESTAMP, ASSOCIATE_TIMESTAMP,
                PAYER2, false, false, INITIAL_SUPPLY);

        long amount = -1000;
        long burnTimestamp = 10L;
        TokenTransferList tokenTransfer = tokenTransfer(TOKEN_ID, PAYER, amount);
        Transaction transaction = tokenSupplyTransaction(TOKEN_ID, TokenType.FUNGIBLE_COMMON, false, amount, null);
        insertAndParseTransaction(transaction, burnTimestamp, INITIAL_SUPPLY - amount, tokenTransfer);

        // Verify
        assertThat(tokenTransferRepository.count()).isEqualTo(2L);
        assertTokenTransferInRepository(TOKEN_ID, PAYER, CREATE_TIMESTAMP, INITIAL_SUPPLY);
        assertTokenTransferInRepository(TOKEN_ID, PAYER, burnTimestamp, amount);
        assertTokenInRepository(TOKEN_ID, true, CREATE_TIMESTAMP, burnTimestamp, SYMBOL, INITIAL_SUPPLY - amount);
    }

    @Test
    void tokenBurnNft() {
        createAndAssociateToken(TOKEN_ID, TokenType.NON_FUNGIBLE_UNIQUE, SYMBOL, CREATE_TIMESTAMP, ASSOCIATE_TIMESTAMP,
                PAYER2, false, false, 0L);

        long mintTimestamp = 10L;
        TokenTransferList mintTransfer = nftTransfer(TOKEN_ID, PAYER, DEFAULT_ACCOUNT_ID, SERIAL_NUMBER_LIST);
        Transaction mintTransaction = tokenSupplyTransaction(TOKEN_ID, TokenType.NON_FUNGIBLE_UNIQUE, true, 0,
                SERIAL_NUMBER_LIST);

        insertAndParseTransaction(mintTransaction, mintTimestamp, SERIAL_NUMBER_LIST
                .size(), SERIAL_NUMBER_LIST, mintTransfer);

        long burnTimestamp = 15L;
        TokenTransferList burnTransfer = nftTransfer(TOKEN_ID, DEFAULT_ACCOUNT_ID, PAYER, Arrays
                .asList(SERIAL_NUMBER_1));
        Transaction burnTransaction = tokenSupplyTransaction(TOKEN_ID, TokenType.NON_FUNGIBLE_UNIQUE, false, 0, Arrays
                .asList(SERIAL_NUMBER_1));
        insertAndParseTransaction(burnTransaction, burnTimestamp, 0, burnTransfer);

        // Verify
        assertThat(nftTransferRepository.count()).isEqualTo(3L);
        assertNftTransferInRepository(mintTimestamp, SERIAL_NUMBER_1, TOKEN_ID, PAYER, null);
        assertNftTransferInRepository(mintTimestamp, SERIAL_NUMBER_2, TOKEN_ID, PAYER, null);
        assertNftTransferInRepository(burnTimestamp, SERIAL_NUMBER_1, TOKEN_ID, null, PAYER);
        assertTokenInRepository(TOKEN_ID, true, CREATE_TIMESTAMP, burnTimestamp, SYMBOL, 0);
        assertNftInRepository(TOKEN_ID, 1L, true, mintTimestamp, burnTimestamp, METADATA.getBytes(), null, true);
        assertNftInRepository(TOKEN_ID, 2L, true, mintTimestamp, mintTimestamp, METADATA.getBytes(), EntityId
                .of(PAYER), false);
    }

    @Test
    void tokenBurnNftMissingNft() {
        createAndAssociateToken(TOKEN_ID, TokenType.NON_FUNGIBLE_UNIQUE, SYMBOL, CREATE_TIMESTAMP, ASSOCIATE_TIMESTAMP,
                PAYER2, false, false, 0L);

        long mintTimestamp = 10L;
        TokenTransferList mintTransfer = nftTransfer(TOKEN_ID, PAYER, DEFAULT_ACCOUNT_ID, Arrays
                .asList(SERIAL_NUMBER_2));
        Transaction mintTransaction = tokenSupplyTransaction(TOKEN_ID, TokenType.NON_FUNGIBLE_UNIQUE, true, 0,
                Arrays.asList(SERIAL_NUMBER_2));

        insertAndParseTransaction(mintTransaction, mintTimestamp, SERIAL_NUMBER_LIST.size(),
                Arrays.asList(SERIAL_NUMBER_2), mintTransfer);

        long burnTimestamp = 15L;
        TokenTransferList burnTransfer = nftTransfer(TOKEN_ID, DEFAULT_ACCOUNT_ID, PAYER,
                Arrays.asList(SERIAL_NUMBER_1));
        Transaction burnTransaction = tokenSupplyTransaction(TOKEN_ID, TokenType.NON_FUNGIBLE_UNIQUE, false, 0, Arrays
                .asList(SERIAL_NUMBER_1));
        insertAndParseTransaction(burnTransaction, burnTimestamp, 0, burnTransfer);

        // Verify
        assertThat(nftTransferRepository.count()).isEqualTo(2L);
        assertNftTransferInRepository(mintTimestamp, SERIAL_NUMBER_2, TOKEN_ID, PAYER, null);
        assertNftTransferInRepository(burnTimestamp, SERIAL_NUMBER_1, TOKEN_ID, null, PAYER);
        assertTokenInRepository(TOKEN_ID, true, CREATE_TIMESTAMP, burnTimestamp, SYMBOL, 0);
        assertNftInRepository(TOKEN_ID, SERIAL_NUMBER_1, false, mintTimestamp, burnTimestamp, METADATA
                .getBytes(), EntityId.of(PAYER), true);
        assertNftInRepository(TOKEN_ID, SERIAL_NUMBER_2, true, mintTimestamp, mintTimestamp, METADATA
                .getBytes(), EntityId.of(PAYER), false);
    }

    @Test
    void tokenMint() {
        createAndAssociateToken(TOKEN_ID, TokenType.FUNGIBLE_COMMON, SYMBOL, CREATE_TIMESTAMP, ASSOCIATE_TIMESTAMP,
                PAYER2, false, false, INITIAL_SUPPLY);

        long amount = 1000;
        long mintTimestamp = 10L;
        TokenTransferList tokenTransfer = tokenTransfer(TOKEN_ID, PAYER, amount);
        Transaction transaction = tokenSupplyTransaction(TOKEN_ID, TokenType.FUNGIBLE_COMMON, true, amount, null);
        insertAndParseTransaction(transaction, mintTimestamp, INITIAL_SUPPLY + amount, tokenTransfer);

        // Verify
        assertThat(tokenTransferRepository.count()).isEqualTo(2L);
        assertTokenTransferInRepository(TOKEN_ID, PAYER, CREATE_TIMESTAMP, INITIAL_SUPPLY);
        assertTokenTransferInRepository(TOKEN_ID, PAYER, mintTimestamp, amount);
        assertTokenInRepository(TOKEN_ID, true, CREATE_TIMESTAMP, mintTimestamp, SYMBOL, INITIAL_SUPPLY + amount);
    }

    @Test
    void tokenMintNfts() {
        createAndAssociateToken(TOKEN_ID, TokenType.NON_FUNGIBLE_UNIQUE, SYMBOL, CREATE_TIMESTAMP,
                ASSOCIATE_TIMESTAMP, PAYER2, false, false, 0);

        long mintTimestamp = 10L;
        TokenTransferList mintTransfer = nftTransfer(TOKEN_ID, PAYER, DEFAULT_ACCOUNT_ID, SERIAL_NUMBER_LIST);
        Transaction transaction = tokenSupplyTransaction(TOKEN_ID, TokenType.NON_FUNGIBLE_UNIQUE, true, 0,
                SERIAL_NUMBER_LIST);

        // Verify
        insertAndParseTransaction(transaction, mintTimestamp, 2, SERIAL_NUMBER_LIST, mintTransfer);
        assertThat(nftTransferRepository.count()).isEqualTo(2L);
        assertNftTransferInRepository(mintTimestamp, SERIAL_NUMBER_2, TOKEN_ID, PAYER, null);
        assertNftTransferInRepository(mintTimestamp, SERIAL_NUMBER_1, TOKEN_ID, PAYER, null);
        assertTokenInRepository(TOKEN_ID, true, CREATE_TIMESTAMP, mintTimestamp, SYMBOL, 2);
        assertNftInRepository(TOKEN_ID, SERIAL_NUMBER_1, true, mintTimestamp, mintTimestamp, METADATA
                .getBytes(), EntityId.of(PAYER), false);
        assertNftInRepository(TOKEN_ID, SERIAL_NUMBER_2, true, mintTimestamp, mintTimestamp, METADATA
                .getBytes(), EntityId.of(PAYER), false);
    }

    @Test
    void tokenMintNftsMissingToken() {
        long mintTimestamp = 10L;
        TokenTransferList mintTransfer = nftTransfer(TOKEN_ID, PAYER, DEFAULT_ACCOUNT_ID, SERIAL_NUMBER_LIST);
        Transaction transaction = tokenSupplyTransaction(TOKEN_ID, TokenType.NON_FUNGIBLE_UNIQUE, true, 2,
                SERIAL_NUMBER_LIST);

        // Verify
        insertAndParseTransaction(transaction, mintTimestamp, 1, SERIAL_NUMBER_LIST, mintTransfer);
        assertThat(nftTransferRepository.count()).isEqualTo(2L);
        assertNftTransferInRepository(mintTimestamp, SERIAL_NUMBER_2, TOKEN_ID, PAYER, null);
        assertNftTransferInRepository(mintTimestamp, SERIAL_NUMBER_1, TOKEN_ID, PAYER, null);
        assertTokenInRepository(TOKEN_ID, false, CREATE_TIMESTAMP, mintTimestamp, SYMBOL, 1);
        assertNftInRepository(TOKEN_ID, SERIAL_NUMBER_1, false, mintTimestamp, mintTimestamp, METADATA
                .getBytes(), EntityId.of(PAYER), false);
        assertNftInRepository(TOKEN_ID, SERIAL_NUMBER_2, false, mintTimestamp, mintTimestamp, METADATA
                .getBytes(), EntityId.of(PAYER), false);
    }

    @ParameterizedTest(name = "{0}")
    @MethodSource("provideAssessedCustomFees")
    void tokenTransfer(String name, List<AssessedCustomFee> assessedCustomFees,
                       List<com.hederahashgraph.api.proto.java.AssessedCustomFee> protoAssessedCustomFees) {
        createAndAssociateToken(TOKEN_ID, TokenType.FUNGIBLE_COMMON, SYMBOL, CREATE_TIMESTAMP, ASSOCIATE_TIMESTAMP,
                PAYER2, false, false, INITIAL_SUPPLY);
        TokenID tokenID2 = TokenID.newBuilder().setTokenNum(7).build();
        String symbol2 = "MIRROR";
        createTokenEntity(tokenID2, TokenType.FUNGIBLE_COMMON, symbol2, 10L, false, false);

        AccountID accountId = AccountID.newBuilder().setAccountNum(1).build();

        // token transfer
        Transaction transaction = tokenTransferTransaction();

        TokenTransferList transferList1 = TokenTransferList.newBuilder()
                .setToken(TOKEN_ID)
                .addTransfers(AccountAmount.newBuilder().setAccountID(PAYER).setAmount(-1000).build())
                .addTransfers(AccountAmount.newBuilder().setAccountID(accountId).setAmount(1000).build())
                .build();
        TokenTransferList transferList2 = TokenTransferList.newBuilder()
                .setToken(tokenID2)
                .addTransfers(AccountAmount.newBuilder().setAccountID(PAYER).setAmount(333).build())
                .addTransfers(AccountAmount.newBuilder().setAccountID(accountId).setAmount(-333).build())
                .build();

        insertAndParseTransactionWithCustomFees(transaction, TRANSFER_TIMESTAMP, INITIAL_SUPPLY,
                protoAssessedCustomFees, transferList1, transferList2);

        assertTokenTransferInRepository(TOKEN_ID, PAYER, TRANSFER_TIMESTAMP, -1000);
        assertTokenTransferInRepository(TOKEN_ID, accountId, TRANSFER_TIMESTAMP, 1000);
        assertTokenTransferInRepository(tokenID2, PAYER, TRANSFER_TIMESTAMP, 333);
        assertTokenTransferInRepository(tokenID2, accountId, TRANSFER_TIMESTAMP, -333);
        assertAssessedCustomFeesInDb(assessedCustomFees);
    }

    @Test
    void nftTransfer() {
        createAndAssociateToken(TOKEN_ID, TokenType.NON_FUNGIBLE_UNIQUE, SYMBOL, CREATE_TIMESTAMP, ASSOCIATE_TIMESTAMP,
                PAYER2, false, false, 0);

        long mintTimestamp1 = 20L;
        TokenTransferList mintTransfer1 = nftTransfer(TOKEN_ID, RECEIVER, DEFAULT_ACCOUNT_ID, Arrays
                .asList(SERIAL_NUMBER_1));
        Transaction mintTransaction1 = tokenSupplyTransaction(TOKEN_ID, TokenType.NON_FUNGIBLE_UNIQUE, true, 0, Arrays
                .asList(SERIAL_NUMBER_1));

        // Verify
        insertAndParseTransaction(mintTransaction1, mintTimestamp1, 1, Arrays.asList(SERIAL_NUMBER_1), mintTransfer1);

        long mintTimestamp2 = 30L;
        TokenTransferList mintTransfer2 = nftTransfer(TOKEN_ID, RECEIVER, DEFAULT_ACCOUNT_ID, Arrays
                .asList(SERIAL_NUMBER_2));
        Transaction mintTransaction2 = tokenSupplyTransaction(TOKEN_ID, TokenType.NON_FUNGIBLE_UNIQUE, true, 0, Arrays
                .asList(SERIAL_NUMBER_2));

        // Verify
        insertAndParseTransaction(mintTransaction2, mintTimestamp2, 2, Arrays.asList(SERIAL_NUMBER_2), mintTransfer2);

        // token transfer
        Transaction transaction = tokenTransferTransaction();

        TokenTransferList transferList1 = TokenTransferList.newBuilder()
                .setToken(TOKEN_ID)
                .addNftTransfers(NftTransfer.newBuilder().setReceiverAccountID(RECEIVER).setSenderAccountID(PAYER)
                        .setSerialNumber(SERIAL_NUMBER_1).build())
                .build();
        TokenTransferList transferList2 = TokenTransferList.newBuilder()
                .setToken(TOKEN_ID)
                .addNftTransfers(NftTransfer.newBuilder().setReceiverAccountID(RECEIVER).setSenderAccountID(PAYER)
                        .setSerialNumber(SERIAL_NUMBER_2).build())
                .build();

        long transferTimestamp = 40L;
        insertAndParseTransaction(transaction, transferTimestamp, 0, transferList1, transferList2);

        assertThat(nftTransferRepository.count()).isEqualTo(4L);
        assertNftTransferInRepository(mintTimestamp1, SERIAL_NUMBER_1, TOKEN_ID, RECEIVER, null);
        assertNftTransferInRepository(mintTimestamp2, SERIAL_NUMBER_2, TOKEN_ID, RECEIVER, null);
        assertNftTransferInRepository(transferTimestamp, 1L, TOKEN_ID, RECEIVER, PAYER);
        assertNftTransferInRepository(transferTimestamp, 2L, TOKEN_ID, RECEIVER, PAYER);
        assertNftInRepository(TOKEN_ID, SERIAL_NUMBER_1, true, mintTimestamp1, transferTimestamp, METADATA
                .getBytes(), EntityId.of(RECEIVER), false);
        assertNftInRepository(TOKEN_ID, SERIAL_NUMBER_2, true, mintTimestamp2, transferTimestamp, METADATA
                .getBytes(), EntityId.of(RECEIVER), false);
    }

    @Test
    void nftTransferMissingNft() {
        createAndAssociateToken(TOKEN_ID, TokenType.NON_FUNGIBLE_UNIQUE, SYMBOL, CREATE_TIMESTAMP, ASSOCIATE_TIMESTAMP,
                PAYER2, false, false, 0);

        TokenID tokenID2 = TokenID.newBuilder().setTokenNum(7).build();
        String symbol2 = "MIRROR";
        createTokenEntity(tokenID2, TokenType.FUNGIBLE_COMMON, symbol2, 15L, false, false);

        // token transfer
        Transaction transaction = tokenTransferTransaction();

        TokenTransferList transferList1 = TokenTransferList.newBuilder()
                .setToken(tokenID2)
                .addNftTransfers(NftTransfer.newBuilder().setReceiverAccountID(RECEIVER).setSenderAccountID(PAYER)
                        .setSerialNumber(SERIAL_NUMBER_1).build())
                .build();
        TokenTransferList transferList2 = TokenTransferList.newBuilder()
                .setToken(tokenID2)
                .addNftTransfers(NftTransfer.newBuilder().setReceiverAccountID(RECEIVER).setSenderAccountID(PAYER)
                        .setSerialNumber(SERIAL_NUMBER_2).build())
                .build();

        long transferTimestamp = 25L;
        insertAndParseTransaction(transaction, transferTimestamp, 0, transferList1, transferList2);

        assertThat(nftTransferRepository.count()).isEqualTo(2L);
        assertNftTransferInRepository(transferTimestamp, 1L, tokenID2, RECEIVER, PAYER);
        assertNftTransferInRepository(transferTimestamp, 2L, tokenID2, RECEIVER, PAYER);
        assertNftInRepository(tokenID2, SERIAL_NUMBER_1, false, transferTimestamp, transferTimestamp, METADATA
                .getBytes(), EntityId.of(RECEIVER), false);
        assertNftInRepository(tokenID2, SERIAL_NUMBER_2, false, transferTimestamp, transferTimestamp, METADATA
                .getBytes(), EntityId.of(RECEIVER), false);
    }

    @Test
    void tokenWipe() {
        createAndAssociateToken(TOKEN_ID, TokenType.FUNGIBLE_COMMON, SYMBOL, CREATE_TIMESTAMP, ASSOCIATE_TIMESTAMP,
                PAYER2, false, false, INITIAL_SUPPLY);

        long transferAmount = -1000L;
        long wipeAmount = 100L;
        long wipeTimestamp = 10L;
        TokenTransferList tokenTransfer = tokenTransfer(TOKEN_ID, PAYER, transferAmount);
        Transaction transaction = tokenWipeTransaction(TOKEN_ID, TokenType.FUNGIBLE_COMMON, wipeAmount,
                Lists.emptyList());
        insertAndParseTransaction(transaction, wipeTimestamp, INITIAL_SUPPLY - wipeAmount, tokenTransfer);

        // Verify
        assertTokenInRepository(TOKEN_ID, true, CREATE_TIMESTAMP, wipeTimestamp, SYMBOL, INITIAL_SUPPLY - wipeAmount);
        assertThat(tokenTransferRepository.count()).isEqualTo(2L);
        assertTokenTransferInRepository(TOKEN_ID, PAYER, CREATE_TIMESTAMP, INITIAL_SUPPLY);
        assertTokenTransferInRepository(TOKEN_ID, PAYER, wipeTimestamp, transferAmount);
    }

    @Test
    void tokenWipeNft() {
        createAndAssociateToken(TOKEN_ID, TokenType.NON_FUNGIBLE_UNIQUE, SYMBOL, CREATE_TIMESTAMP, ASSOCIATE_TIMESTAMP,
                PAYER2, false, false, 0);

        long mintTimestamp = 10L;
        TokenTransferList mintTransfer = nftTransfer(TOKEN_ID, PAYER, DEFAULT_ACCOUNT_ID, SERIAL_NUMBER_LIST);
        Transaction mintTransaction = tokenSupplyTransaction(TOKEN_ID, TokenType.NON_FUNGIBLE_UNIQUE, true, 0,
                SERIAL_NUMBER_LIST);

        insertAndParseTransaction(mintTransaction, mintTimestamp, 1, SERIAL_NUMBER_LIST, mintTransfer);

        long wipeTimestamp = 15L;
        TokenTransferList wipeTransfer = nftTransfer(TOKEN_ID, DEFAULT_ACCOUNT_ID, PAYER, Arrays
                .asList(SERIAL_NUMBER_1));
        Transaction transaction = tokenWipeTransaction(TOKEN_ID, TokenType.NON_FUNGIBLE_UNIQUE, 0, Arrays
                .asList(SERIAL_NUMBER_1));
        insertAndParseTransaction(transaction, wipeTimestamp, 0, Arrays.asList(SERIAL_NUMBER_1), wipeTransfer);

        // Verify
        assertThat(nftTransferRepository.count()).isEqualTo(3L);
        assertNftTransferInRepository(mintTimestamp, SERIAL_NUMBER_1, TOKEN_ID, PAYER, null);
        assertNftTransferInRepository(mintTimestamp, SERIAL_NUMBER_2, TOKEN_ID, PAYER, null);
        assertNftTransferInRepository(wipeTimestamp, SERIAL_NUMBER_1, TOKEN_ID, null, PAYER);
        assertTokenInRepository(TOKEN_ID, true, CREATE_TIMESTAMP, wipeTimestamp, SYMBOL, 0);
        assertNftInRepository(TOKEN_ID, 1L, true, mintTimestamp, wipeTimestamp, METADATA.getBytes(), null, true);
        assertNftInRepository(TOKEN_ID, 2L, true, mintTimestamp, mintTimestamp, METADATA.getBytes(), EntityId
                .of(PAYER), false);
    }

    @Test
    void tokenWipeWithMissingToken() {
        Transaction transaction = tokenWipeTransaction(TOKEN_ID, TokenType.FUNGIBLE_COMMON, 100L, null);
        insertAndParseTransaction(transaction, 10L, INITIAL_SUPPLY);

        assertTokenInRepository(TOKEN_ID, false, CREATE_TIMESTAMP, ASSOCIATE_TIMESTAMP, SYMBOL, INITIAL_SUPPLY);
    }

    @Test
    void tokenWipeNftMissingNft() {
        createAndAssociateToken(TOKEN_ID, TokenType.NON_FUNGIBLE_UNIQUE, SYMBOL, CREATE_TIMESTAMP, ASSOCIATE_TIMESTAMP,
                PAYER2, false, false, 0);

        long wipeTimestamp = 15L;
        TokenTransferList wipeTransfer = nftTransfer(TOKEN_ID, DEFAULT_ACCOUNT_ID, RECEIVER, Arrays
                .asList(SERIAL_NUMBER_1));
        Transaction transaction = tokenWipeTransaction(TOKEN_ID, TokenType.NON_FUNGIBLE_UNIQUE, 0, Arrays
                .asList(SERIAL_NUMBER_1));
        insertAndParseTransaction(transaction, wipeTimestamp, 0, Arrays.asList(SERIAL_NUMBER_1), wipeTransfer);

        // Verify
        assertThat(nftTransferRepository.count()).isEqualTo(1L);
        assertNftTransferInRepository(wipeTimestamp, SERIAL_NUMBER_1, TOKEN_ID, null, RECEIVER);
        assertTokenInRepository(TOKEN_ID, true, CREATE_TIMESTAMP, wipeTimestamp, SYMBOL, 0);
        assertNftInRepository(TOKEN_ID, 1L, false, wipeTimestamp, wipeTimestamp, METADATA.getBytes(), EntityId
                .of(PAYER), true);
    }

    @Test
    void tokenCreateAndAssociateAndWipeInSameRecordFile() {
        long transferAmount = -1000L;
        long wipeAmount = 100L;
        long wipeTimestamp = 10L;
        long newTotalSupply = INITIAL_SUPPLY - wipeAmount;

        // create token with a transfer
        Transaction createTransaction = tokenCreateTransaction(TokenType.FUNGIBLE_COMMON, false, false, SYMBOL);
        TransactionBody createTransactionBody = getTransactionBody(createTransaction);
        TokenTransferList createTokenTransfer = tokenTransfer(TOKEN_ID, PAYER2, INITIAL_SUPPLY);
        var createTransactionRecord = createTransactionRecord(CREATE_TIMESTAMP,
                TOKEN_ID.getTokenNum(), createTransactionBody, ResponseCodeEnum.SUCCESS, INITIAL_SUPPLY,
                createTokenTransfer);

        // associate with token
        Transaction associateTransaction = tokenAssociate(List.of(TOKEN_ID), PAYER2);
        TransactionBody associateTransactionBody = getTransactionBody(associateTransaction);
        var associateRecord = createTransactionRecord(ASSOCIATE_TIMESTAMP, TOKEN_ID
                .getTokenNum(), associateTransactionBody, ResponseCodeEnum.SUCCESS, INITIAL_SUPPLY);

        // wipe amount from token with a transfer
        TokenTransferList wipeTokenTransfer = tokenTransfer(TOKEN_ID, PAYER2, transferAmount);
        Transaction wipeTransaction = tokenWipeTransaction(TOKEN_ID, TokenType.FUNGIBLE_COMMON, wipeAmount, null);
        TransactionBody wipeTransactionBody = getTransactionBody(wipeTransaction);
        var wipeRecord = createTransactionRecord(wipeTimestamp,
                TOKEN_ID.getTokenNum(), wipeTransactionBody, ResponseCodeEnum.SUCCESS,
                newTotalSupply, wipeTokenTransfer);

        // process all record items in a single file
        parseRecordItemsAndCommit(List.of(
                new RecordItem(createTransaction, createTransactionRecord),
                new RecordItem(associateTransaction, associateRecord),
                new RecordItem(wipeTransaction, wipeRecord)));

        // Verify token, tokenAccount and tokenTransfer
        assertTokenInRepository(TOKEN_ID, true, CREATE_TIMESTAMP, wipeTimestamp, SYMBOL, newTotalSupply);
        assertTokenAccountInRepository(TOKEN_ID, PAYER2, true, ASSOCIATE_TIMESTAMP, ASSOCIATE_TIMESTAMP, true,
                TokenFreezeStatusEnum.NOT_APPLICABLE, TokenKycStatusEnum.NOT_APPLICABLE);
        assertThat(tokenTransferRepository.count()).isEqualTo(2L);
        assertTokenTransferInRepository(TOKEN_ID, PAYER2, CREATE_TIMESTAMP, INITIAL_SUPPLY);
        assertTokenTransferInRepository(TOKEN_ID, PAYER2, wipeTimestamp, transferAmount);
    }

    private void insertAndParseTransaction(Transaction transaction, long timestamp, long newTotalSupply,
                                           List<com.hederahashgraph.api.proto.java.AssessedCustomFee> protoAssessedCustomFees,
                                           List<Long> serialNumbers, TokenTransferList... tokenTransferLists) {
        TransactionBody transactionBody = getTransactionBody(transaction);

        var transactionRecord = createTransactionRecord(timestamp, TOKEN_ID.getTokenNum(),
                transactionBody, ResponseCodeEnum.SUCCESS, newTotalSupply, protoAssessedCustomFees, serialNumbers,
                Arrays.asList(tokenTransferLists));

        parseRecordItemAndCommit(new RecordItem(transaction, transactionRecord));
        assertTransactionInRepository(ResponseCodeEnum.SUCCESS, timestamp, null);
    }

    private void insertAndParseTransaction(Transaction transaction, long timestamp, long newTotalSupply,
                                           List<Long> serialNumbers, TokenTransferList... tokenTransferLists) {
        insertAndParseTransaction(transaction, timestamp, newTotalSupply, Lists.emptyList(), serialNumbers,
                tokenTransferLists);
    }

    private void insertAndParseTransaction(Transaction transaction, long timestamp, long newTotalSupply) {
        insertAndParseTransaction(transaction, timestamp, newTotalSupply, Lists.emptyList());
    }

    private void insertAndParseTransaction(Transaction transaction, long timestamp, long newTotalSupply,
                                           TokenTransferList... tokenTransferLists) {
        insertAndParseTransaction(transaction, timestamp, newTotalSupply, Lists.emptyList(), tokenTransferLists);
    }

    private void insertAndParseTransactionWithCustomFees(Transaction transaction, long timestamp, long newTotalSupply,
                                                         List<com.hederahashgraph.api.proto.java.AssessedCustomFee> protoAssessedCustomFees,
                                                         TokenTransferList... tokenTransferLists) {
        insertAndParseTransaction(transaction, timestamp, newTotalSupply, protoAssessedCustomFees, Lists.emptyList(),
                tokenTransferLists);
    }

    private Transaction tokenCreateTransaction(TokenType tokenType, boolean freezeDefault, boolean setFreezeKey,
                                               boolean setKycKey, String symbol, List<CustomFee> customFees) {
        return buildTransaction(builder -> {
            builder.getTokenCreationBuilder()
                    .setAdminKey(TOKEN_REF_KEY)
                    .setAutoRenewAccount(PAYER)
                    .setAutoRenewPeriod(Duration.newBuilder().setSeconds(AUTO_RENEW_PERIOD))
                    .setDecimals(1000)
                    .setExpiry(EXPIRY_TIMESTAMP)
                    .setFreezeDefault(freezeDefault)
                    .setMemo(TOKEN_CREATE_MEMO)
                    .setName(symbol + "_token_name")
                    .setSupplyKey(TOKEN_REF_KEY)
                    .setSupplyType(TokenSupplyType.INFINITE)
                    .setSymbol(symbol)
                    .setTokenType(tokenType)
                    .setTreasury(PAYER)
                    .setWipeKey(TOKEN_REF_KEY)
                    .addAllCustomFees(convertCustomFees(customFees));

            if (tokenType == TokenType.FUNGIBLE_COMMON) {
                builder.getTokenCreationBuilder().setInitialSupply(INITIAL_SUPPLY);
            }

            if (setFreezeKey) {
                builder.getTokenCreationBuilder().setFreezeKey(TOKEN_REF_KEY);
            }

            if (setKycKey) {
                builder.getTokenCreationBuilder().setKycKey(TOKEN_REF_KEY);
            }
        });
    }

    private Transaction tokenCreateTransaction(TokenType tokenType, boolean setFreezeKey, boolean setKycKey,
                                               String symbol) {
        return tokenCreateTransaction(tokenType, false, setFreezeKey, setKycKey, symbol, Lists.emptyList());
    }

    private Transaction tokenUpdateTransaction(TokenID tokenID, String symbol, String memo, Key newKey,
                                               AccountID accountID) {
        return buildTransaction(builder -> builder.getTokenUpdateBuilder()
                .setAdminKey(newKey)
                .setAutoRenewAccount(accountID)
                .setAutoRenewPeriod(Duration.newBuilder().setSeconds(TOKEN_UPDATE_AUTO_RENEW_PERIOD))
                .setExpiry(EXPIRY_TIMESTAMP)
                .setFeeScheduleKey(newKey)
                .setFreezeKey(newKey)
                .setKycKey(newKey)
                .setMemo(StringValue.of(memo))
                .setName(symbol + "_update_name")
                .setSupplyKey(newKey)
                .setSymbol(symbol)
                .setToken(tokenID)
                .setTreasury(accountID)
                .setWipeKey(newKey)
        );
    }

    private Transaction tokenAssociate(List<TokenID> tokenIDs, AccountID accountID) {
        return buildTransaction(builder -> builder.getTokenAssociateBuilder()
                .setAccount(accountID)
                .addAllTokens(tokenIDs));
    }

    private Transaction tokenDissociate(List<TokenID> tokenIDs, AccountID accountID) {
        return buildTransaction(builder -> builder.getTokenDissociateBuilder()
                .setAccount(accountID)
                .addAllTokens(tokenIDs));
    }

    private Transaction tokenDeleteTransaction(TokenID tokenID) {
        return buildTransaction(builder -> builder.getTokenDeletionBuilder()
                .setToken(tokenID));
    }

    private Transaction tokenFreezeTransaction(TokenID tokenID, boolean freeze) {
        Transaction transaction = null;
        if (freeze) {
            transaction = buildTransaction(builder -> builder.getTokenFreezeBuilder()
                    .setToken(tokenID)
                    .setAccount(PAYER2));
        } else {
            transaction = buildTransaction(builder -> builder.getTokenUnfreezeBuilder()
                    .setToken(tokenID)
                    .setAccount(PAYER2));
        }

        return transaction;
    }

    private Transaction tokenKycTransaction(TokenID tokenID, boolean kyc) {
        Transaction transaction;
        if (kyc) {
            transaction = buildTransaction(builder -> builder.getTokenGrantKycBuilder()
                    .setToken(tokenID)
                    .setAccount(PAYER2));
        } else {
            transaction = buildTransaction(builder -> builder.getTokenRevokeKycBuilder()
                    .setToken(tokenID)
                    .setAccount(PAYER2));
        }

        return transaction;
    }

    private Transaction tokenSupplyTransaction(TokenID tokenID, TokenType tokenType, boolean mint, long amount,
                                               List<Long> serialNumbers) {
        Transaction transaction = null;
        if (mint) {
            transaction = buildTransaction(builder -> {
                builder.getTokenMintBuilder()
                        .setToken(tokenID);
                if (tokenType == TokenType.FUNGIBLE_COMMON) {
                    builder.getTokenMintBuilder().setAmount(amount);
                } else {
                    builder.getTokenMintBuilder().addAllMetadata(Collections
                            .nCopies(serialNumbers.size(), ByteString.copyFromUtf8(METADATA)));
                }
            });
        } else {
            transaction = buildTransaction(builder -> {
                builder.getTokenBurnBuilder()
                        .setToken(tokenID);
                if (tokenType == TokenType.FUNGIBLE_COMMON) {
                    builder.getTokenBurnBuilder().setAmount(amount);
                } else {
                    builder.getTokenBurnBuilder()
                            .addAllSerialNumbers(serialNumbers);
                }
            });
        }

        return transaction;
    }

    private Transaction tokenWipeTransaction(TokenID tokenID, TokenType tokenType, long amount,
                                             List<Long> serialNumbers) {
        return buildTransaction(builder -> {
            builder.getTokenWipeBuilder()

                    .setToken(tokenID)
                    .setAccount(PAYER)
                    .build();
            if (tokenType == TokenType.FUNGIBLE_COMMON) {
                builder.getTokenWipeBuilder().setAmount(amount);
            } else {
                builder.getTokenWipeBuilder().addAllSerialNumbers(serialNumbers);
            }
        });
    }

    private Transaction tokenTransferTransaction() {
        return buildTransaction(TransactionBody.Builder::getCryptoTransferBuilder);
    }

    private TransactionRecord createTransactionRecord(long consensusTimestamp, long tokenNum,
                                                      TransactionBody transactionBody,
                                                      ResponseCodeEnum responseCode,
                                                      long newTotalSupply,
                                                      List<com.hederahashgraph.api.proto.java.AssessedCustomFee> protoAssessedCustomFees,
                                                      List<Long> serialNumbers,
                                                      List<TokenTransferList> tokenTransferLists) {
        var receipt = TransactionReceipt.newBuilder()
                .setStatus(responseCode)
                .setTokenID(TokenID.newBuilder().setTokenNum(tokenNum).build())
                .setNewTotalSupply(newTotalSupply)
                .addAllSerialNumbers(serialNumbers);

        return buildTransactionRecord(recordBuilder -> {
            // note the custom fee crypto transfers and token transfers are not added to the transaction record since
            // the test only has to verify the assessed custom fees get ingested.
            recordBuilder
                    .setReceipt(receipt)
                    .setConsensusTimestamp(TestUtils.toTimestamp(consensusTimestamp))
                    .addAllTokenTransferLists(tokenTransferLists)
                    .addAllAssessedCustomFees(protoAssessedCustomFees);
        }, transactionBody, responseCode.getNumber());
    }

    private TransactionRecord createTransactionRecord(long consensusTimestamp, long tokenNum,
                                                      TransactionBody transactionBody,
                                                      ResponseCodeEnum responseCode,
                                                      long newTotalSupply,
                                                      List<Long> serialNumbers,
                                                      List<TokenTransferList> tokenTransferLists) {
        return createTransactionRecord(consensusTimestamp, tokenNum, transactionBody, responseCode, newTotalSupply,
                Lists.emptyList(), serialNumbers, tokenTransferLists);
    }

    private TransactionRecord createTransactionRecord(long consensusTimestamp, long tokenNum,
                                                      TransactionBody transactionBody,
                                                      ResponseCodeEnum responseCode, long newTotalSupply) {
        return createTransactionRecord(consensusTimestamp, tokenNum, transactionBody, responseCode, newTotalSupply,
                Lists.emptyList(), Lists.emptyList());
    }

    private TransactionRecord createTransactionRecord(long consensusTimestamp, long tokenNum,
                                                      TransactionBody transactionBody,
                                                      ResponseCodeEnum responseCode, long newTotalSupply,
                                                      TokenTransferList... tokenTransferLists) {
        return createTransactionRecord(consensusTimestamp, tokenNum, transactionBody, responseCode, newTotalSupply,
                Lists.emptyList(), Arrays.asList(tokenTransferLists));
    }

    private void assertTokenInRepository(TokenID tokenID, boolean present, long createdTimestamp,
                                         long modifiedTimestamp, String symbol, long totalSupply,
                                         byte[] keyData, String... keyFields) {
        // clear cache for PgCopy scenarios which don't utilize it
        cacheManager.getCache("tokens").clear();

        Optional<Token> tokenOptional = tokenRepository.findById(new TokenId(EntityId.of(tokenID)));
        if (present) {
            assertThat(tokenOptional)
                    .get()
                    .returns(createdTimestamp, from(Token::getCreatedTimestamp))
                    .returns(modifiedTimestamp, from(Token::getModifiedTimestamp))
                    .returns(symbol, from(Token::getSymbol))
                    .returns(totalSupply, from(Token::getTotalSupply));
            if (keyFields.length != 0) {
                assertThat(tokenOptional)
                        .get()
                        .extracting(keyFields)
                        .containsExactlyElementsOf(Arrays.stream(keyFields)
                                .map((v) -> keyData)
                                .collect(Collectors.toList())
                        );
            }
        } else {
            assertThat(tokenOptional).isNotPresent();
        }
    }

    private void assertTokenInRepository(TokenID tokenID, boolean present, long createdTimestamp,
                                         long modifiedTimestamp, String symbol, long totalSupply) {
        assertTokenInRepository(tokenID, present, createdTimestamp, modifiedTimestamp, symbol, totalSupply, null);
    }

    private void assertNftInRepository(TokenID tokenID, long serialNumber, boolean present, long createdTimestamp,
                                       long modifiedTimestamp, byte[] metadata, EntityId accountId, boolean deleted) {
        Optional<Nft> nftOptional = nftRepository.findById(new NftId(serialNumber, EntityId.of(tokenID)));
        if (present) {
            assertThat(nftOptional)
                    .get()
                    .returns(createdTimestamp, from(Nft::getCreatedTimestamp))
                    .returns(modifiedTimestamp, from(Nft::getModifiedTimestamp))
                    .returns(metadata, from(Nft::getMetadata))
                    .returns(accountId, from(Nft::getAccountId))
                    .returns(deleted, from(Nft::getDeleted));
        } else {
            assertThat(nftOptional).isNotPresent();
        }
    }

    private void assertTokenAccountInRepository(TokenID tokenID, AccountID accountId, boolean present,
                                                long createdTimestamp, long modifiedTimestamp, boolean associated,
                                                TokenFreezeStatusEnum frozenStatus, TokenKycStatusEnum kycStatus) {
        // clear cache for PgCopy scenarios which don't utilize it
        cacheManager.getCache("tokenaccounts").clear();

        Optional<TokenAccount> tokenAccountOptional = tokenAccountRepository
                .findByTokenIdAndAccountId(EntityId.of(tokenID).getId(), EntityId.of(accountId).getId());
        if (present) {
            assertThat(tokenAccountOptional.get())
                    .returns(createdTimestamp, from(TokenAccount::getCreatedTimestamp))
                    .returns(modifiedTimestamp, from(TokenAccount::getModifiedTimestamp))
                    .returns(associated, from(TokenAccount::getAssociated))
                    .returns(frozenStatus, from(TokenAccount::getFreezeStatus))
                    .returns(kycStatus, from(TokenAccount::getKycStatus));
        } else {
            assertThat(tokenAccountOptional.isPresent()).isFalse();
        }
    }

    private void assertTokenAccountsInRepository(List<TokenAccount> tokenAccounts) {
        // clear cache for PgCopy scenarios which don't utilize it
        cacheManager.getCache("tokenaccounts").clear();
        assertThat(tokenAccountRepository.findAll()).containsExactlyInAnyOrderElementsOf(tokenAccounts);
    }

    private void assertTokenTransferInRepository(TokenID tokenID, AccountID accountID, long consensusTimestamp,
                                                 long amount) {
        com.hedera.mirror.importer.domain.TokenTransfer tokenTransfer = tokenTransferRepository
                .findById(new com.hedera.mirror.importer.domain.TokenTransfer.Id(consensusTimestamp, EntityId
                        .of(tokenID), EntityId.of(accountID))).get();
        assertThat(tokenTransfer)
                .returns(amount, from(com.hedera.mirror.importer.domain.TokenTransfer::getAmount));
    }

    private void assertCustomFeesInDb(List<CustomFee> expected) {
        var actual = jdbcTemplate.query(CustomFeeWrapper.SELECT_QUERY, CustomFeeWrapper.ROW_MAPPER);
        assertThat(actual).map(CustomFeeWrapper::getCustomFee).containsExactlyInAnyOrderElementsOf(expected);
    }

    private void assertAssessedCustomFeesInDb(List<AssessedCustomFee> expected) {
        var actual = jdbcTemplate.query(AssessedCustomFeeWrapper.SELECT_QUERY, AssessedCustomFeeWrapper.ROW_MAPPER);
        assertThat(actual)
                .map(AssessedCustomFeeWrapper::getAssessedCustomFee)
                .containsExactlyInAnyOrderElementsOf(expected);
    }

    private void assertNftTransferInRepository(long consensusTimestamp, long serialNumber, TokenID tokenID,
                                               AccountID receiverId, AccountID senderId) {
        EntityId receiver = receiverId != null ? EntityId.of(receiverId) : null;
        EntityId sender = senderId != null ? EntityId.of(senderId) : null;

        com.hedera.mirror.importer.domain.NftTransfer nftTransfer = nftTransferRepository
                .findById(new com.hedera.mirror.importer.domain.NftTransferId(consensusTimestamp, serialNumber,
                        EntityId
                                .of(tokenID))).get();
        assertThat(nftTransfer)
                .returns(receiver, from(com.hedera.mirror.importer.domain.NftTransfer::getReceiverAccountId))
                .returns(sender, from(com.hedera.mirror.importer.domain.NftTransfer::getSenderAccountId));
    }

    private void createTokenEntity(TokenID tokenID, TokenType tokenType, String symbol, long consensusTimestamp,
                                   boolean freezeDefault, boolean setFreezeKey, boolean setKycKey,
                                   List<CustomFee> customFees) {
        Transaction createTransaction = tokenCreateTransaction(tokenType, freezeDefault, setFreezeKey, setKycKey,
                symbol, customFees);
        TransactionBody createTransactionBody = getTransactionBody(createTransaction);
        TokenTransferList tokenTransfer = tokenType == TokenType.FUNGIBLE_COMMON ? tokenTransfer(tokenID, PAYER,
                INITIAL_SUPPLY) : TokenTransferList.getDefaultInstance();
        var createTransactionRecord = createTransactionRecord(consensusTimestamp, tokenID
                .getTokenNum(), createTransactionBody, ResponseCodeEnum.SUCCESS, INITIAL_SUPPLY, tokenTransfer);

        parseRecordItemAndCommit(new RecordItem(createTransaction, createTransactionRecord));
    }

    private void createTokenEntity(TokenID tokenID, TokenType tokenType, String symbol, long consensusTimestamp,
                                   boolean setFreezeKey, boolean setKycKey) {
        createTokenEntity(tokenID, tokenType, symbol, consensusTimestamp, false, setFreezeKey, setKycKey, Lists.emptyList());
    }

    private void createAndAssociateToken(TokenID tokenID, TokenType tokenType, String symbol, long createTimestamp,
                                         long associateTimestamp, AccountID accountID, boolean setFreezeKey,
                                         boolean setKycKey, long initialSupply) {
        createTokenEntity(tokenID, tokenType, symbol, createTimestamp, setFreezeKey, setKycKey);
        assertTokenInRepository(tokenID, true, createTimestamp, createTimestamp, symbol, initialSupply);

        Transaction associateTransaction = tokenAssociate(List.of(tokenID), accountID);
        insertAndParseTransaction(associateTransaction, associateTimestamp, initialSupply);

        assertTokenAccountInRepository(tokenID, accountID, true, associateTimestamp, associateTimestamp, true,
                setFreezeKey ? TokenFreezeStatusEnum.UNFROZEN : TokenFreezeStatusEnum.NOT_APPLICABLE,
                setKycKey ? TokenKycStatusEnum.REVOKED : TokenKycStatusEnum.NOT_APPLICABLE);
    }

    private void updateTokenFeeSchedule(TokenID tokenID, long consensusTimestamp, List<CustomFee> customFees) {
        Transaction transaction = buildTransaction(builder -> builder.getTokenFeeScheduleUpdateBuilder()
                .setTokenId(tokenID)
                .addAllCustomFees(convertCustomFees(customFees))
        );
        TransactionBody transactionBody = getTransactionBody(transaction);
        TransactionRecord transactionRecord = buildTransactionRecord(
                builder -> builder.setConsensusTimestamp(TestUtils.toTimestamp(consensusTimestamp)),
                transactionBody, ResponseCodeEnum.SUCCESS.getNumber());

        parseRecordItemAndCommit(new RecordItem(transaction, transactionRecord));
    }

    private TokenTransferList tokenTransfer(TokenID tokenId, AccountID accountId, long amount) {
        return TokenTransferList.newBuilder()
                .setToken(tokenId)
                .addTransfers(AccountAmount.newBuilder().setAccountID(accountId).setAmount(amount).build())
                .build();
    }

    private TokenTransferList nftTransfer(TokenID tokenId, AccountID receiverAccountId, AccountID senderAccountId,
                                          List<Long> serialNumbers) {
        TokenTransferList.Builder builder = TokenTransferList.newBuilder();
        builder.setToken(tokenId);
        for (Long serialNumber : serialNumbers) {
            NftTransfer.Builder nftTransferBuilder = NftTransfer.newBuilder()
                    .setSerialNumber(serialNumber);
            if (receiverAccountId != null) {
                nftTransferBuilder.setReceiverAccountID(receiverAccountId);
            }
            if (senderAccountId != null) {
                nftTransferBuilder.setSenderAccountID(senderAccountId);
            }
            builder.addNftTransfers(
                    nftTransferBuilder.build()
            );
        }
        return builder.build();
    }

<<<<<<< HEAD
    private List<com.hederahashgraph.api.proto.java.AssessedCustomFee> convertAssessedCustomFees(
            List<AssessedCustomFee> assessedCustomFees) {
        return assessedCustomFees.stream()
                .map(assessedCustomFee -> {
                    EntityId collectorAccountId = assessedCustomFee.getId().getCollectorAccountId();
                    var builder = com.hederahashgraph.api.proto.java.AssessedCustomFee.newBuilder()
                            .setAmount(assessedCustomFee.getAmount())
                            .setFeeCollectorAccountId(convertAccountId(collectorAccountId));

                    if (assessedCustomFee.getTokenId() != null) {
                        builder.setTokenId(convertTokenId(assessedCustomFee.getTokenId()));
                    }

                    return builder.build();
                })
                .collect(Collectors.toList());
=======
    private static List<CustomFee> deletedDbCustomFees(long consensusTimestamp, EntityId tokenId) {
        CustomFee customFee = new CustomFee();
        customFee.setId(new CustomFee.Id(consensusTimestamp, tokenId));
        return List.of(customFee);
    }

    private static List<CustomFee> nonEmptyCustomFees(long consensusTimestamp, EntityId tokenId, TokenType tokenType) {
        List<CustomFee> customFees = new ArrayList<>();
        CustomFee.Id id = new CustomFee.Id(consensusTimestamp, tokenId);
        EntityId treasury = EntityId.of(PAYER);

        CustomFee fixedFee1 = new CustomFee();
        fixedFee1.setAmount(11L);
        fixedFee1.setCollectorAccountId(FEE_COLLECTOR_ACCOUNT_ID_1);
        fixedFee1.setId(id);
        customFees.add(fixedFee1);

        CustomFee fixedFee2 = new CustomFee();
        fixedFee2.setAmount(12L);
        fixedFee2.setCollectorAccountId(FEE_COLLECTOR_ACCOUNT_ID_2);
        fixedFee2.setDenominatingTokenId(FEE_DOMAIN_TOKEN_ID);
        fixedFee2.setId(id);
        customFees.add(fixedFee2);

        CustomFee fixedFee3 = new CustomFee();
        fixedFee3.setAmount(13L);
        fixedFee3.setCollectorAccountId(FEE_COLLECTOR_ACCOUNT_ID_2);
        fixedFee3.setDenominatingTokenId(tokenId);
        fixedFee3.setId(id);
        customFees.add(fixedFee3);

        if (tokenType == TokenType.FUNGIBLE_COMMON) {
            // fractional fees only apply for fungible tokens
            CustomFee fractionalFee1 = new CustomFee();
            fractionalFee1.setAmount(14L);
            fractionalFee1.setAmountDenominator(31L);
            fractionalFee1.setCollectorAccountId(FEE_COLLECTOR_ACCOUNT_ID_3);
            fractionalFee1.setMaximumAmount(100L);
            fractionalFee1.setNetOfTransfers(true);
            fractionalFee1.setId(id);
            customFees.add(fractionalFee1);

            CustomFee fractionalFee2 = new CustomFee();
            fractionalFee2.setAmount(15L);
            fractionalFee2.setAmountDenominator(32L);
            fractionalFee2.setCollectorAccountId(treasury);
            fractionalFee2.setMaximumAmount(110L);
            fractionalFee2.setNetOfTransfers(false);
            fractionalFee2.setId(id);
            customFees.add(fractionalFee2);
        } else {
            // royalty fees only apply for non-fungible tokens
            CustomFee royaltyFee1 = new CustomFee();
            royaltyFee1.setRoyaltyNumerator(14L);
            royaltyFee1.setRoyaltyDenominator(31L);
            royaltyFee1.setCollectorAccountId(FEE_COLLECTOR_ACCOUNT_ID_3);;
            royaltyFee1.setId(id);
            customFees.add(royaltyFee1);

            // with fallback fee
            CustomFee royaltyFee2 = new CustomFee();
            royaltyFee2.setRoyaltyNumerator(15L);
            royaltyFee2.setRoyaltyDenominator(32L);
            royaltyFee2.setCollectorAccountId(treasury);
            // fallback fee in form of fixed fee
            royaltyFee2.setAmount(103L);
            royaltyFee2.setDenominatingTokenId(FEE_DOMAIN_TOKEN_ID);
            royaltyFee2.setId(id);
            customFees.add(royaltyFee2);
        }

        return customFees;
    }

    private static Stream<Arguments> provideTokenCreateFtArguments() {
        return provideTokenCreateArguments(TokenType.FUNGIBLE_COMMON);
    }

    private static Stream<Arguments> provideTokenCreateNftArguments() {
        return provideTokenCreateArguments(TokenType.NON_FUNGIBLE_UNIQUE);
    }

    private static Stream<Arguments> provideTokenCreateArguments(TokenType tokenType) {
        List<CustomFee> nonEmptyCustomFees = nonEmptyCustomFees(CREATE_TIMESTAMP, DOMAIN_TOKEN_ID, tokenType);
        EntityId treasury = EntityId.of(PAYER);
        // fractional fees only apply for FT, thus FEE_COLLECTOR_ACCOUNT_ID_3 (collector of a fractional fee for FT, and
        // a royalty fee in case of NFT) will be auto enabled only for FT custom fees
        List<EntityId> autoEnabledAccounts = tokenType == TokenType.FUNGIBLE_COMMON ?
                List.of(treasury, FEE_COLLECTOR_ACCOUNT_ID_2, FEE_COLLECTOR_ACCOUNT_ID_3) :
                List.of(treasury, FEE_COLLECTOR_ACCOUNT_ID_2);

        return Stream.of(
                TokenCreateArguments.builder()
                        .accounts(List.of(treasury))
                        .createdTimestamp(CREATE_TIMESTAMP)
                        .customFees(deletedDbCustomFees(CREATE_TIMESTAMP, DOMAIN_TOKEN_ID))
                        .customFeesDescription("empty custom fees")
                        .tokenId(DOMAIN_TOKEN_ID)
                        .build()
                        .toArguments(),
                TokenCreateArguments.builder()
                        .accounts(autoEnabledAccounts)
                        .createdTimestamp(CREATE_TIMESTAMP)
                        .customFees(nonEmptyCustomFees)
                        .customFeesDescription("non-empty custom fees")
                        .freezeKey(true)
                        .freezeStatus(TokenFreezeStatusEnum.UNFROZEN)
                        .tokenId(DOMAIN_TOKEN_ID)
                        .build()
                        .toArguments(),
                TokenCreateArguments.builder()
                        .accounts(autoEnabledAccounts)
                        .createdTimestamp(CREATE_TIMESTAMP)
                        .customFees(nonEmptyCustomFees)
                        .customFeesDescription("non-empty custom fees")
                        .freezeDefault(true)
                        .freezeKey(true)
                        .freezeStatus(TokenFreezeStatusEnum.UNFROZEN)
                        .tokenId(DOMAIN_TOKEN_ID)
                        .build()
                        .toArguments(),
                TokenCreateArguments.builder()
                        .accounts(autoEnabledAccounts)
                        .createdTimestamp(CREATE_TIMESTAMP)
                        .customFees(nonEmptyCustomFees)
                        .customFeesDescription("non-empty custom fees")
                        .kycKey(true)
                        .kycStatus(TokenKycStatusEnum.GRANTED)
                        .tokenId(DOMAIN_TOKEN_ID)
                        .build()
                        .toArguments(),
                TokenCreateArguments.builder()
                        .accounts(autoEnabledAccounts)
                        .createdTimestamp(CREATE_TIMESTAMP)
                        .customFees(nonEmptyCustomFees)
                        .customFeesDescription("non-empty custom fees")
                        .tokenId(DOMAIN_TOKEN_ID)
                        .build()
                        .toArguments()
        );
    }

    private static Stream<Arguments> provideAssessedCustomFees() {
        // without effective payer account ids, this is prior to services 0.17.1
        // paid in HBAR
        AssessedCustomFee assessedCustomFee1 = new AssessedCustomFee();
        assessedCustomFee1.setAmount(12505L);
        assessedCustomFee1.setEffectivePayerAccountIds(Collections.emptyList());
        assessedCustomFee1.setId(new AssessedCustomFee.Id(FEE_COLLECTOR_ACCOUNT_ID_1, TRANSFER_TIMESTAMP));

        // paid in FEE_DOMAIN_TOKEN_ID
        AssessedCustomFee assessedCustomFee2 = new AssessedCustomFee();
        assessedCustomFee2.setAmount(8750L);
        assessedCustomFee2.setEffectivePayerAccountIds(Collections.emptyList());
        assessedCustomFee2.setId(new AssessedCustomFee.Id(FEE_COLLECTOR_ACCOUNT_ID_2, TRANSFER_TIMESTAMP));
        assessedCustomFee2.setTokenId(FEE_DOMAIN_TOKEN_ID);
        List<AssessedCustomFee> assessedCustomFees = List.of(assessedCustomFee1, assessedCustomFee2);

        // build the corresponding protobuf assessed custom fee list
        var protoAssessedCustomFee1 = com.hederahashgraph.api.proto.java.AssessedCustomFee.newBuilder()
                .setAmount(12505L)
                .setFeeCollectorAccountId(convertAccountId(FEE_COLLECTOR_ACCOUNT_ID_1))
                .build();
        var protoAssessedCustomFee2 = com.hederahashgraph.api.proto.java.AssessedCustomFee.newBuilder()
                .setAmount(8750L)
                .setFeeCollectorAccountId(convertAccountId(FEE_COLLECTOR_ACCOUNT_ID_2))
                .setTokenId(convertTokenId(FEE_DOMAIN_TOKEN_ID))
                .build();
        var protoAssessedCustomFees = List.of(protoAssessedCustomFee1, protoAssessedCustomFee2);

        // with effective payer account ids
        // paid in HBAR, one effective payer
        AssessedCustomFee assessedCustomFee3 = new AssessedCustomFee();
        assessedCustomFee3.setAmount(12300L);
        assessedCustomFee3.setEffectivePayerEntityIds(List.of(FEE_PAYER_1));
        assessedCustomFee3.setId(new AssessedCustomFee.Id(FEE_COLLECTOR_ACCOUNT_ID_1, TRANSFER_TIMESTAMP));

        // paid in FEE_DOMAIN_TOKEN_ID, two effective payers
        AssessedCustomFee assessedCustomFee4 = new AssessedCustomFee();
        assessedCustomFee4.setAmount(8790L);
        assessedCustomFee4.setId(new AssessedCustomFee.Id(FEE_COLLECTOR_ACCOUNT_ID_2, TRANSFER_TIMESTAMP));
        assessedCustomFee4.setEffectivePayerEntityIds(List.of(FEE_PAYER_1, FEE_PAYER_2));
        assessedCustomFee4.setTokenId(FEE_DOMAIN_TOKEN_ID);
        List<AssessedCustomFee> assessedCustomFeesWithPayers = List.of(assessedCustomFee3, assessedCustomFee4);

        // build the corresponding protobuf assessed custom fee list, with effective payer account ids
        var protoAssessedCustomFee3 = com.hederahashgraph.api.proto.java.AssessedCustomFee.newBuilder()
                .addAllEffectivePayerAccountId(List.of(convertAccountId(FEE_PAYER_1)))
                .setAmount(12300L)
                .setFeeCollectorAccountId(convertAccountId(FEE_COLLECTOR_ACCOUNT_ID_1))
                .build();
        var protoAssessedCustomFee4 = com.hederahashgraph.api.proto.java.AssessedCustomFee.newBuilder()
                .addAllEffectivePayerAccountId(List.of(convertAccountId(FEE_PAYER_1), convertAccountId(FEE_PAYER_2)))
                .setAmount(8790L)
                .setFeeCollectorAccountId(convertAccountId(FEE_COLLECTOR_ACCOUNT_ID_2))
                .setTokenId(convertTokenId(FEE_DOMAIN_TOKEN_ID))
                .build();
        var protoAssessedCustomFeesWithPayers = List.of(protoAssessedCustomFee3, protoAssessedCustomFee4);

        return Stream.of(
                Arguments.of("no assessed custom fees", Lists.emptyList(), Lists.emptyList()),
                Arguments.of("has assessed custom fees without effective payer account ids", assessedCustomFees,
                        protoAssessedCustomFees),
                Arguments.of("has assessed custom fees with effective payer account ids", assessedCustomFeesWithPayers,
                        protoAssessedCustomFeesWithPayers)
        );
>>>>>>> 3556c8ba
    }

    private com.hederahashgraph.api.proto.java.CustomFee convertCustomFee(CustomFee customFee) {
        var protoCustomFee = com.hederahashgraph.api.proto.java.CustomFee.newBuilder()
                .setFeeCollectorAccountId(convertAccountId(customFee.getCollectorAccountId()));

<<<<<<< HEAD
        if (customFee.getAmountDenominator() > 0) {
            // fixed fee
            var fixedFee = FixedFee.newBuilder().setAmount(customFee.getAmount());
            EntityId denominatingTokenId = customFee.getDenominatingTokenId();
            if (denominatingTokenId != null) {
                if (denominatingTokenId.equals(customFee.getTokenId())) {
                    fixedFee.setDenominatingTokenId(TokenID.getDefaultInstance());
                } else {
                    fixedFee.setDenominatingTokenId(convertTokenId(denominatingTokenId));
                }
            }

            protoCustomFee.setFixedFee(fixedFee).build();
        } else {
=======
        if (customFee.getAmountDenominator() != null) {
>>>>>>> 3556c8ba
            // fractional fee
            long maximumAmount = customFee.getMaximumAmount() != null ? customFee.getMaximumAmount() : 0;
            protoCustomFee.setFractionalFee(
                    FractionalFee.newBuilder()
                            .setFractionalAmount(
                                    Fraction.newBuilder()
                                    .setNumerator(customFee.getAmount())
                                    .setDenominator(customFee.getAmountDenominator())
                            )
                            .setMaximumAmount(maximumAmount)
                            .setMinimumAmount(customFee.getMinimumAmount())
                            .setNetOfTransfers(customFee.getNetOfTransfers())
            );
        } else if (customFee.getRoyaltyDenominator() != null) {
            // royalty fee
            RoyaltyFee.Builder royaltyFee = RoyaltyFee.newBuilder()
                    .setExchangeValueFraction(
                            Fraction.newBuilder()
                                    .setNumerator(customFee.getRoyaltyNumerator())
                                    .setDenominator(customFee.getRoyaltyDenominator())
                    );
            if (customFee.getAmount() != null) {
                royaltyFee.setFallbackFee(convertFixedFee(customFee));
            }

            protoCustomFee.setRoyaltyFee(royaltyFee);
        } else {
            // fixed fee
            protoCustomFee.setFixedFee(convertFixedFee(customFee));
        }

        return protoCustomFee.build();
    }

    private FixedFee.Builder convertFixedFee(CustomFee customFee) {
        FixedFee.Builder fixedFee = FixedFee.newBuilder().setAmount(customFee.getAmount());
        EntityId denominatingTokenId = customFee.getDenominatingTokenId();
        if (denominatingTokenId != null) {
            if (denominatingTokenId.equals(customFee.getId().getTokenId())) {
                fixedFee.setDenominatingTokenId(TokenID.getDefaultInstance());
            } else {
                fixedFee.setDenominatingTokenId(convertTokenId(denominatingTokenId));
            }
        }

        return fixedFee;
    }

    private List<com.hederahashgraph.api.proto.java.CustomFee> convertCustomFees(List<CustomFee> customFees) {
        return customFees.stream()
<<<<<<< HEAD
                .filter(customFee -> customFee.getAmount() > 0)
=======
                .filter(customFee -> customFee.getAmount() != null || customFee.getRoyaltyDenominator() != null)
>>>>>>> 3556c8ba
                .map(this::convertCustomFee)
                .collect(Collectors.toList());
    }

    private static AccountID convertAccountId(EntityId accountId) {
        return AccountID.newBuilder()
                .setShardNum(accountId.getShardNum())
                .setRealmNum(accountId.getRealmNum())
                .setAccountNum(accountId.getEntityNum())
                .build();
    }

    private static TokenID convertTokenId(EntityId tokenId) {
        return TokenID.newBuilder()
                .setShardNum(tokenId.getShardNum())
                .setRealmNum(tokenId.getRealmNum())
                .setTokenNum(tokenId.getEntityNum())
                .build();
    }

    @Builder
    static class TokenCreateArguments {
        List<EntityId> accounts;
        long createdTimestamp;
        List<CustomFee> customFees;
        String customFeesDescription;
        boolean freezeDefault;
        boolean freezeKey;
        @Builder.Default
        TokenFreezeStatusEnum freezeStatus = TokenFreezeStatusEnum.NOT_APPLICABLE;
        boolean kycKey;
        @Builder.Default
        TokenKycStatusEnum kycStatus = TokenKycStatusEnum.NOT_APPLICABLE;
        EntityId tokenId;

        public Arguments toArguments() {
            String description = StringUtils.join(
                    ", ",
                    customFeesDescription,
                    freezeDefault ? "freezeDefault false" : "freezeDefault true",
                    freezeKey ? "has freezeKey" : "no freezeKey",
                    kycKey ? "has kycKey" : "no kycKey"
            );
            List<TokenAccount> tokenAccounts = accounts.stream()
                    .map(account -> {
                        TokenAccount tokenAccount = new TokenAccount(tokenId, account);
                        tokenAccount.setAssociated(true);
                        tokenAccount.setCreatedTimestamp(createdTimestamp);
                        tokenAccount.setFreezeStatus(freezeStatus);
                        tokenAccount.setKycStatus(kycStatus);
                        tokenAccount.setModifiedTimestamp(createdTimestamp);
                        return tokenAccount;
                    })
                    .collect(Collectors.toList());

            return Arguments.of(description, customFees, freezeDefault, freezeKey, kycKey, tokenAccounts);
        }
    }
}<|MERGE_RESOLUTION|>--- conflicted
+++ resolved
@@ -135,1167 +135,6 @@
 
     private static List<CustomFee> deletedDbCustomFees(long consensusTimestamp, EntityId tokenId) {
         CustomFee customFee = new CustomFee();
-        customFee.setCreatedTimestamp(consensusTimestamp);
-        customFee.setTokenId(tokenId);
-        return List.of(customFee);
-    }
-
-    private static List<CustomFee> nonEmptyCustomFees(long consensusTimestamp, EntityId tokenId) {
-        CustomFee fixedFee1 = new CustomFee();
-        fixedFee1.setAmount(11L);
-        fixedFee1.setCollectorAccountId(FEE_COLLECTOR_ACCOUNT_ID_1);
-        fixedFee1.setCreatedTimestamp(consensusTimestamp);
-        fixedFee1.setTokenId(tokenId);
-
-        CustomFee fixedFee2 = new CustomFee();
-        fixedFee2.setAmount(12L);
-        fixedFee2.setCollectorAccountId(FEE_COLLECTOR_ACCOUNT_ID_2);
-        fixedFee2.setDenominatingTokenId(FEE_DOMAIN_TOKEN_ID);
-        fixedFee2.setCreatedTimestamp(consensusTimestamp);
-        fixedFee2.setTokenId(tokenId);
-
-        CustomFee fixedFee3 = new CustomFee();
-        fixedFee3.setAmount(13L);
-        fixedFee3.setCollectorAccountId(FEE_COLLECTOR_ACCOUNT_ID_2);
-        fixedFee3.setDenominatingTokenId(tokenId);
-        fixedFee3.setCreatedTimestamp(consensusTimestamp);
-        fixedFee3.setTokenId(tokenId);
-
-        CustomFee fractionalFee = new CustomFee();
-        fractionalFee.setAmount(14L);
-        fractionalFee.setAmountDenominator(31L);
-        fractionalFee.setCollectorAccountId(FEE_COLLECTOR_ACCOUNT_ID_2);
-        fractionalFee.setMaximumAmount(100L);
-        fractionalFee.setCreatedTimestamp(consensusTimestamp);
-        fractionalFee.setTokenId(tokenId);
-
-        return List.of(fixedFee1, fixedFee2, fixedFee3, fractionalFee);
-    }
-
-    private static Stream<Arguments> provideCustomFees() {
-        return Stream.of(
-                Arguments.of("empty custom fees", deletedDbCustomFees(CREATE_TIMESTAMP, DOMAIN_TOKEN_ID)),
-                Arguments.of("non-empty custom fees", nonEmptyCustomFees(CREATE_TIMESTAMP, DOMAIN_TOKEN_ID))
-        );
-    }
-
-    private static Stream<Arguments> provideAssessedCustomFees() {
-        // paid in HBAR
-        AssessedCustomFee assessedCustomFee1 = new AssessedCustomFee();
-        assessedCustomFee1.setAmount(12505L);
-        assessedCustomFee1.setId(new AssessedCustomFee.Id(FEE_COLLECTOR_ACCOUNT_ID_1, TRANSFER_TIMESTAMP));
-
-        // paid in FEE_DOMAIN_TOKEN_ID
-        AssessedCustomFee assessedCustomFee2 = new AssessedCustomFee();
-        assessedCustomFee2.setAmount(8750L);
-        assessedCustomFee2.setId(new AssessedCustomFee.Id(FEE_COLLECTOR_ACCOUNT_ID_2, TRANSFER_TIMESTAMP));
-        assessedCustomFee2.setTokenId(FEE_DOMAIN_TOKEN_ID);
-
-        List<AssessedCustomFee> assessedCustomFees = List.of(assessedCustomFee1, assessedCustomFee2);
-
-        return Stream.of(
-                Arguments.of("no assessed custom fees", Lists.emptyList()),
-                Arguments.of("has assessed custom fees", assessedCustomFees)
-        );
-    }
-
-    @BeforeEach
-    void before() {
-        entityProperties.getPersist().setTokens(true);
-    }
-
-    @ParameterizedTest(name = "{0}")
-    @MethodSource("provideTokenCreateFtArguments")
-    void tokenCreate(String name, List<CustomFee> customFees, boolean freezeDefault, boolean freezeKey, boolean kycKey,
-                     List<TokenAccount> expectedTokenAccounts) {
-        // given
-        Entity expected = createEntity(DOMAIN_TOKEN_ID, TOKEN_REF_KEY, EntityId.of(PAYER), AUTO_RENEW_PERIOD,
-                false, EXPIRY_NS, TOKEN_CREATE_MEMO, null, CREATE_TIMESTAMP, CREATE_TIMESTAMP);
-        // node, token, autorenew, and the number of accounts associated with the token (including the treasury)
-        long expectedEntityCount = 3 + expectedTokenAccounts.size();
-
-        // when
-        createTokenEntity(TOKEN_ID, TokenType.FUNGIBLE_COMMON, SYMBOL, CREATE_TIMESTAMP, freezeDefault, freezeKey,
-                kycKey, customFees);
-
-        // then
-        assertEquals(expectedEntityCount, entityRepository.count());
-        assertEntity(expected);
-
-        // verify token
-        assertTokenInRepository(TOKEN_ID, true, CREATE_TIMESTAMP, CREATE_TIMESTAMP, SYMBOL, INITIAL_SUPPLY);
-        assertTokenAccountsInRepository(expectedTokenAccounts);
-        assertTokenTransferInRepository(TOKEN_ID, PAYER, CREATE_TIMESTAMP, INITIAL_SUPPLY);
-        assertCustomFeesInDb(customFees);
-        assertThat(tokenTransferRepository.count()).isEqualTo(1L);
-    }
-
-    @Test
-    void tokenCreateWithoutPersistence() {
-        entityProperties.getPersist().setTokens(false);
-
-        createTokenEntity(TOKEN_ID, TokenType.FUNGIBLE_COMMON, SYMBOL, CREATE_TIMESTAMP, false, false);
-
-        assertTokenInRepository(TOKEN_ID, false, CREATE_TIMESTAMP, CREATE_TIMESTAMP, SYMBOL, INITIAL_SUPPLY);
-        assertThat(tokenTransferRepository.count()).isZero();
-        assertCustomFeesInDb(Lists.emptyList());
-    }
-
-    @ParameterizedTest(name = "{0}")
-    @MethodSource("provideTokenCreateNftArguments")
-    void tokenCreateWithNfts(String name, List<CustomFee> customFees, boolean freezeDefault, boolean freezeKey,
-                             boolean kycKey, List<TokenAccount> expectedTokenAccounts) {
-        // given
-        Entity expected = createEntity(DOMAIN_TOKEN_ID, TOKEN_REF_KEY, EntityId.of(PAYER), AUTO_RENEW_PERIOD,
-                false, EXPIRY_NS, TOKEN_CREATE_MEMO, null, CREATE_TIMESTAMP, CREATE_TIMESTAMP);
-        // node, token, autorenew, and the number of accounts associated with the token (including the treasury)
-        long expectedEntityCount = 3 + expectedTokenAccounts.size();
-
-        // when
-        createTokenEntity(TOKEN_ID, TokenType.NON_FUNGIBLE_UNIQUE, SYMBOL, CREATE_TIMESTAMP, freezeDefault, freezeKey,
-                kycKey, customFees);
-
-        // then
-        assertEquals(expectedEntityCount, entityRepository.count());
-        assertEntity(expected);
-
-        // verify token
-        assertTokenInRepository(TOKEN_ID, true, CREATE_TIMESTAMP, CREATE_TIMESTAMP, SYMBOL, 0);
-        assertTokenAccountsInRepository(expectedTokenAccounts);
-        assertCustomFeesInDb(customFees);
-        assertThat(tokenTransferRepository.count()).isZero();
-    }
-
-    @Test
-    void tokenAssociate() {
-        createTokenEntity(TOKEN_ID, TokenType.FUNGIBLE_COMMON, SYMBOL, CREATE_TIMESTAMP, true, true);
-
-        Transaction associateTransaction = tokenAssociate(List.of(TOKEN_ID), PAYER2);
-        insertAndParseTransaction(associateTransaction, ASSOCIATE_TIMESTAMP, INITIAL_SUPPLY);
-
-        assertTokenAccountInRepository(TOKEN_ID, PAYER2, true, ASSOCIATE_TIMESTAMP, ASSOCIATE_TIMESTAMP, true,
-                TokenFreezeStatusEnum.UNFROZEN, TokenKycStatusEnum.REVOKED);
-    }
-
-    @Test
-    void tokenAssociateWithMissingToken() {
-        Transaction associateTransaction = tokenAssociate(List.of(TOKEN_ID), PAYER);
-        insertAndParseTransaction(associateTransaction, ASSOCIATE_TIMESTAMP, INITIAL_SUPPLY);
-
-        // verify token account was not created
-        assertTokenAccountInRepository(TOKEN_ID, PAYER, false, CREATE_TIMESTAMP, CREATE_TIMESTAMP, true,
-                TokenFreezeStatusEnum.UNFROZEN, TokenKycStatusEnum.REVOKED);
-    }
-
-    @Test
-    void tokenDissociate() {
-        createAndAssociateToken(TOKEN_ID, TokenType.FUNGIBLE_COMMON, SYMBOL, CREATE_TIMESTAMP, ASSOCIATE_TIMESTAMP,
-                PAYER2, false, false, INITIAL_SUPPLY);
-
-        Transaction dissociateTransaction = tokenDissociate(List.of(TOKEN_ID), PAYER2);
-        long dissociateTimeStamp = 10L;
-        insertAndParseTransaction(dissociateTransaction, dissociateTimeStamp, INITIAL_SUPPLY);
-
-        assertTokenAccountInRepository(TOKEN_ID, PAYER2, true, ASSOCIATE_TIMESTAMP, dissociateTimeStamp, false,
-                TokenFreezeStatusEnum.NOT_APPLICABLE, TokenKycStatusEnum.NOT_APPLICABLE);
-    }
-
-    @Test
-    void tokenDelete() {
-        createAndAssociateToken(TOKEN_ID, TokenType.FUNGIBLE_COMMON, SYMBOL, CREATE_TIMESTAMP, ASSOCIATE_TIMESTAMP,
-                PAYER2, false, false, INITIAL_SUPPLY);
-
-        // delete token
-        Transaction deleteTransaction = tokenDeleteTransaction(TOKEN_ID);
-        long deleteTimeStamp = 10L;
-        insertAndParseTransaction(deleteTransaction, deleteTimeStamp, INITIAL_SUPPLY);
-
-        Entity expected = createEntity(DOMAIN_TOKEN_ID, TOKEN_REF_KEY, EntityId.of(PAYER), AUTO_RENEW_PERIOD,
-                true, EXPIRY_NS, TOKEN_CREATE_MEMO, null, CREATE_TIMESTAMP, deleteTimeStamp);
-        assertEquals(5, entityRepository.count()); // Node, payer (treasury), token, autorenew, and payer2
-        assertEntity(expected);
-
-        assertTokenInRepository(TOKEN_ID, true, CREATE_TIMESTAMP, CREATE_TIMESTAMP, SYMBOL, INITIAL_SUPPLY);
-    }
-
-    @ParameterizedTest(name = "{0}")
-    @EnumSource(value = TokenType.class, names = {"FUNGIBLE_COMMON", "NON_FUNGIBLE_UNIQUE"})
-    void tokenFeeScheduleUpdate(TokenType tokenType) {
-        // given
-        // create the token entity with empty custom fees
-        createTokenEntity(TOKEN_ID, tokenType, SYMBOL, CREATE_TIMESTAMP, false, false);
-        // update fee schedule
-        long updateTimestamp = CREATE_TIMESTAMP + 10L;
-        Entity expectedEntity = createEntity(DOMAIN_TOKEN_ID, TOKEN_REF_KEY, EntityId.of(PAYER), AUTO_RENEW_PERIOD,
-                false, EXPIRY_NS, TOKEN_CREATE_MEMO, null, CREATE_TIMESTAMP, CREATE_TIMESTAMP);
-        List<CustomFee> newCustomFees = nonEmptyCustomFees(updateTimestamp, DOMAIN_TOKEN_ID, tokenType);
-        List<CustomFee> expectedCustomFees = Lists.newArrayList(deletedDbCustomFees(CREATE_TIMESTAMP, DOMAIN_TOKEN_ID));
-        expectedCustomFees.addAll(newCustomFees);
-        long expectedSupply = tokenType == TokenType.FUNGIBLE_COMMON ? INITIAL_SUPPLY : 0;
-
-        // when
-        updateTokenFeeSchedule(TOKEN_ID, updateTimestamp, newCustomFees);
-
-        // then
-        assertEntity(expectedEntity);
-        assertTokenInRepository(TOKEN_ID, true, CREATE_TIMESTAMP, CREATE_TIMESTAMP, SYMBOL, expectedSupply);
-        assertCustomFeesInDb(expectedCustomFees);
-    }
-
-    @Test
-    void tokenUpdate() {
-        createAndAssociateToken(TOKEN_ID, TokenType.FUNGIBLE_COMMON, SYMBOL, CREATE_TIMESTAMP, ASSOCIATE_TIMESTAMP,
-                PAYER2, false, false, INITIAL_SUPPLY);
-
-        String newSymbol = "NEWSYMBOL";
-        Transaction transaction = tokenUpdateTransaction(
-                TOKEN_ID,
-                newSymbol,
-                TOKEN_UPDATE_MEMO,
-                TOKEN_UPDATE_REF_KEY,
-                PAYER2);
-        long updateTimeStamp = 10L;
-        insertAndParseTransaction(transaction, updateTimeStamp, INITIAL_SUPPLY);
-
-        Entity expected = createEntity(DOMAIN_TOKEN_ID, TOKEN_UPDATE_REF_KEY, EntityId.of(PAYER2),
-                TOKEN_UPDATE_AUTO_RENEW_PERIOD, false, EXPIRY_NS, TOKEN_UPDATE_MEMO, null, CREATE_TIMESTAMP,
-                updateTimeStamp);
-        assertEquals(5, entityRepository.count()); // Node, payer, token, old autorenew, and new autorenew
-        assertEntity(expected);
-
-        assertTokenInRepository(TOKEN_ID, true, CREATE_TIMESTAMP, updateTimeStamp, newSymbol, INITIAL_SUPPLY,
-                TOKEN_UPDATE_REF_KEY.toByteArray(), "feeScheduleKey", "freezeKey", "kycKey", "supplyKey",
-                "wipeKey");
-    }
-
-    @Test
-    void tokenUpdateWithMissingToken() {
-        String newSymbol = "NEWSYMBOL";
-        Transaction transaction = tokenUpdateTransaction(
-                TOKEN_ID,
-                newSymbol,
-                TOKEN_UPDATE_MEMO,
-                keyFromString("updated-key"),
-                AccountID.newBuilder().setAccountNum(2002).build());
-        insertAndParseTransaction(transaction, 10L, INITIAL_SUPPLY);
-
-        // verify token was not created when missing
-        assertTokenInRepository(TOKEN_ID, false, CREATE_TIMESTAMP, ASSOCIATE_TIMESTAMP, SYMBOL, INITIAL_SUPPLY);
-    }
-
-    @Test
-    void tokenAccountFreeze() {
-        createAndAssociateToken(TOKEN_ID, TokenType.FUNGIBLE_COMMON, SYMBOL, CREATE_TIMESTAMP, ASSOCIATE_TIMESTAMP,
-                PAYER2, true, false, INITIAL_SUPPLY);
-
-        Transaction transaction = tokenFreezeTransaction(TOKEN_ID, true);
-        long freezeTimeStamp = 15L;
-        insertAndParseTransaction(transaction, freezeTimeStamp, INITIAL_SUPPLY);
-
-        assertTokenAccountInRepository(TOKEN_ID, PAYER2, true, ASSOCIATE_TIMESTAMP, freezeTimeStamp, true,
-                TokenFreezeStatusEnum.FROZEN, TokenKycStatusEnum.NOT_APPLICABLE);
-    }
-
-    @Test
-    void tokenAccountUnfreeze() {
-        // create token with freeze default
-        createTokenEntity(TOKEN_ID, TokenType.FUNGIBLE_COMMON, SYMBOL, CREATE_TIMESTAMP, true, false);
-
-        // associate account
-        Transaction associateTransaction = tokenAssociate(List.of(TOKEN_ID), PAYER2);
-        insertAndParseTransaction(associateTransaction, ASSOCIATE_TIMESTAMP, INITIAL_SUPPLY);
-
-        Transaction freezeTransaction = tokenFreezeTransaction(TOKEN_ID, true);
-        long freezeTimeStamp = 10L;
-        insertAndParseTransaction(freezeTransaction, freezeTimeStamp, INITIAL_SUPPLY);
-
-        // unfreeze
-        Transaction unfreezeTransaction = tokenFreezeTransaction(TOKEN_ID, false);
-        long unfreezeTimeStamp = 444;
-        insertAndParseTransaction(unfreezeTransaction, unfreezeTimeStamp, INITIAL_SUPPLY);
-
-        assertTokenAccountInRepository(TOKEN_ID, PAYER2, true, ASSOCIATE_TIMESTAMP, unfreezeTimeStamp, true,
-                TokenFreezeStatusEnum.UNFROZEN,
-                TokenKycStatusEnum.NOT_APPLICABLE);
-    }
-
-    @Test
-    void tokenAccountGrantKyc() {
-        createAndAssociateToken(TOKEN_ID, TokenType.FUNGIBLE_COMMON, SYMBOL, CREATE_TIMESTAMP, ASSOCIATE_TIMESTAMP,
-                PAYER2, false, true, INITIAL_SUPPLY);
-
-        Transaction transaction = tokenKycTransaction(TOKEN_ID, true);
-        long grantTimeStamp = 10L;
-        insertAndParseTransaction(transaction, grantTimeStamp, INITIAL_SUPPLY);
-
-        assertTokenAccountInRepository(TOKEN_ID, PAYER2, true, ASSOCIATE_TIMESTAMP, grantTimeStamp, true,
-                TokenFreezeStatusEnum.NOT_APPLICABLE,
-                TokenKycStatusEnum.GRANTED);
-    }
-
-    @Test
-    void tokenAccountGrantKycWithMissingTokenAccount() {
-        createTokenEntity(TOKEN_ID, TokenType.FUNGIBLE_COMMON, SYMBOL, CREATE_TIMESTAMP, false, true);
-
-        Transaction transaction = tokenKycTransaction(TOKEN_ID, true);
-        long grantTimeStamp = 10L;
-        insertAndParseTransaction(transaction, grantTimeStamp, INITIAL_SUPPLY);
-
-        // verify token account was not created when missing
-        assertTokenAccountInRepository(TOKEN_ID, PAYER2, false, ASSOCIATE_TIMESTAMP, grantTimeStamp, true,
-                TokenFreezeStatusEnum.NOT_APPLICABLE,
-                TokenKycStatusEnum.GRANTED);
-    }
-
-    @Test
-    void tokenAccountRevokeKyc() {
-        // create token with kyc revoked
-        createTokenEntity(TOKEN_ID, TokenType.FUNGIBLE_COMMON, SYMBOL, CREATE_TIMESTAMP, false, true);
-
-        // associate account
-        Transaction associateTransaction = tokenAssociate(List.of(TOKEN_ID), PAYER2);
-        insertAndParseTransaction(associateTransaction, ASSOCIATE_TIMESTAMP, INITIAL_SUPPLY);
-
-        Transaction grantTransaction = tokenKycTransaction(TOKEN_ID, true);
-        long grantTimeStamp = 10L;
-        insertAndParseTransaction(grantTransaction, grantTimeStamp, INITIAL_SUPPLY);
-
-        // revoke
-        Transaction revokeTransaction = tokenKycTransaction(TOKEN_ID, false);
-        long revokeTimestamp = 333;
-        insertAndParseTransaction(revokeTransaction, revokeTimestamp, INITIAL_SUPPLY);
-
-        assertTokenAccountInRepository(TOKEN_ID, PAYER2, true, ASSOCIATE_TIMESTAMP, revokeTimestamp, true,
-                TokenFreezeStatusEnum.NOT_APPLICABLE, TokenKycStatusEnum.REVOKED);
-    }
-
-    @Test
-    void tokenBurn() {
-        createAndAssociateToken(TOKEN_ID, TokenType.FUNGIBLE_COMMON, SYMBOL, CREATE_TIMESTAMP, ASSOCIATE_TIMESTAMP,
-                PAYER2, false, false, INITIAL_SUPPLY);
-
-        long amount = -1000;
-        long burnTimestamp = 10L;
-        TokenTransferList tokenTransfer = tokenTransfer(TOKEN_ID, PAYER, amount);
-        Transaction transaction = tokenSupplyTransaction(TOKEN_ID, TokenType.FUNGIBLE_COMMON, false, amount, null);
-        insertAndParseTransaction(transaction, burnTimestamp, INITIAL_SUPPLY - amount, tokenTransfer);
-
-        // Verify
-        assertThat(tokenTransferRepository.count()).isEqualTo(2L);
-        assertTokenTransferInRepository(TOKEN_ID, PAYER, CREATE_TIMESTAMP, INITIAL_SUPPLY);
-        assertTokenTransferInRepository(TOKEN_ID, PAYER, burnTimestamp, amount);
-        assertTokenInRepository(TOKEN_ID, true, CREATE_TIMESTAMP, burnTimestamp, SYMBOL, INITIAL_SUPPLY - amount);
-    }
-
-    @Test
-    void tokenBurnNft() {
-        createAndAssociateToken(TOKEN_ID, TokenType.NON_FUNGIBLE_UNIQUE, SYMBOL, CREATE_TIMESTAMP, ASSOCIATE_TIMESTAMP,
-                PAYER2, false, false, 0L);
-
-        long mintTimestamp = 10L;
-        TokenTransferList mintTransfer = nftTransfer(TOKEN_ID, PAYER, DEFAULT_ACCOUNT_ID, SERIAL_NUMBER_LIST);
-        Transaction mintTransaction = tokenSupplyTransaction(TOKEN_ID, TokenType.NON_FUNGIBLE_UNIQUE, true, 0,
-                SERIAL_NUMBER_LIST);
-
-        insertAndParseTransaction(mintTransaction, mintTimestamp, SERIAL_NUMBER_LIST
-                .size(), SERIAL_NUMBER_LIST, mintTransfer);
-
-        long burnTimestamp = 15L;
-        TokenTransferList burnTransfer = nftTransfer(TOKEN_ID, DEFAULT_ACCOUNT_ID, PAYER, Arrays
-                .asList(SERIAL_NUMBER_1));
-        Transaction burnTransaction = tokenSupplyTransaction(TOKEN_ID, TokenType.NON_FUNGIBLE_UNIQUE, false, 0, Arrays
-                .asList(SERIAL_NUMBER_1));
-        insertAndParseTransaction(burnTransaction, burnTimestamp, 0, burnTransfer);
-
-        // Verify
-        assertThat(nftTransferRepository.count()).isEqualTo(3L);
-        assertNftTransferInRepository(mintTimestamp, SERIAL_NUMBER_1, TOKEN_ID, PAYER, null);
-        assertNftTransferInRepository(mintTimestamp, SERIAL_NUMBER_2, TOKEN_ID, PAYER, null);
-        assertNftTransferInRepository(burnTimestamp, SERIAL_NUMBER_1, TOKEN_ID, null, PAYER);
-        assertTokenInRepository(TOKEN_ID, true, CREATE_TIMESTAMP, burnTimestamp, SYMBOL, 0);
-        assertNftInRepository(TOKEN_ID, 1L, true, mintTimestamp, burnTimestamp, METADATA.getBytes(), null, true);
-        assertNftInRepository(TOKEN_ID, 2L, true, mintTimestamp, mintTimestamp, METADATA.getBytes(), EntityId
-                .of(PAYER), false);
-    }
-
-    @Test
-    void tokenBurnNftMissingNft() {
-        createAndAssociateToken(TOKEN_ID, TokenType.NON_FUNGIBLE_UNIQUE, SYMBOL, CREATE_TIMESTAMP, ASSOCIATE_TIMESTAMP,
-                PAYER2, false, false, 0L);
-
-        long mintTimestamp = 10L;
-        TokenTransferList mintTransfer = nftTransfer(TOKEN_ID, PAYER, DEFAULT_ACCOUNT_ID, Arrays
-                .asList(SERIAL_NUMBER_2));
-        Transaction mintTransaction = tokenSupplyTransaction(TOKEN_ID, TokenType.NON_FUNGIBLE_UNIQUE, true, 0,
-                Arrays.asList(SERIAL_NUMBER_2));
-
-        insertAndParseTransaction(mintTransaction, mintTimestamp, SERIAL_NUMBER_LIST.size(),
-                Arrays.asList(SERIAL_NUMBER_2), mintTransfer);
-
-        long burnTimestamp = 15L;
-        TokenTransferList burnTransfer = nftTransfer(TOKEN_ID, DEFAULT_ACCOUNT_ID, PAYER,
-                Arrays.asList(SERIAL_NUMBER_1));
-        Transaction burnTransaction = tokenSupplyTransaction(TOKEN_ID, TokenType.NON_FUNGIBLE_UNIQUE, false, 0, Arrays
-                .asList(SERIAL_NUMBER_1));
-        insertAndParseTransaction(burnTransaction, burnTimestamp, 0, burnTransfer);
-
-        // Verify
-        assertThat(nftTransferRepository.count()).isEqualTo(2L);
-        assertNftTransferInRepository(mintTimestamp, SERIAL_NUMBER_2, TOKEN_ID, PAYER, null);
-        assertNftTransferInRepository(burnTimestamp, SERIAL_NUMBER_1, TOKEN_ID, null, PAYER);
-        assertTokenInRepository(TOKEN_ID, true, CREATE_TIMESTAMP, burnTimestamp, SYMBOL, 0);
-        assertNftInRepository(TOKEN_ID, SERIAL_NUMBER_1, false, mintTimestamp, burnTimestamp, METADATA
-                .getBytes(), EntityId.of(PAYER), true);
-        assertNftInRepository(TOKEN_ID, SERIAL_NUMBER_2, true, mintTimestamp, mintTimestamp, METADATA
-                .getBytes(), EntityId.of(PAYER), false);
-    }
-
-    @Test
-    void tokenMint() {
-        createAndAssociateToken(TOKEN_ID, TokenType.FUNGIBLE_COMMON, SYMBOL, CREATE_TIMESTAMP, ASSOCIATE_TIMESTAMP,
-                PAYER2, false, false, INITIAL_SUPPLY);
-
-        long amount = 1000;
-        long mintTimestamp = 10L;
-        TokenTransferList tokenTransfer = tokenTransfer(TOKEN_ID, PAYER, amount);
-        Transaction transaction = tokenSupplyTransaction(TOKEN_ID, TokenType.FUNGIBLE_COMMON, true, amount, null);
-        insertAndParseTransaction(transaction, mintTimestamp, INITIAL_SUPPLY + amount, tokenTransfer);
-
-        // Verify
-        assertThat(tokenTransferRepository.count()).isEqualTo(2L);
-        assertTokenTransferInRepository(TOKEN_ID, PAYER, CREATE_TIMESTAMP, INITIAL_SUPPLY);
-        assertTokenTransferInRepository(TOKEN_ID, PAYER, mintTimestamp, amount);
-        assertTokenInRepository(TOKEN_ID, true, CREATE_TIMESTAMP, mintTimestamp, SYMBOL, INITIAL_SUPPLY + amount);
-    }
-
-    @Test
-    void tokenMintNfts() {
-        createAndAssociateToken(TOKEN_ID, TokenType.NON_FUNGIBLE_UNIQUE, SYMBOL, CREATE_TIMESTAMP,
-                ASSOCIATE_TIMESTAMP, PAYER2, false, false, 0);
-
-        long mintTimestamp = 10L;
-        TokenTransferList mintTransfer = nftTransfer(TOKEN_ID, PAYER, DEFAULT_ACCOUNT_ID, SERIAL_NUMBER_LIST);
-        Transaction transaction = tokenSupplyTransaction(TOKEN_ID, TokenType.NON_FUNGIBLE_UNIQUE, true, 0,
-                SERIAL_NUMBER_LIST);
-
-        // Verify
-        insertAndParseTransaction(transaction, mintTimestamp, 2, SERIAL_NUMBER_LIST, mintTransfer);
-        assertThat(nftTransferRepository.count()).isEqualTo(2L);
-        assertNftTransferInRepository(mintTimestamp, SERIAL_NUMBER_2, TOKEN_ID, PAYER, null);
-        assertNftTransferInRepository(mintTimestamp, SERIAL_NUMBER_1, TOKEN_ID, PAYER, null);
-        assertTokenInRepository(TOKEN_ID, true, CREATE_TIMESTAMP, mintTimestamp, SYMBOL, 2);
-        assertNftInRepository(TOKEN_ID, SERIAL_NUMBER_1, true, mintTimestamp, mintTimestamp, METADATA
-                .getBytes(), EntityId.of(PAYER), false);
-        assertNftInRepository(TOKEN_ID, SERIAL_NUMBER_2, true, mintTimestamp, mintTimestamp, METADATA
-                .getBytes(), EntityId.of(PAYER), false);
-    }
-
-    @Test
-    void tokenMintNftsMissingToken() {
-        long mintTimestamp = 10L;
-        TokenTransferList mintTransfer = nftTransfer(TOKEN_ID, PAYER, DEFAULT_ACCOUNT_ID, SERIAL_NUMBER_LIST);
-        Transaction transaction = tokenSupplyTransaction(TOKEN_ID, TokenType.NON_FUNGIBLE_UNIQUE, true, 2,
-                SERIAL_NUMBER_LIST);
-
-        // Verify
-        insertAndParseTransaction(transaction, mintTimestamp, 1, SERIAL_NUMBER_LIST, mintTransfer);
-        assertThat(nftTransferRepository.count()).isEqualTo(2L);
-        assertNftTransferInRepository(mintTimestamp, SERIAL_NUMBER_2, TOKEN_ID, PAYER, null);
-        assertNftTransferInRepository(mintTimestamp, SERIAL_NUMBER_1, TOKEN_ID, PAYER, null);
-        assertTokenInRepository(TOKEN_ID, false, CREATE_TIMESTAMP, mintTimestamp, SYMBOL, 1);
-        assertNftInRepository(TOKEN_ID, SERIAL_NUMBER_1, false, mintTimestamp, mintTimestamp, METADATA
-                .getBytes(), EntityId.of(PAYER), false);
-        assertNftInRepository(TOKEN_ID, SERIAL_NUMBER_2, false, mintTimestamp, mintTimestamp, METADATA
-                .getBytes(), EntityId.of(PAYER), false);
-    }
-
-    @ParameterizedTest(name = "{0}")
-    @MethodSource("provideAssessedCustomFees")
-    void tokenTransfer(String name, List<AssessedCustomFee> assessedCustomFees,
-                       List<com.hederahashgraph.api.proto.java.AssessedCustomFee> protoAssessedCustomFees) {
-        createAndAssociateToken(TOKEN_ID, TokenType.FUNGIBLE_COMMON, SYMBOL, CREATE_TIMESTAMP, ASSOCIATE_TIMESTAMP,
-                PAYER2, false, false, INITIAL_SUPPLY);
-        TokenID tokenID2 = TokenID.newBuilder().setTokenNum(7).build();
-        String symbol2 = "MIRROR";
-        createTokenEntity(tokenID2, TokenType.FUNGIBLE_COMMON, symbol2, 10L, false, false);
-
-        AccountID accountId = AccountID.newBuilder().setAccountNum(1).build();
-
-        // token transfer
-        Transaction transaction = tokenTransferTransaction();
-
-        TokenTransferList transferList1 = TokenTransferList.newBuilder()
-                .setToken(TOKEN_ID)
-                .addTransfers(AccountAmount.newBuilder().setAccountID(PAYER).setAmount(-1000).build())
-                .addTransfers(AccountAmount.newBuilder().setAccountID(accountId).setAmount(1000).build())
-                .build();
-        TokenTransferList transferList2 = TokenTransferList.newBuilder()
-                .setToken(tokenID2)
-                .addTransfers(AccountAmount.newBuilder().setAccountID(PAYER).setAmount(333).build())
-                .addTransfers(AccountAmount.newBuilder().setAccountID(accountId).setAmount(-333).build())
-                .build();
-
-        insertAndParseTransactionWithCustomFees(transaction, TRANSFER_TIMESTAMP, INITIAL_SUPPLY,
-                protoAssessedCustomFees, transferList1, transferList2);
-
-        assertTokenTransferInRepository(TOKEN_ID, PAYER, TRANSFER_TIMESTAMP, -1000);
-        assertTokenTransferInRepository(TOKEN_ID, accountId, TRANSFER_TIMESTAMP, 1000);
-        assertTokenTransferInRepository(tokenID2, PAYER, TRANSFER_TIMESTAMP, 333);
-        assertTokenTransferInRepository(tokenID2, accountId, TRANSFER_TIMESTAMP, -333);
-        assertAssessedCustomFeesInDb(assessedCustomFees);
-    }
-
-    @Test
-    void nftTransfer() {
-        createAndAssociateToken(TOKEN_ID, TokenType.NON_FUNGIBLE_UNIQUE, SYMBOL, CREATE_TIMESTAMP, ASSOCIATE_TIMESTAMP,
-                PAYER2, false, false, 0);
-
-        long mintTimestamp1 = 20L;
-        TokenTransferList mintTransfer1 = nftTransfer(TOKEN_ID, RECEIVER, DEFAULT_ACCOUNT_ID, Arrays
-                .asList(SERIAL_NUMBER_1));
-        Transaction mintTransaction1 = tokenSupplyTransaction(TOKEN_ID, TokenType.NON_FUNGIBLE_UNIQUE, true, 0, Arrays
-                .asList(SERIAL_NUMBER_1));
-
-        // Verify
-        insertAndParseTransaction(mintTransaction1, mintTimestamp1, 1, Arrays.asList(SERIAL_NUMBER_1), mintTransfer1);
-
-        long mintTimestamp2 = 30L;
-        TokenTransferList mintTransfer2 = nftTransfer(TOKEN_ID, RECEIVER, DEFAULT_ACCOUNT_ID, Arrays
-                .asList(SERIAL_NUMBER_2));
-        Transaction mintTransaction2 = tokenSupplyTransaction(TOKEN_ID, TokenType.NON_FUNGIBLE_UNIQUE, true, 0, Arrays
-                .asList(SERIAL_NUMBER_2));
-
-        // Verify
-        insertAndParseTransaction(mintTransaction2, mintTimestamp2, 2, Arrays.asList(SERIAL_NUMBER_2), mintTransfer2);
-
-        // token transfer
-        Transaction transaction = tokenTransferTransaction();
-
-        TokenTransferList transferList1 = TokenTransferList.newBuilder()
-                .setToken(TOKEN_ID)
-                .addNftTransfers(NftTransfer.newBuilder().setReceiverAccountID(RECEIVER).setSenderAccountID(PAYER)
-                        .setSerialNumber(SERIAL_NUMBER_1).build())
-                .build();
-        TokenTransferList transferList2 = TokenTransferList.newBuilder()
-                .setToken(TOKEN_ID)
-                .addNftTransfers(NftTransfer.newBuilder().setReceiverAccountID(RECEIVER).setSenderAccountID(PAYER)
-                        .setSerialNumber(SERIAL_NUMBER_2).build())
-                .build();
-
-        long transferTimestamp = 40L;
-        insertAndParseTransaction(transaction, transferTimestamp, 0, transferList1, transferList2);
-
-        assertThat(nftTransferRepository.count()).isEqualTo(4L);
-        assertNftTransferInRepository(mintTimestamp1, SERIAL_NUMBER_1, TOKEN_ID, RECEIVER, null);
-        assertNftTransferInRepository(mintTimestamp2, SERIAL_NUMBER_2, TOKEN_ID, RECEIVER, null);
-        assertNftTransferInRepository(transferTimestamp, 1L, TOKEN_ID, RECEIVER, PAYER);
-        assertNftTransferInRepository(transferTimestamp, 2L, TOKEN_ID, RECEIVER, PAYER);
-        assertNftInRepository(TOKEN_ID, SERIAL_NUMBER_1, true, mintTimestamp1, transferTimestamp, METADATA
-                .getBytes(), EntityId.of(RECEIVER), false);
-        assertNftInRepository(TOKEN_ID, SERIAL_NUMBER_2, true, mintTimestamp2, transferTimestamp, METADATA
-                .getBytes(), EntityId.of(RECEIVER), false);
-    }
-
-    @Test
-    void nftTransferMissingNft() {
-        createAndAssociateToken(TOKEN_ID, TokenType.NON_FUNGIBLE_UNIQUE, SYMBOL, CREATE_TIMESTAMP, ASSOCIATE_TIMESTAMP,
-                PAYER2, false, false, 0);
-
-        TokenID tokenID2 = TokenID.newBuilder().setTokenNum(7).build();
-        String symbol2 = "MIRROR";
-        createTokenEntity(tokenID2, TokenType.FUNGIBLE_COMMON, symbol2, 15L, false, false);
-
-        // token transfer
-        Transaction transaction = tokenTransferTransaction();
-
-        TokenTransferList transferList1 = TokenTransferList.newBuilder()
-                .setToken(tokenID2)
-                .addNftTransfers(NftTransfer.newBuilder().setReceiverAccountID(RECEIVER).setSenderAccountID(PAYER)
-                        .setSerialNumber(SERIAL_NUMBER_1).build())
-                .build();
-        TokenTransferList transferList2 = TokenTransferList.newBuilder()
-                .setToken(tokenID2)
-                .addNftTransfers(NftTransfer.newBuilder().setReceiverAccountID(RECEIVER).setSenderAccountID(PAYER)
-                        .setSerialNumber(SERIAL_NUMBER_2).build())
-                .build();
-
-        long transferTimestamp = 25L;
-        insertAndParseTransaction(transaction, transferTimestamp, 0, transferList1, transferList2);
-
-        assertThat(nftTransferRepository.count()).isEqualTo(2L);
-        assertNftTransferInRepository(transferTimestamp, 1L, tokenID2, RECEIVER, PAYER);
-        assertNftTransferInRepository(transferTimestamp, 2L, tokenID2, RECEIVER, PAYER);
-        assertNftInRepository(tokenID2, SERIAL_NUMBER_1, false, transferTimestamp, transferTimestamp, METADATA
-                .getBytes(), EntityId.of(RECEIVER), false);
-        assertNftInRepository(tokenID2, SERIAL_NUMBER_2, false, transferTimestamp, transferTimestamp, METADATA
-                .getBytes(), EntityId.of(RECEIVER), false);
-    }
-
-    @Test
-    void tokenWipe() {
-        createAndAssociateToken(TOKEN_ID, TokenType.FUNGIBLE_COMMON, SYMBOL, CREATE_TIMESTAMP, ASSOCIATE_TIMESTAMP,
-                PAYER2, false, false, INITIAL_SUPPLY);
-
-        long transferAmount = -1000L;
-        long wipeAmount = 100L;
-        long wipeTimestamp = 10L;
-        TokenTransferList tokenTransfer = tokenTransfer(TOKEN_ID, PAYER, transferAmount);
-        Transaction transaction = tokenWipeTransaction(TOKEN_ID, TokenType.FUNGIBLE_COMMON, wipeAmount,
-                Lists.emptyList());
-        insertAndParseTransaction(transaction, wipeTimestamp, INITIAL_SUPPLY - wipeAmount, tokenTransfer);
-
-        // Verify
-        assertTokenInRepository(TOKEN_ID, true, CREATE_TIMESTAMP, wipeTimestamp, SYMBOL, INITIAL_SUPPLY - wipeAmount);
-        assertThat(tokenTransferRepository.count()).isEqualTo(2L);
-        assertTokenTransferInRepository(TOKEN_ID, PAYER, CREATE_TIMESTAMP, INITIAL_SUPPLY);
-        assertTokenTransferInRepository(TOKEN_ID, PAYER, wipeTimestamp, transferAmount);
-    }
-
-    @Test
-    void tokenWipeNft() {
-        createAndAssociateToken(TOKEN_ID, TokenType.NON_FUNGIBLE_UNIQUE, SYMBOL, CREATE_TIMESTAMP, ASSOCIATE_TIMESTAMP,
-                PAYER2, false, false, 0);
-
-        long mintTimestamp = 10L;
-        TokenTransferList mintTransfer = nftTransfer(TOKEN_ID, PAYER, DEFAULT_ACCOUNT_ID, SERIAL_NUMBER_LIST);
-        Transaction mintTransaction = tokenSupplyTransaction(TOKEN_ID, TokenType.NON_FUNGIBLE_UNIQUE, true, 0,
-                SERIAL_NUMBER_LIST);
-
-        insertAndParseTransaction(mintTransaction, mintTimestamp, 1, SERIAL_NUMBER_LIST, mintTransfer);
-
-        long wipeTimestamp = 15L;
-        TokenTransferList wipeTransfer = nftTransfer(TOKEN_ID, DEFAULT_ACCOUNT_ID, PAYER, Arrays
-                .asList(SERIAL_NUMBER_1));
-        Transaction transaction = tokenWipeTransaction(TOKEN_ID, TokenType.NON_FUNGIBLE_UNIQUE, 0, Arrays
-                .asList(SERIAL_NUMBER_1));
-        insertAndParseTransaction(transaction, wipeTimestamp, 0, Arrays.asList(SERIAL_NUMBER_1), wipeTransfer);
-
-        // Verify
-        assertThat(nftTransferRepository.count()).isEqualTo(3L);
-        assertNftTransferInRepository(mintTimestamp, SERIAL_NUMBER_1, TOKEN_ID, PAYER, null);
-        assertNftTransferInRepository(mintTimestamp, SERIAL_NUMBER_2, TOKEN_ID, PAYER, null);
-        assertNftTransferInRepository(wipeTimestamp, SERIAL_NUMBER_1, TOKEN_ID, null, PAYER);
-        assertTokenInRepository(TOKEN_ID, true, CREATE_TIMESTAMP, wipeTimestamp, SYMBOL, 0);
-        assertNftInRepository(TOKEN_ID, 1L, true, mintTimestamp, wipeTimestamp, METADATA.getBytes(), null, true);
-        assertNftInRepository(TOKEN_ID, 2L, true, mintTimestamp, mintTimestamp, METADATA.getBytes(), EntityId
-                .of(PAYER), false);
-    }
-
-    @Test
-    void tokenWipeWithMissingToken() {
-        Transaction transaction = tokenWipeTransaction(TOKEN_ID, TokenType.FUNGIBLE_COMMON, 100L, null);
-        insertAndParseTransaction(transaction, 10L, INITIAL_SUPPLY);
-
-        assertTokenInRepository(TOKEN_ID, false, CREATE_TIMESTAMP, ASSOCIATE_TIMESTAMP, SYMBOL, INITIAL_SUPPLY);
-    }
-
-    @Test
-    void tokenWipeNftMissingNft() {
-        createAndAssociateToken(TOKEN_ID, TokenType.NON_FUNGIBLE_UNIQUE, SYMBOL, CREATE_TIMESTAMP, ASSOCIATE_TIMESTAMP,
-                PAYER2, false, false, 0);
-
-        long wipeTimestamp = 15L;
-        TokenTransferList wipeTransfer = nftTransfer(TOKEN_ID, DEFAULT_ACCOUNT_ID, RECEIVER, Arrays
-                .asList(SERIAL_NUMBER_1));
-        Transaction transaction = tokenWipeTransaction(TOKEN_ID, TokenType.NON_FUNGIBLE_UNIQUE, 0, Arrays
-                .asList(SERIAL_NUMBER_1));
-        insertAndParseTransaction(transaction, wipeTimestamp, 0, Arrays.asList(SERIAL_NUMBER_1), wipeTransfer);
-
-        // Verify
-        assertThat(nftTransferRepository.count()).isEqualTo(1L);
-        assertNftTransferInRepository(wipeTimestamp, SERIAL_NUMBER_1, TOKEN_ID, null, RECEIVER);
-        assertTokenInRepository(TOKEN_ID, true, CREATE_TIMESTAMP, wipeTimestamp, SYMBOL, 0);
-        assertNftInRepository(TOKEN_ID, 1L, false, wipeTimestamp, wipeTimestamp, METADATA.getBytes(), EntityId
-                .of(PAYER), true);
-    }
-
-    @Test
-    void tokenCreateAndAssociateAndWipeInSameRecordFile() {
-        long transferAmount = -1000L;
-        long wipeAmount = 100L;
-        long wipeTimestamp = 10L;
-        long newTotalSupply = INITIAL_SUPPLY - wipeAmount;
-
-        // create token with a transfer
-        Transaction createTransaction = tokenCreateTransaction(TokenType.FUNGIBLE_COMMON, false, false, SYMBOL);
-        TransactionBody createTransactionBody = getTransactionBody(createTransaction);
-        TokenTransferList createTokenTransfer = tokenTransfer(TOKEN_ID, PAYER2, INITIAL_SUPPLY);
-        var createTransactionRecord = createTransactionRecord(CREATE_TIMESTAMP,
-                TOKEN_ID.getTokenNum(), createTransactionBody, ResponseCodeEnum.SUCCESS, INITIAL_SUPPLY,
-                createTokenTransfer);
-
-        // associate with token
-        Transaction associateTransaction = tokenAssociate(List.of(TOKEN_ID), PAYER2);
-        TransactionBody associateTransactionBody = getTransactionBody(associateTransaction);
-        var associateRecord = createTransactionRecord(ASSOCIATE_TIMESTAMP, TOKEN_ID
-                .getTokenNum(), associateTransactionBody, ResponseCodeEnum.SUCCESS, INITIAL_SUPPLY);
-
-        // wipe amount from token with a transfer
-        TokenTransferList wipeTokenTransfer = tokenTransfer(TOKEN_ID, PAYER2, transferAmount);
-        Transaction wipeTransaction = tokenWipeTransaction(TOKEN_ID, TokenType.FUNGIBLE_COMMON, wipeAmount, null);
-        TransactionBody wipeTransactionBody = getTransactionBody(wipeTransaction);
-        var wipeRecord = createTransactionRecord(wipeTimestamp,
-                TOKEN_ID.getTokenNum(), wipeTransactionBody, ResponseCodeEnum.SUCCESS,
-                newTotalSupply, wipeTokenTransfer);
-
-        // process all record items in a single file
-        parseRecordItemsAndCommit(List.of(
-                new RecordItem(createTransaction, createTransactionRecord),
-                new RecordItem(associateTransaction, associateRecord),
-                new RecordItem(wipeTransaction, wipeRecord)));
-
-        // Verify token, tokenAccount and tokenTransfer
-        assertTokenInRepository(TOKEN_ID, true, CREATE_TIMESTAMP, wipeTimestamp, SYMBOL, newTotalSupply);
-        assertTokenAccountInRepository(TOKEN_ID, PAYER2, true, ASSOCIATE_TIMESTAMP, ASSOCIATE_TIMESTAMP, true,
-                TokenFreezeStatusEnum.NOT_APPLICABLE, TokenKycStatusEnum.NOT_APPLICABLE);
-        assertThat(tokenTransferRepository.count()).isEqualTo(2L);
-        assertTokenTransferInRepository(TOKEN_ID, PAYER2, CREATE_TIMESTAMP, INITIAL_SUPPLY);
-        assertTokenTransferInRepository(TOKEN_ID, PAYER2, wipeTimestamp, transferAmount);
-    }
-
-    private void insertAndParseTransaction(Transaction transaction, long timestamp, long newTotalSupply,
-                                           List<com.hederahashgraph.api.proto.java.AssessedCustomFee> protoAssessedCustomFees,
-                                           List<Long> serialNumbers, TokenTransferList... tokenTransferLists) {
-        TransactionBody transactionBody = getTransactionBody(transaction);
-
-        var transactionRecord = createTransactionRecord(timestamp, TOKEN_ID.getTokenNum(),
-                transactionBody, ResponseCodeEnum.SUCCESS, newTotalSupply, protoAssessedCustomFees, serialNumbers,
-                Arrays.asList(tokenTransferLists));
-
-        parseRecordItemAndCommit(new RecordItem(transaction, transactionRecord));
-        assertTransactionInRepository(ResponseCodeEnum.SUCCESS, timestamp, null);
-    }
-
-    private void insertAndParseTransaction(Transaction transaction, long timestamp, long newTotalSupply,
-                                           List<Long> serialNumbers, TokenTransferList... tokenTransferLists) {
-        insertAndParseTransaction(transaction, timestamp, newTotalSupply, Lists.emptyList(), serialNumbers,
-                tokenTransferLists);
-    }
-
-    private void insertAndParseTransaction(Transaction transaction, long timestamp, long newTotalSupply) {
-        insertAndParseTransaction(transaction, timestamp, newTotalSupply, Lists.emptyList());
-    }
-
-    private void insertAndParseTransaction(Transaction transaction, long timestamp, long newTotalSupply,
-                                           TokenTransferList... tokenTransferLists) {
-        insertAndParseTransaction(transaction, timestamp, newTotalSupply, Lists.emptyList(), tokenTransferLists);
-    }
-
-    private void insertAndParseTransactionWithCustomFees(Transaction transaction, long timestamp, long newTotalSupply,
-                                                         List<com.hederahashgraph.api.proto.java.AssessedCustomFee> protoAssessedCustomFees,
-                                                         TokenTransferList... tokenTransferLists) {
-        insertAndParseTransaction(transaction, timestamp, newTotalSupply, protoAssessedCustomFees, Lists.emptyList(),
-                tokenTransferLists);
-    }
-
-    private Transaction tokenCreateTransaction(TokenType tokenType, boolean freezeDefault, boolean setFreezeKey,
-                                               boolean setKycKey, String symbol, List<CustomFee> customFees) {
-        return buildTransaction(builder -> {
-            builder.getTokenCreationBuilder()
-                    .setAdminKey(TOKEN_REF_KEY)
-                    .setAutoRenewAccount(PAYER)
-                    .setAutoRenewPeriod(Duration.newBuilder().setSeconds(AUTO_RENEW_PERIOD))
-                    .setDecimals(1000)
-                    .setExpiry(EXPIRY_TIMESTAMP)
-                    .setFreezeDefault(freezeDefault)
-                    .setMemo(TOKEN_CREATE_MEMO)
-                    .setName(symbol + "_token_name")
-                    .setSupplyKey(TOKEN_REF_KEY)
-                    .setSupplyType(TokenSupplyType.INFINITE)
-                    .setSymbol(symbol)
-                    .setTokenType(tokenType)
-                    .setTreasury(PAYER)
-                    .setWipeKey(TOKEN_REF_KEY)
-                    .addAllCustomFees(convertCustomFees(customFees));
-
-            if (tokenType == TokenType.FUNGIBLE_COMMON) {
-                builder.getTokenCreationBuilder().setInitialSupply(INITIAL_SUPPLY);
-            }
-
-            if (setFreezeKey) {
-                builder.getTokenCreationBuilder().setFreezeKey(TOKEN_REF_KEY);
-            }
-
-            if (setKycKey) {
-                builder.getTokenCreationBuilder().setKycKey(TOKEN_REF_KEY);
-            }
-        });
-    }
-
-    private Transaction tokenCreateTransaction(TokenType tokenType, boolean setFreezeKey, boolean setKycKey,
-                                               String symbol) {
-        return tokenCreateTransaction(tokenType, false, setFreezeKey, setKycKey, symbol, Lists.emptyList());
-    }
-
-    private Transaction tokenUpdateTransaction(TokenID tokenID, String symbol, String memo, Key newKey,
-                                               AccountID accountID) {
-        return buildTransaction(builder -> builder.getTokenUpdateBuilder()
-                .setAdminKey(newKey)
-                .setAutoRenewAccount(accountID)
-                .setAutoRenewPeriod(Duration.newBuilder().setSeconds(TOKEN_UPDATE_AUTO_RENEW_PERIOD))
-                .setExpiry(EXPIRY_TIMESTAMP)
-                .setFeeScheduleKey(newKey)
-                .setFreezeKey(newKey)
-                .setKycKey(newKey)
-                .setMemo(StringValue.of(memo))
-                .setName(symbol + "_update_name")
-                .setSupplyKey(newKey)
-                .setSymbol(symbol)
-                .setToken(tokenID)
-                .setTreasury(accountID)
-                .setWipeKey(newKey)
-        );
-    }
-
-    private Transaction tokenAssociate(List<TokenID> tokenIDs, AccountID accountID) {
-        return buildTransaction(builder -> builder.getTokenAssociateBuilder()
-                .setAccount(accountID)
-                .addAllTokens(tokenIDs));
-    }
-
-    private Transaction tokenDissociate(List<TokenID> tokenIDs, AccountID accountID) {
-        return buildTransaction(builder -> builder.getTokenDissociateBuilder()
-                .setAccount(accountID)
-                .addAllTokens(tokenIDs));
-    }
-
-    private Transaction tokenDeleteTransaction(TokenID tokenID) {
-        return buildTransaction(builder -> builder.getTokenDeletionBuilder()
-                .setToken(tokenID));
-    }
-
-    private Transaction tokenFreezeTransaction(TokenID tokenID, boolean freeze) {
-        Transaction transaction = null;
-        if (freeze) {
-            transaction = buildTransaction(builder -> builder.getTokenFreezeBuilder()
-                    .setToken(tokenID)
-                    .setAccount(PAYER2));
-        } else {
-            transaction = buildTransaction(builder -> builder.getTokenUnfreezeBuilder()
-                    .setToken(tokenID)
-                    .setAccount(PAYER2));
-        }
-
-        return transaction;
-    }
-
-    private Transaction tokenKycTransaction(TokenID tokenID, boolean kyc) {
-        Transaction transaction;
-        if (kyc) {
-            transaction = buildTransaction(builder -> builder.getTokenGrantKycBuilder()
-                    .setToken(tokenID)
-                    .setAccount(PAYER2));
-        } else {
-            transaction = buildTransaction(builder -> builder.getTokenRevokeKycBuilder()
-                    .setToken(tokenID)
-                    .setAccount(PAYER2));
-        }
-
-        return transaction;
-    }
-
-    private Transaction tokenSupplyTransaction(TokenID tokenID, TokenType tokenType, boolean mint, long amount,
-                                               List<Long> serialNumbers) {
-        Transaction transaction = null;
-        if (mint) {
-            transaction = buildTransaction(builder -> {
-                builder.getTokenMintBuilder()
-                        .setToken(tokenID);
-                if (tokenType == TokenType.FUNGIBLE_COMMON) {
-                    builder.getTokenMintBuilder().setAmount(amount);
-                } else {
-                    builder.getTokenMintBuilder().addAllMetadata(Collections
-                            .nCopies(serialNumbers.size(), ByteString.copyFromUtf8(METADATA)));
-                }
-            });
-        } else {
-            transaction = buildTransaction(builder -> {
-                builder.getTokenBurnBuilder()
-                        .setToken(tokenID);
-                if (tokenType == TokenType.FUNGIBLE_COMMON) {
-                    builder.getTokenBurnBuilder().setAmount(amount);
-                } else {
-                    builder.getTokenBurnBuilder()
-                            .addAllSerialNumbers(serialNumbers);
-                }
-            });
-        }
-
-        return transaction;
-    }
-
-    private Transaction tokenWipeTransaction(TokenID tokenID, TokenType tokenType, long amount,
-                                             List<Long> serialNumbers) {
-        return buildTransaction(builder -> {
-            builder.getTokenWipeBuilder()
-
-                    .setToken(tokenID)
-                    .setAccount(PAYER)
-                    .build();
-            if (tokenType == TokenType.FUNGIBLE_COMMON) {
-                builder.getTokenWipeBuilder().setAmount(amount);
-            } else {
-                builder.getTokenWipeBuilder().addAllSerialNumbers(serialNumbers);
-            }
-        });
-    }
-
-    private Transaction tokenTransferTransaction() {
-        return buildTransaction(TransactionBody.Builder::getCryptoTransferBuilder);
-    }
-
-    private TransactionRecord createTransactionRecord(long consensusTimestamp, long tokenNum,
-                                                      TransactionBody transactionBody,
-                                                      ResponseCodeEnum responseCode,
-                                                      long newTotalSupply,
-                                                      List<com.hederahashgraph.api.proto.java.AssessedCustomFee> protoAssessedCustomFees,
-                                                      List<Long> serialNumbers,
-                                                      List<TokenTransferList> tokenTransferLists) {
-        var receipt = TransactionReceipt.newBuilder()
-                .setStatus(responseCode)
-                .setTokenID(TokenID.newBuilder().setTokenNum(tokenNum).build())
-                .setNewTotalSupply(newTotalSupply)
-                .addAllSerialNumbers(serialNumbers);
-
-        return buildTransactionRecord(recordBuilder -> {
-            // note the custom fee crypto transfers and token transfers are not added to the transaction record since
-            // the test only has to verify the assessed custom fees get ingested.
-            recordBuilder
-                    .setReceipt(receipt)
-                    .setConsensusTimestamp(TestUtils.toTimestamp(consensusTimestamp))
-                    .addAllTokenTransferLists(tokenTransferLists)
-                    .addAllAssessedCustomFees(protoAssessedCustomFees);
-        }, transactionBody, responseCode.getNumber());
-    }
-
-    private TransactionRecord createTransactionRecord(long consensusTimestamp, long tokenNum,
-                                                      TransactionBody transactionBody,
-                                                      ResponseCodeEnum responseCode,
-                                                      long newTotalSupply,
-                                                      List<Long> serialNumbers,
-                                                      List<TokenTransferList> tokenTransferLists) {
-        return createTransactionRecord(consensusTimestamp, tokenNum, transactionBody, responseCode, newTotalSupply,
-                Lists.emptyList(), serialNumbers, tokenTransferLists);
-    }
-
-    private TransactionRecord createTransactionRecord(long consensusTimestamp, long tokenNum,
-                                                      TransactionBody transactionBody,
-                                                      ResponseCodeEnum responseCode, long newTotalSupply) {
-        return createTransactionRecord(consensusTimestamp, tokenNum, transactionBody, responseCode, newTotalSupply,
-                Lists.emptyList(), Lists.emptyList());
-    }
-
-    private TransactionRecord createTransactionRecord(long consensusTimestamp, long tokenNum,
-                                                      TransactionBody transactionBody,
-                                                      ResponseCodeEnum responseCode, long newTotalSupply,
-                                                      TokenTransferList... tokenTransferLists) {
-        return createTransactionRecord(consensusTimestamp, tokenNum, transactionBody, responseCode, newTotalSupply,
-                Lists.emptyList(), Arrays.asList(tokenTransferLists));
-    }
-
-    private void assertTokenInRepository(TokenID tokenID, boolean present, long createdTimestamp,
-                                         long modifiedTimestamp, String symbol, long totalSupply,
-                                         byte[] keyData, String... keyFields) {
-        // clear cache for PgCopy scenarios which don't utilize it
-        cacheManager.getCache("tokens").clear();
-
-        Optional<Token> tokenOptional = tokenRepository.findById(new TokenId(EntityId.of(tokenID)));
-        if (present) {
-            assertThat(tokenOptional)
-                    .get()
-                    .returns(createdTimestamp, from(Token::getCreatedTimestamp))
-                    .returns(modifiedTimestamp, from(Token::getModifiedTimestamp))
-                    .returns(symbol, from(Token::getSymbol))
-                    .returns(totalSupply, from(Token::getTotalSupply));
-            if (keyFields.length != 0) {
-                assertThat(tokenOptional)
-                        .get()
-                        .extracting(keyFields)
-                        .containsExactlyElementsOf(Arrays.stream(keyFields)
-                                .map((v) -> keyData)
-                                .collect(Collectors.toList())
-                        );
-            }
-        } else {
-            assertThat(tokenOptional).isNotPresent();
-        }
-    }
-
-    private void assertTokenInRepository(TokenID tokenID, boolean present, long createdTimestamp,
-                                         long modifiedTimestamp, String symbol, long totalSupply) {
-        assertTokenInRepository(tokenID, present, createdTimestamp, modifiedTimestamp, symbol, totalSupply, null);
-    }
-
-    private void assertNftInRepository(TokenID tokenID, long serialNumber, boolean present, long createdTimestamp,
-                                       long modifiedTimestamp, byte[] metadata, EntityId accountId, boolean deleted) {
-        Optional<Nft> nftOptional = nftRepository.findById(new NftId(serialNumber, EntityId.of(tokenID)));
-        if (present) {
-            assertThat(nftOptional)
-                    .get()
-                    .returns(createdTimestamp, from(Nft::getCreatedTimestamp))
-                    .returns(modifiedTimestamp, from(Nft::getModifiedTimestamp))
-                    .returns(metadata, from(Nft::getMetadata))
-                    .returns(accountId, from(Nft::getAccountId))
-                    .returns(deleted, from(Nft::getDeleted));
-        } else {
-            assertThat(nftOptional).isNotPresent();
-        }
-    }
-
-    private void assertTokenAccountInRepository(TokenID tokenID, AccountID accountId, boolean present,
-                                                long createdTimestamp, long modifiedTimestamp, boolean associated,
-                                                TokenFreezeStatusEnum frozenStatus, TokenKycStatusEnum kycStatus) {
-        // clear cache for PgCopy scenarios which don't utilize it
-        cacheManager.getCache("tokenaccounts").clear();
-
-        Optional<TokenAccount> tokenAccountOptional = tokenAccountRepository
-                .findByTokenIdAndAccountId(EntityId.of(tokenID).getId(), EntityId.of(accountId).getId());
-        if (present) {
-            assertThat(tokenAccountOptional.get())
-                    .returns(createdTimestamp, from(TokenAccount::getCreatedTimestamp))
-                    .returns(modifiedTimestamp, from(TokenAccount::getModifiedTimestamp))
-                    .returns(associated, from(TokenAccount::getAssociated))
-                    .returns(frozenStatus, from(TokenAccount::getFreezeStatus))
-                    .returns(kycStatus, from(TokenAccount::getKycStatus));
-        } else {
-            assertThat(tokenAccountOptional.isPresent()).isFalse();
-        }
-    }
-
-    private void assertTokenAccountsInRepository(List<TokenAccount> tokenAccounts) {
-        // clear cache for PgCopy scenarios which don't utilize it
-        cacheManager.getCache("tokenaccounts").clear();
-        assertThat(tokenAccountRepository.findAll()).containsExactlyInAnyOrderElementsOf(tokenAccounts);
-    }
-
-    private void assertTokenTransferInRepository(TokenID tokenID, AccountID accountID, long consensusTimestamp,
-                                                 long amount) {
-        com.hedera.mirror.importer.domain.TokenTransfer tokenTransfer = tokenTransferRepository
-                .findById(new com.hedera.mirror.importer.domain.TokenTransfer.Id(consensusTimestamp, EntityId
-                        .of(tokenID), EntityId.of(accountID))).get();
-        assertThat(tokenTransfer)
-                .returns(amount, from(com.hedera.mirror.importer.domain.TokenTransfer::getAmount));
-    }
-
-    private void assertCustomFeesInDb(List<CustomFee> expected) {
-        var actual = jdbcTemplate.query(CustomFeeWrapper.SELECT_QUERY, CustomFeeWrapper.ROW_MAPPER);
-        assertThat(actual).map(CustomFeeWrapper::getCustomFee).containsExactlyInAnyOrderElementsOf(expected);
-    }
-
-    private void assertAssessedCustomFeesInDb(List<AssessedCustomFee> expected) {
-        var actual = jdbcTemplate.query(AssessedCustomFeeWrapper.SELECT_QUERY, AssessedCustomFeeWrapper.ROW_MAPPER);
-        assertThat(actual)
-                .map(AssessedCustomFeeWrapper::getAssessedCustomFee)
-                .containsExactlyInAnyOrderElementsOf(expected);
-    }
-
-    private void assertNftTransferInRepository(long consensusTimestamp, long serialNumber, TokenID tokenID,
-                                               AccountID receiverId, AccountID senderId) {
-        EntityId receiver = receiverId != null ? EntityId.of(receiverId) : null;
-        EntityId sender = senderId != null ? EntityId.of(senderId) : null;
-
-        com.hedera.mirror.importer.domain.NftTransfer nftTransfer = nftTransferRepository
-                .findById(new com.hedera.mirror.importer.domain.NftTransferId(consensusTimestamp, serialNumber,
-                        EntityId
-                                .of(tokenID))).get();
-        assertThat(nftTransfer)
-                .returns(receiver, from(com.hedera.mirror.importer.domain.NftTransfer::getReceiverAccountId))
-                .returns(sender, from(com.hedera.mirror.importer.domain.NftTransfer::getSenderAccountId));
-    }
-
-    private void createTokenEntity(TokenID tokenID, TokenType tokenType, String symbol, long consensusTimestamp,
-                                   boolean freezeDefault, boolean setFreezeKey, boolean setKycKey,
-                                   List<CustomFee> customFees) {
-        Transaction createTransaction = tokenCreateTransaction(tokenType, freezeDefault, setFreezeKey, setKycKey,
-                symbol, customFees);
-        TransactionBody createTransactionBody = getTransactionBody(createTransaction);
-        TokenTransferList tokenTransfer = tokenType == TokenType.FUNGIBLE_COMMON ? tokenTransfer(tokenID, PAYER,
-                INITIAL_SUPPLY) : TokenTransferList.getDefaultInstance();
-        var createTransactionRecord = createTransactionRecord(consensusTimestamp, tokenID
-                .getTokenNum(), createTransactionBody, ResponseCodeEnum.SUCCESS, INITIAL_SUPPLY, tokenTransfer);
-
-        parseRecordItemAndCommit(new RecordItem(createTransaction, createTransactionRecord));
-    }
-
-    private void createTokenEntity(TokenID tokenID, TokenType tokenType, String symbol, long consensusTimestamp,
-                                   boolean setFreezeKey, boolean setKycKey) {
-        createTokenEntity(tokenID, tokenType, symbol, consensusTimestamp, false, setFreezeKey, setKycKey, Lists.emptyList());
-    }
-
-    private void createAndAssociateToken(TokenID tokenID, TokenType tokenType, String symbol, long createTimestamp,
-                                         long associateTimestamp, AccountID accountID, boolean setFreezeKey,
-                                         boolean setKycKey, long initialSupply) {
-        createTokenEntity(tokenID, tokenType, symbol, createTimestamp, setFreezeKey, setKycKey);
-        assertTokenInRepository(tokenID, true, createTimestamp, createTimestamp, symbol, initialSupply);
-
-        Transaction associateTransaction = tokenAssociate(List.of(tokenID), accountID);
-        insertAndParseTransaction(associateTransaction, associateTimestamp, initialSupply);
-
-        assertTokenAccountInRepository(tokenID, accountID, true, associateTimestamp, associateTimestamp, true,
-                setFreezeKey ? TokenFreezeStatusEnum.UNFROZEN : TokenFreezeStatusEnum.NOT_APPLICABLE,
-                setKycKey ? TokenKycStatusEnum.REVOKED : TokenKycStatusEnum.NOT_APPLICABLE);
-    }
-
-    private void updateTokenFeeSchedule(TokenID tokenID, long consensusTimestamp, List<CustomFee> customFees) {
-        Transaction transaction = buildTransaction(builder -> builder.getTokenFeeScheduleUpdateBuilder()
-                .setTokenId(tokenID)
-                .addAllCustomFees(convertCustomFees(customFees))
-        );
-        TransactionBody transactionBody = getTransactionBody(transaction);
-        TransactionRecord transactionRecord = buildTransactionRecord(
-                builder -> builder.setConsensusTimestamp(TestUtils.toTimestamp(consensusTimestamp)),
-                transactionBody, ResponseCodeEnum.SUCCESS.getNumber());
-
-        parseRecordItemAndCommit(new RecordItem(transaction, transactionRecord));
-    }
-
-    private TokenTransferList tokenTransfer(TokenID tokenId, AccountID accountId, long amount) {
-        return TokenTransferList.newBuilder()
-                .setToken(tokenId)
-                .addTransfers(AccountAmount.newBuilder().setAccountID(accountId).setAmount(amount).build())
-                .build();
-    }
-
-    private TokenTransferList nftTransfer(TokenID tokenId, AccountID receiverAccountId, AccountID senderAccountId,
-                                          List<Long> serialNumbers) {
-        TokenTransferList.Builder builder = TokenTransferList.newBuilder();
-        builder.setToken(tokenId);
-        for (Long serialNumber : serialNumbers) {
-            NftTransfer.Builder nftTransferBuilder = NftTransfer.newBuilder()
-                    .setSerialNumber(serialNumber);
-            if (receiverAccountId != null) {
-                nftTransferBuilder.setReceiverAccountID(receiverAccountId);
-            }
-            if (senderAccountId != null) {
-                nftTransferBuilder.setSenderAccountID(senderAccountId);
-            }
-            builder.addNftTransfers(
-                    nftTransferBuilder.build()
-            );
-        }
-        return builder.build();
-    }
-
-<<<<<<< HEAD
-    private List<com.hederahashgraph.api.proto.java.AssessedCustomFee> convertAssessedCustomFees(
-            List<AssessedCustomFee> assessedCustomFees) {
-        return assessedCustomFees.stream()
-                .map(assessedCustomFee -> {
-                    EntityId collectorAccountId = assessedCustomFee.getId().getCollectorAccountId();
-                    var builder = com.hederahashgraph.api.proto.java.AssessedCustomFee.newBuilder()
-                            .setAmount(assessedCustomFee.getAmount())
-                            .setFeeCollectorAccountId(convertAccountId(collectorAccountId));
-
-                    if (assessedCustomFee.getTokenId() != null) {
-                        builder.setTokenId(convertTokenId(assessedCustomFee.getTokenId()));
-                    }
-
-                    return builder.build();
-                })
-                .collect(Collectors.toList());
-=======
-    private static List<CustomFee> deletedDbCustomFees(long consensusTimestamp, EntityId tokenId) {
-        CustomFee customFee = new CustomFee();
         customFee.setId(new CustomFee.Id(consensusTimestamp, tokenId));
         return List.of(customFee);
     }
@@ -1349,7 +188,7 @@
             CustomFee royaltyFee1 = new CustomFee();
             royaltyFee1.setRoyaltyNumerator(14L);
             royaltyFee1.setRoyaltyDenominator(31L);
-            royaltyFee1.setCollectorAccountId(FEE_COLLECTOR_ACCOUNT_ID_3);;
+            royaltyFee1.setCollectorAccountId(FEE_COLLECTOR_ACCOUNT_ID_3);
             royaltyFee1.setId(id);
             customFees.add(royaltyFee1);
 
@@ -1500,39 +339,1115 @@
                 Arguments.of("has assessed custom fees with effective payer account ids", assessedCustomFeesWithPayers,
                         protoAssessedCustomFeesWithPayers)
         );
->>>>>>> 3556c8ba
+    }
+
+    private static AccountID convertAccountId(EntityId accountId) {
+        return AccountID.newBuilder()
+                .setShardNum(accountId.getShardNum())
+                .setRealmNum(accountId.getRealmNum())
+                .setAccountNum(accountId.getEntityNum())
+                .build();
+    }
+
+    private static TokenID convertTokenId(EntityId tokenId) {
+        return TokenID.newBuilder()
+                .setShardNum(tokenId.getShardNum())
+                .setRealmNum(tokenId.getRealmNum())
+                .setTokenNum(tokenId.getEntityNum())
+                .build();
+    }
+
+    @BeforeEach
+    void before() {
+        entityProperties.getPersist().setTokens(true);
+    }
+
+    @ParameterizedTest(name = "{0}")
+    @MethodSource("provideTokenCreateFtArguments")
+    void tokenCreate(String name, List<CustomFee> customFees, boolean freezeDefault, boolean freezeKey, boolean kycKey,
+                     List<TokenAccount> expectedTokenAccounts) {
+        // given
+        Entity expected = createEntity(DOMAIN_TOKEN_ID, TOKEN_REF_KEY, EntityId.of(PAYER), AUTO_RENEW_PERIOD,
+                false, EXPIRY_NS, TOKEN_CREATE_MEMO, null, CREATE_TIMESTAMP, CREATE_TIMESTAMP);
+        // node, token, autorenew, and the number of accounts associated with the token (including the treasury)
+        long expectedEntityCount = 3 + expectedTokenAccounts.size();
+
+        // when
+        createTokenEntity(TOKEN_ID, TokenType.FUNGIBLE_COMMON, SYMBOL, CREATE_TIMESTAMP, freezeDefault, freezeKey,
+                kycKey, customFees);
+
+        // then
+        assertEquals(expectedEntityCount, entityRepository.count());
+        assertEntity(expected);
+
+        // verify token
+        assertTokenInRepository(TOKEN_ID, true, CREATE_TIMESTAMP, CREATE_TIMESTAMP, SYMBOL, INITIAL_SUPPLY);
+        assertTokenAccountsInRepository(expectedTokenAccounts);
+        assertTokenTransferInRepository(TOKEN_ID, PAYER, CREATE_TIMESTAMP, INITIAL_SUPPLY);
+        assertCustomFeesInDb(customFees);
+        assertThat(tokenTransferRepository.count()).isEqualTo(1L);
+    }
+
+    @Test
+    void tokenCreateWithoutPersistence() {
+        entityProperties.getPersist().setTokens(false);
+
+        createTokenEntity(TOKEN_ID, TokenType.FUNGIBLE_COMMON, SYMBOL, CREATE_TIMESTAMP, false, false);
+
+        assertTokenInRepository(TOKEN_ID, false, CREATE_TIMESTAMP, CREATE_TIMESTAMP, SYMBOL, INITIAL_SUPPLY);
+        assertThat(tokenTransferRepository.count()).isZero();
+        assertCustomFeesInDb(Lists.emptyList());
+    }
+
+    @ParameterizedTest(name = "{0}")
+    @MethodSource("provideTokenCreateNftArguments")
+    void tokenCreateWithNfts(String name, List<CustomFee> customFees, boolean freezeDefault, boolean freezeKey,
+                             boolean kycKey, List<TokenAccount> expectedTokenAccounts) {
+        // given
+        Entity expected = createEntity(DOMAIN_TOKEN_ID, TOKEN_REF_KEY, EntityId.of(PAYER), AUTO_RENEW_PERIOD,
+                false, EXPIRY_NS, TOKEN_CREATE_MEMO, null, CREATE_TIMESTAMP, CREATE_TIMESTAMP);
+        // node, token, autorenew, and the number of accounts associated with the token (including the treasury)
+        long expectedEntityCount = 3 + expectedTokenAccounts.size();
+
+        // when
+        createTokenEntity(TOKEN_ID, TokenType.NON_FUNGIBLE_UNIQUE, SYMBOL, CREATE_TIMESTAMP, freezeDefault, freezeKey,
+                kycKey, customFees);
+
+        // then
+        assertEquals(expectedEntityCount, entityRepository.count());
+        assertEntity(expected);
+
+        // verify token
+        assertTokenInRepository(TOKEN_ID, true, CREATE_TIMESTAMP, CREATE_TIMESTAMP, SYMBOL, 0);
+        assertTokenAccountsInRepository(expectedTokenAccounts);
+        assertCustomFeesInDb(customFees);
+        assertThat(tokenTransferRepository.count()).isZero();
+    }
+
+    @Test
+    void tokenAssociate() {
+        createTokenEntity(TOKEN_ID, TokenType.FUNGIBLE_COMMON, SYMBOL, CREATE_TIMESTAMP, true, true);
+
+        Transaction associateTransaction = tokenAssociate(List.of(TOKEN_ID), PAYER2);
+        insertAndParseTransaction(associateTransaction, ASSOCIATE_TIMESTAMP, INITIAL_SUPPLY);
+
+        assertTokenAccountInRepository(TOKEN_ID, PAYER2, true, ASSOCIATE_TIMESTAMP, ASSOCIATE_TIMESTAMP, true,
+                TokenFreezeStatusEnum.UNFROZEN, TokenKycStatusEnum.REVOKED);
+    }
+
+    @Test
+    void tokenAssociateWithMissingToken() {
+        Transaction associateTransaction = tokenAssociate(List.of(TOKEN_ID), PAYER);
+        insertAndParseTransaction(associateTransaction, ASSOCIATE_TIMESTAMP, INITIAL_SUPPLY);
+
+        // verify token account was not created
+        assertTokenAccountInRepository(TOKEN_ID, PAYER, false, CREATE_TIMESTAMP, CREATE_TIMESTAMP, true,
+                TokenFreezeStatusEnum.UNFROZEN, TokenKycStatusEnum.REVOKED);
+    }
+
+    @Test
+    void tokenDissociate() {
+        createAndAssociateToken(TOKEN_ID, TokenType.FUNGIBLE_COMMON, SYMBOL, CREATE_TIMESTAMP, ASSOCIATE_TIMESTAMP,
+                PAYER2, false, false, INITIAL_SUPPLY);
+
+        Transaction dissociateTransaction = tokenDissociate(List.of(TOKEN_ID), PAYER2);
+        long dissociateTimeStamp = 10L;
+        insertAndParseTransaction(dissociateTransaction, dissociateTimeStamp, INITIAL_SUPPLY);
+
+        assertTokenAccountInRepository(TOKEN_ID, PAYER2, true, ASSOCIATE_TIMESTAMP, dissociateTimeStamp, false,
+                TokenFreezeStatusEnum.NOT_APPLICABLE, TokenKycStatusEnum.NOT_APPLICABLE);
+    }
+
+    @Test
+    void tokenDelete() {
+        createAndAssociateToken(TOKEN_ID, TokenType.FUNGIBLE_COMMON, SYMBOL, CREATE_TIMESTAMP, ASSOCIATE_TIMESTAMP,
+                PAYER2, false, false, INITIAL_SUPPLY);
+
+        // delete token
+        Transaction deleteTransaction = tokenDeleteTransaction(TOKEN_ID);
+        long deleteTimeStamp = 10L;
+        insertAndParseTransaction(deleteTransaction, deleteTimeStamp, INITIAL_SUPPLY);
+
+        Entity expected = createEntity(DOMAIN_TOKEN_ID, TOKEN_REF_KEY, EntityId.of(PAYER), AUTO_RENEW_PERIOD,
+                true, EXPIRY_NS, TOKEN_CREATE_MEMO, null, CREATE_TIMESTAMP, deleteTimeStamp);
+        assertEquals(5, entityRepository.count()); // Node, payer (treasury), token, autorenew, and payer2
+        assertEntity(expected);
+
+        assertTokenInRepository(TOKEN_ID, true, CREATE_TIMESTAMP, CREATE_TIMESTAMP, SYMBOL, INITIAL_SUPPLY);
+    }
+
+    @ParameterizedTest(name = "{0}")
+    @EnumSource(value = TokenType.class, names = {"FUNGIBLE_COMMON", "NON_FUNGIBLE_UNIQUE"})
+    void tokenFeeScheduleUpdate(TokenType tokenType) {
+        // given
+        // create the token entity with empty custom fees
+        createTokenEntity(TOKEN_ID, tokenType, SYMBOL, CREATE_TIMESTAMP, false, false);
+        // update fee schedule
+        long updateTimestamp = CREATE_TIMESTAMP + 10L;
+        Entity expectedEntity = createEntity(DOMAIN_TOKEN_ID, TOKEN_REF_KEY, EntityId.of(PAYER), AUTO_RENEW_PERIOD,
+                false, EXPIRY_NS, TOKEN_CREATE_MEMO, null, CREATE_TIMESTAMP, CREATE_TIMESTAMP);
+        List<CustomFee> newCustomFees = nonEmptyCustomFees(updateTimestamp, DOMAIN_TOKEN_ID, tokenType);
+        List<CustomFee> expectedCustomFees = Lists.newArrayList(deletedDbCustomFees(CREATE_TIMESTAMP, DOMAIN_TOKEN_ID));
+        expectedCustomFees.addAll(newCustomFees);
+        long expectedSupply = tokenType == TokenType.FUNGIBLE_COMMON ? INITIAL_SUPPLY : 0;
+
+        // when
+        updateTokenFeeSchedule(TOKEN_ID, updateTimestamp, newCustomFees);
+
+        // then
+        assertEntity(expectedEntity);
+        assertTokenInRepository(TOKEN_ID, true, CREATE_TIMESTAMP, CREATE_TIMESTAMP, SYMBOL, expectedSupply);
+        assertCustomFeesInDb(expectedCustomFees);
+    }
+
+    @Test
+    void tokenUpdate() {
+        createAndAssociateToken(TOKEN_ID, TokenType.FUNGIBLE_COMMON, SYMBOL, CREATE_TIMESTAMP, ASSOCIATE_TIMESTAMP,
+                PAYER2, false, false, INITIAL_SUPPLY);
+
+        String newSymbol = "NEWSYMBOL";
+        Transaction transaction = tokenUpdateTransaction(
+                TOKEN_ID,
+                newSymbol,
+                TOKEN_UPDATE_MEMO,
+                TOKEN_UPDATE_REF_KEY,
+                PAYER2);
+        long updateTimeStamp = 10L;
+        insertAndParseTransaction(transaction, updateTimeStamp, INITIAL_SUPPLY);
+
+        Entity expected = createEntity(DOMAIN_TOKEN_ID, TOKEN_UPDATE_REF_KEY, EntityId.of(PAYER2),
+                TOKEN_UPDATE_AUTO_RENEW_PERIOD, false, EXPIRY_NS, TOKEN_UPDATE_MEMO, null, CREATE_TIMESTAMP,
+                updateTimeStamp);
+        assertEquals(5, entityRepository.count()); // Node, payer, token, old autorenew, and new autorenew
+        assertEntity(expected);
+
+        assertTokenInRepository(TOKEN_ID, true, CREATE_TIMESTAMP, updateTimeStamp, newSymbol, INITIAL_SUPPLY,
+                TOKEN_UPDATE_REF_KEY.toByteArray(), "feeScheduleKey", "freezeKey", "kycKey", "supplyKey",
+                "wipeKey");
+    }
+
+    @Test
+    void tokenUpdateWithMissingToken() {
+        String newSymbol = "NEWSYMBOL";
+        Transaction transaction = tokenUpdateTransaction(
+                TOKEN_ID,
+                newSymbol,
+                TOKEN_UPDATE_MEMO,
+                keyFromString("updated-key"),
+                AccountID.newBuilder().setAccountNum(2002).build());
+        insertAndParseTransaction(transaction, 10L, INITIAL_SUPPLY);
+
+        // verify token was not created when missing
+        assertTokenInRepository(TOKEN_ID, false, CREATE_TIMESTAMP, ASSOCIATE_TIMESTAMP, SYMBOL, INITIAL_SUPPLY);
+    }
+
+    @Test
+    void tokenAccountFreeze() {
+        createAndAssociateToken(TOKEN_ID, TokenType.FUNGIBLE_COMMON, SYMBOL, CREATE_TIMESTAMP, ASSOCIATE_TIMESTAMP,
+                PAYER2, true, false, INITIAL_SUPPLY);
+
+        Transaction transaction = tokenFreezeTransaction(TOKEN_ID, true);
+        long freezeTimeStamp = 15L;
+        insertAndParseTransaction(transaction, freezeTimeStamp, INITIAL_SUPPLY);
+
+        assertTokenAccountInRepository(TOKEN_ID, PAYER2, true, ASSOCIATE_TIMESTAMP, freezeTimeStamp, true,
+                TokenFreezeStatusEnum.FROZEN, TokenKycStatusEnum.NOT_APPLICABLE);
+    }
+
+    @Test
+    void tokenAccountUnfreeze() {
+        // create token with freeze default
+        createTokenEntity(TOKEN_ID, TokenType.FUNGIBLE_COMMON, SYMBOL, CREATE_TIMESTAMP, true, false);
+
+        // associate account
+        Transaction associateTransaction = tokenAssociate(List.of(TOKEN_ID), PAYER2);
+        insertAndParseTransaction(associateTransaction, ASSOCIATE_TIMESTAMP, INITIAL_SUPPLY);
+
+        Transaction freezeTransaction = tokenFreezeTransaction(TOKEN_ID, true);
+        long freezeTimeStamp = 10L;
+        insertAndParseTransaction(freezeTransaction, freezeTimeStamp, INITIAL_SUPPLY);
+
+        // unfreeze
+        Transaction unfreezeTransaction = tokenFreezeTransaction(TOKEN_ID, false);
+        long unfreezeTimeStamp = 444;
+        insertAndParseTransaction(unfreezeTransaction, unfreezeTimeStamp, INITIAL_SUPPLY);
+
+        assertTokenAccountInRepository(TOKEN_ID, PAYER2, true, ASSOCIATE_TIMESTAMP, unfreezeTimeStamp, true,
+                TokenFreezeStatusEnum.UNFROZEN,
+                TokenKycStatusEnum.NOT_APPLICABLE);
+    }
+
+    @Test
+    void tokenAccountGrantKyc() {
+        createAndAssociateToken(TOKEN_ID, TokenType.FUNGIBLE_COMMON, SYMBOL, CREATE_TIMESTAMP, ASSOCIATE_TIMESTAMP,
+                PAYER2, false, true, INITIAL_SUPPLY);
+
+        Transaction transaction = tokenKycTransaction(TOKEN_ID, true);
+        long grantTimeStamp = 10L;
+        insertAndParseTransaction(transaction, grantTimeStamp, INITIAL_SUPPLY);
+
+        assertTokenAccountInRepository(TOKEN_ID, PAYER2, true, ASSOCIATE_TIMESTAMP, grantTimeStamp, true,
+                TokenFreezeStatusEnum.NOT_APPLICABLE,
+                TokenKycStatusEnum.GRANTED);
+    }
+
+    @Test
+    void tokenAccountGrantKycWithMissingTokenAccount() {
+        createTokenEntity(TOKEN_ID, TokenType.FUNGIBLE_COMMON, SYMBOL, CREATE_TIMESTAMP, false, true);
+
+        Transaction transaction = tokenKycTransaction(TOKEN_ID, true);
+        long grantTimeStamp = 10L;
+        insertAndParseTransaction(transaction, grantTimeStamp, INITIAL_SUPPLY);
+
+        // verify token account was not created when missing
+        assertTokenAccountInRepository(TOKEN_ID, PAYER2, false, ASSOCIATE_TIMESTAMP, grantTimeStamp, true,
+                TokenFreezeStatusEnum.NOT_APPLICABLE,
+                TokenKycStatusEnum.GRANTED);
+    }
+
+    @Test
+    void tokenAccountRevokeKyc() {
+        // create token with kyc revoked
+        createTokenEntity(TOKEN_ID, TokenType.FUNGIBLE_COMMON, SYMBOL, CREATE_TIMESTAMP, false, true);
+
+        // associate account
+        Transaction associateTransaction = tokenAssociate(List.of(TOKEN_ID), PAYER2);
+        insertAndParseTransaction(associateTransaction, ASSOCIATE_TIMESTAMP, INITIAL_SUPPLY);
+
+        Transaction grantTransaction = tokenKycTransaction(TOKEN_ID, true);
+        long grantTimeStamp = 10L;
+        insertAndParseTransaction(grantTransaction, grantTimeStamp, INITIAL_SUPPLY);
+
+        // revoke
+        Transaction revokeTransaction = tokenKycTransaction(TOKEN_ID, false);
+        long revokeTimestamp = 333;
+        insertAndParseTransaction(revokeTransaction, revokeTimestamp, INITIAL_SUPPLY);
+
+        assertTokenAccountInRepository(TOKEN_ID, PAYER2, true, ASSOCIATE_TIMESTAMP, revokeTimestamp, true,
+                TokenFreezeStatusEnum.NOT_APPLICABLE, TokenKycStatusEnum.REVOKED);
+    }
+
+    @Test
+    void tokenBurn() {
+        createAndAssociateToken(TOKEN_ID, TokenType.FUNGIBLE_COMMON, SYMBOL, CREATE_TIMESTAMP, ASSOCIATE_TIMESTAMP,
+                PAYER2, false, false, INITIAL_SUPPLY);
+
+        long amount = -1000;
+        long burnTimestamp = 10L;
+        TokenTransferList tokenTransfer = tokenTransfer(TOKEN_ID, PAYER, amount);
+        Transaction transaction = tokenSupplyTransaction(TOKEN_ID, TokenType.FUNGIBLE_COMMON, false, amount, null);
+        insertAndParseTransaction(transaction, burnTimestamp, INITIAL_SUPPLY - amount, tokenTransfer);
+
+        // Verify
+        assertThat(tokenTransferRepository.count()).isEqualTo(2L);
+        assertTokenTransferInRepository(TOKEN_ID, PAYER, CREATE_TIMESTAMP, INITIAL_SUPPLY);
+        assertTokenTransferInRepository(TOKEN_ID, PAYER, burnTimestamp, amount);
+        assertTokenInRepository(TOKEN_ID, true, CREATE_TIMESTAMP, burnTimestamp, SYMBOL, INITIAL_SUPPLY - amount);
+    }
+
+    @Test
+    void tokenBurnNft() {
+        createAndAssociateToken(TOKEN_ID, TokenType.NON_FUNGIBLE_UNIQUE, SYMBOL, CREATE_TIMESTAMP, ASSOCIATE_TIMESTAMP,
+                PAYER2, false, false, 0L);
+
+        long mintTimestamp = 10L;
+        TokenTransferList mintTransfer = nftTransfer(TOKEN_ID, PAYER, DEFAULT_ACCOUNT_ID, SERIAL_NUMBER_LIST);
+        Transaction mintTransaction = tokenSupplyTransaction(TOKEN_ID, TokenType.NON_FUNGIBLE_UNIQUE, true, 0,
+                SERIAL_NUMBER_LIST);
+
+        insertAndParseTransaction(mintTransaction, mintTimestamp, SERIAL_NUMBER_LIST
+                .size(), SERIAL_NUMBER_LIST, mintTransfer);
+
+        long burnTimestamp = 15L;
+        TokenTransferList burnTransfer = nftTransfer(TOKEN_ID, DEFAULT_ACCOUNT_ID, PAYER, Arrays
+                .asList(SERIAL_NUMBER_1));
+        Transaction burnTransaction = tokenSupplyTransaction(TOKEN_ID, TokenType.NON_FUNGIBLE_UNIQUE, false, 0, Arrays
+                .asList(SERIAL_NUMBER_1));
+        insertAndParseTransaction(burnTransaction, burnTimestamp, 0, burnTransfer);
+
+        // Verify
+        assertThat(nftTransferRepository.count()).isEqualTo(3L);
+        assertNftTransferInRepository(mintTimestamp, SERIAL_NUMBER_1, TOKEN_ID, PAYER, null);
+        assertNftTransferInRepository(mintTimestamp, SERIAL_NUMBER_2, TOKEN_ID, PAYER, null);
+        assertNftTransferInRepository(burnTimestamp, SERIAL_NUMBER_1, TOKEN_ID, null, PAYER);
+        assertTokenInRepository(TOKEN_ID, true, CREATE_TIMESTAMP, burnTimestamp, SYMBOL, 0);
+        assertNftInRepository(TOKEN_ID, 1L, true, mintTimestamp, burnTimestamp, METADATA.getBytes(), null, true);
+        assertNftInRepository(TOKEN_ID, 2L, true, mintTimestamp, mintTimestamp, METADATA.getBytes(), EntityId
+                .of(PAYER), false);
+    }
+
+    @Test
+    void tokenBurnNftMissingNft() {
+        createAndAssociateToken(TOKEN_ID, TokenType.NON_FUNGIBLE_UNIQUE, SYMBOL, CREATE_TIMESTAMP, ASSOCIATE_TIMESTAMP,
+                PAYER2, false, false, 0L);
+
+        long mintTimestamp = 10L;
+        TokenTransferList mintTransfer = nftTransfer(TOKEN_ID, PAYER, DEFAULT_ACCOUNT_ID, Arrays
+                .asList(SERIAL_NUMBER_2));
+        Transaction mintTransaction = tokenSupplyTransaction(TOKEN_ID, TokenType.NON_FUNGIBLE_UNIQUE, true, 0,
+                Arrays.asList(SERIAL_NUMBER_2));
+
+        insertAndParseTransaction(mintTransaction, mintTimestamp, SERIAL_NUMBER_LIST.size(),
+                Arrays.asList(SERIAL_NUMBER_2), mintTransfer);
+
+        long burnTimestamp = 15L;
+        TokenTransferList burnTransfer = nftTransfer(TOKEN_ID, DEFAULT_ACCOUNT_ID, PAYER,
+                Arrays.asList(SERIAL_NUMBER_1));
+        Transaction burnTransaction = tokenSupplyTransaction(TOKEN_ID, TokenType.NON_FUNGIBLE_UNIQUE, false, 0, Arrays
+                .asList(SERIAL_NUMBER_1));
+        insertAndParseTransaction(burnTransaction, burnTimestamp, 0, burnTransfer);
+
+        // Verify
+        assertThat(nftTransferRepository.count()).isEqualTo(2L);
+        assertNftTransferInRepository(mintTimestamp, SERIAL_NUMBER_2, TOKEN_ID, PAYER, null);
+        assertNftTransferInRepository(burnTimestamp, SERIAL_NUMBER_1, TOKEN_ID, null, PAYER);
+        assertTokenInRepository(TOKEN_ID, true, CREATE_TIMESTAMP, burnTimestamp, SYMBOL, 0);
+        assertNftInRepository(TOKEN_ID, SERIAL_NUMBER_1, false, mintTimestamp, burnTimestamp, METADATA
+                .getBytes(), EntityId.of(PAYER), true);
+        assertNftInRepository(TOKEN_ID, SERIAL_NUMBER_2, true, mintTimestamp, mintTimestamp, METADATA
+                .getBytes(), EntityId.of(PAYER), false);
+    }
+
+    @Test
+    void tokenMint() {
+        createAndAssociateToken(TOKEN_ID, TokenType.FUNGIBLE_COMMON, SYMBOL, CREATE_TIMESTAMP, ASSOCIATE_TIMESTAMP,
+                PAYER2, false, false, INITIAL_SUPPLY);
+
+        long amount = 1000;
+        long mintTimestamp = 10L;
+        TokenTransferList tokenTransfer = tokenTransfer(TOKEN_ID, PAYER, amount);
+        Transaction transaction = tokenSupplyTransaction(TOKEN_ID, TokenType.FUNGIBLE_COMMON, true, amount, null);
+        insertAndParseTransaction(transaction, mintTimestamp, INITIAL_SUPPLY + amount, tokenTransfer);
+
+        // Verify
+        assertThat(tokenTransferRepository.count()).isEqualTo(2L);
+        assertTokenTransferInRepository(TOKEN_ID, PAYER, CREATE_TIMESTAMP, INITIAL_SUPPLY);
+        assertTokenTransferInRepository(TOKEN_ID, PAYER, mintTimestamp, amount);
+        assertTokenInRepository(TOKEN_ID, true, CREATE_TIMESTAMP, mintTimestamp, SYMBOL, INITIAL_SUPPLY + amount);
+    }
+
+    @Test
+    void tokenMintNfts() {
+        createAndAssociateToken(TOKEN_ID, TokenType.NON_FUNGIBLE_UNIQUE, SYMBOL, CREATE_TIMESTAMP,
+                ASSOCIATE_TIMESTAMP, PAYER2, false, false, 0);
+
+        long mintTimestamp = 10L;
+        TokenTransferList mintTransfer = nftTransfer(TOKEN_ID, PAYER, DEFAULT_ACCOUNT_ID, SERIAL_NUMBER_LIST);
+        Transaction transaction = tokenSupplyTransaction(TOKEN_ID, TokenType.NON_FUNGIBLE_UNIQUE, true, 0,
+                SERIAL_NUMBER_LIST);
+
+        // Verify
+        insertAndParseTransaction(transaction, mintTimestamp, 2, SERIAL_NUMBER_LIST, mintTransfer);
+        assertThat(nftTransferRepository.count()).isEqualTo(2L);
+        assertNftTransferInRepository(mintTimestamp, SERIAL_NUMBER_2, TOKEN_ID, PAYER, null);
+        assertNftTransferInRepository(mintTimestamp, SERIAL_NUMBER_1, TOKEN_ID, PAYER, null);
+        assertTokenInRepository(TOKEN_ID, true, CREATE_TIMESTAMP, mintTimestamp, SYMBOL, 2);
+        assertNftInRepository(TOKEN_ID, SERIAL_NUMBER_1, true, mintTimestamp, mintTimestamp, METADATA
+                .getBytes(), EntityId.of(PAYER), false);
+        assertNftInRepository(TOKEN_ID, SERIAL_NUMBER_2, true, mintTimestamp, mintTimestamp, METADATA
+                .getBytes(), EntityId.of(PAYER), false);
+    }
+
+    @Test
+    void tokenMintNftsMissingToken() {
+        long mintTimestamp = 10L;
+        TokenTransferList mintTransfer = nftTransfer(TOKEN_ID, PAYER, DEFAULT_ACCOUNT_ID, SERIAL_NUMBER_LIST);
+        Transaction transaction = tokenSupplyTransaction(TOKEN_ID, TokenType.NON_FUNGIBLE_UNIQUE, true, 2,
+                SERIAL_NUMBER_LIST);
+
+        // Verify
+        insertAndParseTransaction(transaction, mintTimestamp, 1, SERIAL_NUMBER_LIST, mintTransfer);
+        assertThat(nftTransferRepository.count()).isEqualTo(2L);
+        assertNftTransferInRepository(mintTimestamp, SERIAL_NUMBER_2, TOKEN_ID, PAYER, null);
+        assertNftTransferInRepository(mintTimestamp, SERIAL_NUMBER_1, TOKEN_ID, PAYER, null);
+        assertTokenInRepository(TOKEN_ID, false, CREATE_TIMESTAMP, mintTimestamp, SYMBOL, 1);
+        assertNftInRepository(TOKEN_ID, SERIAL_NUMBER_1, false, mintTimestamp, mintTimestamp, METADATA
+                .getBytes(), EntityId.of(PAYER), false);
+        assertNftInRepository(TOKEN_ID, SERIAL_NUMBER_2, false, mintTimestamp, mintTimestamp, METADATA
+                .getBytes(), EntityId.of(PAYER), false);
+    }
+
+    @ParameterizedTest(name = "{0}")
+    @MethodSource("provideAssessedCustomFees")
+    void tokenTransfer(String name, List<AssessedCustomFee> assessedCustomFees,
+                       List<com.hederahashgraph.api.proto.java.AssessedCustomFee> protoAssessedCustomFees) {
+        createAndAssociateToken(TOKEN_ID, TokenType.FUNGIBLE_COMMON, SYMBOL, CREATE_TIMESTAMP, ASSOCIATE_TIMESTAMP,
+                PAYER2, false, false, INITIAL_SUPPLY);
+        TokenID tokenID2 = TokenID.newBuilder().setTokenNum(7).build();
+        String symbol2 = "MIRROR";
+        createTokenEntity(tokenID2, TokenType.FUNGIBLE_COMMON, symbol2, 10L, false, false);
+
+        AccountID accountId = AccountID.newBuilder().setAccountNum(1).build();
+
+        // token transfer
+        Transaction transaction = tokenTransferTransaction();
+
+        TokenTransferList transferList1 = TokenTransferList.newBuilder()
+                .setToken(TOKEN_ID)
+                .addTransfers(AccountAmount.newBuilder().setAccountID(PAYER).setAmount(-1000).build())
+                .addTransfers(AccountAmount.newBuilder().setAccountID(accountId).setAmount(1000).build())
+                .build();
+        TokenTransferList transferList2 = TokenTransferList.newBuilder()
+                .setToken(tokenID2)
+                .addTransfers(AccountAmount.newBuilder().setAccountID(PAYER).setAmount(333).build())
+                .addTransfers(AccountAmount.newBuilder().setAccountID(accountId).setAmount(-333).build())
+                .build();
+
+        insertAndParseTransactionWithCustomFees(transaction, TRANSFER_TIMESTAMP, INITIAL_SUPPLY,
+                protoAssessedCustomFees, transferList1, transferList2);
+
+        assertTokenTransferInRepository(TOKEN_ID, PAYER, TRANSFER_TIMESTAMP, -1000);
+        assertTokenTransferInRepository(TOKEN_ID, accountId, TRANSFER_TIMESTAMP, 1000);
+        assertTokenTransferInRepository(tokenID2, PAYER, TRANSFER_TIMESTAMP, 333);
+        assertTokenTransferInRepository(tokenID2, accountId, TRANSFER_TIMESTAMP, -333);
+        assertAssessedCustomFeesInDb(assessedCustomFees);
+    }
+
+    @Test
+    void nftTransfer() {
+        createAndAssociateToken(TOKEN_ID, TokenType.NON_FUNGIBLE_UNIQUE, SYMBOL, CREATE_TIMESTAMP, ASSOCIATE_TIMESTAMP,
+                PAYER2, false, false, 0);
+
+        long mintTimestamp1 = 20L;
+        TokenTransferList mintTransfer1 = nftTransfer(TOKEN_ID, RECEIVER, DEFAULT_ACCOUNT_ID, Arrays
+                .asList(SERIAL_NUMBER_1));
+        Transaction mintTransaction1 = tokenSupplyTransaction(TOKEN_ID, TokenType.NON_FUNGIBLE_UNIQUE, true, 0, Arrays
+                .asList(SERIAL_NUMBER_1));
+
+        // Verify
+        insertAndParseTransaction(mintTransaction1, mintTimestamp1, 1, Arrays.asList(SERIAL_NUMBER_1), mintTransfer1);
+
+        long mintTimestamp2 = 30L;
+        TokenTransferList mintTransfer2 = nftTransfer(TOKEN_ID, RECEIVER, DEFAULT_ACCOUNT_ID, Arrays
+                .asList(SERIAL_NUMBER_2));
+        Transaction mintTransaction2 = tokenSupplyTransaction(TOKEN_ID, TokenType.NON_FUNGIBLE_UNIQUE, true, 0, Arrays
+                .asList(SERIAL_NUMBER_2));
+
+        // Verify
+        insertAndParseTransaction(mintTransaction2, mintTimestamp2, 2, Arrays.asList(SERIAL_NUMBER_2), mintTransfer2);
+
+        // token transfer
+        Transaction transaction = tokenTransferTransaction();
+
+        TokenTransferList transferList1 = TokenTransferList.newBuilder()
+                .setToken(TOKEN_ID)
+                .addNftTransfers(NftTransfer.newBuilder().setReceiverAccountID(RECEIVER).setSenderAccountID(PAYER)
+                        .setSerialNumber(SERIAL_NUMBER_1).build())
+                .build();
+        TokenTransferList transferList2 = TokenTransferList.newBuilder()
+                .setToken(TOKEN_ID)
+                .addNftTransfers(NftTransfer.newBuilder().setReceiverAccountID(RECEIVER).setSenderAccountID(PAYER)
+                        .setSerialNumber(SERIAL_NUMBER_2).build())
+                .build();
+
+        long transferTimestamp = 40L;
+        insertAndParseTransaction(transaction, transferTimestamp, 0, transferList1, transferList2);
+
+        assertThat(nftTransferRepository.count()).isEqualTo(4L);
+        assertNftTransferInRepository(mintTimestamp1, SERIAL_NUMBER_1, TOKEN_ID, RECEIVER, null);
+        assertNftTransferInRepository(mintTimestamp2, SERIAL_NUMBER_2, TOKEN_ID, RECEIVER, null);
+        assertNftTransferInRepository(transferTimestamp, 1L, TOKEN_ID, RECEIVER, PAYER);
+        assertNftTransferInRepository(transferTimestamp, 2L, TOKEN_ID, RECEIVER, PAYER);
+        assertNftInRepository(TOKEN_ID, SERIAL_NUMBER_1, true, mintTimestamp1, transferTimestamp, METADATA
+                .getBytes(), EntityId.of(RECEIVER), false);
+        assertNftInRepository(TOKEN_ID, SERIAL_NUMBER_2, true, mintTimestamp2, transferTimestamp, METADATA
+                .getBytes(), EntityId.of(RECEIVER), false);
+    }
+
+    @Test
+    void nftTransferMissingNft() {
+        createAndAssociateToken(TOKEN_ID, TokenType.NON_FUNGIBLE_UNIQUE, SYMBOL, CREATE_TIMESTAMP, ASSOCIATE_TIMESTAMP,
+                PAYER2, false, false, 0);
+
+        TokenID tokenID2 = TokenID.newBuilder().setTokenNum(7).build();
+        String symbol2 = "MIRROR";
+        createTokenEntity(tokenID2, TokenType.FUNGIBLE_COMMON, symbol2, 15L, false, false);
+
+        // token transfer
+        Transaction transaction = tokenTransferTransaction();
+
+        TokenTransferList transferList1 = TokenTransferList.newBuilder()
+                .setToken(tokenID2)
+                .addNftTransfers(NftTransfer.newBuilder().setReceiverAccountID(RECEIVER).setSenderAccountID(PAYER)
+                        .setSerialNumber(SERIAL_NUMBER_1).build())
+                .build();
+        TokenTransferList transferList2 = TokenTransferList.newBuilder()
+                .setToken(tokenID2)
+                .addNftTransfers(NftTransfer.newBuilder().setReceiverAccountID(RECEIVER).setSenderAccountID(PAYER)
+                        .setSerialNumber(SERIAL_NUMBER_2).build())
+                .build();
+
+        long transferTimestamp = 25L;
+        insertAndParseTransaction(transaction, transferTimestamp, 0, transferList1, transferList2);
+
+        assertThat(nftTransferRepository.count()).isEqualTo(2L);
+        assertNftTransferInRepository(transferTimestamp, 1L, tokenID2, RECEIVER, PAYER);
+        assertNftTransferInRepository(transferTimestamp, 2L, tokenID2, RECEIVER, PAYER);
+        assertNftInRepository(tokenID2, SERIAL_NUMBER_1, false, transferTimestamp, transferTimestamp, METADATA
+                .getBytes(), EntityId.of(RECEIVER), false);
+        assertNftInRepository(tokenID2, SERIAL_NUMBER_2, false, transferTimestamp, transferTimestamp, METADATA
+                .getBytes(), EntityId.of(RECEIVER), false);
+    }
+
+    @Test
+    void tokenWipe() {
+        createAndAssociateToken(TOKEN_ID, TokenType.FUNGIBLE_COMMON, SYMBOL, CREATE_TIMESTAMP, ASSOCIATE_TIMESTAMP,
+                PAYER2, false, false, INITIAL_SUPPLY);
+
+        long transferAmount = -1000L;
+        long wipeAmount = 100L;
+        long wipeTimestamp = 10L;
+        TokenTransferList tokenTransfer = tokenTransfer(TOKEN_ID, PAYER, transferAmount);
+        Transaction transaction = tokenWipeTransaction(TOKEN_ID, TokenType.FUNGIBLE_COMMON, wipeAmount,
+                Lists.emptyList());
+        insertAndParseTransaction(transaction, wipeTimestamp, INITIAL_SUPPLY - wipeAmount, tokenTransfer);
+
+        // Verify
+        assertTokenInRepository(TOKEN_ID, true, CREATE_TIMESTAMP, wipeTimestamp, SYMBOL, INITIAL_SUPPLY - wipeAmount);
+        assertThat(tokenTransferRepository.count()).isEqualTo(2L);
+        assertTokenTransferInRepository(TOKEN_ID, PAYER, CREATE_TIMESTAMP, INITIAL_SUPPLY);
+        assertTokenTransferInRepository(TOKEN_ID, PAYER, wipeTimestamp, transferAmount);
+    }
+
+    @Test
+    void tokenWipeNft() {
+        createAndAssociateToken(TOKEN_ID, TokenType.NON_FUNGIBLE_UNIQUE, SYMBOL, CREATE_TIMESTAMP, ASSOCIATE_TIMESTAMP,
+                PAYER2, false, false, 0);
+
+        long mintTimestamp = 10L;
+        TokenTransferList mintTransfer = nftTransfer(TOKEN_ID, PAYER, DEFAULT_ACCOUNT_ID, SERIAL_NUMBER_LIST);
+        Transaction mintTransaction = tokenSupplyTransaction(TOKEN_ID, TokenType.NON_FUNGIBLE_UNIQUE, true, 0,
+                SERIAL_NUMBER_LIST);
+
+        insertAndParseTransaction(mintTransaction, mintTimestamp, 1, SERIAL_NUMBER_LIST, mintTransfer);
+
+        long wipeTimestamp = 15L;
+        TokenTransferList wipeTransfer = nftTransfer(TOKEN_ID, DEFAULT_ACCOUNT_ID, PAYER, Arrays
+                .asList(SERIAL_NUMBER_1));
+        Transaction transaction = tokenWipeTransaction(TOKEN_ID, TokenType.NON_FUNGIBLE_UNIQUE, 0, Arrays
+                .asList(SERIAL_NUMBER_1));
+        insertAndParseTransaction(transaction, wipeTimestamp, 0, Arrays.asList(SERIAL_NUMBER_1), wipeTransfer);
+
+        // Verify
+        assertThat(nftTransferRepository.count()).isEqualTo(3L);
+        assertNftTransferInRepository(mintTimestamp, SERIAL_NUMBER_1, TOKEN_ID, PAYER, null);
+        assertNftTransferInRepository(mintTimestamp, SERIAL_NUMBER_2, TOKEN_ID, PAYER, null);
+        assertNftTransferInRepository(wipeTimestamp, SERIAL_NUMBER_1, TOKEN_ID, null, PAYER);
+        assertTokenInRepository(TOKEN_ID, true, CREATE_TIMESTAMP, wipeTimestamp, SYMBOL, 0);
+        assertNftInRepository(TOKEN_ID, 1L, true, mintTimestamp, wipeTimestamp, METADATA.getBytes(), null, true);
+        assertNftInRepository(TOKEN_ID, 2L, true, mintTimestamp, mintTimestamp, METADATA.getBytes(), EntityId
+                .of(PAYER), false);
+    }
+
+    @Test
+    void tokenWipeWithMissingToken() {
+        Transaction transaction = tokenWipeTransaction(TOKEN_ID, TokenType.FUNGIBLE_COMMON, 100L, null);
+        insertAndParseTransaction(transaction, 10L, INITIAL_SUPPLY);
+
+        assertTokenInRepository(TOKEN_ID, false, CREATE_TIMESTAMP, ASSOCIATE_TIMESTAMP, SYMBOL, INITIAL_SUPPLY);
+    }
+
+    @Test
+    void tokenWipeNftMissingNft() {
+        createAndAssociateToken(TOKEN_ID, TokenType.NON_FUNGIBLE_UNIQUE, SYMBOL, CREATE_TIMESTAMP, ASSOCIATE_TIMESTAMP,
+                PAYER2, false, false, 0);
+
+        long wipeTimestamp = 15L;
+        TokenTransferList wipeTransfer = nftTransfer(TOKEN_ID, DEFAULT_ACCOUNT_ID, RECEIVER, Arrays
+                .asList(SERIAL_NUMBER_1));
+        Transaction transaction = tokenWipeTransaction(TOKEN_ID, TokenType.NON_FUNGIBLE_UNIQUE, 0, Arrays
+                .asList(SERIAL_NUMBER_1));
+        insertAndParseTransaction(transaction, wipeTimestamp, 0, Arrays.asList(SERIAL_NUMBER_1), wipeTransfer);
+
+        // Verify
+        assertThat(nftTransferRepository.count()).isEqualTo(1L);
+        assertNftTransferInRepository(wipeTimestamp, SERIAL_NUMBER_1, TOKEN_ID, null, RECEIVER);
+        assertTokenInRepository(TOKEN_ID, true, CREATE_TIMESTAMP, wipeTimestamp, SYMBOL, 0);
+        assertNftInRepository(TOKEN_ID, 1L, false, wipeTimestamp, wipeTimestamp, METADATA.getBytes(), EntityId
+                .of(PAYER), true);
+    }
+
+    @Test
+    void tokenCreateAndAssociateAndWipeInSameRecordFile() {
+        long transferAmount = -1000L;
+        long wipeAmount = 100L;
+        long wipeTimestamp = 10L;
+        long newTotalSupply = INITIAL_SUPPLY - wipeAmount;
+
+        // create token with a transfer
+        Transaction createTransaction = tokenCreateTransaction(TokenType.FUNGIBLE_COMMON, false, false, SYMBOL);
+        TransactionBody createTransactionBody = getTransactionBody(createTransaction);
+        TokenTransferList createTokenTransfer = tokenTransfer(TOKEN_ID, PAYER2, INITIAL_SUPPLY);
+        var createTransactionRecord = createTransactionRecord(CREATE_TIMESTAMP,
+                TOKEN_ID.getTokenNum(), createTransactionBody, ResponseCodeEnum.SUCCESS, INITIAL_SUPPLY,
+                createTokenTransfer);
+
+        // associate with token
+        Transaction associateTransaction = tokenAssociate(List.of(TOKEN_ID), PAYER2);
+        TransactionBody associateTransactionBody = getTransactionBody(associateTransaction);
+        var associateRecord = createTransactionRecord(ASSOCIATE_TIMESTAMP, TOKEN_ID
+                .getTokenNum(), associateTransactionBody, ResponseCodeEnum.SUCCESS, INITIAL_SUPPLY);
+
+        // wipe amount from token with a transfer
+        TokenTransferList wipeTokenTransfer = tokenTransfer(TOKEN_ID, PAYER2, transferAmount);
+        Transaction wipeTransaction = tokenWipeTransaction(TOKEN_ID, TokenType.FUNGIBLE_COMMON, wipeAmount, null);
+        TransactionBody wipeTransactionBody = getTransactionBody(wipeTransaction);
+        var wipeRecord = createTransactionRecord(wipeTimestamp,
+                TOKEN_ID.getTokenNum(), wipeTransactionBody, ResponseCodeEnum.SUCCESS,
+                newTotalSupply, wipeTokenTransfer);
+
+        // process all record items in a single file
+        parseRecordItemsAndCommit(List.of(
+                new RecordItem(createTransaction, createTransactionRecord),
+                new RecordItem(associateTransaction, associateRecord),
+                new RecordItem(wipeTransaction, wipeRecord)));
+
+        // Verify token, tokenAccount and tokenTransfer
+        assertTokenInRepository(TOKEN_ID, true, CREATE_TIMESTAMP, wipeTimestamp, SYMBOL, newTotalSupply);
+        assertTokenAccountInRepository(TOKEN_ID, PAYER2, true, ASSOCIATE_TIMESTAMP, ASSOCIATE_TIMESTAMP, true,
+                TokenFreezeStatusEnum.NOT_APPLICABLE, TokenKycStatusEnum.NOT_APPLICABLE);
+        assertThat(tokenTransferRepository.count()).isEqualTo(2L);
+        assertTokenTransferInRepository(TOKEN_ID, PAYER2, CREATE_TIMESTAMP, INITIAL_SUPPLY);
+        assertTokenTransferInRepository(TOKEN_ID, PAYER2, wipeTimestamp, transferAmount);
+    }
+
+    private void insertAndParseTransaction(Transaction transaction, long timestamp, long newTotalSupply,
+                                           List<com.hederahashgraph.api.proto.java.AssessedCustomFee> protoAssessedCustomFees,
+                                           List<Long> serialNumbers, TokenTransferList... tokenTransferLists) {
+        TransactionBody transactionBody = getTransactionBody(transaction);
+
+        var transactionRecord = createTransactionRecord(timestamp, TOKEN_ID.getTokenNum(),
+                transactionBody, ResponseCodeEnum.SUCCESS, newTotalSupply, protoAssessedCustomFees, serialNumbers,
+                Arrays.asList(tokenTransferLists));
+
+        parseRecordItemAndCommit(new RecordItem(transaction, transactionRecord));
+        assertTransactionInRepository(ResponseCodeEnum.SUCCESS, timestamp, null);
+    }
+
+    private void insertAndParseTransaction(Transaction transaction, long timestamp, long newTotalSupply,
+                                           List<Long> serialNumbers, TokenTransferList... tokenTransferLists) {
+        insertAndParseTransaction(transaction, timestamp, newTotalSupply, Lists.emptyList(), serialNumbers,
+                tokenTransferLists);
+    }
+
+    private void insertAndParseTransaction(Transaction transaction, long timestamp, long newTotalSupply) {
+        insertAndParseTransaction(transaction, timestamp, newTotalSupply, Lists.emptyList());
+    }
+
+    private void insertAndParseTransaction(Transaction transaction, long timestamp, long newTotalSupply,
+                                           TokenTransferList... tokenTransferLists) {
+        insertAndParseTransaction(transaction, timestamp, newTotalSupply, Lists.emptyList(), tokenTransferLists);
+    }
+
+    private void insertAndParseTransactionWithCustomFees(Transaction transaction, long timestamp, long newTotalSupply,
+                                                         List<com.hederahashgraph.api.proto.java.AssessedCustomFee> protoAssessedCustomFees,
+                                                         TokenTransferList... tokenTransferLists) {
+        insertAndParseTransaction(transaction, timestamp, newTotalSupply, protoAssessedCustomFees, Lists.emptyList(),
+                tokenTransferLists);
+    }
+
+    private Transaction tokenCreateTransaction(TokenType tokenType, boolean freezeDefault, boolean setFreezeKey,
+                                               boolean setKycKey, String symbol, List<CustomFee> customFees) {
+        return buildTransaction(builder -> {
+            builder.getTokenCreationBuilder()
+                    .setAdminKey(TOKEN_REF_KEY)
+                    .setAutoRenewAccount(PAYER)
+                    .setAutoRenewPeriod(Duration.newBuilder().setSeconds(AUTO_RENEW_PERIOD))
+                    .setDecimals(1000)
+                    .setExpiry(EXPIRY_TIMESTAMP)
+                    .setFreezeDefault(freezeDefault)
+                    .setMemo(TOKEN_CREATE_MEMO)
+                    .setName(symbol + "_token_name")
+                    .setSupplyKey(TOKEN_REF_KEY)
+                    .setSupplyType(TokenSupplyType.INFINITE)
+                    .setSymbol(symbol)
+                    .setTokenType(tokenType)
+                    .setTreasury(PAYER)
+                    .setWipeKey(TOKEN_REF_KEY)
+                    .addAllCustomFees(convertCustomFees(customFees));
+
+            if (tokenType == TokenType.FUNGIBLE_COMMON) {
+                builder.getTokenCreationBuilder().setInitialSupply(INITIAL_SUPPLY);
+            }
+
+            if (setFreezeKey) {
+                builder.getTokenCreationBuilder().setFreezeKey(TOKEN_REF_KEY);
+            }
+
+            if (setKycKey) {
+                builder.getTokenCreationBuilder().setKycKey(TOKEN_REF_KEY);
+            }
+        });
+    }
+
+    private Transaction tokenCreateTransaction(TokenType tokenType, boolean setFreezeKey, boolean setKycKey,
+                                               String symbol) {
+        return tokenCreateTransaction(tokenType, false, setFreezeKey, setKycKey, symbol, Lists.emptyList());
+    }
+
+    private Transaction tokenUpdateTransaction(TokenID tokenID, String symbol, String memo, Key newKey,
+                                               AccountID accountID) {
+        return buildTransaction(builder -> builder.getTokenUpdateBuilder()
+                .setAdminKey(newKey)
+                .setAutoRenewAccount(accountID)
+                .setAutoRenewPeriod(Duration.newBuilder().setSeconds(TOKEN_UPDATE_AUTO_RENEW_PERIOD))
+                .setExpiry(EXPIRY_TIMESTAMP)
+                .setFeeScheduleKey(newKey)
+                .setFreezeKey(newKey)
+                .setKycKey(newKey)
+                .setMemo(StringValue.of(memo))
+                .setName(symbol + "_update_name")
+                .setSupplyKey(newKey)
+                .setSymbol(symbol)
+                .setToken(tokenID)
+                .setTreasury(accountID)
+                .setWipeKey(newKey)
+        );
+    }
+
+    private Transaction tokenAssociate(List<TokenID> tokenIDs, AccountID accountID) {
+        return buildTransaction(builder -> builder.getTokenAssociateBuilder()
+                .setAccount(accountID)
+                .addAllTokens(tokenIDs));
+    }
+
+    private Transaction tokenDissociate(List<TokenID> tokenIDs, AccountID accountID) {
+        return buildTransaction(builder -> builder.getTokenDissociateBuilder()
+                .setAccount(accountID)
+                .addAllTokens(tokenIDs));
+    }
+
+    private Transaction tokenDeleteTransaction(TokenID tokenID) {
+        return buildTransaction(builder -> builder.getTokenDeletionBuilder()
+                .setToken(tokenID));
+    }
+
+    private Transaction tokenFreezeTransaction(TokenID tokenID, boolean freeze) {
+        Transaction transaction = null;
+        if (freeze) {
+            transaction = buildTransaction(builder -> builder.getTokenFreezeBuilder()
+                    .setToken(tokenID)
+                    .setAccount(PAYER2));
+        } else {
+            transaction = buildTransaction(builder -> builder.getTokenUnfreezeBuilder()
+                    .setToken(tokenID)
+                    .setAccount(PAYER2));
+        }
+
+        return transaction;
+    }
+
+    private Transaction tokenKycTransaction(TokenID tokenID, boolean kyc) {
+        Transaction transaction;
+        if (kyc) {
+            transaction = buildTransaction(builder -> builder.getTokenGrantKycBuilder()
+                    .setToken(tokenID)
+                    .setAccount(PAYER2));
+        } else {
+            transaction = buildTransaction(builder -> builder.getTokenRevokeKycBuilder()
+                    .setToken(tokenID)
+                    .setAccount(PAYER2));
+        }
+
+        return transaction;
+    }
+
+    private Transaction tokenSupplyTransaction(TokenID tokenID, TokenType tokenType, boolean mint, long amount,
+                                               List<Long> serialNumbers) {
+        Transaction transaction = null;
+        if (mint) {
+            transaction = buildTransaction(builder -> {
+                builder.getTokenMintBuilder()
+                        .setToken(tokenID);
+                if (tokenType == TokenType.FUNGIBLE_COMMON) {
+                    builder.getTokenMintBuilder().setAmount(amount);
+                } else {
+                    builder.getTokenMintBuilder().addAllMetadata(Collections
+                            .nCopies(serialNumbers.size(), ByteString.copyFromUtf8(METADATA)));
+                }
+            });
+        } else {
+            transaction = buildTransaction(builder -> {
+                builder.getTokenBurnBuilder()
+                        .setToken(tokenID);
+                if (tokenType == TokenType.FUNGIBLE_COMMON) {
+                    builder.getTokenBurnBuilder().setAmount(amount);
+                } else {
+                    builder.getTokenBurnBuilder()
+                            .addAllSerialNumbers(serialNumbers);
+                }
+            });
+        }
+
+        return transaction;
+    }
+
+    private Transaction tokenWipeTransaction(TokenID tokenID, TokenType tokenType, long amount,
+                                             List<Long> serialNumbers) {
+        return buildTransaction(builder -> {
+            builder.getTokenWipeBuilder()
+
+                    .setToken(tokenID)
+                    .setAccount(PAYER)
+                    .build();
+            if (tokenType == TokenType.FUNGIBLE_COMMON) {
+                builder.getTokenWipeBuilder().setAmount(amount);
+            } else {
+                builder.getTokenWipeBuilder().addAllSerialNumbers(serialNumbers);
+            }
+        });
+    }
+
+    private Transaction tokenTransferTransaction() {
+        return buildTransaction(TransactionBody.Builder::getCryptoTransferBuilder);
+    }
+
+    private TransactionRecord createTransactionRecord(long consensusTimestamp, long tokenNum,
+                                                      TransactionBody transactionBody,
+                                                      ResponseCodeEnum responseCode,
+                                                      long newTotalSupply,
+                                                      List<com.hederahashgraph.api.proto.java.AssessedCustomFee> protoAssessedCustomFees,
+                                                      List<Long> serialNumbers,
+                                                      List<TokenTransferList> tokenTransferLists) {
+        var receipt = TransactionReceipt.newBuilder()
+                .setStatus(responseCode)
+                .setTokenID(TokenID.newBuilder().setTokenNum(tokenNum).build())
+                .setNewTotalSupply(newTotalSupply)
+                .addAllSerialNumbers(serialNumbers);
+
+        return buildTransactionRecord(recordBuilder -> {
+            // note the custom fee crypto transfers and token transfers are not added to the transaction record since
+            // the test only has to verify the assessed custom fees get ingested.
+            recordBuilder
+                    .setReceipt(receipt)
+                    .setConsensusTimestamp(TestUtils.toTimestamp(consensusTimestamp))
+                    .addAllTokenTransferLists(tokenTransferLists)
+                    .addAllAssessedCustomFees(protoAssessedCustomFees);
+        }, transactionBody, responseCode.getNumber());
+    }
+
+    private TransactionRecord createTransactionRecord(long consensusTimestamp, long tokenNum,
+                                                      TransactionBody transactionBody,
+                                                      ResponseCodeEnum responseCode,
+                                                      long newTotalSupply,
+                                                      List<Long> serialNumbers,
+                                                      List<TokenTransferList> tokenTransferLists) {
+        return createTransactionRecord(consensusTimestamp, tokenNum, transactionBody, responseCode, newTotalSupply,
+                Lists.emptyList(), serialNumbers, tokenTransferLists);
+    }
+
+    private TransactionRecord createTransactionRecord(long consensusTimestamp, long tokenNum,
+                                                      TransactionBody transactionBody,
+                                                      ResponseCodeEnum responseCode, long newTotalSupply) {
+        return createTransactionRecord(consensusTimestamp, tokenNum, transactionBody, responseCode, newTotalSupply,
+                Lists.emptyList(), Lists.emptyList());
+    }
+
+    private TransactionRecord createTransactionRecord(long consensusTimestamp, long tokenNum,
+                                                      TransactionBody transactionBody,
+                                                      ResponseCodeEnum responseCode, long newTotalSupply,
+                                                      TokenTransferList... tokenTransferLists) {
+        return createTransactionRecord(consensusTimestamp, tokenNum, transactionBody, responseCode, newTotalSupply,
+                Lists.emptyList(), Arrays.asList(tokenTransferLists));
+    }
+
+    private void assertTokenInRepository(TokenID tokenID, boolean present, long createdTimestamp,
+                                         long modifiedTimestamp, String symbol, long totalSupply,
+                                         byte[] keyData, String... keyFields) {
+        // clear cache for PgCopy scenarios which don't utilize it
+        cacheManager.getCache("tokens").clear();
+
+        Optional<Token> tokenOptional = tokenRepository.findById(new TokenId(EntityId.of(tokenID)));
+        if (present) {
+            assertThat(tokenOptional)
+                    .get()
+                    .returns(createdTimestamp, from(Token::getCreatedTimestamp))
+                    .returns(modifiedTimestamp, from(Token::getModifiedTimestamp))
+                    .returns(symbol, from(Token::getSymbol))
+                    .returns(totalSupply, from(Token::getTotalSupply));
+            if (keyFields.length != 0) {
+                assertThat(tokenOptional)
+                        .get()
+                        .extracting(keyFields)
+                        .containsExactlyElementsOf(Arrays.stream(keyFields)
+                                .map((v) -> keyData)
+                                .collect(Collectors.toList())
+                        );
+            }
+        } else {
+            assertThat(tokenOptional).isNotPresent();
+        }
+    }
+
+    private void assertTokenInRepository(TokenID tokenID, boolean present, long createdTimestamp,
+                                         long modifiedTimestamp, String symbol, long totalSupply) {
+        assertTokenInRepository(tokenID, present, createdTimestamp, modifiedTimestamp, symbol, totalSupply, null);
+    }
+
+    private void assertNftInRepository(TokenID tokenID, long serialNumber, boolean present, long createdTimestamp,
+                                       long modifiedTimestamp, byte[] metadata, EntityId accountId, boolean deleted) {
+        Optional<Nft> nftOptional = nftRepository.findById(new NftId(serialNumber, EntityId.of(tokenID)));
+        if (present) {
+            assertThat(nftOptional)
+                    .get()
+                    .returns(createdTimestamp, from(Nft::getCreatedTimestamp))
+                    .returns(modifiedTimestamp, from(Nft::getModifiedTimestamp))
+                    .returns(metadata, from(Nft::getMetadata))
+                    .returns(accountId, from(Nft::getAccountId))
+                    .returns(deleted, from(Nft::getDeleted));
+        } else {
+            assertThat(nftOptional).isNotPresent();
+        }
+    }
+
+    private void assertTokenAccountInRepository(TokenID tokenID, AccountID accountId, boolean present,
+                                                long createdTimestamp, long modifiedTimestamp, boolean associated,
+                                                TokenFreezeStatusEnum frozenStatus, TokenKycStatusEnum kycStatus) {
+        // clear cache for PgCopy scenarios which don't utilize it
+        cacheManager.getCache("tokenaccounts").clear();
+
+        Optional<TokenAccount> tokenAccountOptional = tokenAccountRepository
+                .findByTokenIdAndAccountId(EntityId.of(tokenID).getId(), EntityId.of(accountId).getId());
+        if (present) {
+            assertThat(tokenAccountOptional.get())
+                    .returns(createdTimestamp, from(TokenAccount::getCreatedTimestamp))
+                    .returns(modifiedTimestamp, from(TokenAccount::getModifiedTimestamp))
+                    .returns(associated, from(TokenAccount::getAssociated))
+                    .returns(frozenStatus, from(TokenAccount::getFreezeStatus))
+                    .returns(kycStatus, from(TokenAccount::getKycStatus));
+        } else {
+            assertThat(tokenAccountOptional.isPresent()).isFalse();
+        }
+    }
+
+    private void assertTokenAccountsInRepository(List<TokenAccount> tokenAccounts) {
+        // clear cache for PgCopy scenarios which don't utilize it
+        cacheManager.getCache("tokenaccounts").clear();
+        assertThat(tokenAccountRepository.findAll()).containsExactlyInAnyOrderElementsOf(tokenAccounts);
+    }
+
+    private void assertTokenTransferInRepository(TokenID tokenID, AccountID accountID, long consensusTimestamp,
+                                                 long amount) {
+        com.hedera.mirror.importer.domain.TokenTransfer tokenTransfer = tokenTransferRepository
+                .findById(new com.hedera.mirror.importer.domain.TokenTransfer.Id(consensusTimestamp, EntityId
+                        .of(tokenID), EntityId.of(accountID))).get();
+        assertThat(tokenTransfer)
+                .returns(amount, from(com.hedera.mirror.importer.domain.TokenTransfer::getAmount));
+    }
+
+    private void assertCustomFeesInDb(List<CustomFee> expected) {
+        var actual = jdbcTemplate.query(CustomFeeWrapper.SELECT_QUERY, CustomFeeWrapper.ROW_MAPPER);
+        assertThat(actual).map(CustomFeeWrapper::getCustomFee).containsExactlyInAnyOrderElementsOf(expected);
+    }
+
+    private void assertAssessedCustomFeesInDb(List<AssessedCustomFee> expected) {
+        var actual = jdbcTemplate.query(AssessedCustomFeeWrapper.SELECT_QUERY, AssessedCustomFeeWrapper.ROW_MAPPER);
+        assertThat(actual)
+                .map(AssessedCustomFeeWrapper::getAssessedCustomFee)
+                .containsExactlyInAnyOrderElementsOf(expected);
+    }
+
+    private void assertNftTransferInRepository(long consensusTimestamp, long serialNumber, TokenID tokenID,
+                                               AccountID receiverId, AccountID senderId) {
+        EntityId receiver = receiverId != null ? EntityId.of(receiverId) : null;
+        EntityId sender = senderId != null ? EntityId.of(senderId) : null;
+
+        com.hedera.mirror.importer.domain.NftTransfer nftTransfer = nftTransferRepository
+                .findById(new com.hedera.mirror.importer.domain.NftTransferId(consensusTimestamp, serialNumber,
+                        EntityId
+                                .of(tokenID))).get();
+        assertThat(nftTransfer)
+                .returns(receiver, from(com.hedera.mirror.importer.domain.NftTransfer::getReceiverAccountId))
+                .returns(sender, from(com.hedera.mirror.importer.domain.NftTransfer::getSenderAccountId));
+    }
+
+    private void createTokenEntity(TokenID tokenID, TokenType tokenType, String symbol, long consensusTimestamp,
+                                   boolean freezeDefault, boolean setFreezeKey, boolean setKycKey,
+                                   List<CustomFee> customFees) {
+        Transaction createTransaction = tokenCreateTransaction(tokenType, freezeDefault, setFreezeKey, setKycKey,
+                symbol, customFees);
+        TransactionBody createTransactionBody = getTransactionBody(createTransaction);
+        TokenTransferList tokenTransfer = tokenType == TokenType.FUNGIBLE_COMMON ? tokenTransfer(tokenID, PAYER,
+                INITIAL_SUPPLY) : TokenTransferList.getDefaultInstance();
+        var createTransactionRecord = createTransactionRecord(consensusTimestamp, tokenID
+                .getTokenNum(), createTransactionBody, ResponseCodeEnum.SUCCESS, INITIAL_SUPPLY, tokenTransfer);
+
+        parseRecordItemAndCommit(new RecordItem(createTransaction, createTransactionRecord));
+    }
+
+    private void createTokenEntity(TokenID tokenID, TokenType tokenType, String symbol, long consensusTimestamp,
+                                   boolean setFreezeKey, boolean setKycKey) {
+        createTokenEntity(tokenID, tokenType, symbol, consensusTimestamp, false, setFreezeKey, setKycKey,
+                Lists.emptyList());
+    }
+
+    private void createAndAssociateToken(TokenID tokenID, TokenType tokenType, String symbol, long createTimestamp,
+                                         long associateTimestamp, AccountID accountID, boolean setFreezeKey,
+                                         boolean setKycKey, long initialSupply) {
+        createTokenEntity(tokenID, tokenType, symbol, createTimestamp, setFreezeKey, setKycKey);
+        assertTokenInRepository(tokenID, true, createTimestamp, createTimestamp, symbol, initialSupply);
+
+        Transaction associateTransaction = tokenAssociate(List.of(tokenID), accountID);
+        insertAndParseTransaction(associateTransaction, associateTimestamp, initialSupply);
+
+        assertTokenAccountInRepository(tokenID, accountID, true, associateTimestamp, associateTimestamp, true,
+                setFreezeKey ? TokenFreezeStatusEnum.UNFROZEN : TokenFreezeStatusEnum.NOT_APPLICABLE,
+                setKycKey ? TokenKycStatusEnum.REVOKED : TokenKycStatusEnum.NOT_APPLICABLE);
+    }
+
+    private void updateTokenFeeSchedule(TokenID tokenID, long consensusTimestamp, List<CustomFee> customFees) {
+        Transaction transaction = buildTransaction(builder -> builder.getTokenFeeScheduleUpdateBuilder()
+                .setTokenId(tokenID)
+                .addAllCustomFees(convertCustomFees(customFees))
+        );
+        TransactionBody transactionBody = getTransactionBody(transaction);
+        TransactionRecord transactionRecord = buildTransactionRecord(
+                builder -> builder.setConsensusTimestamp(TestUtils.toTimestamp(consensusTimestamp)),
+                transactionBody, ResponseCodeEnum.SUCCESS.getNumber());
+
+        parseRecordItemAndCommit(new RecordItem(transaction, transactionRecord));
+    }
+
+    private TokenTransferList tokenTransfer(TokenID tokenId, AccountID accountId, long amount) {
+        return TokenTransferList.newBuilder()
+                .setToken(tokenId)
+                .addTransfers(AccountAmount.newBuilder().setAccountID(accountId).setAmount(amount).build())
+                .build();
+    }
+
+    private TokenTransferList nftTransfer(TokenID tokenId, AccountID receiverAccountId, AccountID senderAccountId,
+                                          List<Long> serialNumbers) {
+        TokenTransferList.Builder builder = TokenTransferList.newBuilder();
+        builder.setToken(tokenId);
+        for (Long serialNumber : serialNumbers) {
+            NftTransfer.Builder nftTransferBuilder = NftTransfer.newBuilder()
+                    .setSerialNumber(serialNumber);
+            if (receiverAccountId != null) {
+                nftTransferBuilder.setReceiverAccountID(receiverAccountId);
+            }
+            if (senderAccountId != null) {
+                nftTransferBuilder.setSenderAccountID(senderAccountId);
+            }
+            builder.addNftTransfers(
+                    nftTransferBuilder.build()
+            );
+        }
+        return builder.build();
     }
 
     private com.hederahashgraph.api.proto.java.CustomFee convertCustomFee(CustomFee customFee) {
         var protoCustomFee = com.hederahashgraph.api.proto.java.CustomFee.newBuilder()
                 .setFeeCollectorAccountId(convertAccountId(customFee.getCollectorAccountId()));
 
-<<<<<<< HEAD
-        if (customFee.getAmountDenominator() > 0) {
-            // fixed fee
-            var fixedFee = FixedFee.newBuilder().setAmount(customFee.getAmount());
-            EntityId denominatingTokenId = customFee.getDenominatingTokenId();
-            if (denominatingTokenId != null) {
-                if (denominatingTokenId.equals(customFee.getTokenId())) {
-                    fixedFee.setDenominatingTokenId(TokenID.getDefaultInstance());
-                } else {
-                    fixedFee.setDenominatingTokenId(convertTokenId(denominatingTokenId));
-                }
-            }
-
-            protoCustomFee.setFixedFee(fixedFee).build();
-        } else {
-=======
         if (customFee.getAmountDenominator() != null) {
->>>>>>> 3556c8ba
             // fractional fee
             long maximumAmount = customFee.getMaximumAmount() != null ? customFee.getMaximumAmount() : 0;
             protoCustomFee.setFractionalFee(
                     FractionalFee.newBuilder()
                             .setFractionalAmount(
                                     Fraction.newBuilder()
-                                    .setNumerator(customFee.getAmount())
-                                    .setDenominator(customFee.getAmountDenominator())
+                                            .setNumerator(customFee.getAmount())
+                                            .setDenominator(customFee.getAmountDenominator())
                             )
                             .setMaximumAmount(maximumAmount)
                             .setMinimumAmount(customFee.getMinimumAmount())
@@ -1575,29 +1490,9 @@
 
     private List<com.hederahashgraph.api.proto.java.CustomFee> convertCustomFees(List<CustomFee> customFees) {
         return customFees.stream()
-<<<<<<< HEAD
-                .filter(customFee -> customFee.getAmount() > 0)
-=======
                 .filter(customFee -> customFee.getAmount() != null || customFee.getRoyaltyDenominator() != null)
->>>>>>> 3556c8ba
                 .map(this::convertCustomFee)
                 .collect(Collectors.toList());
-    }
-
-    private static AccountID convertAccountId(EntityId accountId) {
-        return AccountID.newBuilder()
-                .setShardNum(accountId.getShardNum())
-                .setRealmNum(accountId.getRealmNum())
-                .setAccountNum(accountId.getEntityNum())
-                .build();
-    }
-
-    private static TokenID convertTokenId(EntityId tokenId) {
-        return TokenID.newBuilder()
-                .setShardNum(tokenId.getShardNum())
-                .setRealmNum(tokenId.getRealmNum())
-                .setTokenNum(tokenId.getEntityNum())
-                .build();
     }
 
     @Builder
