--- conflicted
+++ resolved
@@ -45,10 +45,7 @@
         assessedCustomFee.setAmount(amount);
         assessedCustomFee.setId(new AssessedCustomFee.Id(
                 EntityIdEndec.decode(collectorAccountId, EntityType.ACCOUNT), consensusTimestamp));
-<<<<<<< HEAD
-=======
         assessedCustomFee.setPayerAccountId(EntityIdEndec.decode(payerAccountId, EntityType.ACCOUNT));
->>>>>>> 7511e149
 
         if (effectivePayerAccountIds != null) {
             Long[] payers = (Long[]) effectivePayerAccountIds.getArray();
