--- conflicted
+++ resolved
@@ -91,11 +91,8 @@
                 "    e.realm as e_realm," +
                 "    e.shard as e_shard," +
                 "    e.stake_period_start as e_stake_period_start," +
-<<<<<<< HEAD
-=======
                 "    e.staked_account_id as e_staked_account_id," +
                 "    e.staked_node_id as e_staked_node_id," +
->>>>>>> 5b12348d
                 "    e.timestamp_range as e_timestamp_range," +
                 "    e.type as e_type," +
                 "    t.*" +
@@ -104,13 +101,6 @@
                 "    left join contract e on e.id = t.id" +
                 ")," +
                 "existing_history as (" +
-<<<<<<< HEAD
-                "  insert into contract_history (" +
-                "    auto_renew_account_id,auto_renew_period, created_timestamp, deleted, evm_address," +
-                "    expiration_timestamp, file_id, id, initcode, key, max_automatic_token_associations, memo, " +
-                "    num, obtainer_id, permanent_removal, proxy_account_id, public_key, realm, shard, " +
-                "    stake_period_start, timestamp_range,type)" +
-=======
                 "  insert into" +
                 "    contract_history (" +
                 "      auto_renew_account_id," +
@@ -139,7 +129,6 @@
                 "      timestamp_range," +
                 "      type" +
                 "    )" +
->>>>>>> 5b12348d
                 "  select" +
                 "    distinct on (id) e_auto_renew_account_id," +
                 "    e_auto_renew_period," +
@@ -162,11 +151,8 @@
                 "    e_realm," +
                 "    e_shard," +
                 "    e_stake_period_start," +
-<<<<<<< HEAD
-=======
                 "    e_staked_account_id," +
                 "    e_staked_node_id," +
->>>>>>> 5b12348d
                 "    int8range(lower(e_timestamp_range), lower(timestamp_range)) as timestamp_range," +
                 "    e_type" +
                 "  from" +
@@ -179,15 +165,6 @@
                 "    timestamp_range asc" +
                 ")," +
                 "temp_history as (" +
-<<<<<<< HEAD
-                "  insert into contract_history (" +
-                "    auto_renew_account_id, auto_renew_period, created_timestamp, deleted, evm_address," +
-                "    expiration_timestamp, file_id, id, initcode, key, max_automatic_token_associations, memo, num," +
-                "    obtainer_id, permanent_removal,proxy_account_id, public_key, realm, shard, stake_period_start, " +
-                "    timestamp_range, type)" +
-                "  select distinct" +
-                "    coalesce(auto_renew_account_id, e_auto_renew_account_id, null)," +
-=======
                 "  insert into" +
                 "    contract_history (" +
                 "      auto_renew_account_id," +
@@ -222,7 +199,6 @@
                 "      e_auto_renew_account_id," +
                 "      null" +
                 "    )," +
->>>>>>> 5b12348d
                 "    coalesce(auto_renew_period, e_auto_renew_period, null)," +
                 "    coalesce(created_timestamp, e_created_timestamp, null)," +
                 "    coalesce(decline_reward, e_decline_reward, false)," +
@@ -246,19 +222,6 @@
                 "    coalesce(public_key, e_public_key, null)," +
                 "    coalesce(realm, e_realm, null)," +
                 "    coalesce(shard, e_shard, null)," +
-<<<<<<< HEAD
-                "    coalesce(stake_period_start, e_stake_period_start, null)," +
-                "    coalesce(timestamp_range, e_timestamp_range, null)," +
-                "    coalesce(type, e_type, 'CONTRACT')" +
-                "  from existing" +
-                "  where timestamp_range is not null and upper(timestamp_range) is not null" +
-                ")" +
-                "insert into contract (" +
-                "  auto_renew_account_id, auto_renew_period, created_timestamp, deleted, evm_address," +
-                "  expiration_timestamp, file_id, id, initcode, key, max_automatic_token_associations, memo, num," +
-                "  obtainer_id, permanent_removal, proxy_account_id, public_key, realm, shard, stake_period_start, " +
-                "  timestamp_range, type)" +
-=======
                 "    coalesce(stake_period_start, e_stake_period_start, '-1')," +
                 "    coalesce(staked_account_id, e_staked_account_id, '-1')," +
                 "    coalesce(staked_node_id, e_staked_node_id, '-1')," +
@@ -298,7 +261,6 @@
                 "    timestamp_range," +
                 "    type" +
                 "  )" +
->>>>>>> 5b12348d
                 "select" +
                 "  coalesce(" +
                 "    auto_renew_account_id," +
@@ -328,13 +290,9 @@
                 "  coalesce(public_key, e_public_key, null)," +
                 "  coalesce(realm, e_realm, null)," +
                 "  coalesce(shard, e_shard, null)," +
-<<<<<<< HEAD
-                "  coalesce(stake_period_start, e_stake_period_start, null)," +
-=======
                 "  coalesce(stake_period_start, e_stake_period_start, '-1')," +
                 "  coalesce(staked_account_id, e_staked_account_id, '-1')," +
                 "  coalesce(staked_node_id, e_staked_node_id, '-1')," +
->>>>>>> 5b12348d
                 "  coalesce(timestamp_range, e_timestamp_range, null)," +
                 "  coalesce(type, e_type, 'CONTRACT')" +
                 "from" +
@@ -363,11 +321,8 @@
                 "  proxy_account_id = excluded.proxy_account_id," +
                 "  public_key = excluded.public_key," +
                 "  stake_period_start = excluded.stake_period_start," +
-<<<<<<< HEAD
-=======
                 "  staked_account_id = excluded.staked_account_id," +
                 "  staked_node_id = excluded.staked_node_id," +
->>>>>>> 5b12348d
                 "  timestamp_range = excluded.timestamp_range"));
     }
 
