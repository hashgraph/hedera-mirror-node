--- conflicted
+++ resolved
@@ -96,18 +96,7 @@
         }
         assertThat(loader.loadAccountBalances(testFile, filter)).isTrue();
 
-<<<<<<< HEAD
         Map<AccountBalance.Id, AccountBalance> accountBalanceMap = new HashMap<>();
-        accountBalanceRepository.findAll()
-                .forEach(accountBalance -> accountBalanceMap.put(accountBalance.getId(), accountBalance));
-        assertThat(accountBalanceMap.size()).isEqualTo(balanceFile.getCount());
-        try (var stream = balanceFileReader.read(testFile)) {
-            var accountBalanceIter = stream.iterator();
-            while (accountBalanceIter.hasNext()) {
-                AccountBalance expected = accountBalanceIter.next();
-                assertThat(accountBalanceMap.get(expected.getId())).isEqualTo(expected);
-=======
-        Map<AccountBalance.AccountBalanceId, AccountBalance> accountBalanceMap = new HashMap<>();
         accountBalanceRepository.findAll().forEach(accountBalance -> accountBalanceMap.put(accountBalance.getId(), accountBalance));
 
         if (persisted) {
@@ -118,7 +107,6 @@
                     AccountBalance expected = accountBalanceIter.next();
                     assertThat(accountBalanceMap.get(expected.getId())).isEqualTo(expected);
                 }
->>>>>>> 0ed0fedf
             }
 
             assertThat(accountBalanceSetRepository.count()).isEqualTo(1);
