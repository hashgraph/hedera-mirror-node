/*
 * Copyright (C) 2025 Hedera Hashgraph, LLC
 *
 * Licensed under the Apache License, Version 2.0 (the "License");
 * you may not use this file except in compliance with the License.
 * You may obtain a copy of the License at
 *
 *      http://www.apache.org/licenses/LICENSE-2.0
 *
 * Unless required by applicable law or agreed to in writing, software
 * distributed under the License is distributed on an "AS IS" BASIS,
 * WITHOUT WARRANTIES OR CONDITIONS OF ANY KIND, either express or implied.
 * See the License for the specific language governing permissions and
 * limitations under the License.
 */

package com.hedera.mirror.importer.downloader.block;

import static com.hedera.mirror.common.util.DomainUtils.createSha384Digest;
import static org.assertj.core.api.Assertions.assertThat;
import static org.assertj.core.api.Assertions.assertThatThrownBy;

import com.google.protobuf.ByteString;
import com.hedera.hapi.block.stream.output.protoc.TransactionResult;
import com.hedera.mirror.common.domain.transaction.BlockFile;
import com.hedera.mirror.common.domain.transaction.BlockItem;
import com.hedera.mirror.common.domain.transaction.RecordFile;
import com.hedera.mirror.common.domain.transaction.RecordItem;
import com.hedera.mirror.common.exception.ProtobufException;
import com.hedera.mirror.common.util.DomainUtils;
import com.hedera.mirror.importer.ImporterIntegrationTest;
import com.hedera.mirror.importer.parser.domain.BlockFileBuilder;
import com.hedera.mirror.importer.parser.domain.BlockItemBuilder;
import com.hedera.mirror.importer.parser.domain.RecordItemBuilder;
import com.hedera.mirror.importer.parser.domain.RecordItemBuilder.TransferType;
import com.hederahashgraph.api.proto.java.ResponseCodeEnum;
import com.hederahashgraph.api.proto.java.ScheduleID;
import com.hederahashgraph.api.proto.java.SignedTransaction;
import com.hederahashgraph.api.proto.java.Transaction;
import com.hederahashgraph.api.proto.java.TransactionID;
import com.hederahashgraph.api.proto.java.TransactionRecord;
import java.util.Collection;
import java.util.Collections;
import java.util.List;
import java.util.function.Consumer;
import lombok.RequiredArgsConstructor;
import org.apache.commons.lang3.StringUtils;
import org.junit.jupiter.api.Test;
import org.junit.jupiter.params.ParameterizedTest;
import org.junit.jupiter.params.provider.EnumSource;
import org.springframework.data.util.Version;

@RequiredArgsConstructor
class BlockFileTransformerTest extends ImporterIntegrationTest {

    private static final int HAPI_VERSION_MINOR = 57;
    private static final Version HAPI_VERSION = new Version(0, HAPI_VERSION_MINOR);

    private final BlockFileBuilder blockFileBuilder;
    private final BlockItemBuilder blockItemBuilder;
    private final BlockFileTransformer blockFileTransformer;
    private final RecordItemBuilder recordItemBuilder = new RecordItemBuilder();

    @ParameterizedTest
    @EnumSource(value = TransferType.class)
    void cryptoTransfer(TransferType transferType) {
        // given
        var expectedRecordItem = recordItemBuilder
                .cryptoTransfer(transferType)
                .recordItem(r -> r.hapiVersion(HAPI_VERSION))
                .build();
        var expectedTransactionHash = getExpectedTransactionHash(expectedRecordItem);

        var expectedRecordItem2 = recordItemBuilder
                .cryptoTransfer(transferType)
                .recordItem(r -> r.hapiVersion(HAPI_VERSION).transactionIndex(1))
                .build();
        var expectedTransactionHash2 = getExpectedTransactionHash(expectedRecordItem2);

        var blockItem1 = blockItemBuilder.cryptoTransfer(expectedRecordItem).build();
        var expectedFees =
                blockItem1.transactionOutput().get(1).getCryptoTransfer().getAssessedCustomFeesList();
        var blockItem2 = blockItemBuilder.cryptoTransfer(expectedRecordItem2).build();
        var expectedFees2 =
                blockItem2.transactionOutput().get(1).getCryptoTransfer().getAssessedCustomFeesList();
        var blockFile = blockFileBuilder.items(List.of(blockItem1, blockItem2)).build();

        // when
        var recordFile = blockFileTransformer.transform(blockFile);

        // then
        assertRecordFile(recordFile, blockFile, items -> {
            assertThat(items).hasSize(2);
            assertThat(items)
                    .element(0)
                    .satisfies(recordItem -> assertRecordItem(recordItem, expectedRecordItem))
                    .returns(null, RecordItem::getPrevious)
                    .extracting(RecordItem::getTransactionRecord)
                    .returns(expectedTransactionHash, TransactionRecord::getTransactionHash)
                    .returns(expectedFees, TransactionRecord::getAssessedCustomFeesList);
            assertThat(items)
                    .element(1)
                    .satisfies(recordItem -> assertRecordItem(recordItem, expectedRecordItem2))
                    .returns(items.iterator().next(), RecordItem::getPrevious)
                    .extracting(RecordItem::getTransactionRecord)
                    .returns(expectedTransactionHash2, TransactionRecord::getTransactionHash)
                    .returns(expectedFees2, TransactionRecord::getAssessedCustomFeesList);
        });
    }

    @Test
    void corruptedTransactionBodyBytes() {
        // given
        var blockItem = BlockItem.builder()
                .transaction(Transaction.newBuilder()
                        .setSignedTransactionBytes(SignedTransaction.newBuilder()
                                .setBodyBytes(DomainUtils.fromBytes(domainBuilder.bytes(512)))
                                .build()
                                .toByteString())
                        .build())
                .transactionResult(TransactionResult.newBuilder().build())
                .transactionOutput(Collections.emptyList())
                .stateChanges(Collections.emptyList())
                .build();
        var blockFile = blockFileBuilder.items(List.of(blockItem)).build();

        // when, then
        assertThatThrownBy(() -> blockFileTransformer.transform(blockFile)).isInstanceOf(ProtobufException.class);
    }

    @Test
    void corruptedSignedTransactionBytes() {
        // given
        var blockItem = BlockItem.builder()
                .transaction(Transaction.newBuilder()
                        .setSignedTransactionBytes(DomainUtils.fromBytes(domainBuilder.bytes(256)))
                        .build())
                .transactionResult(TransactionResult.newBuilder().build())
                .transactionOutput(Collections.emptyList())
                .stateChanges(Collections.emptyList())
                .build();
        var blockFile = blockFileBuilder.items(List.of(blockItem)).build();

        // when, then
        assertThatThrownBy(() -> blockFileTransformer.transform(blockFile)).isInstanceOf(ProtobufException.class);
    }

    @Test
    void emptyBlockFile() {
        // given
        var blockFile = blockFileBuilder.items(Collections.emptyList()).build();

        // when
        var recordFile = blockFileTransformer.transform(blockFile);

        // then
        assertThat(recordFile.getItems()).isEmpty();
        assertRecordFile(recordFile, blockFile, items -> {});
    }

    @Test
    void scheduleCreate() {
        // given
        var accountId = recordItemBuilder.accountId();
        var expectedRecordItem = recordItemBuilder
                .scheduleCreate()
                .recordItem(r -> r.hapiVersion(HAPI_VERSION))
                .receipt(r -> r.setScheduledTransactionID(
                        TransactionID.newBuilder().setAccountID(accountId).build()))
                .build();
        var expectedTransactionHash = getExpectedTransactionHash(expectedRecordItem);
        var blockItem = blockItemBuilder.scheduleCreate(expectedRecordItem).build();
        var expectedScheduleId = blockItem
                .stateChanges()
                .getFirst()
                .getStateChangesList()
                .getFirst()
                .getMapUpdate()
                .getKey()
                .getScheduleIdKey()
                .getScheduleNum();
        var blockFile = blockFileBuilder.items(List.of(blockItem)).build();

        // when
        var recordFile = blockFileTransformer.transform(blockFile);

        // then
        assertRecordFile(recordFile, blockFile, items -> {
            assertThat(items)
                    .hasSize(1)
                    .first()
                    .satisfies(item -> assertRecordItem(item, expectedRecordItem))
                    .returns(null, RecordItem::getPrevious)
                    .extracting(RecordItem::getTransactionRecord)
                    .returns(expectedTransactionHash, TransactionRecord::getTransactionHash)
                    .extracting(TransactionRecord::getReceipt)
                    .returns(accountId, r -> r.getScheduledTransactionID().getAccountID())
                    .returns(expectedScheduleId, r -> r.getScheduleID().getScheduleNum());
        });
    }

    @Test
    void scheduleCreateUnsuccessful() {
        // given
        var expectedRecordItem = recordItemBuilder
                .scheduleCreate()
                .recordItem(r -> r.hapiVersion(HAPI_VERSION))
                .receipt(r -> r.setStatus(ResponseCodeEnum.INVALID_TRANSACTION))
                .build();
        var expectedTransactionHash = getExpectedTransactionHash(expectedRecordItem);
        var blockItem = blockItemBuilder.scheduleCreate(expectedRecordItem).build();
        var blockFile = blockFileBuilder.items(List.of(blockItem)).build();

        // when
        var recordFile = blockFileTransformer.transform(blockFile);

        // then
        assertRecordFile(recordFile, blockFile, items -> {
            assertThat(items)
                    .hasSize(1)
                    .first()
                    .extracting(RecordItem::getTransactionRecord)
                    .returns(
                            ScheduleID.getDefaultInstance(), r -> r.getReceipt().getScheduleID())
                    .returns(expectedTransactionHash, TransactionRecord::getTransactionHash);
        });
    }

    @Test
    void scheduleDelete() {
        // given
        var expectedRecordItem = recordItemBuilder
                .scheduleDelete()
                .recordItem(r -> r.hapiVersion(HAPI_VERSION))
                .build();
        var expectedTransactionHash = getExpectedTransactionHash(expectedRecordItem);
        var blockItem = blockItemBuilder.scheduleDelete(expectedRecordItem).build();
        var blockFile = blockFileBuilder.items(List.of(blockItem)).build();

        // when
        var recordFile = blockFileTransformer.transform(blockFile);

        // then
        assertRecordFile(recordFile, blockFile, items -> {
            assertThat(items)
                    .hasSize(1)
                    .first()
                    .satisfies(item -> assertRecordItem(item, expectedRecordItem))
                    .extracting(RecordItem::getTransactionRecord)
                    .returns(expectedTransactionHash, TransactionRecord::getTransactionHash);
        });
    }

    @Test
    void scheduleSign() {
        // given
        var accountId = recordItemBuilder.accountId();
        var expectedRecordItem = recordItemBuilder
                .scheduleSign()
                .recordItem(r -> r.hapiVersion(HAPI_VERSION))
                .receipt(r -> r.setScheduledTransactionID(
                        TransactionID.newBuilder().setAccountID(accountId).build()))
                .build();
        var expectedTransactionHash = getExpectedTransactionHash(expectedRecordItem);
        var blockItem = blockItemBuilder.scheduleSign(expectedRecordItem).build();
        var expectedScheduleId =
                blockItem.transactionOutput().getFirst().getSignSchedule().getScheduledTransactionId();
        var blockFile = blockFileBuilder.items(List.of(blockItem)).build();

        // when
        var recordFile = blockFileTransformer.transform(blockFile);

        // then
        assertRecordFile(recordFile, blockFile, items -> {
            assertThat(items)
                    .hasSize(1)
                    .first()
                    .satisfies(item -> assertRecordItem(item, expectedRecordItem))
                    .returns(null, RecordItem::getPrevious)
                    .extracting(RecordItem::getTransactionRecord)
                    .returns(expectedTransactionHash, TransactionRecord::getTransactionHash)
                    .returns(
                            expectedScheduleId,
                            transactionRecord -> transactionRecord.getReceipt().getScheduledTransactionID());
        });
    }

    @Test
    void scheduleSignUnsuccessful() {
        // given
        var accountId = recordItemBuilder.accountId();
        var expectedRecordItem = recordItemBuilder
                .scheduleSign()
                .recordItem(r -> r.hapiVersion(HAPI_VERSION))
                .receipt(r -> r.setScheduledTransactionID(TransactionID.newBuilder()
                                .setAccountID(accountId)
                                .build())
                        .setStatus(ResponseCodeEnum.INVALID_TRANSACTION))
                .build();
        var expectedTransactionHash = getExpectedTransactionHash(expectedRecordItem);
        var blockItem = blockItemBuilder.scheduleSign(expectedRecordItem).build();
        var blockFile = blockFileBuilder.items(List.of(blockItem)).build();

        // when
        var recordFile = blockFileTransformer.transform(blockFile);

        // then
        assertRecordFile(recordFile, blockFile, items -> {
            assertThat(items)
                    .hasSize(1)
                    .first()
                    .extracting(RecordItem::getTransactionRecord)
                    .returns(expectedTransactionHash, TransactionRecord::getTransactionHash)
                    .returns(TransactionID.getDefaultInstance(), r -> r.getReceipt()
                            .getScheduledTransactionID());
        });
    }

    @Test
    void unknownTransform() {
        // given
        var expectedRecordItem = recordItemBuilder
                .unknown()
                .recordItem(r -> r.hapiVersion(HAPI_VERSION))
                .build();
        var blockItem = blockItemBuilder.unknown(expectedRecordItem).build();
        var blockFile = blockFileBuilder.items(List.of(blockItem)).build();

        // when
        var recordFile = blockFileTransformer.transform(blockFile);

        // then
        assertRecordFile(recordFile, blockFile, items -> {
            assertThat(items).hasSize(1).first().satisfies(item -> assertRecordItem(item, expectedRecordItem));
        });
    }

    @Test
    void fileAppendTransform() {
        // given
        var expectedRecordItem = recordItemBuilder
                .fileAppend()
                .recordItem(r -> r.hapiVersion(HAPI_VERSION))
                .build();

        var expectedTransactionHash = getExpectedTransactionHash(expectedRecordItem);

        var blockItem = blockItemBuilder.fileAppend(expectedRecordItem).build();
        var blockFile = blockFileBuilder.items(List.of(blockItem)).build();

        // when
        var recordFile = blockFileTransformer.transform(blockFile);

        // then
        assertRecordFile(recordFile, blockFile, items -> assertThat(items)
                .hasSize(1)
                .first()
                .satisfies(item -> assertRecordItem(item, expectedRecordItem))
                .returns(null, RecordItem::getPrevious)
                .extracting(RecordItem::getTransactionRecord)
                .returns(expectedTransactionHash, TransactionRecord::getTransactionHash));
    }

    @Test
    void fileDeleteTransform() {
        // given
        var expectedRecordItem = recordItemBuilder
                .fileDelete()
                .recordItem(r -> r.hapiVersion(HAPI_VERSION))
                .build();
        var expectedTransactionHash = getExpectedTransactionHash(expectedRecordItem);
        var blockItem = blockItemBuilder.fileDelete(expectedRecordItem).build();
        var blockFile = blockFileBuilder.items(List.of(blockItem)).build();

        // when
        var recordFile = blockFileTransformer.transform(blockFile);

        // then
        assertRecordFile(recordFile, blockFile, items -> assertThat(items)
                .hasSize(1)
                .first()
                .satisfies(item -> assertRecordItem(item, expectedRecordItem))
                .returns(null, RecordItem::getPrevious)
                .extracting(RecordItem::getTransactionRecord)
                .returns(expectedTransactionHash, TransactionRecord::getTransactionHash));
    }

    @ParameterizedTest
    @EnumSource(
            value = ResponseCodeEnum.class,
            mode = EnumSource.Mode.INCLUDE,
            names = {"FEE_SCHEDULE_FILE_PART_UPLOADED", "SUCCESS", "SUCCESS_BUT_MISSING_EXPECTED_OPERATION"})
    void fileCreateTransform(ResponseCodeEnum successfulStatus) {
        // given
        var expectedRecordItem = recordItemBuilder
                .fileCreate()
                .recordItem(r -> r.hapiVersion(HAPI_VERSION))
                .receipt(r -> r.setStatus(successfulStatus))
                .build();
        var expectedTransactionHash = getExpectedTransactionHash(expectedRecordItem);
        var blockItem = blockItemBuilder.fileCreate(expectedRecordItem).build();
        var expectedFileId = blockItem
                .stateChanges()
                .getFirst()
                .getStateChanges(3)
                .getMapUpdate()
                .getKey()
                .getFileIdKey()
                .getFileNum();
        var blockFile = blockFileBuilder.items(List.of(blockItem)).build();

        // when
        var recordFile = blockFileTransformer.transform(blockFile);

        // then
        assertRecordFile(recordFile, blockFile, items -> assertThat(items)
                .hasSize(1)
                .first()
                .satisfies(item -> assertRecordItem(item, expectedRecordItem))
                .returns(null, RecordItem::getPrevious)
                .extracting(RecordItem::getTransactionRecord)
                .returns(expectedTransactionHash, TransactionRecord::getTransactionHash)
                .returns(
                        expectedFileId,
                        transactionRecord ->
                                transactionRecord.getReceipt().getFileID().getFileNum()));
    }

    @Test
    void fileCreateTransformWhenStatusIsNotSuccess() {
        // given
        var expectedRecordItem = recordItemBuilder
                .fileCreate()
                .recordItem(r -> r.hapiVersion(HAPI_VERSION))
                .receipt(r -> r.clearFileID().setStatus(ResponseCodeEnum.AUTHORIZATION_FAILED))
                .build();
        var expectedTransactionHash = getExpectedTransactionHash(expectedRecordItem);
        var blockItem = blockItemBuilder.fileCreate(expectedRecordItem).build();

        var blockFile = blockFileBuilder.items(List.of(blockItem)).build();

        // when
        var recordFile = blockFileTransformer.transform(blockFile);

        // then
        assertRecordFile(recordFile, blockFile, items -> assertThat(items)
                .hasSize(1)
                .first()
                .satisfies(item -> assertRecordItem(item, expectedRecordItem))
                .returns(null, RecordItem::getPrevious)
                .extracting(RecordItem::getTransactionRecord)
                .returns(expectedTransactionHash, TransactionRecord::getTransactionHash)
                .returns(
                        0L,
                        transactionRecord ->
                                transactionRecord.getReceipt().getFileID().getFileNum()));
    }

    @Test
    void fileUpdateTransform() {
        // given
        var expectedRecordItem = recordItemBuilder
                .fileUpdate()
                .recordItem(r -> r.hapiVersion(HAPI_VERSION))
                .build();
        var expectedTransactionHash = getExpectedTransactionHash(expectedRecordItem);
        var blockItem = blockItemBuilder.fileUpdate(expectedRecordItem).build();
        var blockFile = blockFileBuilder.items(List.of(blockItem)).build();

        // when
        var recordFile = blockFileTransformer.transform(blockFile);

        // then
        assertRecordFile(recordFile, blockFile, items -> assertThat(items)
                .hasSize(1)
                .first()
                .satisfies(item -> assertRecordItem(item, expectedRecordItem))
                .returns(null, RecordItem::getPrevious)
                .extracting(RecordItem::getTransactionRecord)
                .returns(expectedTransactionHash, TransactionRecord::getTransactionHash));
    }

    private void assertRecordFile(
            RecordFile actual, BlockFile blockFile, Consumer<Collection<RecordItem>> itemsAssert) {
        var hapiProtoVersion = blockFile.getBlockHeader().getHapiProtoVersion();
        var softwareVersion = blockFile.getBlockHeader().getSoftwareVersion();
        assertThat(actual)
                .returns(blockFile.getBytes(), RecordFile::getBytes)
                .returns(blockFile.getConsensusEnd(), RecordFile::getConsensusEnd)
                .returns(blockFile.getConsensusStart(), RecordFile::getConsensusStart)
                .returns(blockFile.getCount(), RecordFile::getCount)
                .returns(blockFile.getDigestAlgorithm(), RecordFile::getDigestAlgorithm)
                .returns(StringUtils.EMPTY, RecordFile::getFileHash)
                .returns(0L, RecordFile::getGasUsed)
                .returns(hapiProtoVersion.getMajor(), RecordFile::getHapiVersionMajor)
                .returns(hapiProtoVersion.getMinor(), RecordFile::getHapiVersionMinor)
                .returns(hapiProtoVersion.getPatch(), RecordFile::getHapiVersionPatch)
                .returns(blockFile.getHash(), RecordFile::getHash)
                .returns(blockFile.getIndex(), RecordFile::getIndex)
                .returns(null, RecordFile::getLoadEnd)
                .returns(blockFile.getLoadStart(), RecordFile::getLoadStart)
                .returns(null, RecordFile::getLogsBloom)
                .returns(null, RecordFile::getMetadataHash)
                .returns(blockFile.getName(), RecordFile::getName)
                .returns(blockFile.getNodeId(), RecordFile::getNodeId)
                .returns(blockFile.getPreviousHash(), RecordFile::getPreviousHash)
                .returns(blockFile.getRoundEnd(), RecordFile::getRoundEnd)
                .returns(blockFile.getRoundStart(), RecordFile::getRoundStart)
                .returns(0, RecordFile::getSidecarCount)
                .satisfies(r -> assertThat(r.getSidecars()).isEmpty())
                .returns(blockFile.getSize(), RecordFile::getSize)
                .returns(softwareVersion.getMajor(), RecordFile::getSoftwareVersionMajor)
                .returns(softwareVersion.getMinor(), RecordFile::getSoftwareVersionMinor)
                .returns(softwareVersion.getPatch(), RecordFile::getSoftwareVersionPatch)
                .returns(blockFile.getVersion(), RecordFile::getVersion)
                .extracting(RecordFile::getItems)
                .satisfies(itemsAssert);
    }

    private void assertRecordItem(RecordItem recordItem, RecordItem expectedRecordItem) {
        assertThat(recordItem.getTransactionRecord().getMemo())
                .isEqualTo(expectedRecordItem.getTransactionRecord().getMemo());
        assertThat(recordItem)
                .usingRecursiveComparison()
                .ignoringFields(
                        "contractTransactionPredicate",
                        "entityTransactionPredicate",
                        "previous",
                        // Memo omitted here as this compares a ByteString to a String.
                        // The end result of the parsed memo value in persistence is equivalent whether the record file
                        // contains memoBytes or a memo String value.
                        "transactionRecord.memo_",
                        "transactionRecord.receipt_.memoizedIsInitialized",
                        "transactionRecord.receipt_.scheduleID_.memoizedHashCode",
                        "transactionRecord.receipt_.scheduleID_.memoizedIsInitialized",
                        "transactionRecord.receipt_.scheduleID_.memoizedSize",
                        "transactionRecord.assessedCustomFees_",
                        "transactionRecord.parentConsensusTimestamp_",
                        // Record file builder transaction hash is not generated based on transaction bytes, so these
                        // will not match
                        "transactionRecord.transactionHash_",
                        "transactionRecord.transactionID_.accountID_.memoizedHashCode",
                        "transactionRecord.transactionID_.accountID_.memoizedIsInitialized",
                        "transactionRecord.transactionID_.accountID_.memoizedSize",
                        "transactionRecord.transactionID_.memoizedIsInitialized",
                        "transactionRecord.transactionID_.memoizedSize",
                        "transactionRecord.transactionID_.transactionValidStart_.memoizedIsInitialized",
                        "transactionRecord.transactionID_.transactionValidStart_.memoizedSize",
                        "transactionRecord.receipt_.fileID_.memoizedHashCode",
                        "transactionRecord.receipt_.fileID_.memoizedSize",
                        "transactionRecord.receipt_.fileID_.memoizedIsInitialized")
                .isEqualTo(expectedRecordItem);
    }

    private ByteString getExpectedTransactionHash(RecordItem recordItem) {
        var digest = createSha384Digest();
        return ByteString.copyFrom(
                digest.digest(DomainUtils.toBytes(recordItem.getTransaction().getSignedTransactionBytes())));
    }
<<<<<<< HEAD

    private BlockFile blockFile(List<BlockItem> blockItems) {
        long blockNumber = domainBuilder.number();
        byte[] bytes = domainBuilder.bytes(256);
        String filename = BlockFile.getBlockStreamFilename(blockNumber);
        var firstConsensusTimestamp = blockItems.isEmpty()
                ? domainBuilder.protoTimestamp()
                : blockItems.getFirst().transactionResult().getConsensusTimestamp();
        byte[] previousHash = domainBuilder.bytes(48);
        long consensusStart = DomainUtils.timestampInNanosMax(firstConsensusTimestamp);
        long consensusEnd = blockItems.isEmpty()
                ? consensusStart
                : DomainUtils.timestampInNanosMax(
                        blockItems.getLast().transactionResult().getConsensusTimestamp());

        return BlockFile.builder()
                .blockHeader(BlockHeader.newBuilder()
                        .setFirstTransactionConsensusTime(firstConsensusTimestamp)
                        .setNumber(blockNumber)
                        .setPreviousBlockHash(DomainUtils.fromBytes(previousHash))
                        .setHapiProtoVersion(SemanticVersion.newBuilder().setMinor(HAPI_VERSION_MINOR))
                        .setSoftwareVersion(SemanticVersion.newBuilder()
                                .setMinor(HAPI_VERSION_MINOR)
                                .setPatch(1))
                        .build())
                .bytes(bytes)
                .consensusEnd(consensusEnd)
                .consensusStart(consensusStart)
                .count((long) blockItems.size())
                .digestAlgorithm(DigestAlgorithm.SHA_384)
                .hash(DomainUtils.bytesToHex(domainBuilder.bytes(48)))
                .index(blockNumber)
                .items(blockItems)
                .loadStart(System.currentTimeMillis())
                .name(filename)
                .nodeId(domainBuilder.number())
                .previousHash(DomainUtils.bytesToHex(previousHash))
                .roundEnd(blockNumber + 1)
                .roundStart(blockNumber + 1)
                .size(bytes.length)
                .version(7)
                .build();
    }
=======
>>>>>>> 883b4257
}<|MERGE_RESOLUTION|>--- conflicted
+++ resolved
@@ -557,50 +557,4 @@
         return ByteString.copyFrom(
                 digest.digest(DomainUtils.toBytes(recordItem.getTransaction().getSignedTransactionBytes())));
     }
-<<<<<<< HEAD
-
-    private BlockFile blockFile(List<BlockItem> blockItems) {
-        long blockNumber = domainBuilder.number();
-        byte[] bytes = domainBuilder.bytes(256);
-        String filename = BlockFile.getBlockStreamFilename(blockNumber);
-        var firstConsensusTimestamp = blockItems.isEmpty()
-                ? domainBuilder.protoTimestamp()
-                : blockItems.getFirst().transactionResult().getConsensusTimestamp();
-        byte[] previousHash = domainBuilder.bytes(48);
-        long consensusStart = DomainUtils.timestampInNanosMax(firstConsensusTimestamp);
-        long consensusEnd = blockItems.isEmpty()
-                ? consensusStart
-                : DomainUtils.timestampInNanosMax(
-                        blockItems.getLast().transactionResult().getConsensusTimestamp());
-
-        return BlockFile.builder()
-                .blockHeader(BlockHeader.newBuilder()
-                        .setFirstTransactionConsensusTime(firstConsensusTimestamp)
-                        .setNumber(blockNumber)
-                        .setPreviousBlockHash(DomainUtils.fromBytes(previousHash))
-                        .setHapiProtoVersion(SemanticVersion.newBuilder().setMinor(HAPI_VERSION_MINOR))
-                        .setSoftwareVersion(SemanticVersion.newBuilder()
-                                .setMinor(HAPI_VERSION_MINOR)
-                                .setPatch(1))
-                        .build())
-                .bytes(bytes)
-                .consensusEnd(consensusEnd)
-                .consensusStart(consensusStart)
-                .count((long) blockItems.size())
-                .digestAlgorithm(DigestAlgorithm.SHA_384)
-                .hash(DomainUtils.bytesToHex(domainBuilder.bytes(48)))
-                .index(blockNumber)
-                .items(blockItems)
-                .loadStart(System.currentTimeMillis())
-                .name(filename)
-                .nodeId(domainBuilder.number())
-                .previousHash(DomainUtils.bytesToHex(previousHash))
-                .roundEnd(blockNumber + 1)
-                .roundStart(blockNumber + 1)
-                .size(bytes.length)
-                .version(7)
-                .build();
-    }
-=======
->>>>>>> 883b4257
 }