package com.hedera.mirror.importer.downloader.record;

/*-
 * ‌
 * Hedera Mirror Node
 * ​
 * Copyright (C) 2019 - 2021 Hedera Hashgraph, LLC
 * ​
 * Licensed under the Apache License, Version 2.0 (the "License");
 * you may not use this file except in compliance with the License.
 * You may obtain a copy of the License at
 *
 *      http://www.apache.org/licenses/LICENSE-2.0
 *
 * Unless required by applicable law or agreed to in writing, software
 * distributed under the License is distributed on an "AS IS" BASIS,
 * WITHOUT WARRANTIES OR CONDITIONS OF ANY KIND, either express or implied.
 * See the License for the specific language governing permissions and
 * limitations under the License.
 * ‍
 */

import static org.mockito.Mockito.doReturn;

import java.nio.file.Path;
import java.nio.file.Paths;
import java.time.Duration;
import java.time.Instant;
import java.util.List;
import java.util.Map;
import org.junit.jupiter.api.DisplayName;
import org.junit.jupiter.api.Test;

import com.hedera.mirror.importer.FileCopier;
import com.hedera.mirror.importer.TestRecordFiles;
import com.hedera.mirror.importer.domain.RecordFile;
import com.hedera.mirror.importer.util.Utility;

class RecordFileV2DownloaderTest extends AbstractRecordFileDownloaderTest {

    @Override
    protected Map<String, RecordFile> getRecordFileMap() {
        Map<String, RecordFile> allRecordFileMap = TestRecordFiles.getAll();
        RecordFile recordFile1 = allRecordFileMap.get("2019-08-30T18_10_00.419072Z.rcd");
        RecordFile recordFile2 = allRecordFileMap.get("2019-08-30T18_10_05.249678Z.rcd");
        return Map.of(recordFile1.getName(), recordFile1, recordFile2.getName(), recordFile2);
    }

    @Override
    protected Path getTestDataDir() {
        return Paths.get("recordstreams", "v2");
    }

    @Override
    protected Duration getCloseInterval() {
        return Duration.ofSeconds(5L);
    }

    @Test
    @DisplayName("Download and verify V1 files")
    void downloadV1() throws Exception {
        doReturn(loadAddressBook("test-v1")).when(addressBookService).getCurrent();

        fileCopier = FileCopier.create(Utility.getResource("data").toPath(), s3Path)
                .from(downloaderProperties.getStreamType().getPath(), "v1")
                .to(commonDownloaderProperties.getBucketName(), downloaderProperties.getStreamType().getPath());
        fileCopier.copy();
<<<<<<< HEAD
        doReturn(Instant.EPOCH).when(dateRangeProcessor).getEffectiveStartDate(downloaderProperties);
=======
        expectLastSignature(Instant.EPOCH);
>>>>>>> 776d39ad

        downloader.download();

        verifyStreamFiles(List.of("2019-07-01T14:13:00.317763Z.rcd", "2019-07-01T14:29:00.302068Z.rcd"));
    }
}<|MERGE_RESOLUTION|>--- conflicted
+++ resolved
@@ -65,11 +65,7 @@
                 .from(downloaderProperties.getStreamType().getPath(), "v1")
                 .to(commonDownloaderProperties.getBucketName(), downloaderProperties.getStreamType().getPath());
         fileCopier.copy();
-<<<<<<< HEAD
-        doReturn(Instant.EPOCH).when(dateRangeProcessor).getEffectiveStartDate(downloaderProperties);
-=======
         expectLastSignature(Instant.EPOCH);
->>>>>>> 776d39ad
 
         downloader.download();
 
