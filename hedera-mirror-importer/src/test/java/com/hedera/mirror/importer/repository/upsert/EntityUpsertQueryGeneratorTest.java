package com.hedera.mirror.importer.repository.upsert;

/*-
 * ‌
 * Hedera Mirror Node
 * ​
 * Copyright (C) 2019 - 2021 Hedera Hashgraph, LLC
 * ​
 * Licensed under the Apache License, Version 2.0 (the "License");
 * you may not use this file except in compliance with the License.
 * You may obtain a copy of the License at
 *
 *      http://www.apache.org/licenses/LICENSE-2.0
 *
 * Unless required by applicable law or agreed to in writing, software
 * distributed under the License is distributed on an "AS IS" BASIS,
 * WITHOUT WARRANTIES OR CONDITIONS OF ANY KIND, either express or implied.
 * See the License for the specific language governing permissions and
 * limitations under the License.
 * ‍
 */

import static org.assertj.core.api.Assertions.assertThat;

import javax.annotation.Resource;
import org.junit.jupiter.api.Test;

class EntityUpsertQueryGeneratorTest extends AbstractUpsertQueryGeneratorTest {
    @Resource
    private EntityUpsertQueryGenerator entityRepositoryCustom;

    @Override
    protected UpsertQueryGenerator getUpdatableDomainRepositoryCustom() {
        return entityRepositoryCustom;
    }

    @Override
    protected String getInsertQuery() {
        return "insert into entity (auto_renew_account_id, auto_renew_period, created_timestamp, deleted, " +
<<<<<<< HEAD
                "expiration_timestamp, id, key, max_automatic_token_associations, memo, modified_timestamp, num, " +
                "proxy_account_id, public_key, realm, shard, submit_key, type) select " +
                "entity_temp.auto_renew_account_id, entity_temp.auto_renew_period, entity_temp.created_timestamp, " +
                "entity_temp.deleted, entity_temp.expiration_timestamp, entity_temp.id, entity_temp.key, " +
                "entity_temp.max_automatic_token_associations, " +
                "case when entity_temp.memo = '<uuid>' then '' else coalesce(entity_temp.memo, '') " +
                "end, entity_temp.modified_timestamp, entity_temp.num, entity_temp.proxy_account_id, case when " +
                "entity_temp.public_key = '<uuid>' then '' else coalesce(entity_temp.public_key, null) end, " +
                "entity_temp.realm, entity_temp.shard, entity_temp.submit_key, entity_temp.type from entity_temp " +
                "on conflict (id) do nothing";
=======
                "expiration_timestamp, id, key, memo, modified_timestamp, num, proxy_account_id, public_key, realm, " +
                "receiver_sig_required, shard, submit_key, type) select entity_temp.auto_renew_account_id, " +
                "entity_temp.auto_renew_period, entity_temp.created_timestamp, entity_temp.deleted, " +
                "entity_temp.expiration_timestamp, entity_temp.id, entity_temp.key, " +
                "case when entity_temp.memo = '<uuid>' then '' else coalesce(entity_temp.memo, '') " +
                "end, entity_temp.modified_timestamp, entity_temp.num, entity_temp.proxy_account_id, case when " +
                "entity_temp.public_key = '<uuid>' then '' else coalesce(entity_temp.public_key, null) end, " +
                "entity_temp.realm, entity_temp.receiver_sig_required, entity_temp.shard, entity_temp.submit_key, " +
                "entity_temp.type from entity_temp on conflict (id) do nothing";
>>>>>>> 0b36526f
    }

    @Override
    protected String getUpdateQuery() {
        return "update entity set " +
                "auto_renew_account_id = coalesce(entity_temp.auto_renew_account_id, entity.auto_renew_account_id), " +
                "auto_renew_period = coalesce(entity_temp.auto_renew_period, entity.auto_renew_period), " +
                "deleted = coalesce(entity_temp.deleted, entity.deleted), " +
                "expiration_timestamp = coalesce(entity_temp.expiration_timestamp, entity.expiration_timestamp), " +
                "key = coalesce(entity_temp.key, entity.key), " +
                "max_automatic_token_associations = coalesce(entity_temp.max_automatic_token_associations, " +
                "entity.max_automatic_token_associations), " +
                "memo = case when entity_temp.memo = '<uuid>' then '' else " +
                "coalesce(entity_temp.memo, entity.memo) end, " +
                "modified_timestamp = coalesce(entity_temp.modified_timestamp, entity.modified_timestamp), " +
                "proxy_account_id = coalesce(entity_temp.proxy_account_id, entity.proxy_account_id), " +
                "public_key = case when entity_temp.public_key = '<uuid>' then '' else " +
                "coalesce(entity_temp.public_key, entity.public_key) end, " +
                "receiver_sig_required = coalesce(entity_temp.receiver_sig_required, entity.receiver_sig_required), " +
                "submit_key = coalesce(entity_temp.submit_key, entity.submit_key) " +
                "from entity_temp where entity.id = entity_temp.id and entity_temp.created_timestamp is null";
    }

    @Test
    void tableName() {
        String tableName = getUpdatableDomainRepositoryCustom().getFinalTableName();
        assertThat(tableName).isEqualTo("entity");
    }

    @Test
    void tempTableName() {
        String tempTableName = getUpdatableDomainRepositoryCustom().getTemporaryTableName();
        assertThat(tempTableName).isEqualTo("entity_temp");
    }
}<|MERGE_RESOLUTION|>--- conflicted
+++ resolved
@@ -37,28 +37,16 @@
     @Override
     protected String getInsertQuery() {
         return "insert into entity (auto_renew_account_id, auto_renew_period, created_timestamp, deleted, " +
-<<<<<<< HEAD
                 "expiration_timestamp, id, key, max_automatic_token_associations, memo, modified_timestamp, num, " +
-                "proxy_account_id, public_key, realm, shard, submit_key, type) select " +
+                "proxy_account_id, public_key, realm, receiver_sig_required, shard, submit_key, type) select " +
                 "entity_temp.auto_renew_account_id, entity_temp.auto_renew_period, entity_temp.created_timestamp, " +
                 "entity_temp.deleted, entity_temp.expiration_timestamp, entity_temp.id, entity_temp.key, " +
                 "entity_temp.max_automatic_token_associations, " +
                 "case when entity_temp.memo = '<uuid>' then '' else coalesce(entity_temp.memo, '') " +
                 "end, entity_temp.modified_timestamp, entity_temp.num, entity_temp.proxy_account_id, case when " +
                 "entity_temp.public_key = '<uuid>' then '' else coalesce(entity_temp.public_key, null) end, " +
-                "entity_temp.realm, entity_temp.shard, entity_temp.submit_key, entity_temp.type from entity_temp " +
-                "on conflict (id) do nothing";
-=======
-                "expiration_timestamp, id, key, memo, modified_timestamp, num, proxy_account_id, public_key, realm, " +
-                "receiver_sig_required, shard, submit_key, type) select entity_temp.auto_renew_account_id, " +
-                "entity_temp.auto_renew_period, entity_temp.created_timestamp, entity_temp.deleted, " +
-                "entity_temp.expiration_timestamp, entity_temp.id, entity_temp.key, " +
-                "case when entity_temp.memo = '<uuid>' then '' else coalesce(entity_temp.memo, '') " +
-                "end, entity_temp.modified_timestamp, entity_temp.num, entity_temp.proxy_account_id, case when " +
-                "entity_temp.public_key = '<uuid>' then '' else coalesce(entity_temp.public_key, null) end, " +
                 "entity_temp.realm, entity_temp.receiver_sig_required, entity_temp.shard, entity_temp.submit_key, " +
                 "entity_temp.type from entity_temp on conflict (id) do nothing";
->>>>>>> 0b36526f
     }
 
     @Override
