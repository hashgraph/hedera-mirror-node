--- conflicted
+++ resolved
@@ -20,10 +20,6 @@
  * ‍
  */
 
-<<<<<<< HEAD
-import java.io.IOException;
-=======
->>>>>>> 9c13a19e
 import java.nio.file.Files;
 import java.nio.file.Path;
 import javax.annotation.Resource;
@@ -66,20 +62,14 @@
     @Resource
     private RecordFileRepository recordFileRepository;
 
-    private FileCopier fileCopier;
+    private StreamType streamType;
 
     @BeforeAll
-<<<<<<< HEAD
-    void warmUp() {
-        streamType = parserProperties.getStreamType();
-        parse("2020-02-09T18_30_00.000084Z.rcd");
-    }
-
-    @BeforeEach
-    void before() throws IOException {
+    void warmUp() throws Exception {
         parserProperties.getMirrorProperties().setDataPath(dataPath);
         parserProperties.init();
 
+        streamType = parserProperties.getStreamType();
         EntityId nodeAccountId = EntityId.of(TestUtils.toAccountId("0.0.3"));
         Files.walk(Path.of(testPath.toString(), streamType.getPath(), "performance"))
                 .filter(p -> p.toString().endsWith(".rcd"))
@@ -88,12 +78,8 @@
                     RecordFile rf = new RecordFile(Utility.getTimestampFromFilename(filename), 0L, null, filename, 0L, 0L, filename, filename, nodeAccountId, 0L, 2);
                     recordFileRepository.save(rf);
                 });
-=======
-    void warmUp() throws Exception {
-        parserProperties.getMirrorProperties().setDataPath(dataPath);
-        parserProperties.init();
+
         parse(WARMUP_FILE, true);
->>>>>>> 9c13a19e
     }
 
     @Timeout(30)
@@ -103,8 +89,7 @@
     }
 
     private void parse(String filePath, boolean warmup) throws Exception {
-        StreamType streamType = parserProperties.getStreamType();
-        fileCopier = FileCopier.create(testPath, dataPath)
+        FileCopier fileCopier = FileCopier.create(testPath, dataPath)
                 .from(streamType.getPath(), "performance")
                 .filterFiles(filePath)
                 .to(streamType.getPath(), streamType.getValid());
