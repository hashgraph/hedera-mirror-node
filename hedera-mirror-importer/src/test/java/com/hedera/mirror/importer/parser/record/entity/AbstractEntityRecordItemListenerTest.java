--- conflicted
+++ resolved
@@ -9,9 +9,9 @@
  * Licensed under the Apache License, Version 2.0 (the "License");
  * you may not use this file except in compliance with the License.
  * You may obtain a copy of the License at
- * 
+ *
  *      http://www.apache.org/licenses/LICENSE-2.0
- * 
+ *
  * Unless required by applicable law or agreed to in writing, software
  * distributed under the License is distributed on an "AS IS" BASIS,
  * WITHOUT WARRANTIES OR CONDITIONS OF ANY KIND, either express or implied.
@@ -180,21 +180,15 @@
     protected void parseRecordItemAndCommit(RecordItem recordItem) {
         String fileName = UUID.randomUUID().toString();
         EntityId nodeAccountId = EntityId.of(TestUtils.toAccountId("0.0.3"));
-<<<<<<< HEAD
         RecordFile recordFile = RecordFile.builder()
-                .consensusStart(0L)
-                .consensusEnd(0L)
+                .consensusStart(recordItem.getConsensusTimestamp())
+                .consensusEnd(recordItem.getConsensusTimestamp() + 1)
                 .count(0L)
-                .fileHash(UUID.randomUUID().toString())
                 .name(fileName)
                 .nodeAccountId(nodeAccountId)
+                .fileHash(UUID.randomUUID().toString())
                 .previousHash("")
                 .build();
-=======
-        RecordFile recordFile = new RecordFile(recordItem.getConsensusTimestamp(),
-                recordItem.getConsensusTimestamp() + 1, null, fileName, 0L, 0L,
-                UUID.randomUUID().toString(), "", nodeAccountId, 0L, 0);
->>>>>>> 68481360
         recordFileRepository.save(recordFile);
         recordStreamFileListener.onStart(new StreamFileData(fileName, null)); // open connection
         entityRecordItemListener.onItem(recordItem);
