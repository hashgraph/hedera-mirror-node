--- conflicted
+++ resolved
@@ -34,11 +34,8 @@
 import java.nio.file.Path;
 import java.util.Arrays;
 import java.util.List;
-<<<<<<< HEAD
 import org.junit.jupiter.api.BeforeEach;
-=======
 import org.junit.jupiter.api.BeforeAll;
->>>>>>> 2100f7e8
 import org.junit.jupiter.api.DynamicTest;
 import org.junit.jupiter.api.Test;
 import org.junit.jupiter.api.TestFactory;
@@ -49,12 +46,9 @@
 
 class SignatureFileReaderV2Test extends AbstractSignatureFileReaderTest {
 
-<<<<<<< HEAD
-=======
     private final File signatureFile = Utility
             .getResource(Path.of("data", "signature", "v2", "2019-08-30T18_10_00.419072Z.rcd_sig").toString());
 
->>>>>>> 2100f7e8
     private static final String entireFileHashBase64 = "WRVY4Fm9FinuOGxONaaHW0xnoJZxj10iV3KmUQQnFRiUFN99tViEle" +
             "+yqF3EoP/a";
     private static final String entireFileSignatureBase64 = "nOVITUEb1WfYLJN4Jp2/aIEYTiqEzfTSMU5Y6KDKbCi55" +
@@ -63,20 +57,7 @@
             "YJmlLLKUB9brEUpdSm8RRLs+jzEY76YT7Uv6WzIq04SetI+GUOMkEXDNvtcSKnE8625L7qmhbiiX4Ub90jCxCqt6JHXrCM1VsYWEn" +
             "/oUesRi5pnATgjqZOXycMegavb1Ikf3GoQAvn1Bx6EO14Uh7hVMxa/NYMtSVNQ17QG6QtA4j7viVvJ9EPSiCsmg3Cp2PhBW5ZPshq" +
             "+ExciGbnXFu+ytLZGSwKhePwuLQsBNTbGUcDFy1IJge95tEweR51Y1Nfh6PqPTnkdirRGO";
-    private static final int SIGNATURE_LENGTH = 48;
 
-<<<<<<< HEAD
-    SignatureFileReaderV2 fileReaderV2;
-    private File signatureFile;
-
-    @BeforeEach
-    void setup() {
-        //@Value("classpath:data/signature/v2/2019-08-30T18_10_00.419072Z.rcd_sig")
-        Path path = Path.of("data", "signature", "v2", "2019-08-30T18_10_00.419072Z.rcd_sig");
-        signatureFile = Utility.getResource(path.toString());
-        fileReaderV2 = new SignatureFileReaderV2();
-    }
-=======
     private static SignatureFileReaderV2 fileReaderV2;
 
     private static final int SIGNATURE_LENGTH = 48;
@@ -86,7 +67,6 @@
         fileReaderV2 = new SignatureFileReaderV2();
     }
 
->>>>>>> 2100f7e8
     @Test
     void testReadValidFile() throws IOException {
         try (InputStream stream = getInputStream(signatureFile)) {
