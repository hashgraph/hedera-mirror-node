package com.hedera.mirror.importer.parser.domain;

/*-
 * ‌
 * Hedera Mirror Node
 * ​
 * Copyright (C) 2019 - 2022 Hedera Hashgraph, LLC
 * ​
 * Licensed under the Apache License, Version 2.0 (the "License");
 * you may not use this file except in compliance with the License.
 * You may obtain a copy of the License at
 *
 *      http://www.apache.org/licenses/LICENSE-2.0
 *
 * Unless required by applicable law or agreed to in writing, software
 * distributed under the License is distributed on an "AS IS" BASIS,
 * WITHOUT WARRANTIES OR CONDITIONS OF ANY KIND, either express or implied.
 * See the License for the specific language governing permissions and
 * limitations under the License.
 * ‍
 */

import com.fasterxml.jackson.databind.ObjectMapper;
import com.google.common.collect.Lists;
import com.google.protobuf.ByteString;
import com.hederahashgraph.api.proto.java.AccountAmount;
import com.hederahashgraph.api.proto.java.AccountID;
import com.hederahashgraph.api.proto.java.ConsensusSubmitMessageTransactionBody;
import com.hederahashgraph.api.proto.java.Duration;
import com.hederahashgraph.api.proto.java.ResponseCodeEnum;
import com.hederahashgraph.api.proto.java.SignatureMap;
import com.hederahashgraph.api.proto.java.SignaturePair;
import com.hederahashgraph.api.proto.java.Timestamp;
import com.hederahashgraph.api.proto.java.TopicID;
import com.hederahashgraph.api.proto.java.TransactionBody;
import com.hederahashgraph.api.proto.java.TransactionID;
import com.hederahashgraph.api.proto.java.TransactionReceipt;
import com.hederahashgraph.api.proto.java.TransactionRecord;
import com.hederahashgraph.api.proto.java.TransferList;
import java.time.Instant;
import org.junit.jupiter.api.Test;
import org.skyscreamer.jsonassert.JSONAssert;

import com.hedera.mirror.common.domain.entity.EntityId;
import com.hedera.mirror.importer.util.Utility;

class PubSubMessageTest {
    private static final Long DEFAULT_TIMESTAMP_LONG = 123456789L;
    private static final Timestamp TIMESTAMP =
            Utility.instantToTimestamp(Instant.ofEpochSecond(0L, DEFAULT_TIMESTAMP_LONG));
    private static final AccountID ACCOUNT_ID = AccountID.newBuilder().setAccountNum(10L).build();
    private static final TopicID TOPIC_ID = TopicID.newBuilder().setTopicNum(20L).build();
    private static final ByteString BYTE_STRING = ByteString.copyFromUtf8("abcdef");
    private static final Long INT64_VALUE = 100_000_000L;

    private static TransactionBody getTransactionBody() {
        return TransactionBody.newBuilder()
                .setTransactionID(TransactionID.newBuilder()
                        .setAccountID(ACCOUNT_ID)
                        .setScheduled(false)
                        .setTransactionValidStart(TIMESTAMP)
                        .build())
                .setNodeAccountID(ACCOUNT_ID)
                .setTransactionFee(INT64_VALUE)
                .setTransactionValidDuration(Duration.newBuilder()
                        .setSeconds(INT64_VALUE).build())
                .setMemoBytes(BYTE_STRING)
                .setConsensusSubmitMessage(ConsensusSubmitMessageTransactionBody
                        .newBuilder()
                        .setTopicID(TOPIC_ID)
                        .setMessage(BYTE_STRING)
                        .build())
                .build();
    }

    private static SignatureMap getSignatureMap() {
        return SignatureMap.newBuilder()
                .addSigPair(SignaturePair.newBuilder()
                        .setEd25519(BYTE_STRING)
                        .setPubKeyPrefix(BYTE_STRING)
                        .build())
                .build();
    }

    private static String getExpectedTransactionJson() {
        return "\"transaction\" : {" +
                "  \"body\": {" +
                "    \"transactionID\": {" +
                "      \"transactionValidStart\": {" +
                "        \"seconds\": \"0\"," +
                "        \"nanos\": 123456789" +
                "      }," +
                "      \"accountID\": {" +
                "        \"shardNum\": \"0\"," +
                "        \"realmNum\": \"0\"," +
                "        \"accountNum\": \"10\"" +
                "      }," +
                "      \"scheduled\": false," +
                "      \"nonce\": 0" +
                "    }," +
                "    \"nodeAccountID\": {" +
                "      \"shardNum\": \"0\"," +
                "      \"realmNum\": \"0\"," +
                "      \"accountNum\": \"10\"" +
                "    }," +
                "    \"transactionFee\": \"100000000\"," +
                "    \"transactionValidDuration\": {" +
                "      \"seconds\": \"100000000\"" +
                "    }," +
                "    \"generateRecord\": false," +
                "    \"memo\": \"abcdef\"," +
                "    \"consensusSubmitMessage\": {" +
                "      \"topicID\": {" +
                "        \"shardNum\": \"0\"," +
                "        \"realmNum\": \"0\"," +
                "        \"topicNum\": \"20\"" +
                "      }," +
                "      \"message\": \"YWJjZGVm\"" +
                "    }" +
                "  }," +
                "  \"sigMap\": {" +
                "    \"sigPair\": [{" +
                "      \"pubKeyPrefix\": \"YWJjZGVm\"," +
                "      \"ed25519\": \"YWJjZGVm\"" +
                "    }]" +
                "  }" +
                "}";
    }

    private static TransactionRecord getTransactionRecord() {
        return TransactionRecord.newBuilder()
                .setConsensusTimestamp(TIMESTAMP)
                .setEthereumHash(BYTE_STRING)
                .setReceipt(TransactionReceipt.newBuilder()
                        .setStatus(ResponseCodeEnum.SUCCESS)
                        .setTopicRunningHash(BYTE_STRING)
                        .setTopicSequenceNumber(INT64_VALUE)
                        .build())
                .setTransactionHash(BYTE_STRING)
                .setTransferList(TransferList.newBuilder()
                        .addAccountAmounts(
                                AccountAmount.newBuilder().setAccountID(ACCOUNT_ID).setAmount(INT64_VALUE).build())
                        .addAccountAmounts(
                                AccountAmount.newBuilder().setAccountID(ACCOUNT_ID).setAmount(INT64_VALUE).build())
                        .build())
                .build();
    }

    private static String getExpectedTransactionRecord() {
        return "\"transactionRecord\" : {" +
                "  \"receipt\": {" +
                "    \"status\": \"SUCCESS\"," +
                "    \"topicSequenceNumber\": \"100000000\"," +
                "    \"topicRunningHash\": \"YWJjZGVm\"," +
                "    \"topicRunningHashVersion\": \"0\"," +
                "    \"newTotalSupply\": \"0\"," +
                "    \"serialNumbers\": []" +
                "  }," +
                "  \"transactionHash\": \"YWJjZGVm\"," +
                "  \"consensusTimestamp\": {" +
                "    \"seconds\": \"0\"," +
                "    \"nanos\": 123456789" +
                "  }," +
                "  \"memo\": \"\"," +
                "  \"transactionFee\": \"0\"," +
                "  \"transferList\": {" +
                "    \"accountAmounts\": [{" +
                "      \"accountID\": {" +
                "        \"shardNum\": \"0\"," +
                "        \"realmNum\": \"0\"," +
                "        \"accountNum\": \"10\"" +
                "      }," +
                "      \"amount\": \"100000000\"," +
                "      \"isApproval\": false" +
                "    }, {" +
                "      \"accountID\": {" +
                "        \"shardNum\": \"0\"," +
                "        \"realmNum\": \"0\"," +
                "        \"accountNum\": \"10\"" +
                "      }," +
                "      \"amount\": \"100000000\"," +
                "      \"isApproval\": false" +
                "    }]" +
                "  }," +
                "  \"tokenTransferLists\":[]," +
                "  \"assessedCustomFees\":[]," +
                "  \"automaticTokenAssociations\":[]," +
                "  \"alias\":\"\"," +
                "  \"ethereumHash\":\"YWJjZGVm\"," +
<<<<<<< HEAD
                "  \"paidStakingRewards\": []" +
=======
                "  \"paidStakingRewards\":[]" +
>>>>>>> fc466f22
                "}";
    }

    @Test
    void testSerializationAllFieldsSet() throws Exception {
        Iterable<AccountAmount> nonFeeTransfers = Lists.newArrayList(
                AccountAmount.newBuilder().setAccountID(ACCOUNT_ID).setAmount(INT64_VALUE).build(),
                AccountAmount.newBuilder().setAccountID(ACCOUNT_ID).setAmount(INT64_VALUE).build());
        PubSubMessage pubSubMessage = new PubSubMessage(
                DEFAULT_TIMESTAMP_LONG,
                EntityId.of(TOPIC_ID),
                10,
                new PubSubMessage.Transaction(getTransactionBody(), getSignatureMap()),
                getTransactionRecord(),
                nonFeeTransfers);
        ObjectMapper objectMapper = new ObjectMapper();
        String actual = objectMapper.writeValueAsString(pubSubMessage);
        String expected = "{" +
                "  \"consensusTimestamp\" : 123456789," +
                "  \"entity\" : {" +
                "    \"shardNum\" : 0," +
                "    \"realmNum\" : 0," +
                "    \"entityNum\" : 20," +
                "    \"type\" : 4" +
                "  }," +
                "  \"transactionType\" : 10," +
                getExpectedTransactionJson() + "," +
                getExpectedTransactionRecord() + "," +
                "  \"nonFeeTransfers\" : [ {" +
                "    \"accountID\": {" +
                "      \"shardNum\": \"0\"," +
                "      \"realmNum\": \"0\"," +
                "      \"accountNum\": \"10\"" +
                "      }," +
                "    \"amount\": \"100000000\"," +
                "    \"isApproval\": false" +
                "  }, {" +
                "    \"accountID\": {" +
                "      \"shardNum\": \"0\"," +
                "      \"realmNum\": \"0\"," +
                "      \"accountNum\": \"10\"" +
                "      }," +
                "    \"amount\": \"100000000\"," +
                "    \"isApproval\": false" +
                "  } ]" +
                "}";

        JSONAssert.assertEquals(expected, actual, true);
    }

    @Test
    void testSerializationWithNullFields() throws Exception {
        PubSubMessage pubSubMessage = new PubSubMessage(DEFAULT_TIMESTAMP_LONG, null, 10,
                new PubSubMessage.Transaction(getTransactionBody(), getSignatureMap()),
                getTransactionRecord(), null);
        ObjectMapper objectMapper = new ObjectMapper();
        String actual = objectMapper.writeValueAsString(pubSubMessage);
        String expected = "{" +
                "  \"consensusTimestamp\" : 123456789," +
                "  \"transactionType\" : 10," +
                getExpectedTransactionJson() + "," +
                getExpectedTransactionRecord() +
                "}";
        JSONAssert.assertEquals(expected, actual, true);
    }
}<|MERGE_RESOLUTION|>--- conflicted
+++ resolved
@@ -187,11 +187,7 @@
                 "  \"automaticTokenAssociations\":[]," +
                 "  \"alias\":\"\"," +
                 "  \"ethereumHash\":\"YWJjZGVm\"," +
-<<<<<<< HEAD
-                "  \"paidStakingRewards\": []" +
-=======
                 "  \"paidStakingRewards\":[]" +
->>>>>>> fc466f22
                 "}";
     }
 
