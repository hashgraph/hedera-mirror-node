package com.hedera.mirror.importer.migration;

/*-
 * ‌
 * Hedera Mirror Node
 * ​
 * Copyright (C) 2019 - 2021 Hedera Hashgraph, LLC
 * ​
 * Licensed under the Apache License, Version 2.0 (the "License");
 * you may not use this file except in compliance with the License.
 * You may obtain a copy of the License at
 *
 *      http://www.apache.org/licenses/LICENSE-2.0
 *
 * Unless required by applicable law or agreed to in writing, software
 * distributed under the License is distributed on an "AS IS" BASIS,
 * WITHOUT WARRANTIES OR CONDITIONS OF ANY KIND, either express or implied.
 * See the License for the specific language governing permissions and
 * limitations under the License.
 * ‍
 */

import static com.hedera.mirror.importer.domain.EntityTypeEnum.ACCOUNT;
import static com.hedera.mirror.importer.domain.EntityTypeEnum.TOKEN;
import static com.hedera.mirror.importer.domain.TokenTypeEnum.FUNGIBLE_COMMON;
import static com.hedera.mirror.importer.domain.TokenTypeEnum.NON_FUNGIBLE_UNIQUE;
import static org.assertj.core.api.Assertions.assertThat;

import java.io.File;
import java.sql.ResultSet;
import java.sql.SQLException;
import java.sql.Types;
import java.util.List;
import javax.annotation.Resource;
import lombok.Data;
import lombok.NoArgsConstructor;
import lombok.SneakyThrows;
import org.apache.commons.io.FileUtils;
import org.junit.jupiter.api.Tag;
import org.junit.jupiter.api.Test;
import org.springframework.beans.factory.annotation.Value;
import org.springframework.jdbc.core.JdbcOperations;
import org.springframework.jdbc.core.RowMapper;
import org.springframework.test.context.TestPropertySource;

import com.hedera.mirror.importer.EnabledIfV1;
import com.hedera.mirror.importer.IntegrationTest;
import com.hedera.mirror.importer.domain.EntityId;
import com.hedera.mirror.importer.domain.EntityTypeEnum;
import com.hedera.mirror.importer.domain.Nft;
import com.hedera.mirror.importer.domain.NftTransfer;
import com.hedera.mirror.importer.domain.NftTransferId;
import com.hedera.mirror.importer.domain.Token;
import com.hedera.mirror.importer.domain.TokenAccount;
import com.hedera.mirror.importer.domain.TokenFreezeStatusEnum;
import com.hedera.mirror.importer.domain.TokenId;
import com.hedera.mirror.importer.domain.TokenKycStatusEnum;
import com.hedera.mirror.importer.domain.TokenSupplyTypeEnum;
import com.hedera.mirror.importer.domain.TokenTransfer;
import com.hedera.mirror.importer.domain.TokenTypeEnum;
import com.hedera.mirror.importer.domain.Transaction;
import com.hedera.mirror.importer.repository.NftRepository;
import com.hedera.mirror.importer.repository.TokenAccountRepository;
<<<<<<< HEAD
import com.hedera.mirror.importer.repository.TokenTransferRepository;
=======
>>>>>>> e0bac7fc
import com.hedera.mirror.importer.util.EntityIdEndec;

@EnabledIfV1
@Tag("migration")
@TestPropertySource(properties = "spring.flyway.target=1.44.1")
class SupportDeletedTokenDissociateMigrationTest extends IntegrationTest {

    private static final int TRANSACTION_TYPE_TOKEN_DISSOCIATE = 41;
    private static final EntityId TREASURY = EntityId.of("0.0.200", ACCOUNT);
    private static final EntityId NEW_TREASURY = EntityId.of("0.0.201", ACCOUNT);
    private static final EntityId NODE_ACCOUNT_ID = EntityId.of(0, 0, 3, EntityTypeEnum.ACCOUNT);

    @Resource
    private JdbcOperations jdbcOperations;

    @Value("classpath:db/migration/v1/V1.45.0__support_deleted_token_dissociate.sql")
    private File migrationSql;

    @Resource
    private NftRepository nftRepository;

    @Resource
    private TokenAccountRepository tokenAccountRepository;

<<<<<<< HEAD
    @Resource
    private TokenTransferRepository tokenTransferRepository;

=======
>>>>>>> e0bac7fc
    @Test
    void verify() {
        // given
        // entities
        // - 2 ft classes
        //   - deleted, account1's token dissociate includes token transfer
        //   - still alive
        // - 3 nft classes
        //   - deleted, account1's token dissociate doesn't include token transfer, account2's includes
        //   - deleted, account1's token dissociate doesn't include token transfer, account2's dissociate happened
        //     before token deletion
        //   - still alive
        EntityId account1 = EntityId.of("0.0.210", ACCOUNT);
        EntityId account2 = EntityId.of("0.0.211", ACCOUNT);
        EntityId ftId1 = EntityId.of("0.0.500", TOKEN);
        EntityId ftId2 = EntityId.of("0.0.501", TOKEN);
        EntityId nftId1 = EntityId.of("0.0.502", TOKEN);
        EntityId nftId2 = EntityId.of("0.0.503", TOKEN);
        EntityId nftId3 = EntityId.of("0.0.504", TOKEN);

        Token ftClass1 = token(10L, ftId1, FUNGIBLE_COMMON);
        Token ftClass2 = token(15L, ftId2, FUNGIBLE_COMMON);
        Token nftClass1 = token(20L, nftId1, NON_FUNGIBLE_UNIQUE);
        Token nftClass2 = token(25L, nftId2, NON_FUNGIBLE_UNIQUE);
        Token nftClass3 = token(30L, nftId3, NON_FUNGIBLE_UNIQUE);

        MigrationEntity ft1Entity = entity(ftClass1, true, 50L);
        MigrationEntity ft2Entity = entity(ftClass2);
        MigrationEntity nft1Entity = entity(nftClass1, true, 55L);
        MigrationEntity nft2Entity = entity(nftClass2, true, 60L);
        MigrationEntity nft3Entity = entity(nftClass3);

        persistEntities(List.of(ft1Entity, ft2Entity, nft1Entity, nft2Entity, nft3Entity));

        long account1Ft1DissociateTimestamp = 70;
        long account1Nft1DissociateTimestamp = 75;
        long account2Nft1DissociateTimestamp = 80;
        long account1Nft2DissociateTimestamp = 85;
        long account2Nft2DissociateTimestamp = 55; // happened before token deletion
        List<TokenAccount> tokenAccounts = List.of(
                tokenAccount(account1, true, 12L, 12L, ftId1),
                tokenAccount(account1, false, 12L, account1Ft1DissociateTimestamp, ftId1),
                tokenAccount(account2, true, 15L, 15L, ftId1),
                tokenAccount(account1, true, 20L, 20L, ftId2),
                tokenAccount(account1, true, 23L, 23L, nftId1),
                tokenAccount(account1, false, 23L, account1Nft1DissociateTimestamp, nftId1),
                tokenAccount(account2, true, 25L, 25L, nftId1),
                tokenAccount(account2, false, 25L, account2Nft1DissociateTimestamp, nftId1),
                tokenAccount(account1, true, 27L, 27L, nftId2),
                tokenAccount(account1, false, 27L, account1Nft2DissociateTimestamp, nftId2),
                tokenAccount(account2, true, 29L, 29L, nftId2),
                tokenAccount(account2, false, 29L, account2Nft2DissociateTimestamp, nftId2)
        );
        tokenAccountRepository.saveAll(tokenAccounts);

        // token dissociate transactions
        List<Transaction> transactions = List.of(
                tokenDissociateTransaction(account1Ft1DissociateTimestamp, account1),
                tokenDissociateTransaction(account1Nft1DissociateTimestamp, account1),
                tokenDissociateTransaction(account2Nft1DissociateTimestamp, account2),
                tokenDissociateTransaction(account1Nft2DissociateTimestamp, account1),
                tokenDissociateTransaction(account2Nft2DissociateTimestamp, account2)
        );
        persistTransactions(transactions);

        // transfers
        persistTokenTransfers(List.of(
                new TokenTransfer(account1Ft1DissociateTimestamp, -10, ftId1, account1),
                new TokenTransfer(account2Nft1DissociateTimestamp, -1, nftId1, account2)
        ));

        // nfts
        // - 2 for <account1, nftId1>, 1 already deleted before dissociate, the other without dissociate transfer
        // - 2 for <account1, nftId2>, 1 already deleted before dissociate, the other without dissociate transfer
        // - 2 for <account2, nftId1>, 1 already deleted before dissociate, the other with dissociate transfer
        // - 1 for <account2, nftId2>, already deleted, account2 dissociated nftId2 before nft class deletion
        // - 1 for <account1, nftId3>
        // - 1 for <account2, nftId3>
        nftRepository.saveAll(List.of(
                nft(account1, 25L, true, 27L, 1L, nftId1),
                nft(account1, 25L, false, 25L, 2L, nftId1),
                nft(account1, 30L, true, 35L, 1L, nftId2),
                nft(account1, 30L, false, 30L, 2L, nftId2),
                nft(account1, 40L, false, 40L, 1L, nftId3),
                nft(account2, 28L, true, 32L, 3L, nftId1),
                nft(account2, 28L, false, 28L, 4L, nftId1),
                nft(account2, 33L, true, 37L, 3L, nftId2),
                nft(account2, 45L, false, 45L, 2L, nftId3)
        ));

        // nft transfers from nft class treasury update
        persistNftTransfers(List.of(
                nftTransfer(40L, NEW_TREASURY, TREASURY, NftTransferId.WILDCARD_SERIAL_NUMBER, nftId3)
        ));

        // expected token changes
        ftClass1.setTotalSupply(ftClass1.getTotalSupply() - 10);
        ftClass1.setModifiedTimestamp(account1Ft1DissociateTimestamp);
        // 1 nft wiped from explicit token transfer of the token dissociate, 1 wiped from a previous token dissociate
        // without explicit token transfer
        nftClass1.setTotalSupply(nftClass1.getTotalSupply() - 2);
        nftClass1.setModifiedTimestamp(account2Nft1DissociateTimestamp);
        nftClass2.setTotalSupply(nftClass2.getTotalSupply() - 1);
        nftClass2.setModifiedTimestamp(account1Nft2DissociateTimestamp);

        // when
        migrate();

        // then
        assertThat(nftRepository.findAll()).containsExactlyInAnyOrder(
                nft(account1, 25L, true, 27L, 1L, nftId1),
                nft(account1, 25L, true, account1Nft1DissociateTimestamp, 2L, nftId1),
                nft(account1, 30L, true, 35L, 1L, nftId2),
                nft(account1, 30L, true, account1Nft2DissociateTimestamp, 2L, nftId2),
                nft(account1, 40L, false, 40L, 1L, nftId3),
                nft(account2, 28L, true, 32L, 3L, nftId1),
                nft(account2, 28L, true, account2Nft1DissociateTimestamp, 4L, nftId1),
                nft(account2, 33L, true, 37L, 3L, nftId2),
                nft(account2, 45L, false, 45L, 2L, nftId3)
        );
        // expect new nft transfers from token dissociate of deleted nft class
        // expect nft transfers for nft treasury update removed
        assertThat(findAllNftTransfers()).usingElementComparatorIgnoringFields("payerAccountId")
                .containsExactlyInAnyOrder(
                        nftTransfer(account1Nft1DissociateTimestamp, null, account1, 2L, nftId1),
                        nftTransfer(account1Nft2DissociateTimestamp, null, account1, 2L, nftId2),
                        nftTransfer(account2Nft1DissociateTimestamp, null, account2, 4L, nftId1)
                );
        assertThat(tokenAccountRepository.findAll()).containsExactlyInAnyOrderElementsOf(tokenAccounts);
        assertThat(findAllTokens()).usingElementComparatorIgnoringFields("pauseKey", "pauseStatus")
                .containsExactlyInAnyOrder(ftClass1, ftClass2, nftClass1, nftClass2,
                        nftClass3);
        // the token transfer for nft should have been removed
        assertThat(findAllTokenTransfers()).usingElementComparatorIgnoringFields("payerAccountId")
                .containsExactlyInAnyOrder(
                        new TokenTransfer(account1Ft1DissociateTimestamp, -10, ftId1, account1)
                );
        assertThat(findAllTransactions())
                .containsExactlyInAnyOrderElementsOf(transactions);
    }

    @SneakyThrows
    private void migrate() {
        jdbcOperations.execute(FileUtils.readFileToString(migrationSql, "UTF-8"));
    }

    private MigrationEntity entity(Token token) {
        return entity(token, false, token.getCreatedTimestamp());
    }

    private MigrationEntity entity(Token token, boolean deleted, long modifiedTimestamp) {
        long id = token.getTokenId().getTokenId().getId();
        MigrationEntity entity = new MigrationEntity();
        entity.setCreatedTimestamp(token.getCreatedTimestamp());
        entity.setDeleted(deleted);
        entity.setId(id);
        entity.setModifiedTimestamp(modifiedTimestamp);
        entity.setNum(id);
        entity.setType(TOKEN.getId());
        return entity;
    }

    private Nft nft(EntityId accountId, long createdTimestamp, boolean deleted, long modifiedTimestamp,
                    long serialNumber, EntityId tokenId) {
        Nft nft = new Nft(serialNumber, tokenId);
        nft.setAccountId(accountId);
        nft.setCreatedTimestamp(createdTimestamp);
        nft.setDeleted(deleted);
        nft.setMetadata(new byte[] {1});
        nft.setModifiedTimestamp(modifiedTimestamp);
        return nft;
    }

    private NftTransfer nftTransfer(long consensusTimestamp, EntityId receiver, EntityId sender, long serialNumber,
                                    EntityId tokenId) {
        NftTransfer nftTransfer = new NftTransfer();
        nftTransfer.setId(new NftTransferId(consensusTimestamp, serialNumber, tokenId));
        nftTransfer.setReceiverAccountId(receiver);
        nftTransfer.setSenderAccountId(sender);
        return nftTransfer;
    }

    private Token token(long createdTimestamp, EntityId tokenId, TokenTypeEnum tokenType) {
        Token token = Token.of(tokenId);
        token.setCreatedTimestamp(createdTimestamp);
        token.setDecimals(0);
        token.setFreezeDefault(false);
        token.setInitialSupply(0L);
        token.setModifiedTimestamp(createdTimestamp);
        token.setName("foo");
        token.setSupplyType(TokenSupplyTypeEnum.INFINITE);
        token.setSymbol("bar");
        token.setTotalSupply(1_000_000L);
        token.setTreasuryAccountId(TREASURY);
        token.setType(tokenType);

        String sql = "insert into token (created_timestamp, decimals, freeze_default, initial_supply, " +
                "modified_timestamp, name, supply_type, symbol, token_id, total_supply, treasury_account_id, type) " +
                "values (?, ?, ?, ?, ?, ?, ?, ?, ?, ?, ?, ?)";
        Object[] arguments = new Object[] {
                token.getCreatedTimestamp(),
                token.getDecimals(),
                token.getFreezeDefault(),
                token.getInitialSupply(),
                token.getModifiedTimestamp(),
                token.getName(),
                token.getSupplyType(),
                token.getSymbol(),
                token.getTokenId().getTokenId().getId(),
                token.getTotalSupply(),
                token.getTreasuryAccountId().getId(),
                token.getType()};

        int[] argumentTypes = new int[] {Types.BIGINT, Types.BIGINT, Types.BOOLEAN, Types.BIGINT, Types.BIGINT,
                Types.VARCHAR, Types.OTHER, Types.VARCHAR, Types.BIGINT, Types.BIGINT, Types.BIGINT, Types.OTHER};

        jdbcOperations
                .update(sql, arguments, argumentTypes);

        return token;
    }

    private List<Token> findAllTokens() {
        return jdbcOperations.query("select * from token", new RowMapper<>() {

            @Override
            public Token mapRow(ResultSet rs, int rowNum) throws SQLException {
                Token token = new Token();
                token.setCreatedTimestamp(rs.getLong("created_timestamp"));
                token.setDecimals(rs.getInt("decimals"));
                token.setFreezeDefault(rs.getBoolean("freeze_default"));
                token.setInitialSupply(rs.getLong("initial_supply"));
                token.setModifiedTimestamp(rs.getLong("modified_timestamp"));
                token.setName(rs.getString("name"));
                token.setSupplyType(TokenSupplyTypeEnum.valueOf(rs.getString("supply_type")));
                token.setSymbol(rs.getString("symbol"));
                token.setTokenId(new TokenId(EntityIdEndec.decode(rs.getLong("token_id"), TOKEN)));
                token.setTotalSupply(rs.getLong("total_supply"));
                token.setTreasuryAccountId(EntityIdEndec.decode(rs.getLong("treasury_account_id"),
                        EntityTypeEnum.TOKEN));
                token.setType(TokenTypeEnum.valueOf(rs.getString("type")));
                return token;
            }
        });
    }

    private TokenAccount tokenAccount(EntityId accountId, boolean associated, long createdTimestamp,
                                      long modifiedTimestamp, EntityId tokenId) {
        TokenAccount tokenAccount = new TokenAccount(tokenId, accountId, modifiedTimestamp);
        tokenAccount.setAssociated(associated);
        tokenAccount.setAutomaticAssociation(false);
        tokenAccount.setCreatedTimestamp(createdTimestamp);
        tokenAccount.setFreezeStatus(TokenFreezeStatusEnum.NOT_APPLICABLE);
        tokenAccount.setKycStatus(TokenKycStatusEnum.NOT_APPLICABLE);
        return tokenAccount;
    }

    private Transaction tokenDissociateTransaction(long consensusNs, EntityId payer) {
        Transaction transaction = new Transaction();
        transaction.setConsensusTimestamp(consensusNs);
        transaction.setEntityId(payer);
        transaction.setPayerAccountId(payer);
        transaction.setNodeAccountId(NODE_ACCOUNT_ID);
        transaction.setResult(22);
        transaction.setType(TRANSACTION_TYPE_TOKEN_DISSOCIATE);
        transaction.setValidStartNs(consensusNs - 5);
        return transaction;
    }

    private void persistEntities(List<MigrationEntity> entities) {
        for (MigrationEntity entity : entities) {
            jdbcOperations.update(
                    "insert into entity (created_timestamp, deleted, id, modified_timestamp, num, realm, shard, type)" +
                            " values (?,?,?,?,?,?,?,?)",
                    entity.getCreatedTimestamp(),
                    entity.isDeleted(),
                    entity.getId(),
                    entity.getModifiedTimestamp(),
                    entity.getNum(),
                    entity.getRealm(),
                    entity.getShard(),
                    entity.getType()
            );
        }
    }

    private void persistTransactions(List<Transaction> transactions) {
        for (Transaction transaction : transactions) {
            jdbcOperations
                    .update("insert into transaction (charged_tx_fee, consensus_ns, entity_id, initial_balance, " +
                                    "max_fee, " +
                                    "memo, " +
                                    "node_account_id, payer_account_id, result, scheduled, transaction_bytes, " +
                                    "transaction_hash, type, valid_duration_seconds, valid_start_ns)" +
                                    " values" +
                                    " (?, ?, ?, ?, ?, ?, ?, ?, ?, ?, ?, ?, ?, ?, ?)",
                            transaction.getChargedTxFee(),
                            transaction.getConsensusTimestamp(),
                            transaction.getEntityId().getId(),
                            transaction.getInitialBalance(),
                            transaction.getMaxFee(),
                            transaction.getMemo(),
                            transaction.getNodeAccountId().getId(),
                            transaction.getPayerAccountId().getId(),
                            transaction.getResult(),
                            transaction.isScheduled(),
                            transaction.getTransactionBytes(),
                            transaction.getTransactionHash(),
                            transaction.getType(),
                            transaction.getValidDurationSeconds(),
                            transaction.getValidStartNs());
        }
    }

    private void persistTokenTransfers(List<TokenTransfer> tokenTransfers) {
        for (TokenTransfer tokenTransfer : tokenTransfers) {
            var id = tokenTransfer.getId();
            jdbcOperations.update(
                    "insert into token_transfer (amount, account_id, consensus_timestamp, token_id)" +
                            " values (?,?,?,?)",
                    tokenTransfer.getAmount(),
                    id.getAccountId().getId(),
                    id.getConsensusTimestamp(),
                    id.getTokenId().getId()
            );
        }
    }

    private void persistNftTransfers(List<NftTransfer> nftTransfers) {
        for (NftTransfer nftTransfer : nftTransfers) {
            var id = nftTransfer.getId();
            jdbcOperations.update(
                    "insert into nft_transfer (consensus_timestamp, receiver_account_id, sender_account_id, " +
                            "serial_number, token_id)" +
                            " values (?,?,?,?,?)",
                    id.getConsensusTimestamp(),
                    nftTransfer.getReceiverAccountId().getId(),
                    nftTransfer.getSenderAccountId().getId(),
                    id.getSerialNumber(),
                    id.getTokenId().getId()
            );
        }
    }

    private List<Transaction> findAllTransactions() {
        return jdbcOperations.query("select * from transaction", new RowMapper<>() {

            @Override
            public Transaction mapRow(ResultSet rs, int rowNum) throws SQLException {
                Transaction transaction = new Transaction();
                transaction.setConsensusTimestamp(rs.getLong("consensus_ns"));
                transaction.setEntityId(EntityId.of(0, 0, rs.getLong("entity_id"), EntityTypeEnum.ACCOUNT));
                transaction.setMemo(rs.getBytes("transaction_bytes"));
                transaction.setNodeAccountId(EntityId.of(0, 0, rs.getLong("node_account_id"), EntityTypeEnum.ACCOUNT));
                transaction
                        .setPayerAccountId(EntityId.of(0, 0, rs.getLong("payer_account_id"), EntityTypeEnum.ACCOUNT));
                transaction.setResult(rs.getInt("result"));
                transaction.setType(rs.getInt("type"));
                transaction.setValidStartNs(rs.getLong("valid_start_ns"));
                return transaction;
            }
        });
    }

    private List<TokenTransfer> findAllTokenTransfers() {
        return jdbcOperations.query("select * from token_transfer", new RowMapper<>() {

            @Override
            public TokenTransfer mapRow(ResultSet rs, int rowNum) throws SQLException {
                TokenTransfer tokenTransfer = new TokenTransfer();
                tokenTransfer
                        .setId(new TokenTransfer.Id(
                                rs.getLong("consensus_timestamp"),
                                EntityIdEndec.decode(rs.getLong("token_id"), TOKEN),
                                EntityIdEndec.decode(rs.getLong("account_id"), ACCOUNT)));
                tokenTransfer.setAmount(rs.getLong("amount"));
                return tokenTransfer;
            }
        });
    }

    private List<NftTransfer> findAllNftTransfers() {
        return jdbcOperations.query("select * from nft_transfer", new RowMapper<>() {

            @Override
            public NftTransfer mapRow(ResultSet rs, int rowNum) throws SQLException {
                var receiver = rs.getLong("receiver_account_id");
                var sender = rs.getLong("sender_account_id");
                NftTransfer nftTransfer = new NftTransfer();
                nftTransfer
                        .setId(new NftTransferId(
                                rs.getLong("consensus_timestamp"),
                                rs.getLong("serial_number"),
                                EntityIdEndec.decode(rs.getLong("token_id"), TOKEN)));
                nftTransfer.setReceiverAccountId(receiver == 0 ? null : EntityIdEndec.decode(receiver, ACCOUNT));
                nftTransfer.setSenderAccountId(sender == 0 ? null : EntityIdEndec.decode(sender, ACCOUNT));
                return nftTransfer;
            }
        });
    }

    // Use a custom class for Entity table since its columns have changed from the current domain object
    @Data
    @NoArgsConstructor
    private static class MigrationEntity {
        private Long createdTimestamp;
        private boolean deleted = false;
        private long id;
        private Long modifiedTimestamp;
        private long num;
        private long realm = 0;
        private long shard = 0;
        private int type;
    }
}<|MERGE_RESOLUTION|>--- conflicted
+++ resolved
@@ -61,10 +61,6 @@
 import com.hedera.mirror.importer.domain.Transaction;
 import com.hedera.mirror.importer.repository.NftRepository;
 import com.hedera.mirror.importer.repository.TokenAccountRepository;
-<<<<<<< HEAD
-import com.hedera.mirror.importer.repository.TokenTransferRepository;
-=======
->>>>>>> e0bac7fc
 import com.hedera.mirror.importer.util.EntityIdEndec;
 
 @EnabledIfV1
@@ -89,12 +85,6 @@
     @Resource
     private TokenAccountRepository tokenAccountRepository;
 
-<<<<<<< HEAD
-    @Resource
-    private TokenTransferRepository tokenTransferRepository;
-
-=======
->>>>>>> e0bac7fc
     @Test
     void verify() {
         // given
