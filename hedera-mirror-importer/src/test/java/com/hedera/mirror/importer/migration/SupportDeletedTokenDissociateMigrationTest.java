--- conflicted
+++ resolved
@@ -164,12 +164,9 @@
                 nft(account2, 33L, true, 37L, 3L, nftId2),
                 nft(account2, 45L, false, 45L, 2L, nftId3)));
 
-<<<<<<< HEAD
-=======
         // nft transfers from nft class treasury update
         persistNftTransfer(nftTransfer(40L, NEW_TREASURY, TREASURY, NftTransfer.WILDCARD_SERIAL_NUMBER, nftId3));
 
->>>>>>> 380e7b26
         // expected token changes
         ftClass1.setTotalSupply(ftClass1.getTotalSupply() - 10);
         ftClass1.setModifiedTimestamp(account1Ft1DissociateTimestamp);
@@ -297,12 +294,6 @@
 
     private MigrationNftTransfer nftTransfer(
             long consensusTimestamp, EntityId receiver, EntityId sender, long serialNumber, EntityId tokenId) {
-<<<<<<< HEAD
-        NftTransfer nftTransfer = new NftTransfer();
-        nftTransfer.setReceiverAccountId(receiver);
-        nftTransfer.setSenderAccountId(sender);
-        return nftTransfer;
-=======
         return MigrationNftTransfer.builder()
                 .consensusTimestamp(consensusTimestamp)
                 .receiverAccountId(receiver)
@@ -310,7 +301,6 @@
                 .serialNumber(serialNumber)
                 .tokenId(tokenId.getId())
                 .build();
->>>>>>> 380e7b26
     }
 
     private Token token(long createdTimestamp, EntityId tokenId, TokenTypeEnum tokenType) {
@@ -481,8 +471,6 @@
         }
     }
 
-<<<<<<< HEAD
-=======
     private void persistNftTransfer(MigrationNftTransfer nftTransfer) {
         jdbcOperations.update(
                 "insert into nft_transfer (consensus_timestamp, receiver_account_id, sender_account_id, "
@@ -495,7 +483,6 @@
                 nftTransfer.getTokenId());
     }
 
->>>>>>> 380e7b26
     private List<Transaction> findAllTransactions() {
         return jdbcOperations.query("select * from transaction", (rs, rowNum) -> {
             Transaction transaction = new Transaction();
@@ -523,14 +510,11 @@
         });
     }
 
-<<<<<<< HEAD
-=======
     private List<MigrationNftTransfer> findAllNftTransfers() {
         return jdbcOperations.query(
                 "select * from nft_transfer", IntegrationTest.rowMapper(MigrationNftTransfer.class));
     }
 
->>>>>>> 380e7b26
     // Use a custom class for entity table since its columns have changed from the current domain object
     @Data
     @NoArgsConstructor
