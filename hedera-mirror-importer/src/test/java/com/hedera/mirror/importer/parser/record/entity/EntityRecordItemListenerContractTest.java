package com.hedera.mirror.importer.parser.record.entity;

/*-
 * ‌
 * Hedera Mirror Node
 * ​
 * Copyright (C) 2019 - 2021 Hedera Hashgraph, LLC
 * ​
 * Licensed under the Apache License, Version 2.0 (the "License");
 * you may not use this file except in compliance with the License.
 * You may obtain a copy of the License at
 *
 *      http://www.apache.org/licenses/LICENSE-2.0
 *
 * Unless required by applicable law or agreed to in writing, software
 * distributed under the License is distributed on an "AS IS" BASIS,
 * WITHOUT WARRANTIES OR CONDITIONS OF ANY KIND, either express or implied.
 * See the License for the specific language governing permissions and
 * limitations under the License.
 * ‍
 */

import static com.hedera.mirror.common.util.DomainUtils.toBytes;
import static com.hedera.mirror.importer.config.CacheConfiguration.CACHE_MANAGER_ENTITY_ID;
import static org.assertj.core.api.Assertions.assertThat;
import static org.junit.jupiter.api.Assertions.*;

import com.google.protobuf.ByteString;
import com.google.protobuf.BytesValue;
import com.google.protobuf.StringValue;
import com.hederahashgraph.api.proto.java.ContractCallTransactionBody;
import com.hederahashgraph.api.proto.java.ContractCreateTransactionBody;
import com.hederahashgraph.api.proto.java.ContractDeleteTransactionBody;
import com.hederahashgraph.api.proto.java.ContractFunctionResult;
import com.hederahashgraph.api.proto.java.ContractID;
import com.hederahashgraph.api.proto.java.ContractLoginfo;
import com.hederahashgraph.api.proto.java.ContractUpdateTransactionBody;
import com.hederahashgraph.api.proto.java.Duration;
import com.hederahashgraph.api.proto.java.FileID;
import com.hederahashgraph.api.proto.java.ResponseCodeEnum;
import com.hederahashgraph.api.proto.java.StorageChange;
import com.hederahashgraph.api.proto.java.Timestamp;
import com.hederahashgraph.api.proto.java.TokenType;
import com.hederahashgraph.api.proto.java.Transaction;
import com.hederahashgraph.api.proto.java.TransactionBody;
import com.hederahashgraph.api.proto.java.TransactionReceipt;
import com.hederahashgraph.api.proto.java.TransactionRecord;
import java.nio.ByteBuffer;
import java.util.HashMap;
import java.util.List;
import java.util.Map;
import java.util.Optional;
import java.util.function.Consumer;
import java.util.stream.Collectors;
import javax.annotation.Resource;
<<<<<<< HEAD
import lombok.Value;
=======
import lombok.SneakyThrows;
>>>>>>> 50c01872
import org.assertj.core.api.ObjectAssert;
import org.junit.jupiter.api.BeforeEach;
import org.junit.jupiter.api.Test;
import org.junit.jupiter.params.ParameterizedTest;
import org.junit.jupiter.params.provider.EnumSource;
import org.springframework.cache.Cache;
import org.springframework.cache.CacheManager;

import com.hedera.mirror.common.domain.contract.Contract;
import com.hedera.mirror.common.domain.contract.ContractLog;
import com.hedera.mirror.common.domain.contract.ContractResult;
import com.hedera.mirror.common.domain.contract.ContractStateChange;
import com.hedera.mirror.common.domain.entity.EntityId;
import com.hedera.mirror.common.domain.entity.EntityType;
import com.hedera.mirror.common.domain.transaction.RecordItem;
import com.hedera.mirror.common.util.DomainUtils;
import com.hedera.mirror.importer.parser.domain.RecordItemBuilder;
import com.hedera.mirror.importer.repository.ContractLogRepository;
import com.hedera.mirror.importer.repository.ContractStateChangeRepository;
import com.hedera.mirror.importer.util.Utility;

@SuppressWarnings("deprecation")
class EntityRecordItemListenerContractTest extends AbstractEntityRecordItemListenerTest {

    private static final ContractID CONTRACT_ID = ContractID.newBuilder().setContractNum(1001).build();
    private static final ContractID CREATED_CONTRACT_ID = ContractID.newBuilder().setContractNum(1002).build();

    // saves the mapping from proto ContractID to EntityId so as not to use EntityIdService to verify itself
    private Map<ContractID, EntityId> contractIds;

    @Resource
    private ContractLogRepository contractLogRepository;
    @Resource
    private ContractStateChangeRepository contractStateChangeRepository;

    @Resource
    private RecordItemBuilder recordItemBuilder;

    @Resource(name = CACHE_MANAGER_ENTITY_ID)
    private CacheManager cacheManager;

    @BeforeEach
    void before() {
        cacheManager.getCacheNames().stream().map(cacheManager::getCache).forEach(Cache::clear);
        contractIds = new HashMap<>();
        entityProperties.getPersist().setFiles(true);
        entityProperties.getPersist().setSystemFiles(true);
        entityProperties.getPersist().setContracts(true);
        entityProperties.getPersist().setCryptoTransferAmounts(true);
    }

    @Test
    void contractCreate() {
        RecordItem recordItem = recordItemBuilder.contractCreate().build();
        var record = recordItem.getRecord();
        var transactionBody = recordItem.getTransactionBody().getContractCreateInstance();

        parseRecordItemAndCommit(recordItem);

        assertAll(
                () -> assertEquals(1, transactionRepository.count()),
                () -> assertEquals(2, contractRepository.count()),
                () -> assertEquals(0, entityRepository.count()),
                () -> assertEquals(1, contractResultRepository.count()),
                () -> assertEquals(3, cryptoTransferRepository.count()),
                () -> assertContractEntity(recordItem),
                () -> assertContractCreateResult(transactionBody, record)
        );
    }

    @Test
    void contractCreateWithEvmAddress() {
        RecordItem recordItem = recordItemBuilder.contractCreate()
                .record(r -> r.setContractCreateResult(r.getContractCreateResultBuilder()
                                .clearCreatedContractIDs()
                                .setEvmAddress(BytesValue.of(ByteString.copyFrom(domainBuilder.create2EvmAddress())))
                ))
                .build();
        var record = recordItem.getRecord();
        var transactionBody = recordItem.getTransactionBody().getContractCreateInstance();

        parseRecordItemAndCommit(recordItem);

        assertAll(
                () -> assertEquals(1, transactionRepository.count()),
                () -> assertEquals(1, contractRepository.count()),
                () -> assertEquals(0, entityRepository.count()),
                () -> assertEquals(1, contractResultRepository.count()),
                () -> assertEquals(3, cryptoTransferRepository.count()),
                () -> assertContractEntity(recordItem),
                () -> assertContractCreateResult(transactionBody, record)
        );
    }

    @Test
    void contractCreateFailedWithResult() {
        RecordItem recordItem = recordItemBuilder.contractCreate()
                .record(r -> r.setContractCreateResult(ContractFunctionResult.getDefaultInstance()))
                .receipt(r -> r.clearContractID().setStatus(ResponseCodeEnum.CONTRACT_EXECUTION_EXCEPTION))
                .build();
        var record = recordItem.getRecord();
        var transactionBody = recordItem.getTransactionBody();

        parseRecordItemAndCommit(recordItem);

        assertAll(
                () -> assertEquals(1, transactionRepository.count()),
                () -> assertEntities(),
                () -> assertEquals(1, contractResultRepository.count()),
                () -> assertEquals(3, cryptoTransferRepository.count()),
                () -> assertFailedContractCreate(transactionBody, record)
        );
    }

    @Test
    void contractCreateFailedWithoutResult() {
        RecordItem recordItem = recordItemBuilder.contractCreate()
                .receipt(r -> r.clearContractID().setStatus(ResponseCodeEnum.INSUFFICIENT_ACCOUNT_BALANCE))
                .record(r -> r.clearContractCreateResult())
                .build();
        var record = recordItem.getRecord();
        var transactionBody = recordItem.getTransactionBody();

        parseRecordItemAndCommit(recordItem);

        assertAll(
                () -> assertEquals(1, transactionRepository.count()),
                () -> assertEntities(),
                () -> assertEquals(1, contractResultRepository.count()),
                () -> assertEquals(3, cryptoTransferRepository.count()),
                () -> assertFailedContractCreate(transactionBody, record)
        );
    }

    @Test
    void contractCreateDoNotPersist() {
        entityProperties.getPersist().setContracts(false);

        RecordItem recordItem = recordItemBuilder.contractCreate().build();
        var record = recordItem.getRecord();
        var transactionBody = recordItem.getTransactionBody();

        parseRecordItemAndCommit(recordItem);

        assertAll(
                () -> assertEquals(1, transactionRepository.count())
                , () -> assertEquals(0, contractResultRepository.count())
                , () -> assertEquals(3, cryptoTransferRepository.count())
                , () -> assertEntities()
                , () -> assertTransactionAndRecord(transactionBody, record)
                , () -> assertFalse(getContractResult(record.getConsensusTimestamp()).isPresent())
        );
    }

    @ParameterizedTest
    @EnumSource(ContractIdType.class)
    void contractUpdateAllToExisting(ContractIdType contractIdType) {
        // first create the contract
        EntityId contractId = EntityId.of(CONTRACT_ID);
        SetupResult setupResult = setupContract(contractId, contractIdType, true, true, c -> c.obtainerId(null));
        Contract contract = setupResult.contract;

        // now update
        Transaction transaction = contractUpdateAllTransaction(setupResult.protoContractId, true);
        TransactionBody transactionBody = getTransactionBody(transaction);
        TransactionRecord record = createOrUpdateRecord(transactionBody);
        ContractUpdateTransactionBody contractUpdateTransactionBody = transactionBody.getContractUpdateInstance();

        parseRecordItemAndCommit(new RecordItem(transaction, record));

        assertAll(
                () -> assertEquals(1, transactionRepository.count()),
                () -> assertEntities(contractId),
                () -> assertEquals(0, contractResultRepository.count()),
                () -> assertEquals(3, cryptoTransferRepository.count()),
                () -> assertTransactionAndRecord(transactionBody, record),
                () -> assertContractEntity(contractUpdateTransactionBody, record.getConsensusTimestamp())
                        .returns(contract.getCreatedTimestamp(), Contract::getCreatedTimestamp)
                        .returns(contract.getFileId(), Contract::getFileId) // FileId is ignored on updates by HAPI
        );
    }

    @Test
    void contractUpdateAllWithMemoToExisting() {
        // first create the contract
        EntityId contractId = EntityId.of(CONTRACT_ID);
        Contract contract = domainBuilder.contract()
                .customize(c -> c.obtainerId(null).id(contractId.getId()).num(contractId.getEntityNum()))
                .persist();

        // now update
        Transaction transaction = contractUpdateAllTransaction(false);
        TransactionBody transactionBody = getTransactionBody(transaction);
        TransactionRecord record = createOrUpdateRecord(transactionBody);
        ContractUpdateTransactionBody contractUpdateTransactionBody = transactionBody.getContractUpdateInstance();

        parseRecordItemAndCommit(new RecordItem(transaction, record));

        assertAll(
                () -> assertEquals(1, transactionRepository.count()),
                () -> assertEntities(EntityId.of(CONTRACT_ID)),
                () -> assertEquals(0, contractResultRepository.count()),
                () -> assertEquals(3, cryptoTransferRepository.count()),
                () -> assertTransactionAndRecord(transactionBody, record),
                () -> assertContractEntity(contractUpdateTransactionBody, record.getConsensusTimestamp())
                        .returns(contract.getCreatedTimestamp(), Contract::getCreatedTimestamp)
                        .returns(contract.getFileId(), Contract::getFileId) // FileId is ignored on updates by HAPI
        );
    }

    @ParameterizedTest
    @EnumSource(value = ContractIdType.class, names = {"PLAIN", "PARSABLE_EVM"})
    void contractUpdateAllToNew(ContractIdType contractIdType) {
        EntityId contractId = EntityId.of(CONTRACT_ID);
        SetupResult setupResult = setupContract(contractId, contractIdType, false, false, c -> c.obtainerId(null));

        Transaction transaction = contractUpdateAllTransaction(setupResult.protoContractId, true);
        TransactionBody transactionBody = getTransactionBody(transaction);
        TransactionRecord record = createOrUpdateRecord(transactionBody);
        ContractUpdateTransactionBody contractUpdateTransactionBody = transactionBody.getContractUpdateInstance();

        parseRecordItemAndCommit(new RecordItem(transaction, record));

        assertAll(
                () -> assertEquals(1, transactionRepository.count()),
                () -> assertEntities(contractId),
                () -> assertEquals(0, contractResultRepository.count()),
                () -> assertEquals(3, cryptoTransferRepository.count()),
                () -> assertTransactionAndRecord(transactionBody, record),
                () -> assertContractEntity(contractUpdateTransactionBody, record.getConsensusTimestamp())
                        .returns(null, Contract::getCreatedTimestamp)
                        .returns(null, Contract::getFileId) // FileId is ignored on updates by HAPI
        );
    }

    @Test
    void contractUpdateAllToNewCreate2EvmAddress() {
        EntityId contractId = EntityId.of(CONTRACT_ID);
        SetupResult setupResult = setupContract(contractId, ContractIdType.CREATE2_EVM, false, false);

        Transaction transaction = contractUpdateAllTransaction(setupResult.protoContractId, true);
        TransactionBody transactionBody = getTransactionBody(transaction);
        TransactionRecord record = createOrUpdateRecord(transactionBody);

        parseRecordItemAndCommit(new RecordItem(transaction, record));

        var dbTransaction = getDbTransaction(record.getConsensusTimestamp());
        assertAll(
                () -> assertEquals(1, transactionRepository.count()),
                this::assertEntities,
                () -> assertEquals(0, contractResultRepository.count()),
                () -> assertEquals(3, cryptoTransferRepository.count()),
                () -> assertTransactionAndRecord(transactionBody, record),
                () -> assertNull(dbTransaction.getEntityId())
        );
    }

    @Test
    void contractUpdateAllWithMemoToNew() {
        Transaction transaction = contractUpdateAllTransaction(false);
        TransactionBody transactionBody = getTransactionBody(transaction);
        TransactionRecord record = createOrUpdateRecord(transactionBody);
        ContractUpdateTransactionBody contractUpdateTransactionBody = transactionBody.getContractUpdateInstance();

        parseRecordItemAndCommit(new RecordItem(transaction, record));

        assertAll(
                () -> assertEquals(1, transactionRepository.count()),
                () -> assertEntities(EntityId.of(CONTRACT_ID)),
                () -> assertEquals(0, contractResultRepository.count()),
                () -> assertEquals(3, cryptoTransferRepository.count()),
                () -> assertTransactionAndRecord(transactionBody, record),
                () -> assertContractEntity(contractUpdateTransactionBody, record.getConsensusTimestamp())
                        .returns(null, Contract::getCreatedTimestamp)
                        .returns(null, Contract::getFileId) // FileId is ignored on updates by HAPI
        );
    }

    @ParameterizedTest
    @EnumSource(value = ContractIdType.class)
    void contractUpdateAllToExistingInvalidTransaction(ContractIdType contractIdType) {
        SetupResult setupResult = setupContract(EntityId.of(CONTRACT_ID), contractIdType, true, true);

        Transaction transaction = contractUpdateAllTransaction(setupResult.protoContractId, true);
        TransactionBody transactionBody = getTransactionBody(transaction);
        TransactionRecord record = createOrUpdateRecord(transactionBody, ResponseCodeEnum.INSUFFICIENT_ACCOUNT_BALANCE);
        RecordItem recordItem = new RecordItem(transaction, record);

        parseRecordItemAndCommit(recordItem);

        assertAll(
                () -> assertEquals(1, transactionRepository.count()),
                () -> assertEquals(0, contractResultRepository.count()),
                () -> assertEquals(3, cryptoTransferRepository.count()),
                () -> assertTransactionAndRecord(transactionBody, record),
                () -> assertThat(contractRepository.findAll()).containsExactly(setupResult.contract)
        );
    }

    @ParameterizedTest
    @EnumSource(ContractIdType.class)
    void contractDeleteToExisting(ContractIdType contractIdType) {
        EntityId contractId = EntityId.of(CONTRACT_ID);
        SetupResult setupResult = setupContract(contractId, contractIdType, true, true);

        Transaction transaction = contractDeleteTransaction(setupResult.protoContractId);
        TransactionBody transactionBody = getTransactionBody(transaction);
        TransactionRecord record = createOrUpdateRecord(transactionBody);
        RecordItem recordItem = new RecordItem(transaction, record);

        parseRecordItemAndCommit(recordItem);

        Contract dbContractEntity = getTransactionEntity(record.getConsensusTimestamp());

        assertAll(
                () -> assertEquals(1, transactionRepository.count()),
                () -> assertEquals(0, contractResultRepository.count()),
                () -> assertEquals(3, cryptoTransferRepository.count()),
                () -> assertEntities(contractId),
                () -> assertTransactionAndRecord(transactionBody, record),
                () -> assertThat(dbContractEntity)
                        .isNotNull()
                        .returns(true, Contract::getDeleted)
                        .returns(recordItem.getConsensusTimestamp(), Contract::getModifiedTimestamp)
                        .returns(EntityId.of(PAYER), Contract::getObtainerId)
                        .usingRecursiveComparison()
                        .ignoringFields("deleted", "obtainerId", "timestampRange")
                        .isEqualTo(setupResult.contract)
        );
    }

    @ParameterizedTest
    @EnumSource(value = ContractIdType.class, names = {"PLAIN", "PARSABLE_EVM"})
    void contractDeleteToNew(ContractIdType contractIdType) {
        // The contract is not in db, it should still work for PLAIN and PARSABLE_EVM
        SetupResult setupResult = setupContract(EntityId.of(CONTRACT_ID), contractIdType, false, false);

        Transaction transaction = contractDeleteTransaction(setupResult.protoContractId);
        TransactionBody transactionBody = getTransactionBody(transaction);
        TransactionRecord record = createOrUpdateRecord(transactionBody);
        RecordItem recordItem = new RecordItem(transaction, record);

        parseRecordItemAndCommit(recordItem);
        Contract contract = getTransactionEntity(record.getConsensusTimestamp());

        assertAll(
                () -> assertEquals(1, transactionRepository.count()),
                () -> assertEquals(0, contractResultRepository.count()),
                () -> assertEquals(3, cryptoTransferRepository.count()),
                () -> assertEntities(EntityId.of(CONTRACT_ID)),
                () -> assertTransactionAndRecord(transactionBody, record),
                () -> assertThat(contract)
                        .isNotNull()
                        .returns(true, Contract::getDeleted)
                        .returns(recordItem.getConsensusTimestamp(), Contract::getModifiedTimestamp)
                        .returns(null, Contract::getAutoRenewPeriod)
                        .returns(null, Contract::getExpirationTimestamp)
                        .returns(null, Contract::getKey)
                        .returns(EntityId.of(PAYER), Contract::getObtainerId)
                        .returns(null, Contract::getProxyAccountId)

        );
    }

    @Test
    void contractDeleteToNewCreate2EvmAddress() {
        SetupResult setupResult = setupContract(EntityId.of(CONTRACT_ID), ContractIdType.CREATE2_EVM, false, false);

        Transaction transaction = contractDeleteTransaction(setupResult.protoContractId);
        TransactionBody transactionBody = getTransactionBody(transaction);
        TransactionRecord record = createOrUpdateRecord(transactionBody);
        RecordItem recordItem = new RecordItem(transaction, record);

        parseRecordItemAndCommit(recordItem);

        var dbTransaction = getDbTransaction(record.getConsensusTimestamp());
        assertAll(
                () -> assertEquals(1, transactionRepository.count()),
                () -> assertEquals(0, contractResultRepository.count()),
                () -> assertEquals(3, cryptoTransferRepository.count()),
                this::assertEntities,
                () -> assertTransactionAndRecord(transactionBody, record),
                () -> assertNull(dbTransaction.getEntityId())
        );
    }

    @Test
    void contractDeleteToNewInvalidTransaction() {
        Transaction transaction = contractDeleteTransaction();
        TransactionBody transactionBody = getTransactionBody(transaction);
        TransactionRecord record = createOrUpdateRecord(transactionBody, ResponseCodeEnum.INSUFFICIENT_ACCOUNT_BALANCE);

        parseRecordItemAndCommit(new RecordItem(transaction, record));

        assertAll(
                () -> assertEquals(1, transactionRepository.count()),
                () -> assertEquals(0, contractResultRepository.count()),
                () -> assertEquals(3, cryptoTransferRepository.count()),
                () -> assertEntities(),
                () -> assertTransactionAndRecord(transactionBody, record),
                () -> assertThat(transactionBody.getContractDeleteInstance().getContractID()).isNotNull()
        );
    }

    @ParameterizedTest
    @EnumSource(ContractIdType.class)
    void contractCallToExisting(ContractIdType contractIdType) {
        EntityId parentId = EntityId.of(CONTRACT_ID);
        SetupResult setupResult = setupContract(parentId, contractIdType, true, true);

        // now call
        Transaction transaction = contractCallTransaction(setupResult.protoContractId);
        TransactionBody transactionBody = getTransactionBody(transaction);
        TransactionRecord record = callRecord(transactionBody);
        ContractCallTransactionBody contractCallTransactionBody = transactionBody.getContractCall();
        RecordItem recordItem = new RecordItem(transaction, record);

        parseRecordItemAndCommit(recordItem);

        assertAll(
                () -> assertEquals(1, transactionRepository.count()),
                () -> assertEquals(1, contractResultRepository.count()),
                () -> assertEquals(3, cryptoTransferRepository.count()),
                () -> assertEntities(EntityId.of(CONTRACT_ID), EntityId.of(CREATED_CONTRACT_ID)),
                () -> assertTransactionAndRecord(transactionBody, record),
                () -> assertContractCallResult(contractCallTransactionBody, record),
                () -> assertThat(contractRepository.findById(parentId.getId())).get().isEqualTo(setupResult.contract) // No change
        );
    }

    @ParameterizedTest
    @EnumSource(ContractIdType.class)
    void contractCallToNew(ContractIdType contractIdType) {
        // The contract is not in db, it should still work. Note for the create2 evm address,
        // ContractCallTransactionHandler will get the correct plain contractId from the transaction record instead
        EntityId contractId = EntityId.of(CONTRACT_ID);
        SetupResult setupResult = setupContract(contractId, contractIdType, false, false);
        if (contractIdType == ContractIdType.CREATE2_EVM) {
            // cache the create2 evm address to verify it later
            contractIds.put(setupResult.protoContractId, contractId);
        }

        Transaction transaction = contractCallTransaction(setupResult.protoContractId);
        TransactionBody transactionBody = getTransactionBody(transaction);
        TransactionRecord record = callRecord(transactionBody);
        ContractCallTransactionBody contractCallTransactionBody = transactionBody.getContractCall();
        RecordItem recordItem = new RecordItem(transaction, record);

        parseRecordItemAndCommit(recordItem);

        assertAll(
                () -> assertEquals(1, transactionRepository.count()),
                () -> assertEquals(1, contractResultRepository.count()),
                () -> assertEquals(3, cryptoTransferRepository.count()),
                () -> assertEntities(EntityId.of(CREATED_CONTRACT_ID)),
                () -> assertTransactionAndRecord(transactionBody, record),
                () -> assertContractCallResult(contractCallTransactionBody, record)
        );
    }

    @Test
    void contractCallTokenPrecompiles() {
        // given
        RecordItem recordItemCall = recordItemBuilder.contractCall().build();
        parseRecordItemAndCommit(recordItemCall);

        var parentConsensusTimestamp = recordItemCall.getRecord().getConsensusTimestamp();
        var parentTransactionId = recordItemCall.getTransactionBody().getTransactionID();
        var childTransactionId = parentTransactionId.toBuilder().setNonce(1).build();
        var payerAccount = recordItemCall.getPayerAccountId();
        var validStart = DomainUtils.timeStampInNanos(parentTransactionId.getTransactionValidStart());

        // when
        RecordItem recordItemMint = recordItemBuilder.tokenMint(TokenType.FUNGIBLE_COMMON)
                .transactionBodyWrapper(b -> b.setTransactionID(childTransactionId))
                .record(r -> r.setParentConsensusTimestamp(parentConsensusTimestamp))
                .build();
        parseRecordItemAndCommit(recordItemMint);

        // then
        assertEquals(2, transactionRepository.count());
        assertThat(transactionRepository.findById(recordItemCall.getConsensusTimestamp()))
                .get()
                .returns(payerAccount, com.hedera.mirror.common.domain.transaction.Transaction::getPayerAccountId)
                .returns(validStart, com.hedera.mirror.common.domain.transaction.Transaction::getValidStartNs)
                .returns(0, com.hedera.mirror.common.domain.transaction.Transaction::getNonce)
                .returns(null, com.hedera.mirror.common.domain.transaction.Transaction::getParentConsensusTimestamp);

        assertThat(transactionRepository.findById(recordItemMint.getConsensusTimestamp()))
                .get()
                .returns(payerAccount, com.hedera.mirror.common.domain.transaction.Transaction::getPayerAccountId)
                .returns(validStart, com.hedera.mirror.common.domain.transaction.Transaction::getValidStartNs)
                .returns(1, com.hedera.mirror.common.domain.transaction.Transaction::getNonce)
                .returns(recordItemCall.getConsensusTimestamp(),
                        com.hedera.mirror.common.domain.transaction.Transaction::getParentConsensusTimestamp);
    }

    @Test
    void contractCallFailedWithResult() {
        RecordItem recordItem = recordItemBuilder.contractCall()
                .record(r -> r.setContractCreateResult(ContractFunctionResult.getDefaultInstance()))
                .receipt(r -> r.clearContractID().setStatus(ResponseCodeEnum.CONTRACT_EXECUTION_EXCEPTION))
                .build();
        var record = recordItem.getRecord();
        var transactionBody = recordItem.getTransactionBody();

        parseRecordItemAndCommit(recordItem);

        assertAll(
                () -> assertEquals(1, transactionRepository.count()),
                () -> assertEquals(1, contractResultRepository.count()),
                () -> assertEquals(3, cryptoTransferRepository.count()),
                () -> assertEntities(),
                () -> assertFailedContractCallTransaction(transactionBody, record)
        );
    }

    @Test
    void contractCallFailedWithoutResult() {
        Transaction transaction = contractCallTransaction();
        TransactionBody transactionBody = getTransactionBody(transaction);
        TransactionRecord record = callRecord(transactionBody, ResponseCodeEnum.INSUFFICIENT_ACCOUNT_BALANCE)
                .toBuilder().clearContractCallResult().build();

        parseRecordItemAndCommit(new RecordItem(transaction, record));

        assertAll(
                () -> assertEquals(1, transactionRepository.count()),
                () -> assertEquals(1, contractResultRepository.count()),
                () -> assertEquals(3, cryptoTransferRepository.count()),
                () -> assertEntities(),
                () -> assertFailedContractCallTransaction(transactionBody, record)
        );
    }

    @Test
    void contractCallDoNotPersist() {
        entityProperties.getPersist().setContracts(false);
        Transaction transaction = contractCallTransaction();
        TransactionBody transactionBody = getTransactionBody(transaction);
        TransactionRecord record = callRecord(transactionBody);

        parseRecordItemAndCommit(new RecordItem(transaction, record));

        assertAll(
                () -> assertEquals(1, transactionRepository.count()),
                () -> assertEquals(0, contractResultRepository.count()),
                () -> assertEquals(3, cryptoTransferRepository.count()),
                () -> assertEntities(),
                () -> assertTransactionAndRecord(transactionBody, record)
        );
    }

    // Test for bad entity id in a failed transaction
    @Test
    void cryptoTransferBadContractId() {
        Transaction transaction = contractCallTransaction(ContractID.newBuilder().setContractNum(-1L).build());
        var transactionBody = getTransactionBody(transaction);
        TransactionRecord record = callRecord(transactionBody, ResponseCodeEnum.INVALID_CONTRACT_ID);

        parseRecordItemAndCommit(new RecordItem(transaction, record));

        var dbTransaction = getDbTransaction(record.getConsensusTimestamp());

        assertAll(
                () -> assertEquals(1, transactionRepository.count()),
                () -> assertEquals(1, contractResultRepository.count()),
                () -> assertEquals(3, cryptoTransferRepository.count()),
                () -> assertEntities(),
                () -> assertTransactionAndRecord(transactionBody, record),
                () -> assertNull(dbTransaction.getEntityId())
        );
    }

    private void assertFailedContractCreate(TransactionBody transactionBody, TransactionRecord record) {
        var dbTransaction = getDbTransaction(record.getConsensusTimestamp());
        var contractCreateBody = transactionBody.getContractCreateInstance();
        assertAll(
                () -> assertTransactionAndRecord(transactionBody, record),
                () -> assertNull(dbTransaction.getEntityId()),
                () -> assertEquals(contractCreateBody.getInitialBalance(),
                        dbTransaction.getInitialBalance()),
                () -> assertPartialContractCreateResult(transactionBody.getContractCreateInstance(), record));
    }

    private void assertFailedContractCallTransaction(TransactionBody transactionBody, TransactionRecord record) {
        var dbTransaction = getDbTransaction(record.getConsensusTimestamp());
        var contractCallBody = transactionBody.getContractCall();
        assertAll(
                () -> assertTransactionAndRecord(transactionBody, record),
                () -> assertThat(dbTransaction.getEntityId()).isNotNull(),
                () -> assertEquals(EntityId.of(contractCallBody.getContractID()),
                        dbTransaction.getEntityId()),
                () -> assertPartialContractCallResult(contractCallBody, record));
    }

    private void assertContractEntity(RecordItem recordItem) {
        long createdTimestamp = recordItem.getConsensusTimestamp();
        var transactionBody = recordItem.getTransactionBody().getContractCreateInstance();
        var adminKey = transactionBody.getAdminKey().toByteArray();
        var transaction = transactionRepository.findById(createdTimestamp).get();
        EntityId entityId = transaction.getEntityId();
        Contract contract = getEntity(entityId);

        assertThat(transaction)
                .isNotNull()
                .returns(transactionBody.getInitialBalance(), t -> t.getInitialBalance());

        assertThat(contract)
                .isNotNull()
                .returns(transactionBody.getAutoRenewPeriod().getSeconds(), Contract::getAutoRenewPeriod)
                .returns(createdTimestamp, Contract::getCreatedTimestamp)
                .returns(false, Contract::getDeleted)
                .returns(null, Contract::getExpirationTimestamp)
                .returns(entityId.getId(), Contract::getId)
                .returns(EntityId.of(transactionBody.getFileID()), Contract::getFileId)
                .returns(adminKey, Contract::getKey)
                .returns(transactionBody.getMemo(), Contract::getMemo)
                .returns(createdTimestamp, Contract::getModifiedTimestamp)
                .returns(null, Contract::getObtainerId)
                .returns(EntityId.of(transactionBody.getProxyAccountID()), Contract::getProxyAccountId)
                .returns(DomainUtils.getPublicKey(adminKey), Contract::getPublicKey)
                .returns(EntityType.CONTRACT, Contract::getType);

        if (entityProperties.getPersist().isContracts()) {
            assertCreatedContract(recordItem);
        }
    }

    private void assertCreatedContract(RecordItem recordItem) {
        var contractCreateResult = recordItem.getRecord().getContractCreateResult();
        byte[] evmAddress = contractCreateResult.hasEvmAddress() ?
                DomainUtils.toBytes(contractCreateResult.getEvmAddress().getValue()) : null;
        EntityId createdId = EntityId.of(recordItem.getRecord().getReceipt().getContractID());
        assertThat(contractRepository.findById(createdId.getId()))
                .get()
                .returns(recordItem.getConsensusTimestamp(), Contract::getCreatedTimestamp)
                .returns(false, Contract::getDeleted)
                .returns(evmAddress, Contract::getEvmAddress)
                .returns(createdId.getId(), Contract::getId)
                .returns(recordItem.getConsensusTimestamp(), Contract::getModifiedTimestamp)
                .returns(createdId.getEntityNum(), Contract::getNum)
                .returns(createdId.getShardNum(), Contract::getShard)
                .returns(createdId.getType(), Contract::getType);
    }

    private ObjectAssert<Contract> assertContractEntity(ContractUpdateTransactionBody expected,
                                                        Timestamp consensusTimestamp) {
        Contract contract = getTransactionEntity(consensusTimestamp);
        long updatedTimestamp = DomainUtils.timeStampInNanos(consensusTimestamp);
        var adminKey = expected.getAdminKey().toByteArray();

        return assertThat(contract)
                .isNotNull()
                .returns(expected.getAutoRenewPeriod().getSeconds(), Contract::getAutoRenewPeriod)
                .returns(false, Contract::getDeleted)
                .returns(DomainUtils.timeStampInNanos(expected.getExpirationTime()), Contract::getExpirationTimestamp)
                .returns(adminKey, Contract::getKey)
                .returns(getMemoFromContractUpdateTransactionBody(expected), Contract::getMemo)
                .returns(updatedTimestamp, Contract::getModifiedTimestamp)
                .returns(null, Contract::getObtainerId)
                .returns(EntityId.of(expected.getProxyAccountID()), Contract::getProxyAccountId)
                .returns(DomainUtils.getPublicKey(adminKey), Contract::getPublicKey)
                .returns(EntityType.CONTRACT, Contract::getType);
    }

    private void assertContractCreateResult(ContractCreateTransactionBody transactionBody, TransactionRecord record) {
        long consensusTimestamp = DomainUtils.timestampInNanosMax(record.getConsensusTimestamp());
        ContractFunctionResult result = record.getContractCreateResult();

        ObjectAssert<ContractResult> contractResult = assertThat(contractResultRepository.findAll())
                .hasSize(1)
                .first()
                .returns(transactionBody.getInitialBalance(), ContractResult::getAmount)
                .returns(consensusTimestamp, ContractResult::getConsensusTimestamp)
                .returns(EntityId.of(record.getReceipt().getContractID()), ContractResult::getContractId)
                .returns(toBytes(transactionBody.getConstructorParameters()), ContractResult::getFunctionParameters)
                .returns(transactionBody.getGas(), ContractResult::getGasLimit);

<<<<<<< HEAD
        assertContractResult(consensusTimestamp, record.getReceipt(), result, result.getLogInfoList(), contractResult);
=======
        var status = record.getReceipt().getStatus();
        if (status == ResponseCodeEnum.SUCCESS) {
            contractResult
                    .returns(EntityId.of(record.getReceipt().getContractID()), ContractResult::getContractId);
        }

        assertContractResult(consensusTimestamp, result, result.getLogInfoList(), contractResult,
                result.getStateChangesList(),
                status == ResponseCodeEnum.SUCCESS ? EntityId.of(result.getContractID()) : null);
>>>>>>> 50c01872
    }

    private void assertContractCallResult(ContractCallTransactionBody transactionBody, TransactionRecord record) {
        long consensusTimestamp = DomainUtils.timestampInNanosMax(record.getConsensusTimestamp());
        ContractFunctionResult result = record.getContractCallResult();

        // get the corresponding entity id from the local cache, fall back to parseContractId if not found.
        ContractID protoContractId = transactionBody.getContractID();
        EntityId contractId = contractIds.getOrDefault(protoContractId, parseContractId(protoContractId));

        ObjectAssert<ContractResult> contractResult = assertThat(contractResultRepository.findAll())
                .filteredOn(c -> c.getConsensusTimestamp().equals(consensusTimestamp))
                .hasSize(1)
                .first()
                .returns(transactionBody.getAmount(), ContractResult::getAmount)
<<<<<<< HEAD
                .returns(contractId, ContractResult::getContractId)
                .returns(toBytes(transactionBody.getFunctionParameters()), ContractResult::getFunctionParameters)
                .returns(transactionBody.getGas(), ContractResult::getGasLimit);

        assertContractResult(consensusTimestamp, record.getReceipt(), result, result.getLogInfoList(), contractResult);
=======
                .returns(consensusTimestamp, ContractResult::getConsensusTimestamp)
                .returns(EntityId.of(transactionBody.getContractID()), ContractResult::getContractId)
                .returns(toBytes(transactionBody.getFunctionParameters()), ContractResult::getFunctionParameters)
                .returns(transactionBody.getGas(), ContractResult::getGasLimit);

        assertContractResult(consensusTimestamp, result, result.getLogInfoList(), contractResult,
                result.getStateChangesList(), EntityId.of(result.getContractID()));
>>>>>>> 50c01872
    }

    private void assertContractResult(long consensusTimestamp, TransactionReceipt receipt, ContractFunctionResult result,
                                      List<ContractLoginfo> logInfoList,
                                      ObjectAssert<ContractResult> contractResult,
                                      List<com.hederahashgraph.api.proto.java.ContractStateChange> stageChangeList,
                                      EntityId rootContractId) {
        List<Long> createdContractIds = result.getCreatedContractIDsList()
                .stream()
                .map(ContractID::getContractNum)
                .collect(Collectors.toList());
        if (result.hasEvmAddress()) {
            createdContractIds.add(receipt.getContractID().getContractNum());
        }

        contractResult
                .returns(result.getBloom().toByteArray(), ContractResult::getBloom)
                .returns(result.getContractCallResult().toByteArray(), ContractResult::getCallResult)
                .returns(consensusTimestamp, ContractResult::getConsensusTimestamp)
                .returns(createdContractIds, ContractResult::getCreatedContractIds)
                .returns(result.getErrorMessage(), ContractResult::getErrorMessage)
                .returns(result.toByteArray(), ContractResult::getFunctionResult)
                .returns(result.getGasUsed(), ContractResult::getGasUsed);

        for (int i = 0; i < logInfoList.size(); i++) {
            int index = i;
            ContractLoginfo logInfo = logInfoList.get(i);

            assertThat(contractLogRepository.findById(new ContractLog.Id(consensusTimestamp, index)))
                    .isPresent()
                    .get()
                    .returns(logInfo.getBloom().toByteArray(), ContractLog::getBloom)
                    .returns(consensusTimestamp, ContractLog::getConsensusTimestamp)
                    .returns(EntityId.of(logInfo.getContractID()), ContractLog::getContractId)
                    .returns(logInfo.getData().toByteArray(), ContractLog::getData)
                    .returns(index, ContractLog::getIndex)
                    .returns(EntityId.of(result.getContractID()), ContractLog::getRootContractId)
                    .returns(Utility.getTopic(logInfo, 0), ContractLog::getTopic0)
                    .returns(Utility.getTopic(logInfo, 1), ContractLog::getTopic1)
                    .returns(Utility.getTopic(logInfo, 2), ContractLog::getTopic2)
                    .returns(Utility.getTopic(logInfo, 3), ContractLog::getTopic3);
        }

        for (int i = 0; i < stageChangeList.size(); i++) {
            int index = i;
            com.hederahashgraph.api.proto.java.ContractStateChange contractStateChangeInfo = stageChangeList.get(i);

            EntityId contractId = EntityId.of(contractStateChangeInfo.getContractID());
            for (int j = 0; j < contractStateChangeInfo.getStorageChangesCount(); ++j) {
                StorageChange storageChange = contractStateChangeInfo.getStorageChanges(j);
                byte[] slot = DomainUtils.toBytes(storageChange.getSlot());
                byte[] valueWritten = storageChange.hasValueWritten() ? storageChange.getValueWritten().getValue()
                        .toByteArray() : null;

                ContractStateChange.Id id = new ContractStateChange.Id();
                id.setConsensusTimestamp(consensusTimestamp);
                id.setContractId(contractId);
                id.setSlot(slot);

                assertThat(contractStateChangeRepository.findById(id))
                        .isPresent()
                        .get()
                        .returns(consensusTimestamp, ContractStateChange::getConsensusTimestamp)
                        .returns(contractId, ContractStateChange::getContractId)
                        .returns(slot, ContractStateChange::getSlot)
                        .returns(storageChange.getValueRead().toByteArray(), ContractStateChange::getValueRead)
                        .returns(valueWritten, ContractStateChange::getValueWritten);
            }
        }
    }

    private void assertPartialContractCreateResult(ContractCreateTransactionBody transactionBody,
                                                   TransactionRecord record) {
        long consensusTimestamp = DomainUtils.timestampInNanosMax(record.getConsensusTimestamp());
        ContractFunctionResult result = record.getContractCreateResult();

        ObjectAssert<ContractResult> contractResult = assertThat(contractResultRepository.findAll())
                .hasSize(1)
                .first()
                .returns(transactionBody.getInitialBalance(), ContractResult::getAmount)
                .returns(consensusTimestamp, ContractResult::getConsensusTimestamp)
                .returns(toBytes(transactionBody.getConstructorParameters()), ContractResult::getFunctionParameters)
                .returns(transactionBody.getGas(), ContractResult::getGasLimit);

        assertPartialContractResult(contractResult);
    }

    private void assertPartialContractCallResult(ContractCallTransactionBody transactionBody,
                                                 TransactionRecord record) {
        long consensusTimestamp = DomainUtils.timestampInNanosMax(record.getConsensusTimestamp());
        ContractFunctionResult result = record.getContractCallResult();

        ObjectAssert<ContractResult> contractResult = assertThat(contractResultRepository.findAll())
                .filteredOn(c -> c.getConsensusTimestamp().equals(consensusTimestamp))
                .hasSize(1)
                .first()
                .returns(transactionBody.getAmount(), ContractResult::getAmount)
                .returns(consensusTimestamp, ContractResult::getConsensusTimestamp)
                .returns(EntityId.of(transactionBody.getContractID()), ContractResult::getContractId)
                .returns(toBytes(transactionBody.getFunctionParameters()), ContractResult::getFunctionParameters)
                .returns(transactionBody.getGas(), ContractResult::getGasLimit);

        assertPartialContractResult(contractResult);
    }

    private void assertPartialContractResult(ObjectAssert<ContractResult> contractResult) {
        contractResult
                .returns(null, ContractResult::getBloom)
                .returns(null, ContractResult::getCallResult)
                .returns(List.of(), ContractResult::getCreatedContractIds)
                .returns(null, ContractResult::getErrorMessage)
                .returns(null, ContractResult::getFunctionResult)
                .returns(null, ContractResult::getGasUsed);
    }

    private TransactionRecord createOrUpdateRecord(TransactionBody transactionBody) {
        return createOrUpdateRecord(transactionBody, ResponseCodeEnum.SUCCESS);
    }

    private TransactionRecord createOrUpdateRecord(TransactionBody transactionBody, ResponseCodeEnum status) {
        return buildTransactionRecord(recordBuilder -> {
            recordBuilder.getReceiptBuilder().setContractID(CONTRACT_ID);
            buildContractFunctionResult(recordBuilder.getContractCreateResultBuilder());
        }, transactionBody, status.getNumber());
    }

    private TransactionRecord callRecord(TransactionBody transactionBody) {
        return callRecord(transactionBody, ResponseCodeEnum.SUCCESS);
    }

    private TransactionRecord callRecord(TransactionBody transactionBody, ResponseCodeEnum status) {
        return buildTransactionRecord(recordBuilder -> {
            recordBuilder.getReceiptBuilder().setContractID(CONTRACT_ID);
            var contractFunctionResult = recordBuilder.getContractCallResultBuilder();
            buildContractFunctionResult(contractFunctionResult);
            contractFunctionResult.removeCreatedContractIDs(0); // Only contract create can contain parent ID
        }, transactionBody, status.getNumber());
    }

    @SneakyThrows
    private void buildContractFunctionResult(ContractFunctionResult.Builder builder) {
        builder.setBloom(ByteString.copyFromUtf8("bloom"));
        builder.setContractCallResult(ByteString.copyFromUtf8("call result"));
        builder.setContractID(CONTRACT_ID);
        builder.addCreatedContractIDs(CONTRACT_ID);
        builder.addCreatedContractIDs(CREATED_CONTRACT_ID);
        builder.setErrorMessage("call error message");
        builder.setGasUsed(30);
        builder.addLogInfo(ContractLoginfo.newBuilder()
                .setBloom(ByteString.copyFromUtf8("bloom"))
                .setContractID(CONTRACT_ID)
                .setData(ByteString.copyFromUtf8("data"))
                .addTopic(ByteString.copyFromUtf8("Topic0"))
                .addTopic(ByteString.copyFromUtf8("Topic1"))
                .addTopic(ByteString.copyFromUtf8("Topic2"))
                .addTopic(ByteString.copyFromUtf8("Topic3")).build());
        builder.addLogInfo(ContractLoginfo.newBuilder()
                .setBloom(ByteString.copyFromUtf8("bloom"))
                .setContractID(CREATED_CONTRACT_ID)
                .setData(ByteString.copyFromUtf8("data"))
                .addTopic(ByteString.copyFromUtf8("Topic0"))
                .addTopic(ByteString.copyFromUtf8("Topic1"))
                .addTopic(ByteString.copyFromUtf8("Topic2"))
                .addTopic(ByteString.copyFromUtf8("Topic3")).build());
        // 3 state changes, no value written, valid value written and zero value written
        builder.addStateChanges(com.hederahashgraph.api.proto.java.ContractStateChange.newBuilder()
                .setContractID(CONTRACT_ID)
                .addStorageChanges(StorageChange.newBuilder()
                        .setSlot(ByteString
                                .copyFromUtf8("0x000000000000000000"))
                        .setValueRead(ByteString
                                .copyFromUtf8("0xaf846d22986843e3d25981b94ce181adc556b334ccfdd8225762d7f709841df0"))
                        .build())
                .addStorageChanges(StorageChange.newBuilder()
                        .setSlot(ByteString
                                .copyFromUtf8("0x000000000000000001"))
                        .setValueRead(ByteString
                                .copyFromUtf8("0xaf846d22986843e3d25981b94ce181adc556b334ccfdd8225762d7f709841df0"))
                        .setValueWritten(BytesValue.of(ByteString
                                .copyFromUtf8("0x000000000000000000000000000000000000000000c2a8c408d0e29d623347c5")))
                        .build())
                .addStorageChanges(StorageChange.newBuilder()
                        .setSlot(ByteString
                                .copyFromUtf8("0x00000000000000002"))
                        .setValueRead(ByteString
                                .copyFromUtf8("0xaf846d22986843e3d25981b94ce181adc556b334ccfdd8225762d7f709841df0"))
                        .setValueWritten(BytesValue.of(ByteString.copyFromUtf8("0")))
                        .build())
                .build());
    }

    private Transaction contractUpdateAllTransaction(boolean setMemoWrapperOrMemo) {
        return buildTransaction(builder -> {
            ContractUpdateTransactionBody.Builder contractUpdate = builder.getContractUpdateInstanceBuilder();
            contractUpdate.setAdminKey(keyFromString(KEY));
            contractUpdate.setAutoRenewPeriod(Duration.newBuilder().setSeconds(400).build());
            contractUpdate.setContractID(CONTRACT_ID);
            contractUpdate.setExpirationTime(Timestamp.newBuilder().setSeconds(8000).setNanos(10).build());
            contractUpdate.setFileID(FileID.newBuilder().setShardNum(0).setRealmNum(0).setFileNum(2000).build());
            if (setMemoWrapperOrMemo) {
                contractUpdate.setMemoWrapper(StringValue.of("contract update memo"));
            } else {
                contractUpdate.setMemo("contract update memo");
            }
            contractUpdate.setProxyAccountID(PROXY_UPDATE);
        });
    }

    private Transaction contractUpdateAllTransaction(ContractID contractId, boolean setMemoWrapperOrMemo) {
        return buildTransaction(builder -> {
            ContractUpdateTransactionBody.Builder contractUpdate = builder.getContractUpdateInstanceBuilder();
            contractUpdate.setAdminKey(keyFromString(KEY));
            contractUpdate.setAutoRenewPeriod(Duration.newBuilder().setSeconds(400).build());
            contractUpdate.setContractID(contractId);
            contractUpdate.setExpirationTime(Timestamp.newBuilder().setSeconds(8000).setNanos(10).build());
            contractUpdate.setFileID(FileID.newBuilder().setShardNum(0).setRealmNum(0).setFileNum(2000).build());
            if (setMemoWrapperOrMemo) {
                contractUpdate.setMemoWrapper(StringValue.of("contract update memo"));
            } else {
                contractUpdate.setMemo("contract update memo");
            }
            contractUpdate.setProxyAccountID(PROXY_UPDATE);
        });
    }

    private Transaction contractDeleteTransaction(ContractID contractId) {
        return buildTransaction(builder -> {
            ContractDeleteTransactionBody.Builder contractDelete = builder.getContractDeleteInstanceBuilder();
            contractDelete.setContractID(contractId);
            contractDelete.setTransferAccountID(PAYER);
        });
    }

    private Transaction contractDeleteTransaction() {
        return contractDeleteTransaction(CONTRACT_ID);
    }

    private Transaction contractCallTransaction() {
        return contractCallTransaction(CONTRACT_ID);
    }

    private Transaction contractCallTransaction(ContractID contractId) {
        return buildTransaction(builder -> {
            ContractCallTransactionBody.Builder contractCall = builder.getContractCallBuilder();
            contractCall.setAmount(88889);
            contractCall.setContractID(contractId);
            contractCall.setFunctionParameters(ByteString.copyFromUtf8("Call Parameters"));
            contractCall.setGas(33333);
        });
    }

    private Optional<ContractResult> getContractResult(Timestamp consensusTimestamp) {
        return contractResultRepository.findById(DomainUtils.timeStampInNanos(consensusTimestamp));
    }

    private String getMemoFromContractUpdateTransactionBody(ContractUpdateTransactionBody body) {
        switch (body.getMemoFieldCase()) {
            case MEMOWRAPPER:
                return body.getMemoWrapper().getValue();
            case MEMO:
                return body.getMemo();
            default:
                return null;
        }
    }

    private ContractID getContractId(ContractID contractId, byte[] evmAddress) {
        if (evmAddress == null) {
            return contractId;
        }

        return contractId.toBuilder().clearContractNum().setEvmAddress(ByteString.copyFrom(evmAddress)).build();
    }

    private byte[] getEvmAddress(ContractIdType contractIdType, EntityId contractId) {
        switch (contractIdType) {
            case PARSABLE_EVM:
                return DomainUtils.toEvmAddress(contractId);
            case CREATE2_EVM:
                return domainBuilder.create2EvmAddress();
            default:
                return null;
        }
    }

    private EntityId parseContractId(ContractID contractId) {
        switch (contractId.getContractCase()) {
            case CONTRACTNUM:
                return EntityId.of(contractId);
            case EVM_ADDRESS:
                ByteBuffer buffer = ByteBuffer.wrap(DomainUtils.toBytes(contractId.getEvmAddress()));
                long shard = buffer.getInt();
                long realm = buffer.getLong();
                long num = buffer.getLong();
                if (shard == contractId.getShardNum() && realm == contractId.getRealmNum()) {
                    return EntityId.of(shard, realm, num, EntityType.CONTRACT);
                }

                // the create2 evm address
                return null;
            default:
                return null;
        }
    }

    private SetupResult setupContract(EntityId contractId, ContractIdType contractIdType, boolean persist,
                                      boolean cache) {
        return setupContract(contractId, contractIdType, persist, cache, null);
    }

    private SetupResult setupContract(EntityId contractId, ContractIdType contractIdType, boolean persist,
                                      boolean cache, Consumer<Contract.ContractBuilder> customizer) {
        byte[] evmAddress = getEvmAddress(contractIdType, contractId);
        ContractID protoContractId = getContractId(CONTRACT_ID, evmAddress);
        var builder = domainBuilder.contract()
                .customize(c -> c.evmAddress(evmAddress).id(contractId.getId()).num(contractId.getEntityNum()));
        if (customizer != null ) {
            builder.customize(customizer);
        }
        Contract contract = persist ? builder.persist() : builder.get();
        if (cache) {
            contractIds.put(protoContractId, contractId);
        }
        return new SetupResult(contract, protoContractId);
    }

    enum ContractIdType {
        PLAIN,
        PARSABLE_EVM,
        CREATE2_EVM,
    }

    @Value
    private static class SetupResult {
        Contract contract;
        ContractID protoContractId;
    }
}<|MERGE_RESOLUTION|>--- conflicted
+++ resolved
@@ -53,11 +53,8 @@
 import java.util.function.Consumer;
 import java.util.stream.Collectors;
 import javax.annotation.Resource;
-<<<<<<< HEAD
+import lombok.SneakyThrows;
 import lombok.Value;
-=======
-import lombok.SneakyThrows;
->>>>>>> 50c01872
 import org.assertj.core.api.ObjectAssert;
 import org.junit.jupiter.api.BeforeEach;
 import org.junit.jupiter.api.Test;
@@ -90,6 +87,7 @@
 
     @Resource
     private ContractLogRepository contractLogRepository;
+
     @Resource
     private ContractStateChangeRepository contractStateChangeRepository;
 
@@ -494,11 +492,9 @@
         // The contract is not in db, it should still work. Note for the create2 evm address,
         // ContractCallTransactionHandler will get the correct plain contractId from the transaction record instead
         EntityId contractId = EntityId.of(CONTRACT_ID);
-        SetupResult setupResult = setupContract(contractId, contractIdType, false, false);
-        if (contractIdType == ContractIdType.CREATE2_EVM) {
-            // cache the create2 evm address to verify it later
-            contractIds.put(setupResult.protoContractId, contractId);
-        }
+        // only cache the create2 evm address to verify it later
+        SetupResult setupResult = setupContract(contractId, contractIdType, false,
+                contractIdType == ContractIdType.CREATE2_EVM);
 
         Transaction transaction = contractCallTransaction(setupResult.protoContractId);
         TransactionBody transactionBody = getTransactionBody(transaction);
@@ -737,19 +733,15 @@
                 .returns(toBytes(transactionBody.getConstructorParameters()), ContractResult::getFunctionParameters)
                 .returns(transactionBody.getGas(), ContractResult::getGasLimit);
 
-<<<<<<< HEAD
-        assertContractResult(consensusTimestamp, record.getReceipt(), result, result.getLogInfoList(), contractResult);
-=======
         var status = record.getReceipt().getStatus();
         if (status == ResponseCodeEnum.SUCCESS) {
             contractResult
                     .returns(EntityId.of(record.getReceipt().getContractID()), ContractResult::getContractId);
         }
 
-        assertContractResult(consensusTimestamp, result, result.getLogInfoList(), contractResult,
+        assertContractResult(consensusTimestamp, record.getReceipt(), result, result.getLogInfoList(), contractResult,
                 result.getStateChangesList(),
                 status == ResponseCodeEnum.SUCCESS ? EntityId.of(result.getContractID()) : null);
->>>>>>> 50c01872
     }
 
     private void assertContractCallResult(ContractCallTransactionBody transactionBody, TransactionRecord record) {
@@ -765,21 +757,13 @@
                 .hasSize(1)
                 .first()
                 .returns(transactionBody.getAmount(), ContractResult::getAmount)
-<<<<<<< HEAD
                 .returns(contractId, ContractResult::getContractId)
+                .returns(consensusTimestamp, ContractResult::getConsensusTimestamp)
                 .returns(toBytes(transactionBody.getFunctionParameters()), ContractResult::getFunctionParameters)
                 .returns(transactionBody.getGas(), ContractResult::getGasLimit);
 
-        assertContractResult(consensusTimestamp, record.getReceipt(), result, result.getLogInfoList(), contractResult);
-=======
-                .returns(consensusTimestamp, ContractResult::getConsensusTimestamp)
-                .returns(EntityId.of(transactionBody.getContractID()), ContractResult::getContractId)
-                .returns(toBytes(transactionBody.getFunctionParameters()), ContractResult::getFunctionParameters)
-                .returns(transactionBody.getGas(), ContractResult::getGasLimit);
-
-        assertContractResult(consensusTimestamp, result, result.getLogInfoList(), contractResult,
+        assertContractResult(consensusTimestamp, record.getReceipt(), result, result.getLogInfoList(), contractResult,
                 result.getStateChangesList(), EntityId.of(result.getContractID()));
->>>>>>> 50c01872
     }
 
     private void assertContractResult(long consensusTimestamp, TransactionReceipt receipt, ContractFunctionResult result,
@@ -823,10 +807,7 @@
                     .returns(Utility.getTopic(logInfo, 3), ContractLog::getTopic3);
         }
 
-        for (int i = 0; i < stageChangeList.size(); i++) {
-            int index = i;
-            com.hederahashgraph.api.proto.java.ContractStateChange contractStateChangeInfo = stageChangeList.get(i);
-
+        for (var contractStateChangeInfo : stageChangeList) {
             EntityId contractId = EntityId.of(contractStateChangeInfo.getContractID());
             for (int j = 0; j < contractStateChangeInfo.getStorageChangesCount(); ++j) {
                 StorageChange storageChange = contractStateChangeInfo.getStorageChanges(j);
