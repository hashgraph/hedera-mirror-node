--- conflicted
+++ resolved
@@ -576,18 +576,11 @@
                 .returns(EntityId.of(logInfo.getContractID()), ContractLog::getContractId)
                 .returns(logInfo.getData().toByteArray(), ContractLog::getData)
                 .returns(0, ContractLog::getIndex)
-<<<<<<< HEAD
                 .returns(EntityId.of(result.getContractID()), ContractLog::getParentContractId)
-                .returns(Hex.encodeHexString(logInfo.getTopic(0).toByteArray()), ContractLog::getTopic0)
-                .returns(Hex.encodeHexString(logInfo.getTopic(1).toByteArray()), ContractLog::getTopic1)
-                .returns(Hex.encodeHexString(logInfo.getTopic(2).toByteArray()), ContractLog::getTopic2)
-                .returns(Hex.encodeHexString(logInfo.getTopic(3).toByteArray()), ContractLog::getTopic3);
-=======
                 .returns(Utility.getTopic(logInfo, 0), ContractLog::getTopic0)
                 .returns(Utility.getTopic(logInfo, 1), ContractLog::getTopic1)
                 .returns(Utility.getTopic(logInfo, 2), ContractLog::getTopic2)
                 .returns(Utility.getTopic(logInfo, 3), ContractLog::getTopic3);
->>>>>>> afe3c064
     }
 
     private TransactionRecord createOrUpdateRecord(TransactionBody transactionBody) {
