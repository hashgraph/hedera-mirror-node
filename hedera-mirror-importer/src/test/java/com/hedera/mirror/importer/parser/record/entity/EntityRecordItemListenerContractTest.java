--- conflicted
+++ resolved
@@ -31,10 +31,7 @@
 import com.google.protobuf.BytesValue;
 import com.google.protobuf.Int32Value;
 import com.google.protobuf.StringValue;
-<<<<<<< HEAD
 import com.hederahashgraph.api.proto.java.AccountAmount;
-=======
->>>>>>> 5b12348d
 import com.hederahashgraph.api.proto.java.AccountID;
 import com.hederahashgraph.api.proto.java.ContractCallTransactionBody;
 import com.hederahashgraph.api.proto.java.ContractCreateTransactionBody;
@@ -667,6 +664,9 @@
         newContract.setDeleted(false);
         newContract.setMaxAutomaticTokenAssociations(0);
         newContract.setMemo("");
+        newContract.setStakedAccountId(-1L);
+        newContract.setStakedNodeId(-1L);
+        newContract.setStakePeriodStart(-1L);
         newContract.setTimestampLower(timestamp);
 
         assertAll(
@@ -1149,7 +1149,8 @@
     }
 
     private Transaction contractUpdateAllTransaction(ContractID contractId, boolean setMemoWrapperOrMemo) {
-        return contractUpdateAllTransaction(contractId, setMemoWrapperOrMemo, b -> {});
+        return contractUpdateAllTransaction(contractId, setMemoWrapperOrMemo, b -> {
+        });
     }
 
     private Transaction contractUpdateAllTransaction(ContractID contractId, boolean setMemoWrapperOrMemo,
