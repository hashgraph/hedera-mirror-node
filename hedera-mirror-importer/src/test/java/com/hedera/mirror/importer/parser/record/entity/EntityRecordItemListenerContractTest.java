package com.hedera.mirror.importer.parser.record.entity;

/*-
 * ‌
 * Hedera Mirror Node
 * ​
 * Copyright (C) 2019 - 2021 Hedera Hashgraph, LLC
 * ​
 * Licensed under the Apache License, Version 2.0 (the "License");
 * you may not use this file except in compliance with the License.
 * You may obtain a copy of the License at
 *
 *      http://www.apache.org/licenses/LICENSE-2.0
 *
 * Unless required by applicable law or agreed to in writing, software
 * distributed under the License is distributed on an "AS IS" BASIS,
 * WITHOUT WARRANTIES OR CONDITIONS OF ANY KIND, either express or implied.
 * See the License for the specific language governing permissions and
 * limitations under the License.
 * ‍
 */

import static com.hedera.mirror.common.util.DomainUtils.toBytes;
import static org.assertj.core.api.Assertions.assertThat;
import static org.junit.jupiter.api.Assertions.*;

import com.google.protobuf.ByteString;
import com.google.protobuf.BytesValue;
import com.google.protobuf.StringValue;
import com.hederahashgraph.api.proto.java.ContractCallTransactionBody;
import com.hederahashgraph.api.proto.java.ContractCreateTransactionBody;
import com.hederahashgraph.api.proto.java.ContractDeleteTransactionBody;
import com.hederahashgraph.api.proto.java.ContractFunctionResult;
import com.hederahashgraph.api.proto.java.ContractID;
import com.hederahashgraph.api.proto.java.ContractLoginfo;
import com.hederahashgraph.api.proto.java.ContractUpdateTransactionBody;
import com.hederahashgraph.api.proto.java.Duration;
import com.hederahashgraph.api.proto.java.FileID;
import com.hederahashgraph.api.proto.java.ResponseCodeEnum;
import com.hederahashgraph.api.proto.java.StorageChange;
import com.hederahashgraph.api.proto.java.Timestamp;
import com.hederahashgraph.api.proto.java.TokenType;
import com.hederahashgraph.api.proto.java.Transaction;
import com.hederahashgraph.api.proto.java.TransactionBody;
import com.hederahashgraph.api.proto.java.TransactionReceipt;
import com.hederahashgraph.api.proto.java.TransactionRecord;
<<<<<<< HEAD
import java.util.Arrays;
=======
import java.nio.ByteBuffer;
import java.util.HashMap;
>>>>>>> 62753194
import java.util.List;
import java.util.Map;
import java.util.Optional;
import java.util.function.Consumer;
import java.util.stream.Collectors;
import javax.annotation.Resource;
import lombok.SneakyThrows;
import lombok.Value;
import org.assertj.core.api.ObjectAssert;
import org.junit.jupiter.api.BeforeEach;
import org.junit.jupiter.api.Test;
import org.junit.jupiter.params.ParameterizedTest;
import org.junit.jupiter.params.provider.EnumSource;
import org.springframework.data.util.Version;

import com.hedera.mirror.common.domain.contract.Contract;
import com.hedera.mirror.common.domain.contract.ContractLog;
import com.hedera.mirror.common.domain.contract.ContractResult;
import com.hedera.mirror.common.domain.contract.ContractStateChange;
import com.hedera.mirror.common.domain.entity.EntityId;
import com.hedera.mirror.common.domain.entity.EntityType;
import com.hedera.mirror.common.domain.transaction.RecordItem;
import com.hedera.mirror.common.util.DomainUtils;
<<<<<<< HEAD
=======
import com.hedera.mirror.importer.TestUtils;
import com.hedera.mirror.importer.parser.domain.RecordItemBuilder;
>>>>>>> 62753194
import com.hedera.mirror.importer.repository.ContractLogRepository;
import com.hedera.mirror.importer.repository.ContractStateChangeRepository;
import com.hedera.mirror.importer.util.Utility;

@SuppressWarnings("deprecation")
class EntityRecordItemListenerContractTest extends AbstractEntityRecordItemListenerTest {

    private static final ContractID CONTRACT_ID = ContractID.newBuilder().setContractNum(901).build();
    private static final ContractID CREATED_CONTRACT_ID = ContractID.newBuilder().setContractNum(902).build();
    private static final Version HAPI_VERSION_0_23_0 = new Version(0, 23, 0);

    // saves the mapping from proto ContractID to EntityId so as not to use EntityIdService to verify itself
    private Map<ContractID, EntityId> contractIds;

    @Resource
    private ContractLogRepository contractLogRepository;
<<<<<<< HEAD
=======

    @Resource
    private ContractStateChangeRepository contractStateChangeRepository;
>>>>>>> 62753194

    @Resource
    private ContractStateChangeRepository contractStateChangeRepository;

    @BeforeEach
    void before() {
        contractIds = new HashMap<>();
        entityProperties.getPersist().setFiles(true);
        entityProperties.getPersist().setSystemFiles(true);
        entityProperties.getPersist().setContracts(true);
        entityProperties.getPersist().setCryptoTransferAmounts(true);
    }

    @Test
    void contractCreate() {
        RecordItem recordItem = recordItemBuilder.contractCreate().build();
        var record = recordItem.getRecord();
        var transactionBody = recordItem.getTransactionBody().getContractCreateInstance();

        parseRecordItemAndCommit(recordItem);

        assertAll(
                () -> assertEquals(1, transactionRepository.count()),
                () -> assertEquals(2, contractRepository.count()),
                () -> assertEquals(0, entityRepository.count()),
                () -> assertEquals(1, contractResultRepository.count()),
                () -> assertEquals(3, cryptoTransferRepository.count()),
                () -> assertContractEntity(recordItem),
                () -> assertThat(contractResultRepository.findAll()).hasSize(1),
                () -> assertContractCreateResult(transactionBody, record)
        );
    }

    @Test
    void contractCreateWithEvmAddress() {
        // no child tx, creates a single contract with evm address set
        byte[] evmAddress = domainBuilder.create2EvmAddress();
        RecordItem recordItem = recordItemBuilder.contractCreate(CONTRACT_ID)
                .record(r -> r.setContractCreateResult(r.getContractCreateResultBuilder()
                        .clearCreatedContractIDs()
                        .addCreatedContractIDs(CONTRACT_ID)
                        .setEvmAddress(BytesValue.of(DomainUtils.fromBytes(evmAddress)))
                ))
                .build();
        var record = recordItem.getRecord();
        var transactionBody = recordItem.getTransactionBody().getContractCreateInstance();

        parseRecordItemAndCommit(recordItem);

        assertAll(
                () -> assertEquals(1, transactionRepository.count()),
                () -> assertEquals(1, contractRepository.count()),
                () -> assertEquals(0, entityRepository.count()),
                () -> assertEquals(1, contractResultRepository.count()),
                () -> assertEquals(3, cryptoTransferRepository.count()),
                () -> assertContractEntity(recordItem),
                () -> assertThat(contractResultRepository.findAll()).hasSize(1),
                () -> assertContractCreateResult(transactionBody, record)
        );
    }

    @Test
    void contractCreateWithEvmAddressAndChildCreate() {
        // given contractCreate with child contractCreate
        var parentEvmAddress = domainBuilder.create2EvmAddress();
        var parentRecordItem = recordItemBuilder.contractCreate()
                .record(r -> r.setContractCreateResult(r.getContractCreateResultBuilder()
                        .setEvmAddress(BytesValue.of(DomainUtils.fromBytes(parentEvmAddress)))
                ))
                .hapiVersion(HAPI_VERSION_0_23_0)
                .build();

        var contractCreateResult = parentRecordItem.getRecord().getContractCreateResult();
        var childContractId = contractCreateResult.getCreatedContractIDsList().stream()
                .filter(c -> !c.equals(contractCreateResult.getContractID()))
                .findFirst().get();
        var childEvmAddress = domainBuilder.create2EvmAddress();
        var childConsensusTimestamp = TestUtils.toTimestamp(parentRecordItem.getConsensusTimestamp() + 1);
        var childTransactionId = parentRecordItem.getRecord().getTransactionID().toBuilder().setNonce(1);
        var childRecordItem = recordItemBuilder.contractCreate(childContractId)
                .record(r -> r.setConsensusTimestamp(childConsensusTimestamp)
                        .setTransactionID(childTransactionId)
                        .setContractCreateResult(r.getContractCreateResultBuilder()
                                .clearCreatedContractIDs()
                                .clearStateChanges()
                                .setEvmAddress(BytesValue.of(DomainUtils.fromBytes(childEvmAddress)))))
                .hapiVersion(HAPI_VERSION_0_23_0)
                .build();

        // when
        parseRecordItemsAndCommit(List.of(parentRecordItem, childRecordItem));

        // then
        var parentTransactionBody = parentRecordItem.getTransactionBody().getContractCreateInstance();
        var childTransactionBody = childRecordItem.getTransactionBody().getContractCreateInstance();
        assertAll(
                () -> assertEquals(2, transactionRepository.count()),
                () -> assertEquals(2, contractRepository.count()),
                () -> assertEquals(0, entityRepository.count()),
                () -> assertEquals(2, contractResultRepository.count()),
                () -> assertEquals(6, cryptoTransferRepository.count()),
                () -> assertContractEntity(parentRecordItem),
                () -> assertContractEntity(childRecordItem),
                () -> assertThat(contractResultRepository.findAll()).hasSize(2),
                () -> assertContractCreateResult(parentTransactionBody, parentRecordItem.getRecord()),
                () -> assertContractCreateResult(childTransactionBody, childRecordItem.getRecord())
        );
    }

    @Test
    void contractCreateFailedWithResult() {
        RecordItem recordItem = recordItemBuilder.contractCreate()
                .record(TransactionRecord.Builder::clearContractCreateResult)
                .receipt(r -> r.clearContractID().setStatus(ResponseCodeEnum.CONTRACT_EXECUTION_EXCEPTION))
                .build();
        var record = recordItem.getRecord();
        var transactionBody = recordItem.getTransactionBody();

        parseRecordItemAndCommit(recordItem);

        assertAll(
                () -> assertEquals(1, transactionRepository.count()),
                () -> assertEntities(),
                () -> assertEquals(1, contractResultRepository.count()),
                () -> assertEquals(3, cryptoTransferRepository.count()),
                () -> assertFailedContractCreate(transactionBody, record)
        );
    }

    @Test
    void contractCreateFailedWithoutResult() {
        RecordItem recordItem = recordItemBuilder.contractCreate()
                .receipt(r -> r.clearContractID().setStatus(ResponseCodeEnum.INSUFFICIENT_ACCOUNT_BALANCE))
                .record(r -> r.clearContractCreateResult())
                .build();
        var record = recordItem.getRecord();
        var transactionBody = recordItem.getTransactionBody();

        parseRecordItemAndCommit(recordItem);

        assertAll(
                () -> assertEquals(1, transactionRepository.count()),
                () -> assertEntities(),
                () -> assertEquals(1, contractResultRepository.count()),
                () -> assertEquals(3, cryptoTransferRepository.count()),
                () -> assertFailedContractCreate(transactionBody, record)
        );
    }

    @Test
    void contractCreateDoNotPersist() {
        entityProperties.getPersist().setContracts(false);

        RecordItem recordItem = recordItemBuilder.contractCreate().build();
        var record = recordItem.getRecord();
        var transactionBody = recordItem.getTransactionBody();

        parseRecordItemAndCommit(recordItem);

        assertAll(
                () -> assertEquals(1, transactionRepository.count())
                , () -> assertEquals(0, contractResultRepository.count())
                , () -> assertEquals(3, cryptoTransferRepository.count())
                , () -> assertEntities()
                , () -> assertTransactionAndRecord(transactionBody, record)
                , () -> assertFalse(getContractResult(record.getConsensusTimestamp()).isPresent())
        );
    }

    @ParameterizedTest
    @EnumSource(ContractIdType.class)
    void contractUpdateAllToExisting(ContractIdType contractIdType) {
        // first create the contract
        SetupResult setupResult = setupContract(CONTRACT_ID, contractIdType, true, true, c -> c.obtainerId(null));
        Contract contract = setupResult.contract;

        // now update
        Transaction transaction = contractUpdateAllTransaction(setupResult.protoContractId, true);
        TransactionBody transactionBody = getTransactionBody(transaction);
        TransactionRecord record = createOrUpdateRecord(transactionBody);
        ContractUpdateTransactionBody contractUpdateTransactionBody = transactionBody.getContractUpdateInstance();

        parseRecordItemAndCommit(new RecordItem(transaction, record));

        assertAll(
                () -> assertEquals(1, transactionRepository.count()),
                () -> assertEntities(setupResult.contract.toEntityId()),
                () -> assertEquals(0, contractResultRepository.count()),
                () -> assertEquals(3, cryptoTransferRepository.count()),
                () -> assertTransactionAndRecord(transactionBody, record),
                () -> assertContractEntity(contractUpdateTransactionBody, record.getConsensusTimestamp())
                        .returns(contract.getCreatedTimestamp(), Contract::getCreatedTimestamp)
                        .returns(contract.getFileId(), Contract::getFileId) // FileId is ignored on updates by HAPI
        );
    }

    @Test
    void contractUpdateAllWithMemoToExisting() {
        // first create the contract
        EntityId contractId = EntityId.of(CONTRACT_ID);
        Contract contract = domainBuilder.contract()
                .customize(c -> c.obtainerId(null).id(contractId.getId()).num(contractId.getEntityNum()))
                .persist();

        // now update
        Transaction transaction = contractUpdateAllTransaction(false);
        TransactionBody transactionBody = getTransactionBody(transaction);
        TransactionRecord record = createOrUpdateRecord(transactionBody);
        ContractUpdateTransactionBody contractUpdateTransactionBody = transactionBody.getContractUpdateInstance();

        parseRecordItemAndCommit(new RecordItem(transaction, record));

        assertAll(
                () -> assertEquals(1, transactionRepository.count()),
                () -> assertEntities(EntityId.of(CONTRACT_ID)),
                () -> assertEquals(0, contractResultRepository.count()),
                () -> assertEquals(3, cryptoTransferRepository.count()),
                () -> assertTransactionAndRecord(transactionBody, record),
                () -> assertContractEntity(contractUpdateTransactionBody, record.getConsensusTimestamp())
                        .returns(contract.getCreatedTimestamp(), Contract::getCreatedTimestamp)
                        .returns(contract.getFileId(), Contract::getFileId) // FileId is ignored on updates by HAPI
        );
    }

    @ParameterizedTest
    @EnumSource(value = ContractIdType.class, names = {"PLAIN", "PARSABLE_EVM"})
    void contractUpdateAllToNew(ContractIdType contractIdType) {
        SetupResult setupResult = setupContract(CONTRACT_ID, contractIdType, false, false, c -> c.obtainerId(null));

        Transaction transaction = contractUpdateAllTransaction(setupResult.protoContractId, true);
        TransactionBody transactionBody = getTransactionBody(transaction);
        TransactionRecord record = createOrUpdateRecord(transactionBody);
        ContractUpdateTransactionBody contractUpdateTransactionBody = transactionBody.getContractUpdateInstance();

        parseRecordItemAndCommit(new RecordItem(transaction, record));

        assertAll(
                () -> assertEquals(1, transactionRepository.count()),
                () -> assertEntities(setupResult.contract.toEntityId()),
                () -> assertEquals(0, contractResultRepository.count()),
                () -> assertEquals(3, cryptoTransferRepository.count()),
                () -> assertTransactionAndRecord(transactionBody, record),
                () -> assertContractEntity(contractUpdateTransactionBody, record.getConsensusTimestamp())
                        .returns(null, Contract::getCreatedTimestamp)
                        .returns(null, Contract::getFileId) // FileId is ignored on updates by HAPI
        );
    }

    @Test
    void contractUpdateAllToNewCreate2EvmAddress() {
        SetupResult setupResult = setupContract(CONTRACT_ID, ContractIdType.CREATE2_EVM, false, false);

        Transaction transaction = contractUpdateAllTransaction(setupResult.protoContractId, true);
        TransactionBody transactionBody = getTransactionBody(transaction);
        TransactionRecord record = createOrUpdateRecord(transactionBody);

        parseRecordItemAndCommit(new RecordItem(transaction, record));

        var dbTransaction = getDbTransaction(record.getConsensusTimestamp());
        assertAll(
                () -> assertEquals(1, transactionRepository.count()),
                () -> assertEntities(setupResult.contract.toEntityId()),
                () -> assertEquals(0, contractResultRepository.count()),
                () -> assertEquals(3, cryptoTransferRepository.count()),
                () -> assertTransactionAndRecord(transactionBody, record),
                () -> assertThat(dbTransaction.getEntityId()).isEqualTo(setupResult.contract.toEntityId())
        );
    }

    @Test
    void contractUpdateAllWithMemoToNew() {
        Transaction transaction = contractUpdateAllTransaction(false);
        TransactionBody transactionBody = getTransactionBody(transaction);
        TransactionRecord record = createOrUpdateRecord(transactionBody);
        ContractUpdateTransactionBody contractUpdateTransactionBody = transactionBody.getContractUpdateInstance();

        parseRecordItemAndCommit(new RecordItem(transaction, record));

        assertAll(
                () -> assertEquals(1, transactionRepository.count()),
                () -> assertEntities(EntityId.of(CONTRACT_ID)),
                () -> assertEquals(0, contractResultRepository.count()),
                () -> assertEquals(3, cryptoTransferRepository.count()),
                () -> assertTransactionAndRecord(transactionBody, record),
                () -> assertContractEntity(contractUpdateTransactionBody, record.getConsensusTimestamp())
                        .returns(null, Contract::getCreatedTimestamp)
                        .returns(null, Contract::getFileId) // FileId is ignored on updates by HAPI
        );
    }

    @ParameterizedTest
    @EnumSource(value = ContractIdType.class)
    void contractUpdateAllToExistingInvalidTransaction(ContractIdType contractIdType) {
        SetupResult setupResult = setupContract(CONTRACT_ID, contractIdType, true, true);

        Transaction transaction = contractUpdateAllTransaction(setupResult.protoContractId, true);
        TransactionBody transactionBody = getTransactionBody(transaction);
        TransactionRecord record = createOrUpdateRecord(transactionBody, ResponseCodeEnum.INSUFFICIENT_ACCOUNT_BALANCE);
        RecordItem recordItem = new RecordItem(transaction, record);

        parseRecordItemAndCommit(recordItem);

        assertAll(
                () -> assertEquals(1, transactionRepository.count()),
                () -> assertEquals(0, contractResultRepository.count()),
                () -> assertEquals(3, cryptoTransferRepository.count()),
                () -> assertTransactionAndRecord(transactionBody, record),
                () -> assertThat(contractRepository.findAll()).containsExactly(setupResult.contract)
        );
    }

    @ParameterizedTest
    @EnumSource(ContractIdType.class)
    void contractDeleteToExisting(ContractIdType contractIdType) {
        SetupResult setupResult = setupContract(CONTRACT_ID, contractIdType, true, true);

        Transaction transaction = contractDeleteTransaction(setupResult.protoContractId);
        TransactionBody transactionBody = getTransactionBody(transaction);
        TransactionRecord record = createOrUpdateRecord(transactionBody);
        RecordItem recordItem = new RecordItem(transaction, record);

        parseRecordItemAndCommit(recordItem);

        Contract dbContractEntity = getTransactionEntity(record.getConsensusTimestamp());

        assertAll(
                () -> assertEquals(1, transactionRepository.count()),
                () -> assertEquals(0, contractResultRepository.count()),
                () -> assertEquals(3, cryptoTransferRepository.count()),
                () -> assertEntities(setupResult.contract.toEntityId()),
                () -> assertTransactionAndRecord(transactionBody, record),
                () -> assertThat(dbContractEntity)
                        .isNotNull()
                        .returns(true, Contract::getDeleted)
                        .returns(recordItem.getConsensusTimestamp(), Contract::getTimestampLower)
                        .returns(EntityId.of(PAYER), Contract::getObtainerId)
                        .usingRecursiveComparison()
                        .ignoringFields("deleted", "obtainerId", "timestampRange")
                        .isEqualTo(setupResult.contract)
        );
    }

    @ParameterizedTest
    @EnumSource(value = ContractIdType.class, names = {"PLAIN", "PARSABLE_EVM"})
    void contractDeleteToNew(ContractIdType contractIdType) {
        // The contract is not in db, it should still work for PLAIN and PARSABLE_EVM
        SetupResult setupResult = setupContract(CONTRACT_ID, contractIdType, false, false);

        Transaction transaction = contractDeleteTransaction(setupResult.protoContractId);
        TransactionBody transactionBody = getTransactionBody(transaction);
        TransactionRecord record = createOrUpdateRecord(transactionBody);
        RecordItem recordItem = new RecordItem(transaction, record);

        parseRecordItemAndCommit(recordItem);
        Contract contract = getTransactionEntity(record.getConsensusTimestamp());

        assertAll(
                () -> assertEquals(1, transactionRepository.count()),
                () -> assertEquals(0, contractResultRepository.count()),
                () -> assertEquals(3, cryptoTransferRepository.count()),
                () -> assertEntities(EntityId.of(CONTRACT_ID)),
                () -> assertTransactionAndRecord(transactionBody, record),
                () -> assertThat(contract)
                        .isNotNull()
                        .returns(true, Contract::getDeleted)
                        .returns(recordItem.getConsensusTimestamp(), Contract::getTimestampLower)
                        .returns(null, Contract::getAutoRenewPeriod)
                        .returns(null, Contract::getExpirationTimestamp)
                        .returns(null, Contract::getKey)
                        .returns(EntityId.of(PAYER), Contract::getObtainerId)
                        .returns(null, Contract::getProxyAccountId)

        );
    }

    @Test
    void contractDeleteToNewCreate2EvmAddress() {
        SetupResult setupResult = setupContract(CONTRACT_ID, ContractIdType.CREATE2_EVM, false, false);

        Transaction transaction = contractDeleteTransaction(setupResult.protoContractId);
        TransactionBody transactionBody = getTransactionBody(transaction);
        TransactionRecord record = createOrUpdateRecord(transactionBody);
        RecordItem recordItem = new RecordItem(transaction, record);

        parseRecordItemAndCommit(recordItem);

        var dbTransaction = getDbTransaction(record.getConsensusTimestamp());
        assertAll(
                () -> assertEquals(1, transactionRepository.count()),
                () -> assertEquals(0, contractResultRepository.count()),
                () -> assertEquals(3, cryptoTransferRepository.count()),
                () -> assertEntities(setupResult.contract.toEntityId()),
                () -> assertTransactionAndRecord(transactionBody, record),
                () -> assertThat(dbTransaction.getEntityId()).isEqualTo(setupResult.contract.toEntityId())
        );
    }

    @Test
    void contractDeleteToNewInvalidTransaction() {
        Transaction transaction = contractDeleteTransaction();
        TransactionBody transactionBody = getTransactionBody(transaction);
        TransactionRecord record = createOrUpdateRecord(transactionBody, ResponseCodeEnum.INSUFFICIENT_ACCOUNT_BALANCE);

        parseRecordItemAndCommit(new RecordItem(transaction, record));

        assertAll(
                () -> assertEquals(1, transactionRepository.count()),
                () -> assertEquals(0, contractResultRepository.count()),
                () -> assertEquals(3, cryptoTransferRepository.count()),
                () -> assertEntities(),
                () -> assertTransactionAndRecord(transactionBody, record),
                () -> assertThat(transactionBody.getContractDeleteInstance().getContractID()).isNotNull()
        );
    }

    @ParameterizedTest
    @EnumSource(ContractIdType.class)
    void contractCallToExisting(ContractIdType contractIdType) {
        SetupResult setupResult = setupContract(CONTRACT_ID, contractIdType, true, true);

        // now call
        Transaction transaction = contractCallTransaction(setupResult.protoContractId);
        TransactionBody transactionBody = getTransactionBody(transaction);
        TransactionRecord record = callRecord(transactionBody);
        ContractCallTransactionBody contractCallTransactionBody = transactionBody.getContractCall();
        RecordItem recordItem = new RecordItem(transaction, record);

        parseRecordItemAndCommit(recordItem);

        assertAll(
                () -> assertEquals(1, transactionRepository.count()),
                () -> assertEquals(1, contractResultRepository.count()),
                () -> assertEquals(3, cryptoTransferRepository.count()),
                () -> assertEntities(EntityId.of(CONTRACT_ID), EntityId.of(CREATED_CONTRACT_ID)),
                () -> assertTransactionAndRecord(transactionBody, record),
                () -> assertContractCallResult(contractCallTransactionBody, record),
                () -> assertThat(contractRepository.findAll()).contains(setupResult.contract)
        );
    }

    @ParameterizedTest
    @EnumSource(ContractIdType.class)
    void contractCallToExistingWithChildContractCreate(ContractIdType contractIdType) {
        // given contractCall with child contractCreate
        var setupResult = setupContract(CONTRACT_ID, contractIdType, true, true);
        var parentId = setupResult.contract.toEntityId();

        var parentRecordItem = recordItemBuilder.contractCall()
                .receipt(r -> r.setContractID(CONTRACT_ID))
                .transactionBody(b -> b.setContractID(setupResult.protoContractId))
                .record(r -> r.clearContractCallResult()
                        .setContractCallResult(recordItemBuilder.contractFunctionResult(CONTRACT_ID)))
                .hapiVersion(HAPI_VERSION_0_23_0)
                .build();

        var childEvmAddress = domainBuilder.create2EvmAddress();
        var record = parentRecordItem.getRecord();
        var childConsensusTimestamp = TestUtils.toTimestamp(parentRecordItem.getConsensusTimestamp() + 1);
        var childContractId = record.getContractCallResult().getCreatedContractIDs(0);
        var childTransactionId = record.getTransactionID().toBuilder().setNonce(1).build();
        var childRecordItem = recordItemBuilder.contractCreate(childContractId)
                .record(r -> r.setConsensusTimestamp(childConsensusTimestamp)
                        .setContractCreateResult(r.getContractCreateResultBuilder()
                                .clearCreatedContractIDs()
                                .clearStateChanges()
                                .setEvmAddress(BytesValue.of(DomainUtils.fromBytes(childEvmAddress))))
                        .setTransactionID(childTransactionId))
                .hapiVersion(HAPI_VERSION_0_23_0)
                .build();

        // when
        parseRecordItemsAndCommit(List.of(parentRecordItem, childRecordItem));

        // then
        var parentTransactionBody = parentRecordItem.getTransactionBody().getContractCall();
        var childTransactionBody = childRecordItem.getTransactionBody().getContractCreateInstance();
        assertAll(
                () -> assertEquals(2, transactionRepository.count()),
                () -> assertEquals(2, contractRepository.count()),
                () -> assertEquals(2, contractResultRepository.count()),
                () -> assertEquals(6, cryptoTransferRepository.count()),
                () -> assertEntities(parentId, EntityId.of(childContractId)),
                () -> assertTransactionAndRecord(parentRecordItem.getTransactionBody(), parentRecordItem.getRecord()),
                () -> assertTransactionAndRecord(childRecordItem.getTransactionBody(), childRecordItem.getRecord()),
                () -> assertThat(contractRepository.findAll()).contains(setupResult.contract),
                () -> assertCreatedContract(childRecordItem),
                () -> assertContractCallResult(parentTransactionBody, parentRecordItem.getRecord()),
                () -> assertContractCreateResult(childTransactionBody, childRecordItem.getRecord())
        );
    }

    @ParameterizedTest
    @EnumSource(ContractIdType.class)
    void contractCallToNew(ContractIdType contractIdType) {
        // The contract is not in db, it should still work. Note for the create2 evm address,
        // ContractCallTransactionHandler will get the correct plain contractId from the transaction record instead
        // only cache the create2 evm address to verify it later
        SetupResult setupResult = setupContract(CONTRACT_ID, contractIdType, false,
                contractIdType == ContractIdType.CREATE2_EVM);

        Transaction transaction = contractCallTransaction(setupResult.protoContractId);
        TransactionBody transactionBody = getTransactionBody(transaction);
        TransactionRecord record = callRecord(transactionBody);
        ContractCallTransactionBody contractCallTransactionBody = transactionBody.getContractCall();
        RecordItem recordItem = new RecordItem(transaction, record);

        parseRecordItemAndCommit(recordItem);

        assertAll(
                () -> assertEquals(1, transactionRepository.count()),
                () -> assertEquals(1, contractResultRepository.count()),
                () -> assertEquals(3, cryptoTransferRepository.count()),
                () -> assertEntities(EntityId.of(CREATED_CONTRACT_ID)),
                () -> assertTransactionAndRecord(transactionBody, record),
                () -> assertContractCallResult(contractCallTransactionBody, record)
        );
    }

    @Test
    void contractCallTokenPrecompiles() {
        // given
        RecordItem recordItemCall = recordItemBuilder.contractCall().build();
        parseRecordItemAndCommit(recordItemCall);

        var parentConsensusTimestamp = recordItemCall.getRecord().getConsensusTimestamp();
        var parentTransactionId = recordItemCall.getTransactionBody().getTransactionID();
        var childTransactionId = parentTransactionId.toBuilder().setNonce(1).build();
        var payerAccount = recordItemCall.getPayerAccountId();
        var validStart = DomainUtils.timeStampInNanos(parentTransactionId.getTransactionValidStart());

        // when
        RecordItem recordItemMint = recordItemBuilder.tokenMint(TokenType.FUNGIBLE_COMMON)
                .transactionBodyWrapper(b -> b.setTransactionID(childTransactionId))
                .record(r -> r.setParentConsensusTimestamp(parentConsensusTimestamp))
                .build();
        parseRecordItemAndCommit(recordItemMint);

        // then
        assertEquals(2, transactionRepository.count());
        assertThat(transactionRepository.findById(recordItemCall.getConsensusTimestamp()))
                .get()
                .returns(payerAccount, com.hedera.mirror.common.domain.transaction.Transaction::getPayerAccountId)
                .returns(validStart, com.hedera.mirror.common.domain.transaction.Transaction::getValidStartNs)
                .returns(0, com.hedera.mirror.common.domain.transaction.Transaction::getNonce)
                .returns(null, com.hedera.mirror.common.domain.transaction.Transaction::getParentConsensusTimestamp);

        assertThat(transactionRepository.findById(recordItemMint.getConsensusTimestamp()))
                .get()
                .returns(payerAccount, com.hedera.mirror.common.domain.transaction.Transaction::getPayerAccountId)
                .returns(validStart, com.hedera.mirror.common.domain.transaction.Transaction::getValidStartNs)
                .returns(1, com.hedera.mirror.common.domain.transaction.Transaction::getNonce)
                .returns(recordItemCall.getConsensusTimestamp(),
                        com.hedera.mirror.common.domain.transaction.Transaction::getParentConsensusTimestamp);
    }

    @Test
    void contractCallFailedWithResult() {
        RecordItem recordItem = recordItemBuilder.contractCall()
                .record(r -> r.setContractCreateResult(ContractFunctionResult.getDefaultInstance()))
                .receipt(r -> r.clearContractID().setStatus(ResponseCodeEnum.CONTRACT_EXECUTION_EXCEPTION))
                .build();
        var record = recordItem.getRecord();
        var transactionBody = recordItem.getTransactionBody();

        parseRecordItemAndCommit(recordItem);

        assertAll(
                () -> assertEquals(1, transactionRepository.count()),
                () -> assertEquals(1, contractResultRepository.count()),
                () -> assertEquals(3, cryptoTransferRepository.count()),
                () -> assertEntities(),
                () -> assertFailedContractCallTransaction(transactionBody, record)
        );
    }

    @Test
    void contractCallFailedWithoutResult() {
        Transaction transaction = contractCallTransaction();
        TransactionBody transactionBody = getTransactionBody(transaction);
        TransactionRecord record = callRecord(transactionBody, ResponseCodeEnum.INSUFFICIENT_ACCOUNT_BALANCE)
                .toBuilder().clearContractCallResult().build();

        parseRecordItemAndCommit(new RecordItem(transaction, record));

        assertAll(
                () -> assertEquals(1, transactionRepository.count()),
                () -> assertEquals(1, contractResultRepository.count()),
                () -> assertEquals(3, cryptoTransferRepository.count()),
                () -> assertEntities(),
                () -> assertFailedContractCallTransaction(transactionBody, record)
        );
    }

    @Test
    void contractCallDoNotPersist() {
        entityProperties.getPersist().setContracts(false);
        Transaction transaction = contractCallTransaction();
        TransactionBody transactionBody = getTransactionBody(transaction);
        TransactionRecord record = callRecord(transactionBody);

        parseRecordItemAndCommit(new RecordItem(transaction, record));

        assertAll(
                () -> assertEquals(1, transactionRepository.count()),
                () -> assertEquals(0, contractResultRepository.count()),
                () -> assertEquals(3, cryptoTransferRepository.count()),
                () -> assertEntities(),
                () -> assertTransactionAndRecord(transactionBody, record)
        );
    }

    // Test for bad entity id in a failed transaction
    @Test
    void cryptoTransferBadContractId() {
        Transaction transaction = contractCallTransaction(ContractID.newBuilder().setContractNum(-1L).build());
        var transactionBody = getTransactionBody(transaction);
        TransactionRecord record = buildTransactionRecord(recordBuilder -> {
            var contractFunctionResult = recordBuilder.getContractCallResultBuilder();
            buildContractFunctionResult(contractFunctionResult);
            contractFunctionResult.removeCreatedContractIDs(0); // Only contract create can contain parent ID
        }, transactionBody, ResponseCodeEnum.INVALID_CONTRACT_ID.getNumber());

        parseRecordItemAndCommit(new RecordItem(transaction, record));

        var dbTransaction = getDbTransaction(record.getConsensusTimestamp());

        assertAll(
                () -> assertEquals(1, transactionRepository.count()),
                () -> assertEquals(1, contractResultRepository.count()),
                () -> assertEquals(3, cryptoTransferRepository.count()),
                () -> assertEntities(),
                () -> assertTransactionAndRecord(transactionBody, record),
                () -> assertNull(dbTransaction.getEntityId())
        );
    }

    private void assertFailedContractCreate(TransactionBody transactionBody, TransactionRecord record) {
        var dbTransaction = getDbTransaction(record.getConsensusTimestamp());
        var contractCreateBody = transactionBody.getContractCreateInstance();
        assertAll(
                () -> assertTransactionAndRecord(transactionBody, record),
                () -> assertNull(dbTransaction.getEntityId()),
                () -> assertEquals(contractCreateBody.getInitialBalance(),
                        dbTransaction.getInitialBalance()),
                () -> assertPartialContractCreateResult(transactionBody.getContractCreateInstance(), record));
    }

    private void assertFailedContractCallTransaction(TransactionBody transactionBody, TransactionRecord record) {
        var dbTransaction = getDbTransaction(record.getConsensusTimestamp());
        var contractCallBody = transactionBody.getContractCall();
        assertAll(
                () -> assertTransactionAndRecord(transactionBody, record),
                () -> assertThat(dbTransaction.getEntityId()).isNotNull(),
                () -> assertEquals(EntityId.of(contractCallBody.getContractID()),
                        dbTransaction.getEntityId()),
                () -> assertPartialContractCallResult(contractCallBody, record));
    }

    private void assertContractEntity(RecordItem recordItem) {
        long createdTimestamp = recordItem.getConsensusTimestamp();
        var transactionBody = recordItem.getTransactionBody().getContractCreateInstance();
        var adminKey = transactionBody.getAdminKey().toByteArray();
        var transaction = transactionRepository.findById(createdTimestamp).get();
        var contractCreateResult = recordItem.getRecord().getContractCreateResult();
        byte[] evmAddress = contractCreateResult.hasEvmAddress() ?
                DomainUtils.toBytes(contractCreateResult.getEvmAddress().getValue()) : null;
        EntityId entityId = transaction.getEntityId();
        Contract contract = getEntity(entityId);

        assertThat(transaction)
                .isNotNull()
                .returns(transactionBody.getInitialBalance(), t -> t.getInitialBalance());

        assertThat(contract)
                .isNotNull()
                .returns(transactionBody.getAutoRenewPeriod().getSeconds(), Contract::getAutoRenewPeriod)
                .returns(createdTimestamp, Contract::getCreatedTimestamp)
                .returns(false, Contract::getDeleted)
                .returns(evmAddress, Contract::getEvmAddress)
                .returns(null, Contract::getExpirationTimestamp)
                .returns(entityId.getId(), Contract::getId)
                .returns(EntityId.of(transactionBody.getFileID()), Contract::getFileId)
                .returns(adminKey, Contract::getKey)
                .returns(transactionBody.getMemo(), Contract::getMemo)
                .returns(createdTimestamp, Contract::getTimestampLower)
                .returns(null, Contract::getObtainerId)
                .returns(EntityId.of(transactionBody.getProxyAccountID()), Contract::getProxyAccountId)
                .returns(DomainUtils.getPublicKey(adminKey), Contract::getPublicKey)
                .returns(EntityType.CONTRACT, Contract::getType);

        if (entityProperties.getPersist().isContracts()) {
            assertCreatedContract(recordItem);
        }
    }

    private void assertCreatedContract(RecordItem recordItem) {
        var contractCreateResult = recordItem.getRecord().getContractCreateResult();
        byte[] evmAddress = contractCreateResult.hasEvmAddress() ?
                DomainUtils.toBytes(contractCreateResult.getEvmAddress().getValue()) : null;
        EntityId createdId = EntityId.of(recordItem.getRecord().getReceipt().getContractID());
        assertThat(contractRepository.findById(createdId.getId()))
                .get()
                .returns(recordItem.getConsensusTimestamp(), Contract::getCreatedTimestamp)
                .returns(false, Contract::getDeleted)
                .returns(evmAddress, Contract::getEvmAddress)
                .returns(createdId.getId(), Contract::getId)
                .returns(recordItem.getConsensusTimestamp(), Contract::getTimestampLower)
                .returns(createdId.getEntityNum(), Contract::getNum)
                .returns(createdId.getShardNum(), Contract::getShard)
                .returns(createdId.getType(), Contract::getType);
    }

    private ObjectAssert<Contract> assertContractEntity(ContractUpdateTransactionBody expected,
                                                        Timestamp consensusTimestamp) {
        Contract contract = getTransactionEntity(consensusTimestamp);
        long updatedTimestamp = DomainUtils.timeStampInNanos(consensusTimestamp);
        var adminKey = expected.getAdminKey().toByteArray();

        return assertThat(contract)
                .isNotNull()
                .returns(expected.getAutoRenewPeriod().getSeconds(), Contract::getAutoRenewPeriod)
                .returns(false, Contract::getDeleted)
                .returns(DomainUtils.timeStampInNanos(expected.getExpirationTime()), Contract::getExpirationTimestamp)
                .returns(adminKey, Contract::getKey)
                .returns(getMemoFromContractUpdateTransactionBody(expected), Contract::getMemo)
                .returns(updatedTimestamp, Contract::getTimestampLower)
                .returns(null, Contract::getObtainerId)
                .returns(EntityId.of(expected.getProxyAccountID()), Contract::getProxyAccountId)
                .returns(DomainUtils.getPublicKey(adminKey), Contract::getPublicKey)
                .returns(EntityType.CONTRACT, Contract::getType);
    }

    private void assertContractCreateResult(ContractCreateTransactionBody transactionBody, TransactionRecord record) {
        long consensusTimestamp = DomainUtils.timestampInNanosMax(record.getConsensusTimestamp());
        TransactionReceipt receipt = record.getReceipt();
        ContractFunctionResult result = record.getContractCreateResult();

        ObjectAssert<ContractResult> contractResult = assertThat(contractResultRepository.findAll())
                .filteredOn(c -> c.getConsensusTimestamp().equals(consensusTimestamp))
                .hasSize(1)
                .first()
                .returns(transactionBody.getInitialBalance(), ContractResult::getAmount)
                .returns(consensusTimestamp, ContractResult::getConsensusTimestamp)
                .returns(EntityId.of(receipt.getContractID()), ContractResult::getContractId)
                .returns(toBytes(transactionBody.getConstructorParameters()), ContractResult::getFunctionParameters)
                .returns(transactionBody.getGas(), ContractResult::getGasLimit);

        if (receipt.getStatus() == ResponseCodeEnum.SUCCESS) {
            contractResult.returns(EntityId.of(receipt.getContractID()), ContractResult::getContractId);
        }

        assertContractResult(consensusTimestamp, result, result.getLogInfoList(), contractResult,
                result.getStateChangesList());
    }

    private void assertContractCallResult(ContractCallTransactionBody transactionBody, TransactionRecord record) {
        long consensusTimestamp = DomainUtils.timestampInNanosMax(record.getConsensusTimestamp());
        ContractFunctionResult result = record.getContractCallResult();

        // get the corresponding entity id from the local cache, fall back to parseContractId if not found.
        ContractID protoContractId = transactionBody.getContractID();
        EntityId contractId = contractIds.getOrDefault(protoContractId, parseContractId(protoContractId));

        ObjectAssert<ContractResult> contractResult = assertThat(contractResultRepository.findAll())
                .filteredOn(c -> c.getConsensusTimestamp().equals(consensusTimestamp))
                .hasSize(1)
                .first()
                .returns(transactionBody.getAmount(), ContractResult::getAmount)
                .returns(contractId, ContractResult::getContractId)
                .returns(consensusTimestamp, ContractResult::getConsensusTimestamp)
                .returns(toBytes(transactionBody.getFunctionParameters()), ContractResult::getFunctionParameters)
                .returns(transactionBody.getGas(), ContractResult::getGasLimit);

        assertContractResult(consensusTimestamp, result, result.getLogInfoList(), contractResult,
                result.getStateChangesList());
    }

    private void assertContractResult(long consensusTimestamp, ContractFunctionResult result,
                                      List<ContractLoginfo> logInfoList,
                                      ObjectAssert<ContractResult> contractResult,
<<<<<<< HEAD
                                      List<com.hederahashgraph.api.proto.java.ContractStateChange> stateChanges) {
=======
                                      List<com.hederahashgraph.api.proto.java.ContractStateChange> stageChangeList) {
>>>>>>> 62753194
        List<Long> createdContractIds = result.getCreatedContractIDsList()
                .stream()
                .map(ContractID::getContractNum)
                .collect(Collectors.toList());

        contractResult
                .returns(result.getBloom().toByteArray(), ContractResult::getBloom)
                .returns(result.getContractCallResult().toByteArray(), ContractResult::getCallResult)
                .returns(consensusTimestamp, ContractResult::getConsensusTimestamp)
                .returns(createdContractIds, ContractResult::getCreatedContractIds)
                .returns(result.getErrorMessage(), ContractResult::getErrorMessage)
                .returns(result.toByteArray(), ContractResult::getFunctionResult)
                .returns(result.getGasUsed(), ContractResult::getGasUsed);

        for (int i = 0; i < logInfoList.size(); i++) {
            int index = i;
            ContractLoginfo logInfo = logInfoList.get(i);

            assertThat(contractLogRepository.findById(new ContractLog.Id(consensusTimestamp, index)))
                    .isPresent()
                    .get()
                    .returns(logInfo.getBloom().toByteArray(), ContractLog::getBloom)
                    .returns(consensusTimestamp, ContractLog::getConsensusTimestamp)
                    .returns(EntityId.of(logInfo.getContractID()), ContractLog::getContractId)
                    .returns(logInfo.getData().toByteArray(), ContractLog::getData)
                    .returns(index, ContractLog::getIndex)
                    .returns(EntityId.of(result.getContractID()), ContractLog::getRootContractId)
                    .returns(Utility.getTopic(logInfo, 0), ContractLog::getTopic0)
                    .returns(Utility.getTopic(logInfo, 1), ContractLog::getTopic1)
                    .returns(Utility.getTopic(logInfo, 2), ContractLog::getTopic2)
                    .returns(Utility.getTopic(logInfo, 3), ContractLog::getTopic3);
        }

<<<<<<< HEAD
        int count = 0;
        var contractStateChanges = assertThat(contractStateChangeRepository.findAll());

        for (var contractStateChangeInfo : stateChanges) {
=======
        for (var contractStateChangeInfo : stageChangeList) {
>>>>>>> 62753194
            EntityId contractId = EntityId.of(contractStateChangeInfo.getContractID());
            for (var storageChange : contractStateChangeInfo.getStorageChangesList()) {
                byte[] slot = DomainUtils.toBytes(storageChange.getSlot());
                byte[] valueWritten = storageChange.hasValueWritten() ? storageChange.getValueWritten().getValue()
                        .toByteArray() : null;

                contractStateChanges.filteredOn(c -> c.getConsensusTimestamp() == consensusTimestamp
                                && c.getContractId() == contractId.getId() && Arrays.equals(c.getSlot(), slot))
                        .hasSize(1)
                        .first()
                        .returns(storageChange.getValueRead().toByteArray(), ContractStateChange::getValueRead)
                        .returns(valueWritten, ContractStateChange::getValueWritten);
                ++count;
            }
        }

        contractStateChanges.hasSize(count);
    }

    private void assertPartialContractCreateResult(ContractCreateTransactionBody transactionBody,
                                                   TransactionRecord record) {
        long consensusTimestamp = DomainUtils.timestampInNanosMax(record.getConsensusTimestamp());

        ObjectAssert<ContractResult> contractResult = assertThat(contractResultRepository.findAll())
                .hasSize(1)
                .first()
                .returns(transactionBody.getInitialBalance(), ContractResult::getAmount)
                .returns(consensusTimestamp, ContractResult::getConsensusTimestamp)
                .returns(toBytes(transactionBody.getConstructorParameters()), ContractResult::getFunctionParameters)
                .returns(transactionBody.getGas(), ContractResult::getGasLimit);

        assertPartialContractResult(contractResult);
    }

    private void assertPartialContractCallResult(ContractCallTransactionBody transactionBody,
                                                 TransactionRecord record) {
        long consensusTimestamp = DomainUtils.timestampInNanosMax(record.getConsensusTimestamp());
        ContractFunctionResult result = record.getContractCallResult();

        ObjectAssert<ContractResult> contractResult = assertThat(contractResultRepository.findAll())
                .filteredOn(c -> c.getConsensusTimestamp().equals(consensusTimestamp))
                .hasSize(1)
                .first()
                .returns(transactionBody.getAmount(), ContractResult::getAmount)
                .returns(consensusTimestamp, ContractResult::getConsensusTimestamp)
                .returns(EntityId.of(transactionBody.getContractID()), ContractResult::getContractId)
                .returns(toBytes(transactionBody.getFunctionParameters()), ContractResult::getFunctionParameters)
                .returns(transactionBody.getGas(), ContractResult::getGasLimit);

        assertPartialContractResult(contractResult);
    }

    private void assertPartialContractResult(ObjectAssert<ContractResult> contractResult) {
        contractResult
                .returns(null, ContractResult::getBloom)
                .returns(null, ContractResult::getCallResult)
                .returns(List.of(), ContractResult::getCreatedContractIds)
                .returns(null, ContractResult::getErrorMessage)
                .returns(null, ContractResult::getFunctionResult)
                .returns(null, ContractResult::getGasUsed);
    }

    private TransactionRecord createOrUpdateRecord(TransactionBody transactionBody) {
        return createOrUpdateRecord(transactionBody, ResponseCodeEnum.SUCCESS);
    }

    private TransactionRecord createOrUpdateRecord(TransactionBody transactionBody, ResponseCodeEnum status) {
        return buildTransactionRecord(recordBuilder -> {
            recordBuilder.getReceiptBuilder().setContractID(CONTRACT_ID);
            buildContractFunctionResult(recordBuilder.getContractCreateResultBuilder());
        }, transactionBody, status.getNumber());
    }

    private TransactionRecord callRecord(TransactionBody transactionBody) {
        return callRecord(transactionBody, ResponseCodeEnum.SUCCESS);
    }

    private TransactionRecord callRecord(TransactionBody transactionBody, ResponseCodeEnum status) {
        return buildTransactionRecord(recordBuilder -> {
            recordBuilder.getReceiptBuilder().setContractID(CONTRACT_ID);
            var contractFunctionResult = recordBuilder.getContractCallResultBuilder();
            buildContractFunctionResult(contractFunctionResult);
            contractFunctionResult.removeCreatedContractIDs(0); // Only contract create can contain parent ID
        }, transactionBody, status.getNumber());
    }

    @SneakyThrows
    private void buildContractFunctionResult(ContractFunctionResult.Builder builder) {
        builder.setBloom(ByteString.copyFromUtf8("bloom"));
        builder.setContractCallResult(ByteString.copyFromUtf8("call result"));
        builder.setContractID(CONTRACT_ID);
        builder.addCreatedContractIDs(CONTRACT_ID);
        builder.addCreatedContractIDs(CREATED_CONTRACT_ID);
        builder.setErrorMessage("call error message");
        builder.setGasUsed(30);
        builder.addLogInfo(ContractLoginfo.newBuilder()
                .setBloom(ByteString.copyFromUtf8("bloom"))
                .setContractID(CONTRACT_ID)
                .setData(ByteString.copyFromUtf8("data"))
                .addTopic(ByteString.copyFromUtf8("Topic0"))
                .addTopic(ByteString.copyFromUtf8("Topic1"))
                .addTopic(ByteString.copyFromUtf8("Topic2"))
                .addTopic(ByteString.copyFromUtf8("Topic3")).build());
        builder.addLogInfo(ContractLoginfo.newBuilder()
                .setBloom(ByteString.copyFromUtf8("bloom"))
                .setContractID(CREATED_CONTRACT_ID)
                .setData(ByteString.copyFromUtf8("data"))
                .addTopic(ByteString.copyFromUtf8("Topic0"))
                .addTopic(ByteString.copyFromUtf8("Topic1"))
                .addTopic(ByteString.copyFromUtf8("Topic2"))
                .addTopic(ByteString.copyFromUtf8("Topic3")).build());
        // 3 state changes, no value written, valid value written and zero value written
        builder.addStateChanges(com.hederahashgraph.api.proto.java.ContractStateChange.newBuilder()
                .setContractID(CONTRACT_ID)
                .addStorageChanges(StorageChange.newBuilder()
                        .setSlot(ByteString
                                .copyFromUtf8("0x000000000000000000"))
                        .setValueRead(ByteString
                                .copyFromUtf8("0xaf846d22986843e3d25981b94ce181adc556b334ccfdd8225762d7f709841df0"))
                        .build())
                .addStorageChanges(StorageChange.newBuilder()
                        .setSlot(ByteString
                                .copyFromUtf8("0x000000000000000001"))
                        .setValueRead(ByteString
                                .copyFromUtf8("0xaf846d22986843e3d25981b94ce181adc556b334ccfdd8225762d7f709841df0"))
                        .setValueWritten(BytesValue.of(ByteString
                                .copyFromUtf8("0x000000000000000000000000000000000000000000c2a8c408d0e29d623347c5")))
                        .build())
                .addStorageChanges(StorageChange.newBuilder()
                        .setSlot(ByteString
                                .copyFromUtf8("0x00000000000000002"))
                        .setValueRead(ByteString
                                .copyFromUtf8("0xaf846d22986843e3d25981b94ce181adc556b334ccfdd8225762d7f709841df0"))
                        .setValueWritten(BytesValue.of(ByteString.copyFromUtf8("0")))
                        .build())
                .build());
    }

    private Transaction contractUpdateAllTransaction(boolean setMemoWrapperOrMemo) {
        return buildTransaction(builder -> {
            ContractUpdateTransactionBody.Builder contractUpdate = builder.getContractUpdateInstanceBuilder();
            contractUpdate.setAdminKey(keyFromString(KEY));
            contractUpdate.setAutoRenewPeriod(Duration.newBuilder().setSeconds(400).build());
            contractUpdate.setContractID(CONTRACT_ID);
            contractUpdate.setExpirationTime(Timestamp.newBuilder().setSeconds(8000).setNanos(10).build());
            contractUpdate.setFileID(FileID.newBuilder().setShardNum(0).setRealmNum(0).setFileNum(2000).build());
            if (setMemoWrapperOrMemo) {
                contractUpdate.setMemoWrapper(StringValue.of("contract update memo"));
            } else {
                contractUpdate.setMemo("contract update memo");
            }
            contractUpdate.setProxyAccountID(PROXY_UPDATE);
        });
    }

    private Transaction contractUpdateAllTransaction(ContractID contractId, boolean setMemoWrapperOrMemo) {
        return buildTransaction(builder -> {
            ContractUpdateTransactionBody.Builder contractUpdate = builder.getContractUpdateInstanceBuilder();
            contractUpdate.setAdminKey(keyFromString(KEY));
            contractUpdate.setAutoRenewPeriod(Duration.newBuilder().setSeconds(400).build());
            contractUpdate.setContractID(contractId);
            contractUpdate.setExpirationTime(Timestamp.newBuilder().setSeconds(8000).setNanos(10).build());
            contractUpdate.setFileID(FileID.newBuilder().setShardNum(0).setRealmNum(0).setFileNum(2000).build());
            if (setMemoWrapperOrMemo) {
                contractUpdate.setMemoWrapper(StringValue.of("contract update memo"));
            } else {
                contractUpdate.setMemo("contract update memo");
            }
            contractUpdate.setProxyAccountID(PROXY_UPDATE);
        });
    }

    private Transaction contractDeleteTransaction(ContractID contractId) {
        return buildTransaction(builder -> {
            ContractDeleteTransactionBody.Builder contractDelete = builder.getContractDeleteInstanceBuilder();
            contractDelete.setContractID(contractId);
            contractDelete.setTransferAccountID(PAYER);
        });
    }

    private Transaction contractDeleteTransaction() {
        return contractDeleteTransaction(CONTRACT_ID);
    }

    private Transaction contractCallTransaction() {
        return contractCallTransaction(CONTRACT_ID);
    }

    private Transaction contractCallTransaction(ContractID contractId) {
        return buildTransaction(builder -> {
            ContractCallTransactionBody.Builder contractCall = builder.getContractCallBuilder();
            contractCall.setAmount(88889);
            contractCall.setContractID(contractId);
            contractCall.setFunctionParameters(ByteString.copyFromUtf8("Call Parameters"));
            contractCall.setGas(33333);
        });
    }

    private Optional<ContractResult> getContractResult(Timestamp consensusTimestamp) {
        return contractResultRepository.findById(DomainUtils.timeStampInNanos(consensusTimestamp));
    }

    private String getMemoFromContractUpdateTransactionBody(ContractUpdateTransactionBody body) {
        switch (body.getMemoFieldCase()) {
            case MEMOWRAPPER:
                return body.getMemoWrapper().getValue();
            case MEMO:
                return body.getMemo();
            default:
                return null;
        }
    }

    private ContractID getContractId(ContractID contractId, byte[] evmAddress) {
        if (evmAddress == null) {
            return contractId;
        }

        return contractId.toBuilder().clearContractNum().setEvmAddress(ByteString.copyFrom(evmAddress)).build();
    }

    private byte[] getEvmAddress(ContractIdType contractIdType, EntityId contractId) {
        switch (contractIdType) {
            case PARSABLE_EVM:
                return DomainUtils.toEvmAddress(contractId);
            case CREATE2_EVM:
                return domainBuilder.create2EvmAddress();
            default:
                return null;
        }
    }

    private EntityId parseContractId(ContractID contractId) {
        switch (contractId.getContractCase()) {
            case CONTRACTNUM:
                return EntityId.of(contractId);
            case EVM_ADDRESS:
                ByteBuffer buffer = ByteBuffer.wrap(DomainUtils.toBytes(contractId.getEvmAddress()));
                long shard = buffer.getInt();
                long realm = buffer.getLong();
                long num = buffer.getLong();
                if (shard == contractId.getShardNum() && realm == contractId.getRealmNum()) {
                    return EntityId.of(shard, realm, num, EntityType.CONTRACT);
                }

                // the create2 evm address
                return null;
            default:
                return null;
        }
    }

    private SetupResult setupContract(ContractID contractId, ContractIdType contractIdType, boolean persist,
                                      boolean cache) {
        return setupContract(contractId, contractIdType, persist, cache, null);
    }

    private SetupResult setupContract(ContractID contractId, ContractIdType contractIdType, boolean persist,
                                      boolean cache, Consumer<Contract.ContractBuilder> customizer) {
        EntityId entityId = EntityId.of(contractId);
        byte[] evmAddress = getEvmAddress(contractIdType, entityId);
        ContractID protoContractId = getContractId(CONTRACT_ID, evmAddress);
        var builder = domainBuilder.contract()
                .customize(c -> c.evmAddress(evmAddress).id(entityId.getId()).num(entityId.getEntityNum()));
        if (customizer != null) {
            builder.customize(customizer);
        }
        Contract contract = persist ? builder.persist() : builder.get();
        if (cache) {
            contractIds.put(protoContractId, entityId);
        }
        return new SetupResult(contract, protoContractId);
    }

    enum ContractIdType {
        PLAIN,
        PARSABLE_EVM,
        CREATE2_EVM,
    }

    @Value
    private static class SetupResult {
        Contract contract;
        ContractID protoContractId;
    }
}<|MERGE_RESOLUTION|>--- conflicted
+++ resolved
@@ -44,12 +44,9 @@
 import com.hederahashgraph.api.proto.java.TransactionBody;
 import com.hederahashgraph.api.proto.java.TransactionReceipt;
 import com.hederahashgraph.api.proto.java.TransactionRecord;
-<<<<<<< HEAD
+import java.nio.ByteBuffer;
 import java.util.Arrays;
-=======
-import java.nio.ByteBuffer;
 import java.util.HashMap;
->>>>>>> 62753194
 import java.util.List;
 import java.util.Map;
 import java.util.Optional;
@@ -73,11 +70,7 @@
 import com.hedera.mirror.common.domain.entity.EntityType;
 import com.hedera.mirror.common.domain.transaction.RecordItem;
 import com.hedera.mirror.common.util.DomainUtils;
-<<<<<<< HEAD
-=======
 import com.hedera.mirror.importer.TestUtils;
-import com.hedera.mirror.importer.parser.domain.RecordItemBuilder;
->>>>>>> 62753194
 import com.hedera.mirror.importer.repository.ContractLogRepository;
 import com.hedera.mirror.importer.repository.ContractStateChangeRepository;
 import com.hedera.mirror.importer.util.Utility;
@@ -94,12 +87,6 @@
 
     @Resource
     private ContractLogRepository contractLogRepository;
-<<<<<<< HEAD
-=======
-
-    @Resource
-    private ContractStateChangeRepository contractStateChangeRepository;
->>>>>>> 62753194
 
     @Resource
     private ContractStateChangeRepository contractStateChangeRepository;
@@ -167,6 +154,7 @@
         var parentEvmAddress = domainBuilder.create2EvmAddress();
         var parentRecordItem = recordItemBuilder.contractCreate()
                 .record(r -> r.setContractCreateResult(r.getContractCreateResultBuilder()
+                        .clearStateChanges()
                         .setEvmAddress(BytesValue.of(DomainUtils.fromBytes(parentEvmAddress)))
                 ))
                 .hapiVersion(HAPI_VERSION_0_23_0)
@@ -551,7 +539,8 @@
                 .receipt(r -> r.setContractID(CONTRACT_ID))
                 .transactionBody(b -> b.setContractID(setupResult.protoContractId))
                 .record(r -> r.clearContractCallResult()
-                        .setContractCallResult(recordItemBuilder.contractFunctionResult(CONTRACT_ID)))
+                        .setContractCallResult(recordItemBuilder.contractFunctionResult(CONTRACT_ID)
+                                .clearStateChanges()))
                 .hapiVersion(HAPI_VERSION_0_23_0)
                 .build();
 
@@ -880,11 +869,7 @@
     private void assertContractResult(long consensusTimestamp, ContractFunctionResult result,
                                       List<ContractLoginfo> logInfoList,
                                       ObjectAssert<ContractResult> contractResult,
-<<<<<<< HEAD
                                       List<com.hederahashgraph.api.proto.java.ContractStateChange> stateChanges) {
-=======
-                                      List<com.hederahashgraph.api.proto.java.ContractStateChange> stageChangeList) {
->>>>>>> 62753194
         List<Long> createdContractIds = result.getCreatedContractIDsList()
                 .stream()
                 .map(ContractID::getContractNum)
@@ -918,14 +903,10 @@
                     .returns(Utility.getTopic(logInfo, 3), ContractLog::getTopic3);
         }
 
-<<<<<<< HEAD
         int count = 0;
         var contractStateChanges = assertThat(contractStateChangeRepository.findAll());
 
         for (var contractStateChangeInfo : stateChanges) {
-=======
-        for (var contractStateChangeInfo : stageChangeList) {
->>>>>>> 62753194
             EntityId contractId = EntityId.of(contractStateChangeInfo.getContractID());
             for (var storageChange : contractStateChangeInfo.getStorageChangesList()) {
                 byte[] slot = DomainUtils.toBytes(storageChange.getSlot());
