package com.hedera.mirror.importer.migration;

/*-
 * ‌
 * Hedera Mirror Node
 * ​
 * Copyright (C) 2019 - 2021 Hedera Hashgraph, LLC
 * ​
 * Licensed under the Apache License, Version 2.0 (the "License");
 * you may not use this file except in compliance with the License.
 * You may obtain a copy of the License at
 *
 *      http://www.apache.org/licenses/LICENSE-2.0
 *
 * Unless required by applicable law or agreed to in writing, software
 * distributed under the License is distributed on an "AS IS" BASIS,
 * WITHOUT WARRANTIES OR CONDITIONS OF ANY KIND, either express or implied.
 * See the License for the specific language governing permissions and
 * limitations under the License.
 * ‍
 */

import static org.assertj.core.api.Assertions.assertThat;
import static org.assertj.core.api.Assertions.from;

import com.google.common.collect.Range;
import com.google.protobuf.ByteString;
import com.hedera.mirror.importer.domain.EntityType;
import com.hederahashgraph.api.proto.java.AccountID;
import com.hederahashgraph.api.proto.java.CryptoGetInfoResponse.AccountInfo;
import com.hederahashgraph.api.proto.java.Duration;
import com.hederahashgraph.api.proto.java.Key;
import com.hederahashgraph.api.proto.java.Timestamp;
import java.time.Instant;
import javax.annotation.Resource;
import org.junit.jupiter.api.AfterEach;
import org.junit.jupiter.api.BeforeEach;
import org.junit.jupiter.api.Test;

import com.hedera.mirror.importer.IntegrationTest;
import com.hedera.mirror.importer.MirrorProperties;
import com.hedera.mirror.importer.domain.AbstractEntity;
import com.hedera.mirror.importer.domain.Contract;
import com.hedera.mirror.importer.domain.Entity;
import com.hedera.mirror.importer.domain.EntityId;
<<<<<<< HEAD
import com.hedera.mirror.importer.domain.EntityTypeEnum;
import com.hedera.mirror.importer.repository.ContractRepository;
=======
>>>>>>> 43405e88
import com.hedera.mirror.importer.repository.EntityRepository;
import com.hedera.mirror.importer.util.Utility;

class HistoricalAccountInfoMigrationTest extends IntegrationTest {

    // These are the three accounts present in the test accountInfo.txt.gz
    private static final long ACCOUNT_ID1 = 2977L;
    private static final long ACCOUNT_ID2 = 2978L;
    private static final long ACCOUNT_ID3 = 2979L;
    private static final long CONTRACT_ID1 = 13236L;
    private static final int CONTRACT_COUNT = 1;
    private static final int ENTITY_COUNT = 3;

    @Resource
    private HistoricalAccountInfoMigration historicalAccountInfoMigration;

    @Resource
    private ContractRepository contractRepository;

    @Resource
    private EntityRepository entityRepository;

    @Resource
    private MirrorProperties mirrorProperties;

    private MirrorProperties.HederaNetwork network;

    @BeforeEach
    void before() {
        network = mirrorProperties.getNetwork();
        mirrorProperties.setImportHistoricalAccountInfo(true);
        mirrorProperties.setNetwork(MirrorProperties.HederaNetwork.MAINNET);
        mirrorProperties.setStartDate(Instant.EPOCH);
    }

    @AfterEach
    void after() {
        mirrorProperties.setImportHistoricalAccountInfo(false);
        mirrorProperties.setNetwork(network);
        mirrorProperties.setStartDate(null);
    }

    @Test
    void noExistingEntities() throws Exception {
        historicalAccountInfoMigration.doMigrate();
        assertThat(contractRepository.count()).isEqualTo(CONTRACT_COUNT);
        assertThat(entityRepository.count()).isEqualTo(ENTITY_COUNT);
    }

    @Test
    void existingEntitiesFromBeforeReset() throws Exception {
<<<<<<< HEAD
        Entity entity1 = createEntity(ACCOUNT_ID1, EntityTypeEnum.ACCOUNT, false);
        Entity entity2 = createEntity(ACCOUNT_ID2, EntityTypeEnum.ACCOUNT, false);
        Entity entity3 = createEntity(ACCOUNT_ID3, EntityTypeEnum.ACCOUNT, false);
        Contract contract1 = createEntity(CONTRACT_ID1, EntityTypeEnum.CONTRACT, false);

=======
        Entity entity1 = createEntity(ACCOUNT_ID1, EntityType.ACCOUNT, false);
        Entity entity2 = createEntity(ACCOUNT_ID2, EntityType.ACCOUNT, false);
        Entity entity3 = createEntity(ACCOUNT_ID3, EntityType.ACCOUNT, false);
>>>>>>> 43405e88
        historicalAccountInfoMigration.doMigrate();

        assertThat(contractRepository.findAll()).hasSize(CONTRACT_COUNT)
                .allMatch(e -> e.getAutoRenewPeriod() > 0)
                .allMatch(e -> e.getExpirationTimestamp() > 0)
                .allMatch(e -> e.getKey().length > 0)
                .map(Contract::getNum)
                .containsExactly(contract1.getNum());
        assertThat(entityRepository.findAll())
                .hasSize(ENTITY_COUNT)
                .allMatch(e -> e.getAutoRenewPeriod() > 0)
                .allMatch(e -> e.getExpirationTimestamp() > 0)
                .allMatch(e -> e.getKey().length > 0)
                .map(Entity::getNum)
                .containsExactly(entity1.getNum(), entity2.getNum(), entity3.getNum());
    }

    @Test
    void existingEntitiesAfterReset() throws Exception {
<<<<<<< HEAD
        Entity entity1 = createEntity(ACCOUNT_ID1, EntityTypeEnum.ACCOUNT, true);
        Entity entity2 = createEntity(ACCOUNT_ID2, EntityTypeEnum.ACCOUNT, true);
        Entity entity3 = createEntity(ACCOUNT_ID3, EntityTypeEnum.ACCOUNT, true);
        Contract contract1 = createEntity(CONTRACT_ID1, EntityTypeEnum.CONTRACT, true);

=======
        Entity entity1 = createEntity(ACCOUNT_ID1, EntityType.ACCOUNT, true);
        Entity entity2 = createEntity(ACCOUNT_ID2, EntityType.FILE, true);
        Entity entity3 = createEntity(ACCOUNT_ID3, EntityType.FILE, true);
>>>>>>> 43405e88
        historicalAccountInfoMigration.doMigrate();

        assertThat(contractRepository.findAll()).containsExactlyInAnyOrder(contract1);
        assertThat(entityRepository.findAll()).containsExactlyInAnyOrder(entity1, entity2, entity3);
    }

    @Test
    void existingEntitiesWrongType() throws Exception {
        Entity entity1 = createEntity(ACCOUNT_ID1, EntityTypeEnum.ACCOUNT, true);
        Entity entity2 = createEntity(ACCOUNT_ID2, EntityTypeEnum.ACCOUNT, true);
        Entity entity3 = createEntity(ACCOUNT_ID3, EntityTypeEnum.ACCOUNT, true);
        Entity entity4 = createEntity(CONTRACT_ID1, EntityTypeEnum.ACCOUNT, true);

        historicalAccountInfoMigration.doMigrate();

        assertThat(contractRepository.findAll())
                .hasSize(CONTRACT_COUNT)
                .first()
                .returns(EntityTypeEnum.CONTRACT.getId(), Contract::getType)
                .returns(entity4.getNum(), Contract::getNum);
        assertThat(entityRepository.findAll()).containsExactlyInAnyOrder(entity1, entity2, entity3);
    }

    @Test
    void noChangesWhenRanAgain() throws Exception {
        historicalAccountInfoMigration.doMigrate();

        assertThat(contractRepository.count()).isEqualTo(CONTRACT_COUNT);
        Iterable<Contract> contracts = contractRepository.findAll();
        Iterable<Entity> entities = entityRepository.findAll();
        assertThat(contracts).hasSize(1);
        assertThat(entities).hasSize(ENTITY_COUNT);

        historicalAccountInfoMigration.doMigrate();

        assertThat(contractRepository.findAll()).containsExactlyInAnyOrderElementsOf(contracts);
        assertThat(entityRepository.findAll()).containsExactlyInAnyOrderElementsOf(entities);
    }

    @Test
    void disabled() throws Exception {
        mirrorProperties.setImportHistoricalAccountInfo(false);
        historicalAccountInfoMigration.doMigrate();
        assertThat(contractRepository.count()).isZero();
        assertThat(entityRepository.count()).isZero();
    }

    @Test
    void notMainnet() throws Exception {
        mirrorProperties.setNetwork(MirrorProperties.HederaNetwork.DEMO);
        historicalAccountInfoMigration.doMigrate();
        assertThat(contractRepository.count()).isZero();
        assertThat(entityRepository.count()).isZero();
    }

    @Test
    void startDateAfter() throws Exception {
        mirrorProperties.setStartDate(Instant.now());
        historicalAccountInfoMigration.doMigrate();
        assertThat(contractRepository.count()).isZero();
        assertThat(entityRepository.count()).isZero();
    }

    @Test
    void startDateBefore() throws Exception {
        mirrorProperties.setStartDate(HistoricalAccountInfoMigration.EXPORT_DATE.minusNanos(1));
        historicalAccountInfoMigration.doMigrate();
        assertThat(contractRepository.count()).isEqualTo(CONTRACT_COUNT);
        assertThat(entityRepository.count()).isEqualTo(ENTITY_COUNT);
    }

    @Test
    void startDateEquals() throws Exception {
        mirrorProperties.setStartDate(HistoricalAccountInfoMigration.EXPORT_DATE);
        historicalAccountInfoMigration.doMigrate();
        assertThat(contractRepository.count()).isEqualTo(CONTRACT_COUNT);
        assertThat(entityRepository.count()).isEqualTo(ENTITY_COUNT);
    }

    @Test
    void startDateNull() throws Exception {
        mirrorProperties.setStartDate(null);
        historicalAccountInfoMigration.doMigrate();
        assertThat(contractRepository.count()).isZero();
        assertThat(entityRepository.count()).isZero();
    }

    @Test
    void create() {
        AccountInfo.Builder accountInfo = accountInfo();
        String publicKey = Utility.convertSimpleKeyToHex(accountInfo.getKey().toByteArray());

        assertThat(historicalAccountInfoMigration.process(accountInfo.build())).isTrue();

        assertThat(entityRepository.findById(ACCOUNT_ID1))
                .get()
                .returns(accountInfo.getAutoRenewPeriod().getSeconds(), from(Entity::getAutoRenewPeriod))
                .returns(accountInfo.getDeleted(), from(Entity::getDeleted))
                .returns(publicKey, from(Entity::getPublicKey))
                .returns(Utility
                        .timeStampInNanos(accountInfo.getExpirationTime()), from(Entity::getExpirationTimestamp))
                .returns(accountInfo.getKey().toByteArray(), from(Entity::getKey))
                .returns(accountInfo.getMemo(), from(Entity::getMemo))
                .returns(EntityId.of(accountInfo.getProxyAccountID()), from(Entity::getProxyAccountId));
    }

    @Test
    void update() {
        createEntity(ACCOUNT_ID1, EntityType.ACCOUNT, false);
        AccountInfo.Builder accountInfo = accountInfo();
        String publicKey = Utility.convertSimpleKeyToHex(accountInfo.getKey().toByteArray());

        assertThat(historicalAccountInfoMigration.process(accountInfo.build())).isTrue();

        assertThat(entityRepository.findById(ACCOUNT_ID1))
                .get()
                .returns(accountInfo.getAutoRenewPeriod().getSeconds(), from(Entity::getAutoRenewPeriod))
                .returns(accountInfo.getDeleted(), from(Entity::getDeleted))
                .returns(publicKey, from(Entity::getPublicKey))
                .returns(Utility
                        .timeStampInNanos(accountInfo.getExpirationTime()), from(Entity::getExpirationTimestamp))
                .returns(accountInfo.getKey().toByteArray(), from(Entity::getKey))
                .returns(accountInfo.getMemo(), from(Entity::getMemo))
                .returns(EntityId.of(accountInfo.getProxyAccountID()), from(Entity::getProxyAccountId));
    }

    @Test
    void emptyValues() {
        AccountID accountId = AccountID.newBuilder().setAccountNum(ACCOUNT_ID1).build();
        AccountInfo.Builder accountInfo = accountInfo().clear().setAccountID(accountId);
        assertThat(historicalAccountInfoMigration.process(accountInfo.build())).isTrue();

        assertThat(entityRepository.findById(ACCOUNT_ID1))
                .get()
                .returns(null, from(Entity::getAutoRenewPeriod))
                .returns(false, from(Entity::getDeleted))
                .returns(null, from(Entity::getPublicKey))
                .returns(null, from(Entity::getExpirationTimestamp))
                .returns(null, from(Entity::getKey))
                .returns("", from(Entity::getMemo))
                .returns(null, from(Entity::getProxyAccountId));
    }

    @Test
    void deleted() {
        AccountInfo.Builder accountInfo = accountInfo().setDeleted(true);

        assertThat(historicalAccountInfoMigration.process(accountInfo.build())).isTrue();

        assertThat(entityRepository.findById(ACCOUNT_ID1))
                .get()
                .extracting(Entity::getDeleted)
                .isEqualTo(true);
    }

    @Test
    void longOverflow() {
        AccountInfo.Builder accountInfo = accountInfo()
                .setExpirationTime(Timestamp.newBuilder().setSeconds(31556889864403199L).build());
        assertThat(historicalAccountInfoMigration.process(accountInfo.build())).isTrue();
        assertThat(entityRepository.findAll())
                .hasSize(1)
                .first()
                .extracting(Entity::getExpirationTimestamp)
                .isEqualTo(Long.MAX_VALUE);
    }

    @Test
    void skipExisting() {
        AccountInfo.Builder accountInfo = accountInfo();
        Entity entity = createEntity(ACCOUNT_ID1, EntityType.ACCOUNT, true);
        assertThat(historicalAccountInfoMigration.process(accountInfo.build())).isFalse();
        assertThat(entityRepository.findAll()).hasSize(1).containsExactly(entity);
    }

    @Test
    void skipMigrationFalse() {
        assertThat(historicalAccountInfoMigration.skipMigration(null)).isFalse();
    }

    private AccountInfo.Builder accountInfo() {
        return AccountInfo.newBuilder()
                .setAccountID(AccountID.newBuilder().setAccountNum(ACCOUNT_ID1).build())
                .setAutoRenewPeriod(Duration.newBuilder().setSeconds(1).build())
                .setExpirationTime(Utility.instantToTimestamp(Instant.now()))
                .setKey(Key.newBuilder().setEd25519(ByteString.copyFromUtf8("abc")).build())
                .setMemo("Foo")
                .setProxyAccountID(AccountID.newBuilder().setShardNum(0).setRealmNum(0).setAccountNum(2).build());
    }

<<<<<<< HEAD
    private <T extends AbstractEntity> T createEntity(long num, EntityTypeEnum type, boolean afterReset) {
        T entity = EntityId.of(0L, 0L, num, type).toEntity();
=======
    private Entity createEntity(long num, EntityType type, boolean afterReset) {
        Entity entity = new Entity();
        entity.setNum(num);
        entity.setRealm(0L);
        entity.setShard(0L);
        entity.setType(type);
        entity.setId(num);
>>>>>>> 43405e88
        entity.setDeleted(false);
        entity.setMemo("");
        entity.setTimestampRange(Range.atLeast(0L));

        if (afterReset) {
            Key key = Key.newBuilder().setEd25519(ByteString.copyFromUtf8("123")).build();
            entity.setAutoRenewPeriod(5L);
            entity.setExpirationTimestamp(1L);
            entity.setKey(key.toByteArray());
            entity.setMemo("Bar");
            entity.setProxyAccountId(EntityId.of(0, 0, 3, EntityType.ACCOUNT));
        }

        if (type == EntityTypeEnum.CONTRACT) {
            contractRepository.save((Contract) entity);
        } else {
            entityRepository.save((Entity) entity);
        }

        return entity;
    }
}<|MERGE_RESOLUTION|>--- conflicted
+++ resolved
@@ -25,7 +25,6 @@
 
 import com.google.common.collect.Range;
 import com.google.protobuf.ByteString;
-import com.hedera.mirror.importer.domain.EntityType;
 import com.hederahashgraph.api.proto.java.AccountID;
 import com.hederahashgraph.api.proto.java.CryptoGetInfoResponse.AccountInfo;
 import com.hederahashgraph.api.proto.java.Duration;
@@ -43,11 +42,8 @@
 import com.hedera.mirror.importer.domain.Contract;
 import com.hedera.mirror.importer.domain.Entity;
 import com.hedera.mirror.importer.domain.EntityId;
-<<<<<<< HEAD
-import com.hedera.mirror.importer.domain.EntityTypeEnum;
+import com.hedera.mirror.importer.domain.EntityType;
 import com.hedera.mirror.importer.repository.ContractRepository;
-=======
->>>>>>> 43405e88
 import com.hedera.mirror.importer.repository.EntityRepository;
 import com.hedera.mirror.importer.util.Utility;
 
@@ -99,17 +95,11 @@
 
     @Test
     void existingEntitiesFromBeforeReset() throws Exception {
-<<<<<<< HEAD
-        Entity entity1 = createEntity(ACCOUNT_ID1, EntityTypeEnum.ACCOUNT, false);
-        Entity entity2 = createEntity(ACCOUNT_ID2, EntityTypeEnum.ACCOUNT, false);
-        Entity entity3 = createEntity(ACCOUNT_ID3, EntityTypeEnum.ACCOUNT, false);
-        Contract contract1 = createEntity(CONTRACT_ID1, EntityTypeEnum.CONTRACT, false);
-
-=======
         Entity entity1 = createEntity(ACCOUNT_ID1, EntityType.ACCOUNT, false);
         Entity entity2 = createEntity(ACCOUNT_ID2, EntityType.ACCOUNT, false);
         Entity entity3 = createEntity(ACCOUNT_ID3, EntityType.ACCOUNT, false);
->>>>>>> 43405e88
+        Contract contract1 = createEntity(CONTRACT_ID1, EntityType.CONTRACT, false);
+
         historicalAccountInfoMigration.doMigrate();
 
         assertThat(contractRepository.findAll()).hasSize(CONTRACT_COUNT)
@@ -129,17 +119,11 @@
 
     @Test
     void existingEntitiesAfterReset() throws Exception {
-<<<<<<< HEAD
-        Entity entity1 = createEntity(ACCOUNT_ID1, EntityTypeEnum.ACCOUNT, true);
-        Entity entity2 = createEntity(ACCOUNT_ID2, EntityTypeEnum.ACCOUNT, true);
-        Entity entity3 = createEntity(ACCOUNT_ID3, EntityTypeEnum.ACCOUNT, true);
-        Contract contract1 = createEntity(CONTRACT_ID1, EntityTypeEnum.CONTRACT, true);
-
-=======
         Entity entity1 = createEntity(ACCOUNT_ID1, EntityType.ACCOUNT, true);
-        Entity entity2 = createEntity(ACCOUNT_ID2, EntityType.FILE, true);
-        Entity entity3 = createEntity(ACCOUNT_ID3, EntityType.FILE, true);
->>>>>>> 43405e88
+        Entity entity2 = createEntity(ACCOUNT_ID2, EntityType.ACCOUNT, true);
+        Entity entity3 = createEntity(ACCOUNT_ID3, EntityType.ACCOUNT, true);
+        Contract contract1 = createEntity(CONTRACT_ID1, EntityType.CONTRACT, true);
+
         historicalAccountInfoMigration.doMigrate();
 
         assertThat(contractRepository.findAll()).containsExactlyInAnyOrder(contract1);
@@ -148,17 +132,17 @@
 
     @Test
     void existingEntitiesWrongType() throws Exception {
-        Entity entity1 = createEntity(ACCOUNT_ID1, EntityTypeEnum.ACCOUNT, true);
-        Entity entity2 = createEntity(ACCOUNT_ID2, EntityTypeEnum.ACCOUNT, true);
-        Entity entity3 = createEntity(ACCOUNT_ID3, EntityTypeEnum.ACCOUNT, true);
-        Entity entity4 = createEntity(CONTRACT_ID1, EntityTypeEnum.ACCOUNT, true);
+        Entity entity1 = createEntity(ACCOUNT_ID1, EntityType.ACCOUNT, true);
+        Entity entity2 = createEntity(ACCOUNT_ID2, EntityType.ACCOUNT, true);
+        Entity entity3 = createEntity(ACCOUNT_ID3, EntityType.ACCOUNT, true);
+        Entity entity4 = createEntity(CONTRACT_ID1, EntityType.ACCOUNT, true);
 
         historicalAccountInfoMigration.doMigrate();
 
         assertThat(contractRepository.findAll())
                 .hasSize(CONTRACT_COUNT)
                 .first()
-                .returns(EntityTypeEnum.CONTRACT.getId(), Contract::getType)
+                .returns(EntityType.CONTRACT, Contract::getType)
                 .returns(entity4.getNum(), Contract::getNum);
         assertThat(entityRepository.findAll()).containsExactlyInAnyOrder(entity1, entity2, entity3);
     }
@@ -330,18 +314,13 @@
                 .setProxyAccountID(AccountID.newBuilder().setShardNum(0).setRealmNum(0).setAccountNum(2).build());
     }
 
-<<<<<<< HEAD
-    private <T extends AbstractEntity> T createEntity(long num, EntityTypeEnum type, boolean afterReset) {
+    private <T extends AbstractEntity> T createEntity(long num, EntityType type, boolean afterReset) {
         T entity = EntityId.of(0L, 0L, num, type).toEntity();
-=======
-    private Entity createEntity(long num, EntityType type, boolean afterReset) {
-        Entity entity = new Entity();
         entity.setNum(num);
         entity.setRealm(0L);
         entity.setShard(0L);
         entity.setType(type);
         entity.setId(num);
->>>>>>> 43405e88
         entity.setDeleted(false);
         entity.setMemo("");
         entity.setTimestampRange(Range.atLeast(0L));
@@ -355,7 +334,7 @@
             entity.setProxyAccountId(EntityId.of(0, 0, 3, EntityType.ACCOUNT));
         }
 
-        if (type == EntityTypeEnum.CONTRACT) {
+        if (type == EntityType.CONTRACT) {
             contractRepository.save((Contract) entity);
         } else {
             entityRepository.save((Entity) entity);
