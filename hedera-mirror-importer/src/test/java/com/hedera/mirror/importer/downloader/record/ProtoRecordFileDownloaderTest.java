--- conflicted
+++ resolved
@@ -45,10 +45,7 @@
 
 import com.hedera.mirror.common.domain.StreamFile;
 import com.hedera.mirror.common.domain.transaction.RecordFile;
-<<<<<<< HEAD
-=======
 import com.hedera.mirror.common.domain.transaction.RecordItem;
->>>>>>> 44a4bd8b
 import com.hedera.mirror.common.util.DomainUtils;
 import com.hedera.mirror.importer.TestRecordFiles;
 import com.hedera.mirror.importer.downloader.AbstractDownloaderTest;
@@ -115,10 +112,7 @@
 
     @Test
     void sidecarTypesFilterSome() {
-<<<<<<< HEAD
-=======
         sidecarProperties.setPersistBytes(true);
->>>>>>> 44a4bd8b
         sidecarProperties.setTypes(Set.of(SidecarType.CONTRACT_BYTECODE));
         fileCopier.copy();
         expectLastStreamFile(Instant.EPOCH);
@@ -204,18 +198,6 @@
             var recordFile = (RecordFile) s;
             var recordItems = recordFile.getItems().collectList().block();
             if (Objects.equals(recordFile.getName(), RECORD_FILE_WITH_SIDECAR)) {
-<<<<<<< HEAD
-                assertThat(recordItems).anySatisfy(recordItem -> {
-                    var consensusTimestamp = recordItem.getConsensusTimestamp();
-                    var sidecarConsensusTimestamps = recordItem.getSidecarRecords().stream()
-                            .map(TransactionSidecarRecord::getConsensusTimestamp)
-                            .map(DomainUtils::timestampInNanosMax)
-                            .toList();
-                    assertThat(sidecarConsensusTimestamps).containsOnly(consensusTimestamp);
-                });
-            } else {
-                assertThat(recordItems).allMatch(recordItem -> recordItem.getSidecarRecords().isEmpty());
-=======
                 assertThat(recordItems)
                         // The record item either has empty transaction sidecar records or all such records consensus
                         // timestamp is the same as that of the recordItem
@@ -234,7 +216,6 @@
                         .isNotEmpty();
             } else {
                 assertThat(recordItems).flatMap(RecordItem::getSidecarRecords).isEmpty();
->>>>>>> 44a4bd8b
             }
         });
         super.verifyStreamFiles(files, extraAsserts);
