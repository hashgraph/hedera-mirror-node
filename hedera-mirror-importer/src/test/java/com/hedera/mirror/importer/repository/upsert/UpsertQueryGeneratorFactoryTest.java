--- conflicted
+++ resolved
@@ -63,14 +63,9 @@
     @Test
     void contract() {
         String allColumns = "auto_renew_period,created_timestamp,deleted,evm_address,expiration_timestamp,file_id," +
-<<<<<<< HEAD
                 "id,initcode,key,memo,num,obtainer_id,proxy_account_id,public_key,realm,shard,timestamp_range,type";
-
-=======
-                "id,key,memo,num,obtainer_id,proxy_account_id,public_key,realm,shard,timestamp_range,type";
         String nullableColumns = "auto_renew_period,created_timestamp,deleted,evm_address,expiration_timestamp," +
-                "file_id,key,obtainer_id,proxy_account_id,public_key";
->>>>>>> a6793adb
+                "file_id,initcode,key,obtainer_id,proxy_account_id,public_key";
         String updatableColumns = "auto_renew_period,deleted,expiration_timestamp,key,memo,obtainer_id," +
                 "proxy_account_id,public_key,timestamp_range";
 
