--- conflicted
+++ resolved
@@ -25,10 +25,6 @@
 
 import com.hedera.mirror.common.domain.contract.ContractResult;
 import com.hedera.mirror.common.domain.entity.EntityId;
-<<<<<<< HEAD
-import com.hedera.mirror.common.domain.entity.EntityType;
-=======
->>>>>>> 380e7b26
 import com.hedera.mirror.common.domain.transaction.EthereumTransaction;
 import com.hedera.mirror.common.domain.transaction.Transaction;
 import com.hedera.mirror.common.domain.transaction.TransactionType;
@@ -82,16 +78,6 @@
                 .persist();
         var transaction1 = transaction(ethTx1.getConsensusTimestamp(), SUCCESS, ethTx1.getPayerAccountId(), 0, 0);
         var ethTx2 = domainBuilder.ethereumTransaction(false).persist();
-<<<<<<< HEAD
-        var transaction2 = transaction(
-                ethTx2.getConsensusTimestamp(), DUPLICATE_TRANSACTION, ethTx2.getPayerAccountId(), 0, 0);
-        var ethTx3 = domainBuilder.ethereumTransaction(true).persist();
-        var transaction3 =
-                transaction(ethTx3.getConsensusTimestamp(), WRONG_NONCE, ethTx3.getPayerAccountId(), 0, 0);
-        var ethTx4 = domainBuilder.ethereumTransaction(false).persist();
-        var transaction4 = transaction(
-                ethTx4.getConsensusTimestamp(), CONSENSUS_GAS_EXHAUSTED, ethTx4.getPayerAccountId(), 4, 3);
-=======
         var transaction2 =
                 transaction(ethTx2.getConsensusTimestamp(), DUPLICATE_TRANSACTION, ethTx2.getPayerAccountId(), 0, 0);
         var ethTx3 = domainBuilder.ethereumTransaction(true).persist();
@@ -99,7 +85,6 @@
         var ethTx4 = domainBuilder.ethereumTransaction(false).persist();
         var transaction4 =
                 transaction(ethTx4.getConsensusTimestamp(), CONSENSUS_GAS_EXHAUSTED, ethTx4.getPayerAccountId(), 4, 3);
->>>>>>> 380e7b26
         var ethTx5 = domainBuilder.ethereumTransaction(true).persist();
         var transaction5 =
                 transaction(ethTx5.getConsensusTimestamp(), INVALID_ACCOUNT_ID, ethTx5.getPayerAccountId(), 5, 0);
@@ -134,22 +119,10 @@
     }
 
     private Transaction transaction(
-<<<<<<< HEAD
-            long consensusTimestamp,
-            ResponseCodeEnum result,
-            EntityId payerAccountId,
-            int index,
-            int nonce) {
-        Transaction transaction = new Transaction();
-        transaction.setConsensusTimestamp(consensusTimestamp);
-        transaction.setIndex(index);
-        transaction.setNodeAccountId(NODE_ACCOUNT_ID);
-=======
             long consensusTimestamp, ResponseCodeEnum result, EntityId payerAccountId, int index, int nonce) {
         Transaction transaction = new Transaction();
         transaction.setConsensusTimestamp(consensusTimestamp);
         transaction.setIndex(index);
->>>>>>> 380e7b26
         transaction.setNonce(nonce);
         transaction.setPayerAccountId(payerAccountId);
         transaction.setResult(result.getNumber());
@@ -161,34 +134,19 @@
     private void persistTransactions(List<Transaction> transactions) {
         jdbcTemplate.batchUpdate(
                 """
-<<<<<<< HEAD
-                insert into transaction (consensus_timestamp, index, node_account_id, nonce, payer_account_id, result,
-                        scheduled, type, valid_start_ns) values (?, ?, ?, ?, ?, ?, ?, ?, ?)
-=======
                 insert into transaction (consensus_timestamp, index, nonce, payer_account_id, result, type,
                 valid_start_ns) values (?, ?, ?, ?, ?, ?, ?)
->>>>>>> 380e7b26
                 """,
                 transactions,
                 transactions.size(),
                 (ps, transaction) -> {
                     ps.setLong(1, transaction.getConsensusTimestamp());
                     ps.setLong(2, transaction.getIndex());
-<<<<<<< HEAD
-                    ps.setLong(3, transaction.getNodeAccountId().getId());
-                    ps.setLong(4, transaction.getNonce());
-                    ps.setLong(5, transaction.getPayerAccountId().getId());
-                    ps.setLong(6, transaction.getResult());
-                    ps.setBoolean(7, transaction.isScheduled());
-                    ps.setShort(8, transaction.getType().shortValue());
-                    ps.setLong(9, transaction.getValidStartNs());
-=======
                     ps.setLong(3, transaction.getNonce());
                     ps.setLong(4, transaction.getPayerAccountId().getId());
                     ps.setLong(5, transaction.getResult());
                     ps.setShort(6, transaction.getType().shortValue());
                     ps.setLong(7, transaction.getValidStartNs());
->>>>>>> 380e7b26
                 });
     }
 
