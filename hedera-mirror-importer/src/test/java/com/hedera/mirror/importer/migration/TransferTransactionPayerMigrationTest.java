--- conflicted
+++ resolved
@@ -97,10 +97,7 @@
         assertThat(entityRepository.count()).isZero();
         assertThat(transactionRepository.count()).isZero();
         assertThat(cryptoTransferRepository.count()).isZero();
-<<<<<<< HEAD
-=======
         assertThat(findNftTransfers()).isEmpty();
->>>>>>> 380e7b26
         assertThat(nonFeeTransferRepository.count()).isZero();
         assertThat(tokenTransferRepository.count()).isZero();
     }
@@ -332,15 +329,12 @@
                                 .entityId(receiverId))
                         .get()));
 
-<<<<<<< HEAD
-=======
         persistNftTransfers(List.of(
                 // nft transfer
                 nftTransfer(transfer3.getConsensusTimestamp(), receiverId, senderId, 1L, tokenId),
                 // all transfers
                 nftTransfer(transfer5.getConsensusTimestamp(), receiverId, senderId, 2L, tokenId)));
 
->>>>>>> 380e7b26
         persistTokenTransfers(List.of(
                 // token transfer
                 new TokenTransfer(transfer4.getConsensusTimestamp(), -receivedAmount, tokenId, senderId),
@@ -479,8 +473,6 @@
         }
     }
 
-<<<<<<< HEAD
-=======
     private void persistNftTransfers(List<MigrationNftTransfer> nftTransfers) {
         for (var nftTransfer : nftTransfers) {
             jdbcOperations.update(
@@ -497,7 +489,6 @@
         }
     }
 
->>>>>>> 380e7b26
     private void persistNonFeeTransfers(List<NonFeeTransfer> nonFeeTransfers) {
         for (NonFeeTransfer nonFeeTransfer : nonFeeTransfers) {
             var id = nonFeeTransfer.getId();
@@ -555,8 +546,6 @@
         });
     }
 
-<<<<<<< HEAD
-=======
     private List<SharedTransfer> findNftTransfers() {
         return jdbcOperations.query("select * from nft_transfer", (rs, rowNum) -> {
             SharedTransfer sharedTransfer = new SharedTransfer(
@@ -569,7 +558,6 @@
         });
     }
 
->>>>>>> 380e7b26
     private List<SharedTransfer> findNonFeeTransfersAsSharedTransfers() {
         return jdbcOperations.query("select * from non_fee_transfer", (rs, rowNum) -> {
             Long amount = rs.getLong("amount");
