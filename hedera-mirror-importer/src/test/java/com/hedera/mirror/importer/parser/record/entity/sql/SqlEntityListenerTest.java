--- conflicted
+++ resolved
@@ -1434,10 +1434,7 @@
         assertThat(tokenAccountRepository.findAll()).containsExactly(tokenAccount);
     }
 
-<<<<<<< HEAD
-=======
     // currently broken as we are getting back all 3 transfers, instead of the merged one
->>>>>>> f9d2d2e9
     @Test
     void onNodeStake() {
         // given
