package com.hedera.mirror.importer.parser.record.entity.sql;

/*-
 * ‌
 * Hedera Mirror Node
 * ​
 * Copyright (C) 2019 - 2020 Hedera Hashgraph, LLC
 * ​
 * Licensed under the Apache License, Version 2.0 (the "License");
 * you may not use this file except in compliance with the License.
 * You may obtain a copy of the License at
 *
 *      http://www.apache.org/licenses/LICENSE-2.0
 *
 * Unless required by applicable law or agreed to in writing, software
 * distributed under the License is distributed on an "AS IS" BASIS,
 * WITHOUT WARRANTIES OR CONDITIONS OF ANY KIND, either express or implied.
 * See the License for the specific language governing permissions and
 * limitations under the License.
 * ‍
 */

import static com.hedera.mirror.importer.domain.EntityTypeEnum.ACCOUNT;
import static org.assertj.core.api.Assertions.assertThat;
import static org.junit.jupiter.api.Assertions.*;

import java.util.Optional;
import java.util.UUID;
import lombok.RequiredArgsConstructor;
import org.bouncycastle.util.Strings;
import org.junit.jupiter.api.BeforeEach;
import org.junit.jupiter.api.Test;
import org.springframework.beans.factory.annotation.Autowired;
import org.springframework.data.repository.CrudRepository;

import com.hedera.mirror.importer.IntegrationTest;
<<<<<<< HEAD
import com.hedera.mirror.importer.TestUtils;
=======
>>>>>>> 9c13a19e
import com.hedera.mirror.importer.domain.ContractResult;
import com.hedera.mirror.importer.domain.CryptoTransfer;
import com.hedera.mirror.importer.domain.EntityId;
import com.hedera.mirror.importer.domain.EntityTypeEnum;
import com.hedera.mirror.importer.domain.FileData;
import com.hedera.mirror.importer.domain.LiveHash;
import com.hedera.mirror.importer.domain.NonFeeTransfer;
import com.hedera.mirror.importer.domain.RecordFile;
import com.hedera.mirror.importer.domain.TopicMessage;
import com.hedera.mirror.importer.domain.Transaction;
import com.hedera.mirror.importer.domain.TransactionTypeEnum;
import com.hedera.mirror.importer.parser.domain.StreamFileData;
import com.hedera.mirror.importer.repository.ContractResultRepository;
import com.hedera.mirror.importer.repository.CryptoTransferRepository;
import com.hedera.mirror.importer.repository.EntityRepository;
import com.hedera.mirror.importer.repository.FileDataRepository;
import com.hedera.mirror.importer.repository.LiveHashRepository;
import com.hedera.mirror.importer.repository.NonFeeTransferRepository;
import com.hedera.mirror.importer.repository.RecordFileRepository;
import com.hedera.mirror.importer.repository.TopicMessageRepository;
import com.hedera.mirror.importer.repository.TransactionRepository;

@RequiredArgsConstructor(onConstructor = @__(@Autowired))
public class SqlEntityListenerTest extends IntegrationTest {

<<<<<<< HEAD
    @Resource
    protected TransactionRepository transactionRepository;

    @Resource
    protected EntityRepository entityRepository;

    @Resource
    protected CryptoTransferRepository cryptoTransferRepository;

    @Resource
    protected NonFeeTransferRepository nonFeeTransferRepository;

    @Resource
    protected ContractResultRepository contractResultRepository;

    @Resource
    protected LiveHashRepository liveHashRepository;

    @Resource
    protected FileDataRepository fileDataRepository;

    @Resource
    protected TopicMessageRepository topicMessageRepository;

    @Resource
    protected RecordFileRepository recordFileRepository;

    @Resource
    protected SqlEntityListener sqlEntityListener;

    @Resource
    protected SqlProperties sqlProperties;

    @Resource
    private DataSource dataSource;

    private final String fileName = "2019-08-30T18_10_00.419072Z.rcd";

    private final String initialFileHash = "fileHash0";

    private RecordFile recordFile;

=======
    private final TransactionRepository transactionRepository;
    private final EntityRepository entityRepository;
    private final CryptoTransferRepository cryptoTransferRepository;
    private final NonFeeTransferRepository nonFeeTransferRepository;
    private final ContractResultRepository contractResultRepository;
    private final LiveHashRepository liveHashRepository;
    private final FileDataRepository fileDataRepository;
    private final TopicMessageRepository topicMessageRepository;
    private final RecordFileRepository recordFileRepository;
    private final SqlEntityListener sqlEntityListener;
    private final SqlProperties sqlProperties;

    private String fileName = "2019-08-30T18_10_00.419072Z.rcd";

>>>>>>> 9c13a19e
    @BeforeEach
    final void beforeEach() {
        String newFileHash = UUID.randomUUID().toString();
        recordFile = insertAccountBalanceFile(fileName, newFileHash, initialFileHash);

        sqlEntityListener.onStart(new StreamFileData(fileName, null));
    }

<<<<<<< HEAD
    String completeFileAndCommit() {
        sqlEntityListener.onEnd(recordFile);
        return recordFile.getFileHash();
=======
    @Test
    void isEnabled() {
        sqlProperties.setEnabled(false);
        assertThat(sqlEntityListener.isEnabled()).isFalse();

        sqlProperties.setEnabled(true);
        assertThat(sqlEntityListener.isEnabled()).isTrue();
>>>>>>> 9c13a19e
    }

    @Test
    void onCryptoTransferList() throws Exception {
        // given
        CryptoTransfer cryptoTransfer1 = new CryptoTransfer(1L, 1L, EntityId.of(0L, 0L, 1L, ACCOUNT));
        CryptoTransfer cryptoTransfer2 = new CryptoTransfer(2L, -2L, EntityId.of(0L, 0L, 2L, ACCOUNT));

        // when
        sqlEntityListener.onCryptoTransfer(cryptoTransfer1);
        sqlEntityListener.onCryptoTransfer(cryptoTransfer2);
        completeFileAndCommit();

        // then
        assertEquals(2, cryptoTransferRepository.count());
        assertExistsAndEquals(cryptoTransferRepository, cryptoTransfer1, cryptoTransfer1.getId());
        assertExistsAndEquals(cryptoTransferRepository, cryptoTransfer2, cryptoTransfer2.getId());
    }

    @Test
    void onNonFeeTransfer() throws Exception {
        // given
        NonFeeTransfer nonFeeTransfer1 = new NonFeeTransfer(1L, new NonFeeTransfer.Id(1L, EntityId
                .of(0L, 0L, 1L, ACCOUNT)));
        NonFeeTransfer nonFeeTransfer2 = new NonFeeTransfer(-2L, new NonFeeTransfer.Id(2L, EntityId
                .of(0L, 0L, 2L, ACCOUNT)));

        // when
        sqlEntityListener.onNonFeeTransfer(nonFeeTransfer1);
        sqlEntityListener.onNonFeeTransfer(nonFeeTransfer2);
        completeFileAndCommit();

        // then
        assertEquals(2, nonFeeTransferRepository.count());
        assertExistsAndEquals(nonFeeTransferRepository, nonFeeTransfer1, nonFeeTransfer1.getId());
        assertExistsAndEquals(nonFeeTransferRepository, nonFeeTransfer2, nonFeeTransfer2.getId());
    }

    @Test
    void onTopicMessage() throws Exception {
        // given
        TopicMessage topicMessage = getTopicMessage();

        // when
        sqlEntityListener.onTopicMessage(topicMessage);
        completeFileAndCommit();

        // then
        assertEquals(1, topicMessageRepository.count());
        assertExistsAndEquals(topicMessageRepository, topicMessage, topicMessage.getConsensusTimestamp());
    }

    @Test
    void onFileData() throws Exception {
        // given
        FileData expectedFileData = new FileData(11L, Strings.toByteArray("file data"), EntityId
                .of(0, 0, 111, EntityTypeEnum.FILE), TransactionTypeEnum.CONSENSUSSUBMITMESSAGE.getProtoId());

        // when
        sqlEntityListener.onFileData(expectedFileData);
        completeFileAndCommit();

        // then
        assertEquals(1, fileDataRepository.count());
        assertExistsAndEquals(fileDataRepository, expectedFileData, 11L);
    }

    @Test
    void onContractResult() throws Exception {
        // given
        ContractResult expectedContractResult = new ContractResult(15L, "function parameters".getBytes(),
                10000L, "call result".getBytes(), 10000L);

        // when
        sqlEntityListener.onContractResult(expectedContractResult);
        completeFileAndCommit();

        // then
        assertEquals(1, contractResultRepository.count());
        assertExistsAndEquals(contractResultRepository, expectedContractResult, 15L);
    }

    @Test
    void onLiveHash() throws Exception {
        // given
        LiveHash expectedLiveHash = new LiveHash(20L, "live hash".getBytes());

        // when
        sqlEntityListener.onLiveHash(expectedLiveHash);
        completeFileAndCommit();

        // then
        assertEquals(1, liveHashRepository.count());
        assertExistsAndEquals(liveHashRepository, expectedLiveHash, 20L);
    }

    @Test
    void onTransaction() throws Exception {
        // given
        var expectedTransaction = makeTransaction();

        // when
        sqlEntityListener.onTransaction(expectedTransaction);
        completeFileAndCommit();

        // then
        assertEquals(1, transactionRepository.count());
        assertExistsAndEquals(transactionRepository, expectedTransaction, 101L);
    }

    @Test
    void onEntityId() throws Exception {
        // given
        EntityId entityId = EntityId.of(0L, 0L, 10L, ACCOUNT);

        // when
        sqlEntityListener.onEntityId(entityId);
        completeFileAndCommit();

        // then
        assertEquals(1, entityRepository.count());
        assertExistsAndEquals(entityRepository, entityId.toEntity(), 10L);
    }

    @Test
    void onEntityIdDuplicates() throws Exception {
        // given
        EntityId entityId = EntityId.of(0L, 0L, 10L, ACCOUNT);

        // when:
        sqlEntityListener.onEntityId(entityId);
        sqlEntityListener.onEntityId(entityId); // duplicate within file
        completeFileAndCommit();

        recordFile = insertAccountBalanceFile(UUID.randomUUID().toString(), null, null);
        sqlEntityListener.onStart(new StreamFileData(fileName, null));
        sqlEntityListener.onEntityId(entityId); // duplicate across files
        completeFileAndCommit();

        // then
        assertEquals(1, entityRepository.count());
        assertExistsAndEquals(entityRepository, entityId.toEntity(), 10L);
    }

    @Test
    void testRecordFile() {
        // when
        completeFileAndCommit();

        // then
        assertThat(recordFileRepository.count()).isEqualTo(1);
        assertThat(recordFileRepository.findByName(fileName)).hasSize(1);
    }

    private <T, ID> void assertExistsAndEquals(CrudRepository<T, ID> repository, T expected, ID id) throws Exception {
        Optional<T> actual = repository.findById(id);
        assertTrue(actual.isPresent());
        assertEquals(expected, actual.get());
    }

<<<<<<< HEAD
    private RecordFile insertAccountBalanceFile(String filename, String fileHash, String prevHash) {
        if (fileHash == null) {
            fileHash = UUID.randomUUID().toString();
        }
        if (prevHash == null) {
            prevHash = UUID.randomUUID().toString();
        }

        EntityId nodeAccountId = EntityId.of(TestUtils.toAccountId("0.0.3"));
        RecordFile rf = new RecordFile(1L, 2L, null, filename, 0L, 0L, fileHash, prevHash, nodeAccountId, 0L, 0);
        recordFileRepository.save(rf);
        return rf;
=======
    private String completeFileAndCommit() {
        String newFileHash = UUID.randomUUID().toString();
        sqlEntityListener.onEnd(new RecordFile(1L, 2L, null, fileName, 0L, 0L, newFileHash, "fileHash0", 0));
        return newFileHash;
>>>>>>> 9c13a19e
    }

    private Transaction makeTransaction() {
        EntityId entityId = EntityId.of(10, 10, 10, ACCOUNT);
        Transaction transaction = new Transaction();
        transaction.setConsensusNs(101L);
        transaction.setEntityId(entityId);
        transaction.setNodeAccountId(entityId);
        transaction.setMemo("memo".getBytes());
        transaction.setType(14);
        transaction.setResult(22);
        transaction.setTransactionHash("transaction hash".getBytes());
        transaction.setTransactionBytes("transaction bytes".getBytes());
        transaction.setPayerAccountId(entityId);
        transaction.setValidStartNs(1L);
        transaction.setValidDurationSeconds(1L);
        transaction.setMaxFee(1L);
        transaction.setChargedTxFee(1L);
        transaction.setInitialBalance(0L);
        return transaction;
    }

    private TopicMessage getTopicMessage() {
        TopicMessage topicMessage = new TopicMessage();
        topicMessage.setChunkNum(1);
        topicMessage.setChunkTotal(2);
        topicMessage.setConsensusTimestamp(1L);
        topicMessage.setMessage("test message".getBytes());
        topicMessage.setPayerAccountId(EntityId.of("0.1.1000", EntityTypeEnum.ACCOUNT));
        topicMessage.setRealmNum(0);
        topicMessage.setRunningHash("running hash".getBytes());
        topicMessage.setRunningHashVersion(2);
        topicMessage.setSequenceNumber(1L);
        topicMessage.setTopicNum(1001);
        topicMessage.setValidStartTimestamp(4L);

        return topicMessage;
    }
}<|MERGE_RESOLUTION|>--- conflicted
+++ resolved
@@ -34,10 +34,7 @@
 import org.springframework.data.repository.CrudRepository;
 
 import com.hedera.mirror.importer.IntegrationTest;
-<<<<<<< HEAD
 import com.hedera.mirror.importer.TestUtils;
-=======
->>>>>>> 9c13a19e
 import com.hedera.mirror.importer.domain.ContractResult;
 import com.hedera.mirror.importer.domain.CryptoTransfer;
 import com.hedera.mirror.importer.domain.EntityId;
@@ -63,50 +60,6 @@
 @RequiredArgsConstructor(onConstructor = @__(@Autowired))
 public class SqlEntityListenerTest extends IntegrationTest {
 
-<<<<<<< HEAD
-    @Resource
-    protected TransactionRepository transactionRepository;
-
-    @Resource
-    protected EntityRepository entityRepository;
-
-    @Resource
-    protected CryptoTransferRepository cryptoTransferRepository;
-
-    @Resource
-    protected NonFeeTransferRepository nonFeeTransferRepository;
-
-    @Resource
-    protected ContractResultRepository contractResultRepository;
-
-    @Resource
-    protected LiveHashRepository liveHashRepository;
-
-    @Resource
-    protected FileDataRepository fileDataRepository;
-
-    @Resource
-    protected TopicMessageRepository topicMessageRepository;
-
-    @Resource
-    protected RecordFileRepository recordFileRepository;
-
-    @Resource
-    protected SqlEntityListener sqlEntityListener;
-
-    @Resource
-    protected SqlProperties sqlProperties;
-
-    @Resource
-    private DataSource dataSource;
-
-    private final String fileName = "2019-08-30T18_10_00.419072Z.rcd";
-
-    private final String initialFileHash = "fileHash0";
-
-    private RecordFile recordFile;
-
-=======
     private final TransactionRepository transactionRepository;
     private final EntityRepository entityRepository;
     private final CryptoTransferRepository cryptoTransferRepository;
@@ -120,21 +73,16 @@
     private final SqlProperties sqlProperties;
 
     private String fileName = "2019-08-30T18_10_00.419072Z.rcd";
-
->>>>>>> 9c13a19e
+    private RecordFile recordFile;
+
     @BeforeEach
     final void beforeEach() {
         String newFileHash = UUID.randomUUID().toString();
-        recordFile = insertAccountBalanceFile(fileName, newFileHash, initialFileHash);
+        recordFile = insertAccountBalanceFile(fileName, newFileHash, "fileHash0");
 
         sqlEntityListener.onStart(new StreamFileData(fileName, null));
     }
 
-<<<<<<< HEAD
-    String completeFileAndCommit() {
-        sqlEntityListener.onEnd(recordFile);
-        return recordFile.getFileHash();
-=======
     @Test
     void isEnabled() {
         sqlProperties.setEnabled(false);
@@ -142,7 +90,6 @@
 
         sqlProperties.setEnabled(true);
         assertThat(sqlEntityListener.isEnabled()).isTrue();
->>>>>>> 9c13a19e
     }
 
     @Test
@@ -303,7 +250,11 @@
         assertEquals(expected, actual.get());
     }
 
-<<<<<<< HEAD
+    private String completeFileAndCommit() {
+        sqlEntityListener.onEnd(recordFile);
+        return recordFile.getFileHash();
+    }
+
     private RecordFile insertAccountBalanceFile(String filename, String fileHash, String prevHash) {
         if (fileHash == null) {
             fileHash = UUID.randomUUID().toString();
@@ -316,12 +267,6 @@
         RecordFile rf = new RecordFile(1L, 2L, null, filename, 0L, 0L, fileHash, prevHash, nodeAccountId, 0L, 0);
         recordFileRepository.save(rf);
         return rf;
-=======
-    private String completeFileAndCommit() {
-        String newFileHash = UUID.randomUUID().toString();
-        sqlEntityListener.onEnd(new RecordFile(1L, 2L, null, fileName, 0L, 0L, newFileHash, "fileHash0", 0));
-        return newFileHash;
->>>>>>> 9c13a19e
     }
 
     private Transaction makeTransaction() {
