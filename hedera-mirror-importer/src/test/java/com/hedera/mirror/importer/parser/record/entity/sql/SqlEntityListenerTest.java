--- conflicted
+++ resolved
@@ -41,10 +41,6 @@
 import com.hedera.mirror.common.domain.schedule.Schedule;
 import com.hedera.mirror.common.domain.token.Nft;
 import com.hedera.mirror.common.domain.token.NftId;
-<<<<<<< HEAD
-import com.hedera.mirror.common.domain.token.NftTransfer;
-=======
->>>>>>> 380e7b26
 import com.hedera.mirror.common.domain.token.Token;
 import com.hedera.mirror.common.domain.token.TokenAccount;
 import com.hedera.mirror.common.domain.token.TokenFreezeStatusEnum;
@@ -1319,11 +1315,7 @@
 
         var nftTransfers = List.of(nftTransfer1, nftTransfer2, nftTransfer3);
         // token account upsert needs token class in db
-<<<<<<< HEAD
-        expectedTransfers.forEach(transfer -> {
-=======
         nftTransfers.forEach(transfer -> {
->>>>>>> 380e7b26
             var tokenId = new TokenId(transfer.getTokenId());
             domainBuilder
                     .token()
@@ -1332,14 +1324,9 @@
         });
         var expectedTokenAccounts = nftTransfers.stream()
                 .flatMap(transfer -> {
-<<<<<<< HEAD
-                    EntityId sender = transfer.getSenderAccountId();
-                    EntityId receiver = transfer.getReceiverAccountId();
-=======
                     long sender = transfer.getSenderAccountId().getId();
                     long receiver = transfer.getReceiverAccountId().getId();
                     long tokenId = transfer.getTokenId().getId();
->>>>>>> 380e7b26
                     var tokenAccountSender = domainBuilder
                             .tokenAccount()
                             .customize(ta -> ta.accountId(sender.getId()).balance(6))
@@ -1360,21 +1347,13 @@
         // when
         var transaction = domainBuilder
                 .transaction()
-<<<<<<< HEAD
-                .customize(t -> t.nftTransfer(expectedTransfers))
-=======
                 .customize(t -> t.nftTransfer(nftTransfers))
->>>>>>> 380e7b26
                 .get();
         sqlEntityListener.onTransaction(transaction);
         completeFileAndCommit();
 
         // then
-<<<<<<< HEAD
-        assertThat(collectAllNftTransfers()).containsExactlyInAnyOrder(nftTransfer1, nftTransfer2, nftTransfer3);
-=======
         assertThat(transactionRepository.findAll()).containsExactly(transaction);
->>>>>>> 380e7b26
         assertThat(tokenAccountRepository.findAll()).containsExactlyInAnyOrderElementsOf(expectedTokenAccounts);
     }
 
@@ -1395,13 +1374,9 @@
                 .persist();
         var nftTransfer = domainBuilder
                 .nftTransfer()
-<<<<<<< HEAD
-                .customize(t -> t.receiverAccountId(EntityId.EMPTY).senderAccountId(EntityId.of(tokenAccount.getAccountId(), ACCOUNT)))
-=======
                 .customize(t -> t.receiverAccountId(EntityId.EMPTY)
                         .senderAccountId(EntityId.of(tokenAccount.getAccountId(), ACCOUNT))
                         .tokenId(tokenId))
->>>>>>> 380e7b26
                 .get();
         var transaction = domainBuilder
                 .transaction()
@@ -1417,11 +1392,7 @@
         if (trackBalance) {
             tokenAccount.setBalance(tokenAccount.getBalance() - 1);
         }
-<<<<<<< HEAD
-        assertThat(collectAllNftTransfers()).containsExactly(nftTransfer);
-=======
         assertThat(transactionRepository.findAll()).containsExactly(transaction);
->>>>>>> 380e7b26
         assertThat(tokenAccountRepository.findAll()).containsExactly(tokenAccount);
     }
 
@@ -1442,10 +1413,6 @@
                 .persist();
         var nftTransfer = domainBuilder
                 .nftTransfer()
-<<<<<<< HEAD
-                .customize(t -> t.receiverAccountId(EntityId.of(tokenAccount.getAccountId(), TOKEN))
-                        .senderAccountId(null))
-=======
                 .customize(t -> t.receiverAccountId(EntityId.of(tokenAccount.getAccountId(), ACCOUNT))
                         .senderAccountId(EntityId.EMPTY)
                         .tokenId(tokenId))
@@ -1453,16 +1420,8 @@
         var transaction = domainBuilder
                 .transaction()
                 .customize(t -> t.nftTransfer(List.of(nftTransfer)))
->>>>>>> 380e7b26
-                .get();
-        // when
-<<<<<<< HEAD
-        var transaction = domainBuilder
-                .transaction()
-                .customize(t -> t.nftTransfer(List.of(nftTransfer)))
-                .get();
-=======
->>>>>>> 380e7b26
+                .get();
+        // when
         sqlEntityListener.onTransaction(transaction);
         completeFileAndCommit();
 
@@ -1471,67 +1430,12 @@
         if (trackBalance) {
             tokenAccount.setBalance(tokenAccount.getBalance() + 1);
         }
-<<<<<<< HEAD
-        assertThat(collectAllNftTransfers()).containsExactly(nftTransfer);
-=======
         assertThat(transactionRepository.findAll()).containsExactly(transaction);
->>>>>>> 380e7b26
         assertThat(tokenAccountRepository.findAll()).containsExactly(tokenAccount);
     }
 
     // currently broken as we are getting back all 3 transfers, instead of the merged one
     @Test
-<<<<<<< HEAD
-    void onNftTransferMultiReceiverSingleTimestamp() {
-        var nftTransfer = domainBuilder.nftTransfer();
-        EntityId entity1 = EntityId.of("0.0.10", ACCOUNT);
-        EntityId entity2 = EntityId.of("0.0.11", ACCOUNT);
-        EntityId entity3 = EntityId.of("0.0.12", ACCOUNT);
-        EntityId entity4 = EntityId.of("0.0.13", ACCOUNT);
-        var nftTransfer1 = nftTransfer
-                .customize(n -> n.senderAccountId(entity1).receiverAccountId(entity2))
-                .get();
-        var nftTransfer2 = nftTransfer
-                .customize(n -> n.senderAccountId(entity2).receiverAccountId(entity3))
-                .get();
-        var nftTransfer3 = nftTransfer
-                .customize(n -> n.senderAccountId(entity3).receiverAccountId(entity4))
-                .get();
-
-        // when
-        var transaction = domainBuilder
-                .transaction()
-                .customize(t -> t.nftTransfer(List.of(nftTransfer1, nftTransfer2, nftTransfer3)))
-                .get();
-        sqlEntityListener.onTransaction(transaction);
-        completeFileAndCommit();
-
-        // then
-        var mergedNftTransfer = nftTransfer
-                .customize(n -> n.senderAccountId(entity1).receiverAccountId(entity4))
-                .get();
-        assertThat(collectAllNftTransfers()).containsExactly(mergedNftTransfer);
-    }
-
-    @Test
-    void onNftTransferDuplicates() {
-        NftTransfer nftTransfer = domainBuilder.nftTransfer().get();
-
-        // when
-        var transaction = domainBuilder
-                .transaction()
-                .customize(t -> t.nftTransfer(List.of(nftTransfer, nftTransfer, nftTransfer)))
-                .get();
-        sqlEntityListener.onTransaction(transaction);
-        completeFileAndCommit();
-
-        // then
-        assertThat(collectAllNftTransfers()).containsExactly(nftTransfer);
-    }
-
-    @Test
-=======
->>>>>>> 380e7b26
     void onNodeStake() {
         // given
         var nodeStake1 = domainBuilder.nodeStake().get();
