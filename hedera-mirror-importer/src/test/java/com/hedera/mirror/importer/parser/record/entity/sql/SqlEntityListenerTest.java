--- conflicted
+++ resolved
@@ -193,12 +193,8 @@
         // given
         Contract contract1 = domainBuilder.contract().get();
         Contract contract2 = domainBuilder.contract()
-<<<<<<< HEAD
-                .customize(c -> c.evmAddress(null).fileId(null).initcode(domainBuilder.bytes(1024))
-                        .autoRenewAccountId(null))
-=======
-                .customize(c -> c.fileId(null).initcode(domainBuilder.bytes(1024)).evmAddress(null))
->>>>>>> 065dc03c
+                .customize(c -> c.fileId(null).initcode(domainBuilder.bytes(1024))
+                        .autoRenewAccountId(null).evmAddress(null))
                 .get();
 
         // when
