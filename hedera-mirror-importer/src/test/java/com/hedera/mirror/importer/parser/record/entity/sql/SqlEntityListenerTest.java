--- conflicted
+++ resolved
@@ -1114,7 +1114,21 @@
     }
 
     @Test
-<<<<<<< HEAD
+    void onNodeStake() {
+        // given
+        var nodeStake1 = domainBuilder.nodeStake().get();
+        var nodeStake2 = domainBuilder.nodeStake().get();
+
+        // when
+        sqlEntityListener.onNodeStake(nodeStake1);
+        sqlEntityListener.onNodeStake(nodeStake2);
+        completeFileAndCommit();
+
+        // then
+        assertThat(nodeStakeRepository.findAll()).containsExactlyInAnyOrder(nodeStake1, nodeStake2);
+    }
+
+    @Test
     void onStakingRewardTransfer() {
         // given
         var transfer1 = domainBuilder.stakingRewardTransfer().get();
@@ -1129,20 +1143,6 @@
 
         // then
         assertThat(stakingRewardTransferRepository.findAll()).containsExactlyInAnyOrder(transfer1, transfer2, transfer3);
-=======
-    void onNodeStake() {
-        // given
-        var nodeStake1 = domainBuilder.nodeStake().get();
-        var nodeStake2 = domainBuilder.nodeStake().get();
-
-        // when
-        sqlEntityListener.onNodeStake(nodeStake1);
-        sqlEntityListener.onNodeStake(nodeStake2);
-        completeFileAndCommit();
-
-        // then
-        assertThat(nodeStakeRepository.findAll()).containsExactlyInAnyOrder(nodeStake1, nodeStake2);
->>>>>>> 5b12348d
     }
 
     @Test
