package com.hedera.mirror.importer.downloader.event;

/*-
 * ‌
 * Hedera Mirror Node
 * ​
 * Copyright (C) 2019 - 2021 Hedera Hashgraph, LLC
 * ​
 * Licensed under the Apache License, Version 2.0 (the "License");
 * you may not use this file except in compliance with the License.
 * You may obtain a copy of the License at
 *
 *      http://www.apache.org/licenses/LICENSE-2.0
 *
 * Unless required by applicable law or agreed to in writing, software
 * distributed under the License is distributed on an "AS IS" BASIS,
 * WITHOUT WARRANTIES OR CONDITIONS OF ANY KIND, either express or implied.
 * See the License for the specific language governing permissions and
 * limitations under the License.
 * ‍
 */

import java.nio.file.Path;
import java.nio.file.Paths;
import java.time.Duration;
import java.util.List;
import org.junit.jupiter.api.BeforeEach;
<<<<<<< HEAD
import org.mockito.Mock;
=======
>>>>>>> 776d39ad

import com.hedera.mirror.importer.downloader.AbstractLinkedStreamDownloaderTest;
import com.hedera.mirror.importer.downloader.Downloader;
import com.hedera.mirror.importer.downloader.DownloaderProperties;
import com.hedera.mirror.importer.reader.event.EventFileReaderV3;
import com.hedera.mirror.importer.repository.EventFileRepository;

class EventFileDownloaderTest extends AbstractLinkedStreamDownloaderTest {

    @Mock
    private EventFileRepository eventFileRepository;

    @Override
    @BeforeEach
    protected void beforeEach() throws Exception {
        super.beforeEach();
        setTestFilesAndInstants(List.of("2020-04-11T00_12_00.025035Z.evts", "2020-04-11T00_12_05.059945Z.evts"));
    }

    @Override
    protected DownloaderProperties getDownloaderProperties() {
        var eventDownloaderProperties = new EventDownloaderProperties(mirrorProperties, commonDownloaderProperties);
        eventDownloaderProperties.setEnabled(true);
        return eventDownloaderProperties;
    }

    @Override
    protected Downloader getDownloader() {
<<<<<<< HEAD
        streamFileRepository = eventFileRepository;
        return new EventFileDownloader(s3AsyncClient, addressBookService,
                (EventDownloaderProperties) downloaderProperties, meterRegistry,
                new EventFileReaderV3(), nodeSignatureVerifier, signatureFileReader, streamFileNotifier,
                eventFileRepository, dateRangeProcessor);
=======
        return new EventFileDownloader(s3AsyncClient, addressBookService,
                (EventDownloaderProperties) downloaderProperties, meterRegistry,
                new EventFileReaderV3(), nodeSignatureVerifier, signatureFileReader, streamFileNotifier,
                dateRangeProcessor);
>>>>>>> 776d39ad
    }

    @Override
    protected Path getTestDataDir() {
        return Paths.get("eventsStreams", "v3");
    }

    @Override
    protected Duration getCloseInterval() {
        return Duration.ofSeconds(5L);
    }
}<|MERGE_RESOLUTION|>--- conflicted
+++ resolved
@@ -25,21 +25,13 @@
 import java.time.Duration;
 import java.util.List;
 import org.junit.jupiter.api.BeforeEach;
-<<<<<<< HEAD
-import org.mockito.Mock;
-=======
->>>>>>> 776d39ad
 
 import com.hedera.mirror.importer.downloader.AbstractLinkedStreamDownloaderTest;
 import com.hedera.mirror.importer.downloader.Downloader;
 import com.hedera.mirror.importer.downloader.DownloaderProperties;
 import com.hedera.mirror.importer.reader.event.EventFileReaderV3;
-import com.hedera.mirror.importer.repository.EventFileRepository;
 
 class EventFileDownloaderTest extends AbstractLinkedStreamDownloaderTest {
-
-    @Mock
-    private EventFileRepository eventFileRepository;
 
     @Override
     @BeforeEach
@@ -57,18 +49,10 @@
 
     @Override
     protected Downloader getDownloader() {
-<<<<<<< HEAD
-        streamFileRepository = eventFileRepository;
-        return new EventFileDownloader(s3AsyncClient, addressBookService,
-                (EventDownloaderProperties) downloaderProperties, meterRegistry,
-                new EventFileReaderV3(), nodeSignatureVerifier, signatureFileReader, streamFileNotifier,
-                eventFileRepository, dateRangeProcessor);
-=======
         return new EventFileDownloader(s3AsyncClient, addressBookService,
                 (EventDownloaderProperties) downloaderProperties, meterRegistry,
                 new EventFileReaderV3(), nodeSignatureVerifier, signatureFileReader, streamFileNotifier,
                 dateRangeProcessor);
->>>>>>> 776d39ad
     }
 
     @Override
