package com.hedera.mirror.importer.config;

/*-
 * ‌
 * Hedera Mirror Node
 * ​
 * Copyright (C) 2019 - 2022 Hedera Hashgraph, LLC
 * ​
 * Licensed under the Apache License, Version 2.0 (the "License");
 * you may not use this file except in compliance with the License.
 * You may obtain a copy of the License at
 *
 *      http://www.apache.org/licenses/LICENSE-2.0
 *
 * Unless required by applicable law or agreed to in writing, software
 * distributed under the License is distributed on an "AS IS" BASIS,
 * WITHOUT WARRANTIES OR CONDITIONS OF ANY KIND, either express or implied.
 * See the License for the specific language governing permissions and
 * limitations under the License.
 * ‍
 */

import com.google.common.collect.ConcurrentHashMultiset;
import com.google.common.collect.Multiset;
import io.micrometer.core.instrument.MeterRegistry;
import io.micrometer.core.instrument.simple.SimpleMeterRegistry;
import java.io.IOException;
import java.util.stream.Collectors;
import javax.persistence.EntityManager;
import kotlin.text.Charsets;
import org.apache.commons.io.FileUtils;
import org.springframework.boot.test.context.TestConfiguration;
import org.springframework.context.annotation.Bean;
<<<<<<< HEAD
import org.springframework.context.annotation.Profile;
import org.springframework.jdbc.core.JdbcOperations;
=======
import org.springframework.retry.RetryCallback;
import org.springframework.retry.RetryContext;
import org.springframework.retry.listener.RetryListenerSupport;
>>>>>>> 79a9fb94
import org.springframework.transaction.support.TransactionOperations;
import org.springframework.util.ResourceUtils;

import com.hedera.mirror.common.domain.DomainBuilder;

@TestConfiguration
public class IntegrationTestConfiguration {

    @Bean
    MeterRegistry meterRegistry() {
        return new SimpleMeterRegistry();
    }

    @Bean
    DomainBuilder domainBuilder(EntityManager entityManager, TransactionOperations transactionOperations) {
        return new DomainBuilder(entityManager, transactionOperations);
    }

<<<<<<< HEAD
    @Bean("cleanupSql")
    @Profile("!v2")
    String getV1CleanupSql() throws IOException {
        var file = ResourceUtils.getFile("classpath:db/scripts/cleanup.sql");
        return FileUtils.readFileToString(file, Charsets.UTF_8);
    }

    @Bean("cleanupSql")
    @Profile("v2")
    String getV2CleanupSql(JdbcOperations jdbcOperations) {
        var tables = jdbcOperations.query("""
                select table_name
                from information_schema.tables
                left join time_partitions on partition::text = table_name::text
                where table_schema = 'public' and table_type <> 'VIEW'
                  and table_name !~ '.*(flyway|transaction_type|citus_|_\\d+).*' and partition is null
                order by table_name
                """, (rs, rowNum) -> rs.getString(1));
        return tables.stream().map((t) -> String.format("delete from %s;", t)).collect(Collectors.joining("\n"));
=======
    @Bean
    RetryRecorder retryRecorder() {
        return new RetryRecorder();
    }

    // Records retry attempts made via Spring @Retryable or RetryTemplate for verification in tests
    public class RetryRecorder extends RetryListenerSupport {

        private final Multiset<Class<? extends Throwable>> retries = ConcurrentHashMultiset.create();

        @Override
        public <T, E extends Throwable> void onError(RetryContext context, RetryCallback<T, E> callback, Throwable t) {
            retries.add(t.getClass());
        }

        public int getRetries(Class<? extends Throwable> throwableClass) {
            return retries.count(throwableClass);
        }

        public void reset() {
            retries.clear();
        }
>>>>>>> 79a9fb94
    }
}<|MERGE_RESOLUTION|>--- conflicted
+++ resolved
@@ -31,14 +31,11 @@
 import org.apache.commons.io.FileUtils;
 import org.springframework.boot.test.context.TestConfiguration;
 import org.springframework.context.annotation.Bean;
-<<<<<<< HEAD
 import org.springframework.context.annotation.Profile;
 import org.springframework.jdbc.core.JdbcOperations;
-=======
 import org.springframework.retry.RetryCallback;
 import org.springframework.retry.RetryContext;
 import org.springframework.retry.listener.RetryListenerSupport;
->>>>>>> 79a9fb94
 import org.springframework.transaction.support.TransactionOperations;
 import org.springframework.util.ResourceUtils;
 
@@ -57,7 +54,6 @@
         return new DomainBuilder(entityManager, transactionOperations);
     }
 
-<<<<<<< HEAD
     @Bean("cleanupSql")
     @Profile("!v2")
     String getV1CleanupSql() throws IOException {
@@ -77,7 +73,7 @@
                 order by table_name
                 """, (rs, rowNum) -> rs.getString(1));
         return tables.stream().map((t) -> String.format("delete from %s;", t)).collect(Collectors.joining("\n"));
-=======
+
     @Bean
     RetryRecorder retryRecorder() {
         return new RetryRecorder();
@@ -100,6 +96,6 @@
         public void reset() {
             retries.clear();
         }
->>>>>>> 79a9fb94
+
     }
 }