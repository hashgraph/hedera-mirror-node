--- conflicted
+++ resolved
@@ -33,6 +33,7 @@
 import com.hedera.mirror.common.domain.transaction.CryptoTransfer;
 import com.hedera.mirror.common.domain.transaction.RecordFile;
 import com.hedera.mirror.common.domain.transaction.Transaction;
+import com.hedera.mirror.importer.IntegrationTest;
 import com.hedera.mirror.importer.MirrorProperties;
 import com.hedera.mirror.importer.repository.CryptoTransferRepository;
 import com.hedera.mirror.importer.repository.TokenTransferRepository;
@@ -41,16 +42,9 @@
 import com.hederahashgraph.api.proto.java.Key;
 import com.hederahashgraph.api.proto.java.KeyList;
 import com.hederahashgraph.api.proto.java.ThresholdKey;
-<<<<<<< HEAD
-import java.lang.reflect.Field;
-import java.util.ArrayList;
-import java.util.List;
-import java.util.concurrent.atomic.AtomicBoolean;
-=======
 import java.util.ArrayList;
 import java.util.List;
 import java.util.concurrent.TimeUnit;
->>>>>>> 171da062
 import java.util.concurrent.atomic.AtomicLong;
 import java.util.stream.Collectors;
 import java.util.stream.Stream;
@@ -66,7 +60,7 @@
 
 @RequiredArgsConstructor(onConstructor = @__(@Autowired))
 @Tag("migration")
-class SyntheticCryptoTransferApprovalsMigrationTest extends AbstractAsyncJavaMigrationTest {
+class SyntheticCryptoTransferApprovalsMigrationTest extends IntegrationTest {
 
     private static final long START_TIMESTAMP = 1568415600193620000L;
     private static final long END_TIMESTAMP = 1568528100472477002L;
@@ -228,15 +222,11 @@
 
         // when
         migration.onEnd(RECORD_FILE);
-<<<<<<< HEAD
-=======
         while (!migration.isComplete()) {
             Uninterruptibles.sleepUninterruptibly(100L, TimeUnit.MILLISECONDS);
         }
->>>>>>> 171da062
 
         // then
-        waitForCompletion(migration);
         assertTransfers(cryptoTransfersPair, nftTransfersTransactionPair, tokenTransfersPair);
     }
 
