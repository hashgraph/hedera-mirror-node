package com.hedera.mirror.importer.domain;

/*-
 * ‌
 * Hedera Mirror Node
 * ​
 * Copyright (C) 2019 - 2022 Hedera Hashgraph, LLC
 * ​
 * Licensed under the Apache License, Version 2.0 (the "License");
 * you may not use this file except in compliance with the License.
 * You may obtain a copy of the License at
 *
 *      http://www.apache.org/licenses/LICENSE-2.0
 *
 * Unless required by applicable law or agreed to in writing, software
 * distributed under the License is distributed on an "AS IS" BASIS,
 * WITHOUT WARRANTIES OR CONDITIONS OF ANY KIND, either express or implied.
 * See the License for the specific language governing permissions and
 * limitations under the License.
 * ‍
 */

import static com.hedera.mirror.common.domain.entity.EntityType.ACCOUNT;
import static com.hedera.mirror.common.domain.entity.EntityType.CONTRACT;
import static com.hedera.mirror.importer.domain.StreamFilename.FileType.DATA;
import static com.hedera.services.stream.proto.ContractAction.CallerCase.CALLING_CONTRACT;
import static org.assertj.core.api.Assertions.assertThat;
import static org.assertj.core.api.Assertions.assertThatThrownBy;

import com.google.common.collect.Range;
import com.google.protobuf.ByteString;
import com.google.protobuf.BytesValue;
import com.hederahashgraph.api.proto.java.ContractFunctionResult;
import com.hederahashgraph.api.proto.java.ResponseCodeEnum;
import com.hederahashgraph.api.proto.java.TokenType;
import java.time.Instant;
import java.util.ArrayList;
import java.util.stream.Collectors;
import lombok.RequiredArgsConstructor;
import org.apache.commons.lang3.StringUtils;
import org.junit.jupiter.api.Test;
import org.springframework.beans.factory.annotation.Autowired;
import org.springframework.data.util.Version;
import org.springframework.transaction.support.TransactionTemplate;

import com.hedera.mirror.common.domain.StreamType;
import com.hedera.mirror.common.domain.contract.Contract;
import com.hedera.mirror.common.domain.contract.ContractAction;
import com.hedera.mirror.common.domain.contract.ContractLog;
import com.hedera.mirror.common.domain.contract.ContractResult;
import com.hedera.mirror.common.domain.contract.ContractStateChange;
import com.hedera.mirror.common.domain.entity.Entity;
import com.hedera.mirror.common.domain.entity.EntityId;
import com.hedera.mirror.common.domain.transaction.RecordFile;
import com.hedera.mirror.common.domain.transaction.RecordItem;
import com.hedera.mirror.common.util.DomainUtils;
import com.hedera.mirror.importer.IntegrationTest;
import com.hedera.mirror.importer.exception.InvalidDatasetException;
import com.hedera.mirror.importer.parser.domain.RecordItemBuilder;
import com.hedera.mirror.importer.parser.record.RecordStreamFileListener;
import com.hedera.mirror.importer.repository.ContractActionRepository;
import com.hedera.mirror.importer.repository.ContractLogRepository;
import com.hedera.mirror.importer.repository.ContractRepository;
import com.hedera.mirror.importer.repository.ContractResultRepository;
import com.hedera.mirror.importer.repository.ContractStateChangeRepository;
<<<<<<< HEAD
import com.hedera.services.stream.proto.ContractBytecode;
import com.hedera.services.stream.proto.ContractStateChanges;
import com.hedera.services.stream.proto.StorageChange;
=======
import com.hedera.mirror.importer.repository.EntityRepository;
>>>>>>> ed3d2cf6
import com.hedera.services.stream.proto.TransactionSidecarRecord;

@RequiredArgsConstructor(onConstructor = @__(@Autowired))
class ContractResultServiceImplIntegrationTest extends IntegrationTest {

    private final ContractRepository contractRepository;
    private final ContractActionRepository contractActionRepository;
    private final ContractLogRepository contractLogRepository;
    private final ContractResultRepository contractResultRepository;
    private final ContractResultService contractResultService;
    private final ContractStateChangeRepository contractStateChangeRepository;
    private final EntityRepository entityRepository;
    private final RecordItemBuilder recordItemBuilder;
    private final RecordStreamFileListener recordStreamFileListener;
    private final TransactionTemplate transactionTemplate;

    @Test
    void processContractCall() {
        RecordItem recordItem = recordItemBuilder.contractCall().build();

        process(recordItem);

        assertContractResult(recordItem);
        assertContractLogs(recordItem);
        assertContractActions(recordItem);
        assertContractStateChanges(recordItem);
        assertThat(contractRepository.count()).isZero();
        assertThat(entityRepository.count()).isZero();
    }

    @SuppressWarnings("deprecation")
    @Test
    void processContractCreate() {
        RecordItem recordItem = recordItemBuilder.contractCreate().build();
        ContractFunctionResult contractFunctionResult = recordItem.getRecord().getContractCreateResult();
        var transactionBody = recordItem.getTransactionBody().getContractCreateInstance();
        var entityId = EntityId.of(contractFunctionResult.getCreatedContractIDs(0)).getId();

        process(recordItem);

        assertContractResult(recordItem);
        assertContractLogs(recordItem);
        assertContractActions(recordItem);
        assertContractStateChanges(recordItem);
        assertThat(contractRepository.findAll())
                .hasSize(1)
                .first()
                .returns(EntityId.of(transactionBody.getFileID()), Contract::getFileId)
                .returns(entityId, Contract::getId);
        assertThat(entityRepository.findAll())
                .hasSize(1)
                .first()
                .returns(transactionBody.getAutoRenewPeriod().getSeconds(), Entity::getAutoRenewPeriod)
                .returns(recordItem.getConsensusTimestamp(), Entity::getCreatedTimestamp)
                .returns(false, Entity::getDeleted)
                .returns(entityId, Entity::getId)
                .returns(transactionBody.getAdminKey().toByteArray(), Entity::getKey)
                .returns(EntityId.of(transactionBody.getProxyAccountID()), Entity::getProxyAccountId)
                .returns(0, Entity::getMaxAutomaticTokenAssociations)
                .returns(transactionBody.getMemo(), Entity::getMemo);
    }

    @Test
    void processContractCreateNoChildren() {
        var recordItem = recordItemBuilder.contractCreate().hapiVersion(new Version(0, 24, 0)).build();

        process(recordItem);

        assertContractResult(recordItem);
        assertContractLogs(recordItem);
        assertContractActions(recordItem);
        assertContractStateChanges(recordItem);
        assertThat(contractRepository.count()).isZero();
        assertThat(entityRepository.count()).isZero();
    }

    @Test
    void processContractActionInvalidCaller() {
        var recordItem = recordItemBuilder.contractCall()
                .sidecarRecords(s -> s.get(1).getActionsBuilder().getContractActionsBuilder(0).clearCaller())
                .build();

        assertThatThrownBy(() -> process(recordItem)).isInstanceOf(InvalidDatasetException.class)
                .hasMessageContaining("Invalid caller");
    }

    @Test
    void processContractActionInvalidRecipient() {
        var recordItem = recordItemBuilder.contractCall()
                .sidecarRecords(s -> s.get(1).getActionsBuilder().getContractActionsBuilder(0).clearRecipient())
                .build();

        assertThatThrownBy(() -> process(recordItem)).isInstanceOf(InvalidDatasetException.class)
                .hasMessageContaining("Invalid recipient");
    }

    @Test
    void processContractActionInvalidResultData() {
        var recordItem = recordItemBuilder.contractCall()
                .sidecarRecords(s -> s.get(1).getActionsBuilder().getContractActionsBuilder(0).clearResultData())
                .build();

        assertThatThrownBy(() -> process(recordItem)).isInstanceOf(InvalidDatasetException.class)
                .hasMessageContaining("Invalid result data");
    }

    @Test
    void processPrecompile() {
        RecordItem recordItem = recordItemBuilder.tokenMint(TokenType.FUNGIBLE_COMMON)
                .record(x -> x.setContractCallResult(recordItemBuilder.contractFunctionResult()))
                .build();

        process(recordItem);

        assertContractResult(recordItem);
        assertContractLogs(recordItem);
        assertThat(contractActionRepository.count()).isZero();
        assertThat(contractStateChangeRepository.count()).isZero();
        assertThat(contractRepository.count()).isZero();
    }

    @Test
    void processContractCallDefaultFunctionResult() {
        RecordItem recordItem = recordItemBuilder.contractCall().record(x -> x.clearContractCallResult()).build();

        process(recordItem);

        assertContractResult(recordItem);
        assertContractLogs(recordItem);
        assertContractActions(recordItem);
        assertContractStateChanges(recordItem);
        assertThat(contractRepository.count()).isZero();
        assertThat(entityRepository.count()).isZero();
    }

    @Test
    void processContractCreateDefaultFunctionResult() {
        RecordItem recordItem = recordItemBuilder.contractCreate().record(x -> x.clearContractCreateResult()).build();

        process(recordItem);

        assertContractResult(recordItem);
        assertContractLogs(recordItem);
        assertContractActions(recordItem);
        assertContractStateChanges(recordItem);
        assertThat(contractRepository.count()).isZero();
        assertThat(entityRepository.count()).isZero();
    }

    @Test
    void processNoContractLogs() {
        RecordItem recordItem = recordItemBuilder.contractCall()
                .record(x -> x.getContractCreateResultBuilder().clearLogInfo())
                .build();

        process(recordItem);

        assertContractResult(recordItem);
        assertContractActions(recordItem);
        assertContractStateChanges(recordItem);
        assertThat(contractLogRepository.count()).isZero();
    }

    @Test
    void processNoSidecars() {
        RecordItem recordItem = recordItemBuilder.contractCreate().sidecarRecords(b -> b.clear()).build();

        process(recordItem);

        assertContractResult(recordItem);
        assertContractLogs(recordItem);
        assertContractStateChanges(recordItem);
        assertThat(contractActionRepository.count()).isZero();
        assertThat(contractStateChangeRepository.count()).isZero();
    }

    @Test
    void processContractCallFailure() {
        RecordItem recordItem = recordItemBuilder.contractCall()
                .record(x -> x.clearContractCallResult())
                .receipt(r -> r.clearContractID().setStatus(ResponseCodeEnum.CONTRACT_EXECUTION_EXCEPTION))
                .build();

        process(recordItem);

        assertContractResult(recordItem);
        assertContractLogs(recordItem);
        assertContractActions(recordItem);
        assertContractStateChanges(recordItem);
        assertThat(contractRepository.count()).isZero();
        assertThat(entityRepository.count()).isZero();
    }

    @Test
    void processContractCreateFailure() {
        RecordItem recordItem = recordItemBuilder.contractCreate()
                .record(x -> x.clearContractCreateResult())
                .receipt(r -> r.clearContractID().setStatus(ResponseCodeEnum.CONTRACT_EXECUTION_EXCEPTION))
                .build();

        process(recordItem);

<<<<<<< HEAD
    @Test
    void migrateContractSidecar() {
        RecordItem recordItem = recordItemBuilder.cryptoTransfer().build();
        var stateChangeRecord1 = TransactionSidecarRecord.newBuilder()
                .setStateChanges(ContractStateChanges.newBuilder()
                        .addContractStateChanges(com.hedera.services.stream.proto.ContractStateChange.newBuilder()
                                .setContractId(ContractID.newBuilder().setContractNum(1001L))
                                .addStorageChanges(StorageChange.newBuilder()
                                        .setValueWritten(BytesValue.of(DomainUtils.fromBytes(new byte[] {1, 1})))))
                        .addContractStateChanges(com.hedera.services.stream.proto.ContractStateChange.newBuilder()
                                .setContractId(ContractID.newBuilder().setContractNum(1002L))
                                .addStorageChanges(StorageChange.newBuilder()
                                        .setValueWritten(BytesValue.of(DomainUtils.fromBytes(new byte[] {2, 2}))))))
                .build();
        var stateChangeRecord2 = TransactionSidecarRecord.newBuilder()
                .setStateChanges(ContractStateChanges.newBuilder()
                        .addContractStateChanges(com.hedera.services.stream.proto.ContractStateChange.newBuilder()
                                .setContractId(ContractID.newBuilder().setContractNum(1003L))
                                .addStorageChanges(StorageChange.newBuilder()
                                        .setValueWritten(BytesValue.of(DomainUtils.fromBytes(new byte[] {3, 3})))))
                        .addContractStateChanges(com.hedera.services.stream.proto.ContractStateChange.newBuilder()
                                .setContractId(ContractID.newBuilder().setContractNum(1004L))
                                .addStorageChanges(StorageChange.newBuilder()
                                        .setValueWritten(BytesValue.of(DomainUtils.fromBytes(new byte[] {4, 4}))))))
                .build();
        var bytecodeRecord1 = TransactionSidecarRecord.newBuilder()
                .setMigration(true)
                .setBytecode(ContractBytecode.newBuilder()
                        .setContractId(ContractID.newBuilder().setContractNum(2001L))
                        .setRuntimeBytecode(ByteString.copyFrom(new byte[] {1})))
                .build();
        var bytecodeRecord2 = TransactionSidecarRecord.newBuilder()
                .setMigration(true)
                .setBytecode(ContractBytecode.newBuilder()
                        .setContractId(ContractID.newBuilder().setContractNum(2002L))
                        .setRuntimeBytecode(ByteString.copyFrom(new byte[] {2})))
                .build();
        var bytecodeRecord3 = TransactionSidecarRecord.newBuilder()
                .setMigration(false)
                .setBytecode(ContractBytecode.newBuilder()
                        .setContractId(ContractID.newBuilder().setContractNum(2003L))
                        .setRuntimeBytecode(ByteString.copyFrom(new byte[] {3})))
                .build();

        recordItem.setSidecarRecords(List.of(stateChangeRecord1, stateChangeRecord2, bytecodeRecord1, bytecodeRecord2,
                bytecodeRecord3));

        var transaction = domainBuilder.transaction().customize(t -> t
                .entityId(EntityId.of(recordItem.getRecord().getReceipt().getContractID()))
                .type(recordItem.getTransactionType())).get();
        parseRecordItemAndCommit(recordItem, transaction);
        assertSidecarRecords(recordItem);
    }

    private void contractResultsTest(RecordItem recordItem, ContractFunctionResult contractFunctionResult) {
        var transaction = domainBuilder.transaction().customize(t -> t
                .entityId(EntityId.of(recordItem.getRecord().getReceipt().getContractID()))
                .type(recordItem.getTransactionType())).get();
=======
        assertContractResult(recordItem);
        assertContractLogs(recordItem);
        assertContractActions(recordItem);
        assertContractStateChanges(recordItem);
        assertThat(contractRepository.count()).isZero();
        assertThat(entityRepository.count()).isZero();
    }
>>>>>>> ed3d2cf6

    @SuppressWarnings("deprecation")
    private void assertContractResult(RecordItem recordItem) {
        var functionResult = getFunctionResult(recordItem);
        var createdIds = functionResult.getCreatedContractIDsList()
                .stream()
                .map(x -> EntityId.of(x).getId())
                .collect(Collectors.toList());
        assertThat(contractResultRepository.findAll())
                .hasSize(1)
                .first()
                .returns(recordItem.getConsensusTimestamp(), ContractResult::getConsensusTimestamp)
                .returns(recordItem.getPayerAccountId(), ContractResult::getPayerAccountId)
                .returns(toBytes(functionResult.getBloom()), ContractResult::getBloom)
                .returns(toBytes(functionResult.getContractCallResult()), ContractResult::getCallResult)
                .returns(createdIds, ContractResult::getCreatedContractIds)
<<<<<<< HEAD
                .returns(parseContractResultStrings(contractFunctionResult.getErrorMessage()),
                        ContractResult::getErrorMessage)
                .returns(parseContractResultLongs(contractFunctionResult.getGasUsed()), ContractResult::getGasUsed);

        assertContractLogs(contractFunctionResult, recordItem);
        assertSidecarRecords(recordItem);
    }

    private byte[] parseContractResultBytes(ByteString byteString) {
        return byteString == ByteString.EMPTY ? null : DomainUtils.toBytes(byteString);
    }

    private String parseContractResultStrings(String message) {
        return StringUtils.isEmpty(message) ? null : message;
    }

    private Long parseContractResultLongs(long num) {
        return num == 0 ? null : num;
    }

    private void assertContractBytecodeMigrations(List<com.hedera.services.stream.proto.ContractBytecode>
                                                          bytecodeMigrations) {
        IterableAssert<Contract> listAssert =
                assertThat(contractRepository.findAll()).hasSize(2);

        if (!bytecodeMigrations.isEmpty()) {
            var expectedContracts = new ArrayList<Contract>();
            for (com.hedera.services.stream.proto.ContractBytecode contractBytecode : bytecodeMigrations) {
                var contractID = contractBytecode.getContractId();
                var runtimeBytecode = contractBytecode.getRuntimeBytecode();
                var expectedContract = Contract.builder()
                        .id(EntityId.of(contractID).getId())
                        .shard(contractID.getShardNum())
                        .realm(contractID.getRealmNum())
                        .num(contractID.getContractNum())
                        .runtimeBytecode(DomainUtils.toBytes(runtimeBytecode))
                        .declineReward(false)
                        .memo("")
                        .stakedNodeId(-1L)
                        .stakePeriodStart(-1L)
                        .type(EntityType.CONTRACT)
                        .timestampRange(Range.atLeast(0L))
                        .build();

                expectedContracts.add(expectedContract);
            }

            listAssert.containsExactlyInAnyOrderElementsOf(expectedContracts);
        }
    }

    private void assertContractActions(List<com.hedera.services.stream.proto.ContractAction> contractActions,
                                       long consensusTimestamp) {
        IterableAssert<com.hedera.mirror.common.domain.contract.ContractAction> listAssert =
                assertThat(contractActionRepository.findAll()).hasSize(contractActions.size());

        if (!contractActions.isEmpty()) {
            var expectedContractActions = new ArrayList<ContractAction>();
            for (com.hedera.services.stream.proto.ContractAction action : contractActions) {
                var caller = contractActions.get(0).getCallingContract();
                var recipient = contractActions.get(0).getRecipientContract();
                var input = contractActions.get(0).getInput();
                var output = contractActions.get(0).getOutput();

                ContractAction expectedContractAction = new ContractAction();
                expectedContractAction.setCallDepth(3);
                expectedContractAction.setCaller(EntityId.of(caller));
                expectedContractAction.setCallerType(EntityType.CONTRACT);
                expectedContractAction.setConsensusTimestamp(consensusTimestamp);
                expectedContractAction.setCallType(1);
                expectedContractAction.setGas(100);
                expectedContractAction.setGasUsed(50);
                expectedContractAction.setInput(DomainUtils.toBytes(input));
                expectedContractAction.setRecipientContract(EntityId.of(recipient));
                expectedContractAction.setResultData(DomainUtils.toBytes(output));
                expectedContractAction.setResultDataType(11);
                expectedContractAction.setValue(20);
                expectedContractActions.add(expectedContractAction);
            }

            listAssert.containsExactlyInAnyOrderElementsOf(expectedContractActions);
        }
=======
                .returns(parseContractResultStrings(functionResult.getErrorMessage()), ContractResult::getErrorMessage)
                .returns(parseContractResultLongs(functionResult.getGasUsed()), ContractResult::getGasUsed);
    }

    private void assertContractActions(RecordItem recordItem) {
        var contractActions = contractActionRepository.findAll().iterator();
        recordItem.getSidecarRecords()
                .stream()
                .map(TransactionSidecarRecord::getActions)
                .flatMap(c -> c.getContractActionsList().stream())
                .forEach(contractAction -> {
                    assertThat(contractActions).hasNext();
                    assertThat(contractActions.next())
                            .returns(contractAction.getCallDepth(), ContractAction::getCallDepth)
                            .returns(contractAction.getCallTypeValue(), ContractAction::getCallType)
                            .returns(recordItem.getConsensusTimestamp(), ContractAction::getConsensusTimestamp)
                            .returns(contractAction.getGas(), ContractAction::getGas)
                            .returns(contractAction.getGasUsed(), ContractAction::getGasUsed)
                            .returns(contractAction.getCallerCase() == CALLING_CONTRACT ? CONTRACT : ACCOUNT,
                                    ContractAction::getCallerType)
                            .returns(contractAction.getResultDataCase().getNumber(), ContractAction::getResultDataType)
                            .returns(contractAction.getValue(), ContractAction::getValue)
                            .satisfies(c -> assertThat(c.getCaller()).isNotNull())
                            .satisfies(c -> assertThat(c.getResultData()).isNotEmpty())
                            .satisfiesAnyOf(c -> assertThat(c.getRecipientContract()).isNotNull(),
                                    c -> assertThat(c.getRecipientAccount()).isNotNull(),
                                    c -> assertThat(c.getRecipientAddress()).isNotEmpty());
                });
        assertThat(contractActions).isExhausted();
>>>>>>> ed3d2cf6
    }

    private void assertContractLogs(RecordItem recordItem) {
        var contractFunctionResult = getFunctionResult(recordItem);
        var listAssert = assertThat(contractLogRepository.findAll())
                .hasSize(contractFunctionResult.getLogInfoCount());

        if (contractFunctionResult.getLogInfoCount() > 0) {
            var blooms = new ArrayList<byte[]>();
            var contractIds = new ArrayList<EntityId>();
            var data = new ArrayList<byte[]>();
            contractFunctionResult.getLogInfoList().forEach(x -> {
                blooms.add(DomainUtils.toBytes(x.getBloom()));
                contractIds.add(EntityId.of(x.getContractID()));
                data.add(DomainUtils.toBytes(x.getData()));
            });

            listAssert.extracting(ContractLog::getPayerAccountId).containsOnly(recordItem.getPayerAccountId());
            listAssert.extracting(ContractLog::getContractId).containsAll(contractIds);
            listAssert.extracting(ContractLog::getRootContractId)
                    .containsOnly(EntityId.of(contractFunctionResult.getContractID()));
            listAssert.extracting(ContractLog::getConsensusTimestamp).containsOnly(recordItem.getConsensusTimestamp());
            listAssert.extracting(ContractLog::getIndex).containsExactlyInAnyOrder(0, 1);
            listAssert.extracting(ContractLog::getBloom).containsAll(blooms);
            listAssert.extracting(ContractLog::getData).containsAll(data);
        }
    }

<<<<<<< HEAD
    private void assertContractStateChanges(
            List<com.hedera.services.stream.proto.ContractStateChange> sidecarStateChanges, EntityId payerAccountId,
            long consensusTimestamp) {
        if (sidecarStateChanges.isEmpty()) {
            assertThat(contractStateChangeRepository.findAll()).isEmpty();
        } else {
            var listAssert = assertThat(contractStateChangeRepository.findAll())
                    .hasSize(sidecarStateChanges.size());

            var contractIds = new ArrayList<Long>();
            var slots = new ArrayList<byte[]>();
            var valuesRead = new ArrayList<byte[]>();
            var valuesWritten = new ArrayList<byte[]>();
            sidecarStateChanges.forEach(x -> {
                contractIds.add(EntityId.of(x.getContractId()).getId());
                x.getStorageChangesList().forEach(y -> {
                    slots.add(DomainUtils.toBytes(y.getSlot()));
                    valuesRead.add(DomainUtils.toBytes(y.getValueRead()));
                    valuesWritten.add(DomainUtils.toBytes(y.getValueWritten().getValue()));
                });
            });
=======
    private void assertContractStateChanges(RecordItem recordItem) {
        var contractIds = new ArrayList<Long>();
        var slots = new ArrayList<byte[]>();
        var valuesRead = new ArrayList<byte[]>();
        var valuesWritten = new ArrayList<byte[]>();
        var sidecarStateChanges = recordItem.getSidecarRecords()
                .stream()
                .map(TransactionSidecarRecord::getStateChanges)
                .flatMap(c -> c.getContractStateChangesList().stream())
                .peek(c -> contractIds.add(EntityId.of(c.getContractId()).getId()))
                .flatMap(c -> c.getStorageChangesList().stream())
                .collect(Collectors.toList());

        var listAssert = assertThat(contractStateChangeRepository.findAll())
                .hasSize(sidecarStateChanges.size());
>>>>>>> ed3d2cf6

        sidecarStateChanges.forEach(c -> {
            slots.add(DomainUtils.toBytes(c.getSlot()));
            valuesRead.add(DomainUtils.toBytes(c.getValueRead()));
            valuesWritten.add(DomainUtils.toBytes(c.getValueWritten().getValue()));
        });

        if (!sidecarStateChanges.isEmpty()) {
            listAssert.extracting(ContractStateChange::getPayerAccountId).containsOnly(recordItem.getPayerAccountId());
            listAssert.extracting(ContractStateChange::getContractId).containsAll(contractIds);
            listAssert.extracting(ContractStateChange::getConsensusTimestamp)
                    .containsOnly(recordItem.getConsensusTimestamp());
            listAssert.extracting(ContractStateChange::getSlot).containsAll(slots);
            listAssert.extracting(ContractStateChange::getValueRead).containsAll(valuesRead);
            listAssert.extracting(ContractStateChange::getValueWritten).containsAll(valuesWritten);
        }
    }

<<<<<<< HEAD
    private void assertSidecarRecords(RecordItem recordItem) {
        var contractActions = new ArrayList<com.hedera.services.stream.proto.ContractAction>();
        var sidecarStateChanges = new ArrayList<com.hedera.services.stream.proto.ContractStateChange>();
        var bytecodeMigrations = new ArrayList<com.hedera.services.stream.proto.ContractBytecode>();
        var sidecarRecords = recordItem.getSidecarRecords();
        for (var sidecarRecord : sidecarRecords) {
            if (sidecarRecord.hasActions()) {
                var actions = sidecarRecord.getActions();
                for (int j = 0; j < actions.getContractActionsCount(); j++) {
                    contractActions.add(actions.getContractActions(j));
                }
            }
            if (sidecarRecord.hasStateChanges()) {
                var stateChanges = sidecarRecord.getStateChanges();
                for (int j = 0; j < stateChanges.getContractStateChangesCount(); j++) {
                    sidecarStateChanges.add(stateChanges.getContractStateChanges(j));
                }
            }
            if (sidecarRecord.hasBytecode() && sidecarRecord.getMigration()) {
                bytecodeMigrations.add(sidecarRecord.getBytecode());
            }
        }

        assertContractStateChanges(sidecarStateChanges, recordItem.getPayerAccountId(),
                recordItem.getConsensusTimestamp());
        assertContractActions(contractActions, recordItem.getConsensusTimestamp());
        assertContractBytecodeMigrations(bytecodeMigrations);
    }

    protected void parseRecordItemAndCommit(RecordItem recordItem, Transaction transaction) {
=======
    protected void process(RecordItem recordItem) {
        var entityId = EntityId.of(recordItem.getRecord().getReceipt().getContractID());
        var transaction = domainBuilder.transaction()
                .customize(t -> t.entityId(entityId).type(recordItem.getTransactionType()))
                .get();

>>>>>>> ed3d2cf6
        transactionTemplate.executeWithoutResult(status -> {
            Instant instant = Instant.ofEpochSecond(0, recordItem.getConsensusTimestamp());
            String filename = StreamFilename.getFilename(StreamType.RECORD, DATA, instant);
            long consensusStart = recordItem.getConsensusTimestamp();
            RecordFile recordFile = domainBuilder.recordFile().customize(x -> x
                            .consensusStart(consensusStart)
                            .consensusEnd(consensusStart + 1)
                            .name(filename))
                    .get();

            recordStreamFileListener.onStart();
            contractResultService.process(recordItem, transaction);
            // commit, close connection
            recordStreamFileListener.onEnd(recordFile);
        });
    }

    private ContractFunctionResult getFunctionResult(RecordItem recordItem) {
        var record = recordItem.getRecord();
        return record.hasContractCreateResult() ? record.getContractCreateResult() : record.getContractCallResult();
    }

    private byte[] toBytes(ByteString byteString) {
        return byteString == ByteString.EMPTY ? null : DomainUtils.toBytes(byteString);
    }

    private String parseContractResultStrings(String message) {
        return StringUtils.isEmpty(message) ? null : message;
    }

    private Long parseContractResultLongs(long num) {
        return num == 0 ? null : num;
    }
}<|MERGE_RESOLUTION|>--- conflicted
+++ resolved
@@ -27,14 +27,15 @@
 import static org.assertj.core.api.Assertions.assertThat;
 import static org.assertj.core.api.Assertions.assertThatThrownBy;
 
-import com.google.common.collect.Range;
 import com.google.protobuf.ByteString;
 import com.google.protobuf.BytesValue;
 import com.hederahashgraph.api.proto.java.ContractFunctionResult;
+import com.hederahashgraph.api.proto.java.ContractID;
 import com.hederahashgraph.api.proto.java.ResponseCodeEnum;
 import com.hederahashgraph.api.proto.java.TokenType;
 import java.time.Instant;
 import java.util.ArrayList;
+import java.util.List;
 import java.util.stream.Collectors;
 import lombok.RequiredArgsConstructor;
 import org.apache.commons.lang3.StringUtils;
@@ -63,13 +64,10 @@
 import com.hedera.mirror.importer.repository.ContractRepository;
 import com.hedera.mirror.importer.repository.ContractResultRepository;
 import com.hedera.mirror.importer.repository.ContractStateChangeRepository;
-<<<<<<< HEAD
+import com.hedera.mirror.importer.repository.EntityRepository;
 import com.hedera.services.stream.proto.ContractBytecode;
 import com.hedera.services.stream.proto.ContractStateChanges;
 import com.hedera.services.stream.proto.StorageChange;
-=======
-import com.hedera.mirror.importer.repository.EntityRepository;
->>>>>>> ed3d2cf6
 import com.hedera.services.stream.proto.TransactionSidecarRecord;
 
 @RequiredArgsConstructor(onConstructor = @__(@Autowired))
@@ -272,7 +270,14 @@
 
         process(recordItem);
 
-<<<<<<< HEAD
+        assertContractResult(recordItem);
+        assertContractLogs(recordItem);
+        assertContractActions(recordItem);
+        assertContractStateChanges(recordItem);
+        assertThat(contractRepository.count()).isZero();
+        assertThat(entityRepository.count()).isZero();
+    }
+
     @Test
     void migrateContractSidecar() {
         RecordItem recordItem = recordItemBuilder.cryptoTransfer().build();
@@ -320,26 +325,10 @@
         recordItem.setSidecarRecords(List.of(stateChangeRecord1, stateChangeRecord2, bytecodeRecord1, bytecodeRecord2,
                 bytecodeRecord3));
 
-        var transaction = domainBuilder.transaction().customize(t -> t
-                .entityId(EntityId.of(recordItem.getRecord().getReceipt().getContractID()))
-                .type(recordItem.getTransactionType())).get();
-        parseRecordItemAndCommit(recordItem, transaction);
-        assertSidecarRecords(recordItem);
-    }
-
-    private void contractResultsTest(RecordItem recordItem, ContractFunctionResult contractFunctionResult) {
-        var transaction = domainBuilder.transaction().customize(t -> t
-                .entityId(EntityId.of(recordItem.getRecord().getReceipt().getContractID()))
-                .type(recordItem.getTransactionType())).get();
-=======
-        assertContractResult(recordItem);
-        assertContractLogs(recordItem);
-        assertContractActions(recordItem);
-        assertContractStateChanges(recordItem);
-        assertThat(contractRepository.count()).isZero();
-        assertThat(entityRepository.count()).isZero();
-    }
->>>>>>> ed3d2cf6
+        process(recordItem);
+        assertContractStateChanges(recordItem);
+        assertContractBytecodeMigrations(recordItem);
+    }
 
     @SuppressWarnings("deprecation")
     private void assertContractResult(RecordItem recordItem) {
@@ -356,90 +345,6 @@
                 .returns(toBytes(functionResult.getBloom()), ContractResult::getBloom)
                 .returns(toBytes(functionResult.getContractCallResult()), ContractResult::getCallResult)
                 .returns(createdIds, ContractResult::getCreatedContractIds)
-<<<<<<< HEAD
-                .returns(parseContractResultStrings(contractFunctionResult.getErrorMessage()),
-                        ContractResult::getErrorMessage)
-                .returns(parseContractResultLongs(contractFunctionResult.getGasUsed()), ContractResult::getGasUsed);
-
-        assertContractLogs(contractFunctionResult, recordItem);
-        assertSidecarRecords(recordItem);
-    }
-
-    private byte[] parseContractResultBytes(ByteString byteString) {
-        return byteString == ByteString.EMPTY ? null : DomainUtils.toBytes(byteString);
-    }
-
-    private String parseContractResultStrings(String message) {
-        return StringUtils.isEmpty(message) ? null : message;
-    }
-
-    private Long parseContractResultLongs(long num) {
-        return num == 0 ? null : num;
-    }
-
-    private void assertContractBytecodeMigrations(List<com.hedera.services.stream.proto.ContractBytecode>
-                                                          bytecodeMigrations) {
-        IterableAssert<Contract> listAssert =
-                assertThat(contractRepository.findAll()).hasSize(2);
-
-        if (!bytecodeMigrations.isEmpty()) {
-            var expectedContracts = new ArrayList<Contract>();
-            for (com.hedera.services.stream.proto.ContractBytecode contractBytecode : bytecodeMigrations) {
-                var contractID = contractBytecode.getContractId();
-                var runtimeBytecode = contractBytecode.getRuntimeBytecode();
-                var expectedContract = Contract.builder()
-                        .id(EntityId.of(contractID).getId())
-                        .shard(contractID.getShardNum())
-                        .realm(contractID.getRealmNum())
-                        .num(contractID.getContractNum())
-                        .runtimeBytecode(DomainUtils.toBytes(runtimeBytecode))
-                        .declineReward(false)
-                        .memo("")
-                        .stakedNodeId(-1L)
-                        .stakePeriodStart(-1L)
-                        .type(EntityType.CONTRACT)
-                        .timestampRange(Range.atLeast(0L))
-                        .build();
-
-                expectedContracts.add(expectedContract);
-            }
-
-            listAssert.containsExactlyInAnyOrderElementsOf(expectedContracts);
-        }
-    }
-
-    private void assertContractActions(List<com.hedera.services.stream.proto.ContractAction> contractActions,
-                                       long consensusTimestamp) {
-        IterableAssert<com.hedera.mirror.common.domain.contract.ContractAction> listAssert =
-                assertThat(contractActionRepository.findAll()).hasSize(contractActions.size());
-
-        if (!contractActions.isEmpty()) {
-            var expectedContractActions = new ArrayList<ContractAction>();
-            for (com.hedera.services.stream.proto.ContractAction action : contractActions) {
-                var caller = contractActions.get(0).getCallingContract();
-                var recipient = contractActions.get(0).getRecipientContract();
-                var input = contractActions.get(0).getInput();
-                var output = contractActions.get(0).getOutput();
-
-                ContractAction expectedContractAction = new ContractAction();
-                expectedContractAction.setCallDepth(3);
-                expectedContractAction.setCaller(EntityId.of(caller));
-                expectedContractAction.setCallerType(EntityType.CONTRACT);
-                expectedContractAction.setConsensusTimestamp(consensusTimestamp);
-                expectedContractAction.setCallType(1);
-                expectedContractAction.setGas(100);
-                expectedContractAction.setGasUsed(50);
-                expectedContractAction.setInput(DomainUtils.toBytes(input));
-                expectedContractAction.setRecipientContract(EntityId.of(recipient));
-                expectedContractAction.setResultData(DomainUtils.toBytes(output));
-                expectedContractAction.setResultDataType(11);
-                expectedContractAction.setValue(20);
-                expectedContractActions.add(expectedContractAction);
-            }
-
-            listAssert.containsExactlyInAnyOrderElementsOf(expectedContractActions);
-        }
-=======
                 .returns(parseContractResultStrings(functionResult.getErrorMessage()), ContractResult::getErrorMessage)
                 .returns(parseContractResultLongs(functionResult.getGasUsed()), ContractResult::getGasUsed);
     }
@@ -469,7 +374,21 @@
                                     c -> assertThat(c.getRecipientAddress()).isNotEmpty());
                 });
         assertThat(contractActions).isExhausted();
->>>>>>> ed3d2cf6
+    }
+
+    private void assertContractBytecodeMigrations(RecordItem recordItem) {
+        var contracts = contractRepository.findAll().iterator();
+        recordItem.getSidecarRecords()
+                .stream()
+                .filter(TransactionSidecarRecord::getMigration)
+                .map(TransactionSidecarRecord::getBytecode)
+                .forEach(contractBytecode -> {
+                    assertThat(contracts).hasNext();
+                    assertThat(contracts.next())
+                            .returns(DomainUtils.toBytes(contractBytecode.getRuntimeBytecode()),
+                                    Contract::getRuntimeBytecode);
+                });
+        assertThat(contracts).isExhausted();
     }
 
     private void assertContractLogs(RecordItem recordItem) {
@@ -498,29 +417,6 @@
         }
     }
 
-<<<<<<< HEAD
-    private void assertContractStateChanges(
-            List<com.hedera.services.stream.proto.ContractStateChange> sidecarStateChanges, EntityId payerAccountId,
-            long consensusTimestamp) {
-        if (sidecarStateChanges.isEmpty()) {
-            assertThat(contractStateChangeRepository.findAll()).isEmpty();
-        } else {
-            var listAssert = assertThat(contractStateChangeRepository.findAll())
-                    .hasSize(sidecarStateChanges.size());
-
-            var contractIds = new ArrayList<Long>();
-            var slots = new ArrayList<byte[]>();
-            var valuesRead = new ArrayList<byte[]>();
-            var valuesWritten = new ArrayList<byte[]>();
-            sidecarStateChanges.forEach(x -> {
-                contractIds.add(EntityId.of(x.getContractId()).getId());
-                x.getStorageChangesList().forEach(y -> {
-                    slots.add(DomainUtils.toBytes(y.getSlot()));
-                    valuesRead.add(DomainUtils.toBytes(y.getValueRead()));
-                    valuesWritten.add(DomainUtils.toBytes(y.getValueWritten().getValue()));
-                });
-            });
-=======
     private void assertContractStateChanges(RecordItem recordItem) {
         var contractIds = new ArrayList<Long>();
         var slots = new ArrayList<byte[]>();
@@ -536,7 +432,6 @@
 
         var listAssert = assertThat(contractStateChangeRepository.findAll())
                 .hasSize(sidecarStateChanges.size());
->>>>>>> ed3d2cf6
 
         sidecarStateChanges.forEach(c -> {
             slots.add(DomainUtils.toBytes(c.getSlot()));
@@ -555,45 +450,12 @@
         }
     }
 
-<<<<<<< HEAD
-    private void assertSidecarRecords(RecordItem recordItem) {
-        var contractActions = new ArrayList<com.hedera.services.stream.proto.ContractAction>();
-        var sidecarStateChanges = new ArrayList<com.hedera.services.stream.proto.ContractStateChange>();
-        var bytecodeMigrations = new ArrayList<com.hedera.services.stream.proto.ContractBytecode>();
-        var sidecarRecords = recordItem.getSidecarRecords();
-        for (var sidecarRecord : sidecarRecords) {
-            if (sidecarRecord.hasActions()) {
-                var actions = sidecarRecord.getActions();
-                for (int j = 0; j < actions.getContractActionsCount(); j++) {
-                    contractActions.add(actions.getContractActions(j));
-                }
-            }
-            if (sidecarRecord.hasStateChanges()) {
-                var stateChanges = sidecarRecord.getStateChanges();
-                for (int j = 0; j < stateChanges.getContractStateChangesCount(); j++) {
-                    sidecarStateChanges.add(stateChanges.getContractStateChanges(j));
-                }
-            }
-            if (sidecarRecord.hasBytecode() && sidecarRecord.getMigration()) {
-                bytecodeMigrations.add(sidecarRecord.getBytecode());
-            }
-        }
-
-        assertContractStateChanges(sidecarStateChanges, recordItem.getPayerAccountId(),
-                recordItem.getConsensusTimestamp());
-        assertContractActions(contractActions, recordItem.getConsensusTimestamp());
-        assertContractBytecodeMigrations(bytecodeMigrations);
-    }
-
-    protected void parseRecordItemAndCommit(RecordItem recordItem, Transaction transaction) {
-=======
     protected void process(RecordItem recordItem) {
         var entityId = EntityId.of(recordItem.getRecord().getReceipt().getContractID());
         var transaction = domainBuilder.transaction()
                 .customize(t -> t.entityId(entityId).type(recordItem.getTransactionType()))
                 .get();
 
->>>>>>> ed3d2cf6
         transactionTemplate.executeWithoutResult(status -> {
             Instant instant = Instant.ofEpochSecond(0, recordItem.getConsensusTimestamp());
             String filename = StreamFilename.getFilename(StreamType.RECORD, DATA, instant);
