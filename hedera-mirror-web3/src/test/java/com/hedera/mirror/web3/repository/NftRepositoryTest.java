/*
 * Copyright (C) 2023-2024 Hedera Hashgraph, LLC
 *
 * Licensed under the Apache License, Version 2.0 (the "License");
 * you may not use this file except in compliance with the License.
 * You may obtain a copy of the License at
 *
 *      http://www.apache.org/licenses/LICENSE-2.0
 *
 * Unless required by applicable law or agreed to in writing, software
 * distributed under the License is distributed on an "AS IS" BASIS,
 * WITHOUT WARRANTIES OR CONDITIONS OF ANY KIND, either express or implied.
 * See the License for the specific language governing permissions and
 * limitations under the License.
 */

package com.hedera.mirror.web3.repository;

import static org.assertj.core.api.AssertionsForClassTypes.assertThat;

import com.google.common.collect.Range;
import com.hedera.mirror.common.domain.entity.EntityId;
import com.hedera.mirror.common.domain.token.Nft;
import com.hedera.mirror.web3.Web3IntegrationTest;
import lombok.RequiredArgsConstructor;
import org.junit.jupiter.api.Test;

@RequiredArgsConstructor
class NftRepositoryTest extends Web3IntegrationTest {

    private static final EntityId accountId = EntityId.of(0L, 0L, 56L);
    private final NftRepository nftRepository;

    @Test
    void findById() {
        final var nft = domainBuilder.nft().persist();
        domainBuilder.entity().customize(e -> e.id(nft.getTokenId())).persist();

        assertThat(nftRepository.findById(nft.getId())).hasValueSatisfying(actual -> assertThat(actual)
                .returns(nft.getSpender(), Nft::getSpender)
                .returns(nft.getAccountId(), Nft::getAccountId)
                .returns(nft.getMetadata(), Nft::getMetadata));
    }

    @Test
    void findByIdReturnsDeleted() {
        final var nft = domainBuilder.nft().persist();
        domainBuilder
                .entity()
                .customize(e -> e.id(nft.getTokenId()).deleted(true))
                .persist();

        assertThat(nftRepository.findById(nft.getId())).hasValueSatisfying(actual -> assertThat(actual)
                .returns(nft.getSpender(), Nft::getSpender)
                .returns(nft.getAccountId(), Nft::getAccountId)
                .returns(nft.getMetadata(), Nft::getMetadata));
    }

    @Test
    void findActiveById() {
        final var nft = domainBuilder.nft().persist();
        domainBuilder.entity().customize(e -> e.id(nft.getTokenId())).persist();

        assertThat(nftRepository.findActiveById(nft.getTokenId(), nft.getId().getSerialNumber()))
                .hasValueSatisfying(actual -> assertThat(actual)
                        .returns(nft.getSpender(), Nft::getSpender)
                        .returns(nft.getAccountId(), Nft::getAccountId)
                        .returns(nft.getMetadata(), Nft::getMetadata));
    }

    @Test
    void findActiveByIdReturnEmptyIfDeleted() {
        final var nft = domainBuilder.nft().customize(n -> n.deleted(true)).persist();
        domainBuilder.entity().customize(e -> e.id(nft.getTokenId())).persist();

        assertThat(nftRepository.findActiveById(nft.getTokenId(), nft.getId().getSerialNumber()))
                .isEmpty();
    }

    @Test
    void findActiveByIdReturnEmptyIfEntityDeleted() {
        final var nft = domainBuilder.nft().persist();
        domainBuilder
                .entity()
                .customize(e -> e.id(nft.getTokenId()).deleted(true))
                .persist();

        assertThat(nftRepository.findActiveById(nft.getTokenId(), nft.getId().getSerialNumber()))
                .isEmpty();
    }

    @Test
    void findActiveByIdReturnObjectIfEntityMissing() {
        final var nft = domainBuilder.nft().persist();

        assertThat(nftRepository.findActiveById(nft.getTokenId(), nft.getId().getSerialNumber()))
                .isNotEmpty();
    }

    @Test
    void countByAccountIdNotDeleted() {
        final var firstNft =
                domainBuilder.nft().customize(n -> n.accountId(accountId)).persist();
        domainBuilder.entity().customize(e -> e.id(firstNft.getTokenId())).persist();

        final var secondNft =
                domainBuilder.nft().customize(n -> n.accountId(accountId)).persist();
        domainBuilder
                .entity()
                .customize(e -> e.id(secondNft.getTokenId()).deleted(null))
                .persist();

        assertThat(nftRepository.countByAccountIdNotDeleted(accountId.getId())).isEqualTo(2);
    }

    @Test
    void countByAccountIdNotDeletedShouldNotCountDeletedNft() {
        final var deletedNft = domainBuilder
                .nft()
                .customize(n -> n.accountId(accountId).deleted(true))
                .persist();
        domainBuilder.entity().customize(e -> e.id(deletedNft.getTokenId())).persist();

        assertThat(nftRepository.countByAccountIdNotDeleted(accountId.getId())).isZero();
    }

    @Test
    void countByAccountIdNotDeletedShouldNotCountDeletedEntity() {
        final var deletedEntityNft =
                domainBuilder.nft().customize(n -> n.accountId(accountId)).persist();
        domainBuilder
                .entity()
                .customize(e -> e.id(deletedEntityNft.getTokenId()).deleted(true))
                .persist();

        assertThat(nftRepository.countByAccountIdNotDeleted(accountId.getId())).isZero();
    }

    @Test
    void findActiveByIdAndTimestampLessThanBlock() {
        final var nft = domainBuilder.nft().persist();
        domainBuilder.entity().customize(e -> e.id(nft.getTokenId())).persist();

        assertThat(nftRepository.findActiveByIdAndTimestamp(
                        nft.getTokenId(), nft.getId().getSerialNumber(), nft.getTimestampLower() + 1))
                .get()
                .isEqualTo(nft);
    }

    @Test
    void findActiveByIdAndTimestampEqualToBlock() {
        final var nft = domainBuilder.nft().persist();
        domainBuilder.entity().customize(e -> e.id(nft.getTokenId())).persist();

        assertThat(nftRepository.findActiveByIdAndTimestamp(
                        nft.getTokenId(), nft.getId().getSerialNumber(), nft.getTimestampLower()))
                .get()
                .isEqualTo(nft);
    }

    @Test
    void findActiveByIdAndTimestampGreaterThanBlock() {
        final var nft = domainBuilder.nft().persist();
        domainBuilder.entity().customize(e -> e.id(nft.getTokenId())).persist();

        assertThat(nftRepository.findActiveByIdAndTimestamp(
                        nft.getTokenId(), nft.getId().getSerialNumber(), nft.getTimestampLower() - 1))
                .isEmpty();
    }

    @Test
    void findActiveByIdAndTimestampNftDeleted() {
        final var nft = domainBuilder.nft().customize(n -> n.deleted(true)).persist();
        domainBuilder.entity().customize(e -> e.id(nft.getTokenId())).persist();

        assertThat(nftRepository.findActiveByIdAndTimestamp(
                        nft.getTokenId(), nft.getId().getSerialNumber(), nft.getTimestampLower()))
                .isEmpty();
    }

    @Test
    void findActiveByIdAndTimestampEntityDeletedAndNftStillValid() {
        final var nft = domainBuilder.nft().persist();
        long blockTimestamp = nft.getTimestampLower();
        domainBuilder
                .entity()
                .customize(e -> e.id(nft.getTokenId())
                        .timestampRange(Range.closedOpen(blockTimestamp + 10, blockTimestamp + 20))
                        .deleted(true))
                .persist();

        // Tests that NFT records remain valid if their linked entity is marked as deleted after the blockTimestamp.
        // Verifies NFTs are considered active at blockTimestamp, even if the associated entity is currently deleted.

        assertThat(nftRepository.findActiveByIdAndTimestamp(
                        nft.getTokenId(), nft.getId().getSerialNumber(), nft.getTimestampLower()))
                .get()
                .isEqualTo(nft);
    }

    @Test
    void findActiveByIdAndTimestampEntityDeleteAndNftIsDeleted() {
        final var nft = domainBuilder.nft().customize(n -> n.deleted(true)).persist();
        domainBuilder
                .entity()
                .customize(e -> e.id(nft.getTokenId()).deleted(true))
                .persist();

        assertThat(nftRepository.findActiveByIdAndTimestamp(
                        nft.getTokenId(), nft.getId().getSerialNumber(), nft.getTimestampLower()))
                .isEmpty();
    }

    @Test
    void findActiveByIdAndTimestampEntityDeleteAndNftHistoryIsDeleted() {
        final var nftHistory =
                domainBuilder.nftHistory().customize(n -> n.deleted(true)).persist();
        domainBuilder
                .entity()
                .customize(e -> e.id(nftHistory.getTokenId()).deleted(true))
                .persist();

        assertThat(nftRepository.findActiveByIdAndTimestamp(
                        nftHistory.getTokenId(), nftHistory.getId().getSerialNumber(), nftHistory.getTimestampLower()))
                .isEmpty();
    }

    @Test
    void findActiveByIdAndTimestampEntityDeletedIsNull() {
        final var nft = domainBuilder.nft().persist();
        domainBuilder
                .entity()
                .customize(e -> e.id(nft.getTokenId()).deleted(null))
                .persist();

        assertThat(nftRepository.findActiveByIdAndTimestamp(
                        nft.getTokenId(), nft.getId().getSerialNumber(), nft.getTimestampLower()))
                .get()
                .isEqualTo(nft);
    }

    @Test
    void findActiveByIdAndTimestampHistoricalLessThanBlock() {
        final var nftHistory = domainBuilder.nftHistory().persist();
        domainBuilder.entity().customize(e -> e.id(nftHistory.getTokenId())).persist();

        assertThat(nftRepository.findActiveByIdAndTimestamp(
                        nftHistory.getTokenId(),
                        nftHistory.getId().getSerialNumber(),
                        nftHistory.getTimestampLower() + 1))
                .get()
                .usingRecursiveComparison()
                .isEqualTo(nftHistory);
    }

    @Test
    void findActiveByIdAndTimestampHistoricalEqualToBlock() {
        final var nftHistory = domainBuilder.nftHistory().persist();
        domainBuilder.entity().customize(e -> e.id(nftHistory.getTokenId())).persist();

        assertThat(nftRepository.findActiveByIdAndTimestamp(
                        nftHistory.getTokenId(), nftHistory.getId().getSerialNumber(), nftHistory.getTimestampLower()))
                .get()
                .usingRecursiveComparison()
                .isEqualTo(nftHistory);
    }

    @Test
    void findActiveByIdAndTimestampHistoricalGreaterThanBlock() {
        final var nftHistory = domainBuilder.nftHistory().persist();
        domainBuilder
                .entityHistory()
                .customize(e -> e.id(nftHistory.getTokenId()))
                .persist();

        assertThat(nftRepository.findActiveByIdAndTimestamp(
                        nftHistory.getTokenId(),
                        nftHistory.getId().getSerialNumber(),
                        nftHistory.getTimestampLower() - 1))
                .isEmpty();
    }

    @Test
    void findActiveByIdAndTimestampHistoricalNftDeleted() {
        final var nftHistory =
                domainBuilder.nftHistory().customize(n -> n.deleted(true)).persist();
        domainBuilder
                .entityHistory()
                .customize(e -> e.id(nftHistory.getTokenId()))
                .persist();

        assertThat(nftRepository.findActiveByIdAndTimestamp(
                        nftHistory.getTokenId(), nftHistory.getId().getSerialNumber(), nftHistory.getTimestampLower()))
                .isEmpty();
    }

    @Test
    void findActiveByIdAndTimestampHistoricalEntityDeleted() {
        final var nftHistory = domainBuilder.nftHistory().persist();
        domainBuilder
                .entityHistory()
                .customize(e -> e.id(nftHistory.getTokenId()).deleted(true))
                .persist();

        assertThat(nftRepository.findActiveByIdAndTimestamp(
                        nftHistory.getTokenId(), nftHistory.getId().getSerialNumber(), nftHistory.getTimestampLower()))
                .isEmpty();
    }

    @Test
    void findActiveByIdAndTimestampHistoricalEntityDeletedIsNull() {
        final var nftHistory = domainBuilder.nftHistory().persist();
        domainBuilder
                .entity()
                .customize(e -> e.id(nftHistory.getTokenId()).deleted(null))
                .persist();

        assertThat(nftRepository.findActiveByIdAndTimestamp(
                        nftHistory.getTokenId(), nftHistory.getId().getSerialNumber(), nftHistory.getTimestampLower()))
                .get()
                .usingRecursiveComparison()
                .isEqualTo(nftHistory);
    }

    @Test
    void findActiveByIdAndTimestampReturnsLatestEntry() {
        long tokenId = 1L;
        long serialNumber = 1L;
        final var nftHistory1 = domainBuilder
                .nftHistory()
                .customize(n -> n.tokenId(tokenId).serialNumber(serialNumber))
                .persist();
        domainBuilder.entity().customize(e -> e.id(tokenId)).persist();

        final var nftHistory2 = domainBuilder
                .nftHistory()
                .customize(n -> n.tokenId(tokenId).serialNumber(serialNumber))
                .persist();

        final var latestTimestamp = Math.max(nftHistory1.getTimestampLower(), nftHistory2.getTimestampLower());

        assertThat(nftRepository.findActiveByIdAndTimestamp(tokenId, serialNumber, latestTimestamp + 1))
                .hasValueSatisfying(actual -> assertThat(actual).returns(latestTimestamp, Nft::getTimestampLower));
    }

    @Test
    void countByAccountIdAndTimestampNotDeletedLessThanBlock() {
        final var nft = domainBuilder
                .nft()
                .customize(n -> n.accountId(EntityId.of(0, 0, 123)))
                .persist();
        final var nft2 = domainBuilder
                .nft()
                .customize(n -> n.accountId(EntityId.of(0, 0, 123)))
                .persist();
        domainBuilder.entity().customize(e -> e.id(nft.getTokenId())).persist();
        domainBuilder.entity().customize(e -> e.id(nft2.getTokenId())).persist();

        assertThat(nftRepository.countByAccountIdAndTimestampNotDeleted(
                        nft2.getAccountId().getId(), nft2.getTimestampLower() + 1))
                .isEqualTo(2L);
    }

    @Test
    void countByAccountIdAndTimestampNotDeletedEqualToBlock() {
        final var nft = domainBuilder
                .nft()
                .customize(n -> n.accountId(EntityId.of(0, 0, 123)))
                .persist();
        final var nft2 = domainBuilder
                .nft()
                .customize(n -> n.accountId(EntityId.of(0, 0, 123)))
                .persist();
        domainBuilder.entity().customize(e -> e.id(nft.getTokenId())).persist();
        domainBuilder.entity().customize(e -> e.id(nft2.getTokenId())).persist();

        assertThat(nftRepository.countByAccountIdAndTimestampNotDeleted(
                        nft2.getAccountId().getId(), nft2.getTimestampLower()))
                .isEqualTo(2L);
    }

    @Test
    void countByAccountIdAndTimestampGreaterThanBlock() {
        final var nft = domainBuilder
                .nft()
                .customize(n -> n.accountId(EntityId.of(0, 0, 123)))
                .persist();
        final var nft2 = domainBuilder
                .nft()
                .customize(n -> n.accountId(EntityId.of(0, 0, 1234)))
                .persist();
        domainBuilder.entity().customize(e -> e.id(nft.getTokenId())).persist();
        domainBuilder.entity().customize(e -> e.id(nft2.getTokenId())).persist();

        assertThat(nftRepository.countByAccountIdAndTimestampNotDeleted(
                        nft.getAccountId().getId(), nft.getTimestampLower() - 1))
                .isZero();
    }

    @Test
    void countByAccountIdAndTimestampNftDeleted() {
        final var nft = domainBuilder
                .nft()
                .customize(n -> n.accountId(EntityId.of(0, 0, 123)).deleted(true))
                .persist();
        final var nft2 = domainBuilder
                .nft()
                .customize(n -> n.accountId(EntityId.of(0, 0, 1234)))
                .persist();
        domainBuilder.entity().customize(e -> e.id(nft.getTokenId())).persist();
        domainBuilder.entity().customize(e -> e.id(nft2.getTokenId())).persist();

        assertThat(nftRepository.countByAccountIdAndTimestampNotDeleted(
                        nft2.getAccountId().getId(), nft2.getTimestampLower()))
                .isEqualTo(1L);
    }

    @Test
    void countByAccountIdAndTimestampEntityDeletedAndNftStillValid() {
        final var nft = domainBuilder
                .nft()
                .customize(n -> n.accountId(EntityId.of(0, 0, 123)))
                .persist();
        long blockTimestamp = nft.getTimestampLower();
        domainBuilder
                .entity()
                .customize(e -> e.id(nft.getTokenId())
                        .timestampRange(Range.closedOpen(blockTimestamp + 10, blockTimestamp + 20))
                        .deleted(true))
                .persist();

        // Tests that NFT records remain valid if their linked entity is marked as deleted after the blockTimestamp.
        // Verifies NFTs are considered active at blockTimestamp, even if the associated entity is currently deleted.

        assertThat(nftRepository.countByAccountIdAndTimestampNotDeleted(
                        nft.getAccountId().getId(), nft.getTimestampLower()))
                .isEqualTo(1L);
    }

    @Test
    void countByAccountIdAndTimestampEntityDeleteAndNftIsDeleted() {
        final var nft = domainBuilder
                .nft()
                .customize(n -> n.accountId(EntityId.of(0, 0, 123)).deleted(true))
                .persist();
        final var nft2 = domainBuilder
                .nft()
                .customize(n -> n.accountId(EntityId.of(0, 0, 123)).deleted(true))
                .persist();
        domainBuilder
                .entity()
                .customize(e -> e.id(nft.getTokenId()).deleted(true))
                .persist();
        domainBuilder
                .entity()
                .customize(e -> e.id(nft2.getTokenId()).deleted(true))
                .persist();

        assertThat(nftRepository.countByAccountIdAndTimestampNotDeleted(
                        nft2.getAccountId().getId(), nft2.getTimestampLower()))
                .isZero();
    }

    @Test
    void countByAccountIdAndTimestampEntityDeleteAndNftHistoryIsDeleted() {
        final var nftHistory =
                domainBuilder.nftHistory().customize(n -> n.deleted(true)).persist();
        domainBuilder
                .entity()
                .customize(e -> e.id(nftHistory.getTokenId()).deleted(true))
                .persist();

        assertThat(nftRepository.countByAccountIdAndTimestampNotDeleted(
                        nftHistory.getAccountId().getId(), nftHistory.getTimestampLower()))
                .isZero();
    }

    @Test
    void countByAccountIdAndTimestampEntityDeletedIsNull() {
        final var nft = domainBuilder
                .nft()
                .customize(n -> n.accountId(EntityId.of(0, 0, 123)))
                .persist();
        final var nft2 = domainBuilder
                .nft()
                .customize(n -> n.accountId(EntityId.of(0, 0, 123)))
                .persist();
        domainBuilder
                .entity()
                .customize(e -> e.id(nft.getTokenId()).deleted(null))
                .persist();
        domainBuilder
                .entity()
                .customize(e -> e.id(nft2.getTokenId()).deleted(null))
                .persist();

        assertThat(nftRepository.countByAccountIdAndTimestampNotDeleted(
                        nft2.getAccountId().getId(), nft2.getTimestampLower()))
                .isEqualTo(2L);
    }

    @Test
    void countByAccountIdAndTimestampHistoricalLessThanBlock() {
        final var nftHistory = domainBuilder
                .nftHistory()
                .customize(n -> n.accountId(EntityId.of(0, 0, 123)))
                .persist();
        domainBuilder.entity().customize(e -> e.id(nftHistory.getTokenId())).persist();
        final var nftHistory2 = domainBuilder
                .nftHistory()
                .customize(n -> n.accountId(EntityId.of(0, 0, 123)))
                .persist();
        domainBuilder.entity().customize(e -> e.id(nftHistory2.getTokenId())).persist();

        assertThat(nftRepository.countByAccountIdAndTimestampNotDeleted(
                        nftHistory2.getAccountId().getId(), nftHistory2.getTimestampLower() + 1))
                .usingRecursiveComparison()
                .isEqualTo(1L);
    }

    @Test
    void countByAccountIdAndTimestampHistoricalEqualToBlock() {
        final var nftHistory = domainBuilder
                .nftHistory()
                .customize(n -> n.accountId(EntityId.of(0, 0, 123)))
                .persist();
        domainBuilder.entity().customize(e -> e.id(nftHistory.getTokenId())).persist();
        final var nftHistory2 = domainBuilder
                .nftHistory()
                .customize(n -> n.accountId(EntityId.of(0, 0, 123)))
                .persist();
        domainBuilder.entity().customize(e -> e.id(nftHistory2.getTokenId())).persist();

        assertThat(nftRepository.countByAccountIdAndTimestampNotDeleted(
                        nftHistory2.getAccountId().getId(), nftHistory2.getTimestampLower()))
                .usingRecursiveComparison()
                .isEqualTo(1L);
    }

    @Test
    void countByAccountIdAndTimestampHistoricalGreaterThanBlock() {
        final var nftHistory = domainBuilder
                .nftHistory()
                .customize(n -> n.accountId(EntityId.of(0, 0, 123)))
                .persist();
        domainBuilder.entity().customize(e -> e.id(nftHistory.getTokenId())).persist();
        final var nftHistory2 = domainBuilder
                .nftHistory()
                .customize(n -> n.accountId(EntityId.of(0, 0, 123)))
                .persist();
        domainBuilder.entity().customize(e -> e.id(nftHistory2.getTokenId())).persist();

        assertThat(nftRepository.countByAccountIdAndTimestampNotDeleted(
                        nftHistory.getAccountId().getId(), nftHistory.getTimestampLower() - 1))
                .usingRecursiveComparison()
                .isEqualTo(0L);
    }

    @Test
    void countByAccountIdAndTimestampHistoricalNftDeleted() {
        final var nftHistory =
                domainBuilder.nftHistory().customize(n -> n.deleted(true)).persist();
        domainBuilder
                .entityHistory()
                .customize(e -> e.id(nftHistory.getTokenId()))
                .persist();

        assertThat(nftRepository.countByAccountIdAndTimestampNotDeleted(
                        nftHistory.getAccountId().getId(), nftHistory.getTimestampLower() - 1))
                .isZero();
    }

    @Test
    void countByAccountIdAndTimestampHistoricalEntityDeleted() {
        final var nftHistory = domainBuilder.nftHistory().persist();
        domainBuilder
                .entityHistory()
                .customize(e -> e.id(nftHistory.getTokenId()).deleted(true))
                .persist();

        assertThat(nftRepository.countByAccountIdAndTimestampNotDeleted(
                        nftHistory.getAccountId().getId(), nftHistory.getTimestampLower() - 1))
                .isZero();
    }

    @Test
    void countByAccountIdAndTimestampHistoricalEntityDeletedIsNull() {
        final var nftHistory = domainBuilder.nftHistory().persist();
        domainBuilder
                .entity()
                .customize(e -> e.id(nftHistory.getTokenId()).deleted(null))
                .persist();

        assertThat(nftRepository.countByAccountIdAndTimestampNotDeleted(
                        nftHistory.getAccountId().getId(), nftHistory.getTimestampLower()))
                .usingRecursiveComparison()
                .isEqualTo(1L);
    }

    @Test
<<<<<<< HEAD
    void findNftTotalSupplyByTokenIdAndTimestampLessThanBlock() {
        final var nft = domainBuilder.nft().customize(n -> n.tokenId(1L)).persist();
        final var nft2 = domainBuilder.nft().customize(n -> n.tokenId(1L)).persist();
        domainBuilder.entity().customize(e -> e.id(nft2.getTokenId())).persist();

        assertThat(nftRepository.findNftTotalSupplyByTokenIdAndTimestamp(
                        nft2.getTokenId(), nft2.getTimestampLower() + 1))
                .isEqualTo(2L);
    }

    @Test
    void findNftTotalSupplyByTokenIdAndTimestampEqualToBlock() {
        final var nft = domainBuilder.nft().customize(n -> n.tokenId(1L)).persist();
        final var nft2 = domainBuilder.nft().customize(n -> n.tokenId(1L)).persist();
        domainBuilder.entity().customize(e -> e.id(nft2.getTokenId())).persist();

        assertThat(nftRepository.findNftTotalSupplyByTokenIdAndTimestamp(nft2.getTokenId(), nft2.getTimestampLower()))
                .isEqualTo(2L);
    }

    @Test
    void findNftTotalSupplyByTokenIdAndTimestampGreaterThanBlock() {
        final var nft = domainBuilder.nft().customize(n -> n.tokenId(1L)).persist();
        final var nft2 = domainBuilder.nft().customize(n -> n.tokenId(1L)).persist();
        domainBuilder.entity().customize(e -> e.id(nft2.getTokenId())).persist();

        assertThat(nftRepository.findNftTotalSupplyByTokenIdAndTimestamp(nft.getTokenId(), nft.getTimestampLower() - 1))
=======
    void balanceByAccountIdAndTokenIdAndTimestampNotDeletedLessThanBlock() {
        final var nft = domainBuilder
                .nft()
                .customize(n -> n.accountId(EntityId.of(0, 0, 123)))
                .persist();
        final var nft2 = domainBuilder
                .nft()
                .customize(n -> n.accountId(EntityId.of(0, 0, 123)))
                .persist();
        domainBuilder.entity().customize(e -> e.id(nft.getTokenId())).persist();
        domainBuilder.entity().customize(e -> e.id(nft2.getTokenId())).persist();

        assertThat(nftRepository
                        .nftBalanceByAccountIdTokenIdAndTimestamp(
                                nft2.getAccountId().getId(), nft2.getTokenId(), nft2.getTimestampLower() + 1)
                        .get())
                .isEqualTo(1L);
    }

    @Test
    void balanceByAccountIdAndTokenAndTimestampNotDeletedEqualToBlock() {
        final var nft = domainBuilder
                .nft()
                .customize(n -> n.accountId(EntityId.of(0, 0, 123)))
                .persist();
        final var nft2 = domainBuilder
                .nft()
                .customize(n -> n.accountId(EntityId.of(0, 0, 123)))
                .persist();
        domainBuilder.entity().customize(e -> e.id(nft.getTokenId())).persist();
        domainBuilder.entity().customize(e -> e.id(nft2.getTokenId())).persist();

        assertThat(nftRepository
                        .nftBalanceByAccountIdTokenIdAndTimestamp(
                                nft2.getAccountId().getId(), nft2.getTokenId(), nft2.getTimestampLower())
                        .get())
                .isEqualTo(1L);
    }

    @Test
    void balanceByAccountIdAndTokenIdAndTimestampGreaterThanBlock() {
        final var nft = domainBuilder
                .nft()
                .customize(n -> n.accountId(EntityId.of(0, 0, 123)))
                .persist();
        final var nft2 = domainBuilder
                .nft()
                .customize(n -> n.accountId(EntityId.of(0, 0, 123)))
                .persist();
        domainBuilder.entity().customize(e -> e.id(nft.getTokenId())).persist();
        domainBuilder.entity().customize(e -> e.id(nft2.getTokenId())).persist();

        assertThat(nftRepository
                        .nftBalanceByAccountIdTokenIdAndTimestamp(
                                nft.getAccountId().getId(), nft.getTokenId(), nft.getTimestampLower() - 1)
                        .get())
>>>>>>> 412b73d6
                .isZero();
    }

    @Test
<<<<<<< HEAD
    void findNftTotalSupplyByTokenIdAndTimestampNftDeleted() {
        final var nft =
                domainBuilder.nft().customize(n -> n.tokenId(1L).deleted(true)).persist();
        final var nft2 = domainBuilder.nft().customize(n -> n.tokenId(1L)).persist();
        domainBuilder.entity().customize(e -> e.id(nft.getTokenId())).persist();

        assertThat(nftRepository.findNftTotalSupplyByTokenIdAndTimestamp(nft2.getTokenId(), nft2.getTimestampLower()))
                .isEqualTo(1L);
    }

    @Test
    void findNftTotalSupplyByTokenIdAndTimestampEntityDeletedAndNftStillValid() {
        final var nft = domainBuilder.nft().customize(n -> n.tokenId(1L)).persist();
        long blockTimestamp = nft.getTimestampLower();
        domainBuilder
                .entity()
                .customize(e -> e.id(nft.getTokenId())
                        .timestampRange(Range.closedOpen(blockTimestamp + 10, blockTimestamp + 20))
                        .deleted(true))
                .persist();

        // Tests that NFT records remain valid if their linked entity is marked as deleted after the blockTimestamp.
        // Verifies NFTs are considered active at blockTimestamp, even if the associated entity is currently deleted.

        assertThat(nftRepository.findNftTotalSupplyByTokenIdAndTimestamp(nft.getTokenId(), nft.getTimestampLower()))
=======
    void balanceByAccountIdAndTokenIdAndTimestampNftDeleted() {
        final var nft = domainBuilder
                .nft()
                .customize(n -> n.accountId(EntityId.of(0, 0, 123)).deleted(true))
                .persist();
        final var nft2 = domainBuilder
                .nft()
                .customize(n -> n.accountId(EntityId.of(0, 0, 123)))
                .persist();
        domainBuilder.nft().customize(n -> n.accountId(EntityId.of(0, 0, 123))).persist();
        domainBuilder.entity().customize(e -> e.id(nft.getTokenId())).persist();
        domainBuilder.entity().customize(e -> e.id(nft2.getTokenId())).persist();

        assertThat(nftRepository
                        .nftBalanceByAccountIdTokenIdAndTimestamp(
                                nft2.getAccountId().getId(), nft2.getTokenId(), nft2.getTimestampLower())
                        .get())
>>>>>>> 412b73d6
                .isEqualTo(1L);
    }
}<|MERGE_RESOLUTION|>--- conflicted
+++ resolved
@@ -598,35 +598,6 @@
     }
 
     @Test
-<<<<<<< HEAD
-    void findNftTotalSupplyByTokenIdAndTimestampLessThanBlock() {
-        final var nft = domainBuilder.nft().customize(n -> n.tokenId(1L)).persist();
-        final var nft2 = domainBuilder.nft().customize(n -> n.tokenId(1L)).persist();
-        domainBuilder.entity().customize(e -> e.id(nft2.getTokenId())).persist();
-
-        assertThat(nftRepository.findNftTotalSupplyByTokenIdAndTimestamp(
-                        nft2.getTokenId(), nft2.getTimestampLower() + 1))
-                .isEqualTo(2L);
-    }
-
-    @Test
-    void findNftTotalSupplyByTokenIdAndTimestampEqualToBlock() {
-        final var nft = domainBuilder.nft().customize(n -> n.tokenId(1L)).persist();
-        final var nft2 = domainBuilder.nft().customize(n -> n.tokenId(1L)).persist();
-        domainBuilder.entity().customize(e -> e.id(nft2.getTokenId())).persist();
-
-        assertThat(nftRepository.findNftTotalSupplyByTokenIdAndTimestamp(nft2.getTokenId(), nft2.getTimestampLower()))
-                .isEqualTo(2L);
-    }
-
-    @Test
-    void findNftTotalSupplyByTokenIdAndTimestampGreaterThanBlock() {
-        final var nft = domainBuilder.nft().customize(n -> n.tokenId(1L)).persist();
-        final var nft2 = domainBuilder.nft().customize(n -> n.tokenId(1L)).persist();
-        domainBuilder.entity().customize(e -> e.id(nft2.getTokenId())).persist();
-
-        assertThat(nftRepository.findNftTotalSupplyByTokenIdAndTimestamp(nft.getTokenId(), nft.getTimestampLower() - 1))
-=======
     void balanceByAccountIdAndTokenIdAndTimestampNotDeletedLessThanBlock() {
         final var nft = domainBuilder
                 .nft()
@@ -683,12 +654,62 @@
                         .nftBalanceByAccountIdTokenIdAndTimestamp(
                                 nft.getAccountId().getId(), nft.getTokenId(), nft.getTimestampLower() - 1)
                         .get())
->>>>>>> 412b73d6
                 .isZero();
     }
 
     @Test
-<<<<<<< HEAD
+    void balanceByAccountIdAndTokenIdAndTimestampNftDeleted() {
+        final var nft = domainBuilder
+                .nft()
+                .customize(n -> n.accountId(EntityId.of(0, 0, 123)).deleted(true))
+                .persist();
+        final var nft2 = domainBuilder
+                .nft()
+                .customize(n -> n.accountId(EntityId.of(0, 0, 123)))
+                .persist();
+        domainBuilder.nft().customize(n -> n.accountId(EntityId.of(0, 0, 123))).persist();
+        domainBuilder.entity().customize(e -> e.id(nft.getTokenId())).persist();
+        domainBuilder.entity().customize(e -> e.id(nft2.getTokenId())).persist();
+
+        assertThat(nftRepository
+                        .nftBalanceByAccountIdTokenIdAndTimestamp(
+                                nft2.getAccountId().getId(), nft2.getTokenId(), nft2.getTimestampLower())
+                        .get())
+                .isEqualTo(1L);
+    }
+
+    @Test
+    void findNftTotalSupplyByTokenIdAndTimestampLessThanBlock() {
+        final var nft = domainBuilder.nft().customize(n -> n.tokenId(1L)).persist();
+        final var nft2 = domainBuilder.nft().customize(n -> n.tokenId(1L)).persist();
+        domainBuilder.entity().customize(e -> e.id(nft2.getTokenId())).persist();
+
+        assertThat(nftRepository.findNftTotalSupplyByTokenIdAndTimestamp(
+                        nft2.getTokenId(), nft2.getTimestampLower() + 1))
+                .isEqualTo(2L);
+    }
+
+    @Test
+    void findNftTotalSupplyByTokenIdAndTimestampEqualToBlock() {
+        final var nft = domainBuilder.nft().customize(n -> n.tokenId(1L)).persist();
+        final var nft2 = domainBuilder.nft().customize(n -> n.tokenId(1L)).persist();
+        domainBuilder.entity().customize(e -> e.id(nft2.getTokenId())).persist();
+
+        assertThat(nftRepository.findNftTotalSupplyByTokenIdAndTimestamp(nft2.getTokenId(), nft2.getTimestampLower()))
+                .isEqualTo(2L);
+    }
+
+    @Test
+    void findNftTotalSupplyByTokenIdAndTimestampGreaterThanBlock() {
+        final var nft = domainBuilder.nft().customize(n -> n.tokenId(1L)).persist();
+        final var nft2 = domainBuilder.nft().customize(n -> n.tokenId(1L)).persist();
+        domainBuilder.entity().customize(e -> e.id(nft2.getTokenId())).persist();
+
+        assertThat(nftRepository.findNftTotalSupplyByTokenIdAndTimestamp(nft.getTokenId(), nft.getTimestampLower() - 1))
+                .isZero();
+    }
+
+    @Test
     void findNftTotalSupplyByTokenIdAndTimestampNftDeleted() {
         final var nft =
                 domainBuilder.nft().customize(n -> n.tokenId(1L).deleted(true)).persist();
@@ -714,25 +735,6 @@
         // Verifies NFTs are considered active at blockTimestamp, even if the associated entity is currently deleted.
 
         assertThat(nftRepository.findNftTotalSupplyByTokenIdAndTimestamp(nft.getTokenId(), nft.getTimestampLower()))
-=======
-    void balanceByAccountIdAndTokenIdAndTimestampNftDeleted() {
-        final var nft = domainBuilder
-                .nft()
-                .customize(n -> n.accountId(EntityId.of(0, 0, 123)).deleted(true))
-                .persist();
-        final var nft2 = domainBuilder
-                .nft()
-                .customize(n -> n.accountId(EntityId.of(0, 0, 123)))
-                .persist();
-        domainBuilder.nft().customize(n -> n.accountId(EntityId.of(0, 0, 123))).persist();
-        domainBuilder.entity().customize(e -> e.id(nft.getTokenId())).persist();
-        domainBuilder.entity().customize(e -> e.id(nft2.getTokenId())).persist();
-
-        assertThat(nftRepository
-                        .nftBalanceByAccountIdTokenIdAndTimestamp(
-                                nft2.getAccountId().getId(), nft2.getTokenId(), nft2.getTimestampLower())
-                        .get())
->>>>>>> 412b73d6
                 .isEqualTo(1L);
     }
 }