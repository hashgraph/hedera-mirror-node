/*
 * Copyright (C) 2023-2025 Hedera Hashgraph, LLC
 *
 * Licensed under the Apache License, Version 2.0 (the "License");
 * you may not use this file except in compliance with the License.
 * You may obtain a copy of the License at
 *
 *      http://www.apache.org/licenses/LICENSE-2.0
 *
 * Unless required by applicable law or agreed to in writing, software
 * distributed under the License is distributed on an "AS IS" BASIS,
 * WITHOUT WARRANTIES OR CONDITIONS OF ANY KIND, either express or implied.
 * See the License for the specific language governing permissions and
 * limitations under the License.
 */

package com.hedera.mirror.web3.service;

import static com.hedera.mirror.web3.evm.utils.EvmTokenUtils.entityIdFromEvmAddress;
import static com.hedera.mirror.web3.evm.utils.EvmTokenUtils.toAddress;
import static com.hedera.mirror.web3.utils.ContractCallTestUtil.EMPTY_UNTRIMMED_ADDRESS;
import static com.hedera.mirror.web3.utils.ContractCallTestUtil.ESTIMATE_GAS_ERROR_MESSAGE;
import static com.hedera.mirror.web3.utils.ContractCallTestUtil.NEW_ECDSA_KEY;
import static com.hedera.mirror.web3.utils.ContractCallTestUtil.ZERO_VALUE;
import static com.hedera.mirror.web3.utils.ContractCallTestUtil.isWithinExpectedGasRange;
import static com.hedera.mirror.web3.utils.ContractCallTestUtil.longValueOf;
import static com.hedera.services.utils.EntityIdUtils.asHexedEvmAddress;
<<<<<<< HEAD
import static com.hedera.services.utils.EntityIdUtils.entityIdFromTokenId;
import static com.hedera.services.utils.EntityIdUtils.getAddressFromId;
=======
>>>>>>> d7a79973
import static com.hederahashgraph.api.proto.java.ResponseCodeEnum.INVALID_TOKEN_ID;
import static org.assertj.core.api.AssertionsForClassTypes.assertThat;
import static org.assertj.core.api.AssertionsForClassTypes.assertThatThrownBy;

import com.hedera.mirror.common.domain.entity.Entity;
import com.hedera.mirror.common.domain.entity.EntityId;
import com.hedera.mirror.common.domain.entity.EntityType;
import com.hedera.mirror.common.domain.token.Nft;
import com.hedera.mirror.common.domain.token.Token;
import com.hedera.mirror.common.domain.token.TokenFreezeStatusEnum;
import com.hedera.mirror.common.domain.token.TokenKycStatusEnum;
import com.hedera.mirror.common.domain.token.TokenPauseStatusEnum;
import com.hedera.mirror.common.domain.token.TokenSupplyTypeEnum;
import com.hedera.mirror.common.domain.token.TokenTypeEnum;
import com.hedera.mirror.web3.evm.utils.EvmTokenUtils;
import com.hedera.mirror.web3.exception.MirrorEvmTransactionException;
import com.hedera.mirror.web3.utils.ContractFunctionProviderRecord;
import com.hedera.mirror.web3.web3j.generated.ModificationPrecompileTestContract;
import com.hedera.mirror.web3.web3j.generated.ModificationPrecompileTestContract.AccountAmount;
import com.hedera.mirror.web3.web3j.generated.ModificationPrecompileTestContract.Expiry;
import com.hedera.mirror.web3.web3j.generated.ModificationPrecompileTestContract.FixedFee;
import com.hedera.mirror.web3.web3j.generated.ModificationPrecompileTestContract.FractionalFee;
import com.hedera.mirror.web3.web3j.generated.ModificationPrecompileTestContract.HederaToken;
import com.hedera.mirror.web3.web3j.generated.ModificationPrecompileTestContract.KeyValue;
import com.hedera.mirror.web3.web3j.generated.ModificationPrecompileTestContract.NftTransfer;
import com.hedera.mirror.web3.web3j.generated.ModificationPrecompileTestContract.RoyaltyFee;
import com.hedera.mirror.web3.web3j.generated.ModificationPrecompileTestContract.TokenKey;
import com.hedera.mirror.web3.web3j.generated.ModificationPrecompileTestContract.TokenTransferList;
import com.hedera.mirror.web3.web3j.generated.ModificationPrecompileTestContract.TransferList;
import com.hedera.services.store.contracts.precompile.codec.KeyValueWrapper.KeyValueType;
import com.hedera.services.store.models.Id;
import com.hederahashgraph.api.proto.java.Key.KeyCase;
import java.math.BigInteger;
import java.nio.charset.StandardCharsets;
import java.time.Instant;
import java.util.ArrayList;
import java.util.List;
import org.apache.tuweni.bytes.Bytes;
import org.hyperledger.besu.datatypes.Address;
import org.junit.jupiter.api.Test;
import org.junit.jupiter.params.ParameterizedTest;
import org.junit.jupiter.params.provider.CsvSource;
import org.junit.jupiter.params.provider.ValueSource;
import org.web3j.protocol.core.RemoteFunctionCall;
import org.web3j.tx.Contract;

class ContractCallServicePrecompileModificationTest extends AbstractContractCallServiceOpcodeTracerTest {

    @Test
    void transferFrom() throws Exception {
        // Given
        final var owner = accountEntityPersist();
        final var spender = accountEntityWithEvmAddressPersist();
        final var recipient = accountEntityWithEvmAddressPersist();

        final var tokenEntity = tokenEntityPersist();
        final var tokenId = tokenEntity.getId();
        fungibleTokenPersist(tokenEntity, owner);

        tokenAccountPersist(tokenId, spender.getId());
        tokenAccountPersist(tokenId, recipient.getId());

        final var contract = testWeb3jService.deploy(ModificationPrecompileTestContract::deploy);

        final var contractAddress = Address.fromHexString(contract.getContractAddress());
        final var contractEntityId = entityIdFromEvmAddress(contractAddress);
        tokenAccount(ta -> ta.tokenId(tokenId).accountId(contractEntityId.getId()));

        tokenAllowancePersist(10L, tokenEntity, spender, contractEntityId);

        // When
        final var functionCall = contract.call_transferFrom(
                getAddressFromEntity(tokenEntity),
                getAliasFromEntity(spender),
                getAliasFromEntity(recipient),
                BigInteger.ONE);

        // Then
        verifyEthCallAndEstimateGas(functionCall, contract, ZERO_VALUE);
        verifyOpcodeTracerCall(functionCall.encodeFunctionCall(), contract);
    }

    @ParameterizedTest
    @CsvSource({"1", "0"})
    void approve(final BigInteger allowance) throws Exception {
        // Given
        final var spender = accountEntityPersist();
<<<<<<< HEAD
        final var tokenEntity = fungibleTokenPersist();

        tokenAccountPersist(tokenEntity.getTokenId(), spender.getId());
=======
        final var token = fungibleTokenPersist();
        final var tokenId = token.getTokenId();

        tokenAccountPersist(token.getTokenId(), spender.getId());
>>>>>>> d7a79973

        final var contract = testWeb3jService.deploy(ModificationPrecompileTestContract::deploy);

        final var contractAddress = Address.fromHexString(contract.getContractAddress());
        final var contractEntityId = entityIdFromEvmAddress(contractAddress);
<<<<<<< HEAD
        tokenAccount(ta -> ta.tokenId(tokenEntity.getTokenId()).accountId(contractEntityId.getId()));

        // When
        final var functionCall = contract.call_approveExternal(
                getAddressFromId(tokenEntity.getTokenId()), getAddressFromEntity(spender), allowance);
=======
        tokenAccount(ta -> ta.tokenId(tokenId).accountId(contractEntityId.getId()));

        // When
        final var functionCall =
                contract.call_approveExternal(asHexedEvmAddress(tokenId), getAddressFromEntity(spender), allowance);
>>>>>>> d7a79973

        // Then
        verifyEthCallAndEstimateGas(functionCall, contract, ZERO_VALUE);
        verifyOpcodeTracerCall(functionCall.encodeFunctionCall(), contract);
    }

    @ParameterizedTest
    @ValueSource(booleans = {true, false})
    void approveNFT(final Boolean approve) throws Exception {
        // Given
        final var owner = accountEntityPersist();
        final var spender = accountEntityPersist();

        final var tokenEntity = tokenEntityPersist();
        final var tokenId = tokenEntity.getId();

        var token = nonFungibleTokenPersist(tokenEntity);

        tokenAccountPersist(tokenId, owner.getId());
        tokenAccountPersist(tokenId, spender.getId());

        final var contract = testWeb3jService.deploy(ModificationPrecompileTestContract::deploy);

        final var contractAddress = Address.fromHexString(contract.getContractAddress());
        final var contractEntityId = entityIdFromEvmAddress(contractAddress);
        tokenAccount(ta -> ta.tokenId(tokenId).accountId(contractEntityId.getId()));

        nonFungibleTokenInstancePersist(token, 1L, contractEntityId, spender.toEntityId());

        // When
        final var functionCall = contract.call_approveNFTExternal(
                getAddressFromEntity(tokenEntity),
                approve ? getAddressFromEntity(spender) : Address.ZERO.toHexString(),
                BigInteger.ONE);

        // Then
        verifyEthCallAndEstimateGas(functionCall, contract, ZERO_VALUE);
        verifyOpcodeTracerCall(functionCall.encodeFunctionCall(), contract);
    }

    @Test
    void setApprovalForAll() throws Exception {
        // Given
        final var spender = accountEntityPersist();

        final var tokenEntity =
                domainBuilder.entity().customize(e -> e.type(EntityType.TOKEN)).persist();
        Token token = domainBuilder
                .token()
                .customize(t -> t.tokenId(tokenEntity.getId()).type(TokenTypeEnum.NON_FUNGIBLE_UNIQUE))
                .persist();

        tokenAccountPersist(tokenEntity.getId(), spender.getId());

        final var contract = testWeb3jService.deploy(ModificationPrecompileTestContract::deploy);

        final var contractAddress = Address.fromHexString(contract.getContractAddress());
        final var contractEntityId = entityIdFromEvmAddress(contractAddress);
        tokenAccount(ta -> ta.tokenId(tokenEntity.getId()).accountId(contractEntityId.getId()));

        nonFungibleTokenInstancePersist(token, 1L, contractEntityId, spender.toEntityId());

        // When
        final var functionCall = contract.call_setApprovalForAllExternal(
                getAddressFromEntity(tokenEntity), getAddressFromEntity(spender), Boolean.TRUE);

        // Then
        verifyEthCallAndEstimateGas(functionCall, contract, ZERO_VALUE);
        verifyOpcodeTracerCall(functionCall.encodeFunctionCall(), contract);
    }

    @ParameterizedTest
    @ValueSource(booleans = {true, false})
    void associateToken(final Boolean single) throws Exception {
        // Given
        final var notAssociatedAccount = accountEntityPersist();

        final var token = fungibleTokenPersist();
        final var contract = testWeb3jService.deploy(ModificationPrecompileTestContract::deploy);

        // When
        final var functionCall = single
                ? contract.call_associateTokenExternal(
                        getAddressFromEntity(notAssociatedAccount),
                        toAddress(token.getTokenId()).toHexString())
                : contract.call_associateTokensExternal(
                        getAddressFromEntity(notAssociatedAccount),
                        List.of(toAddress(token.getTokenId()).toHexString()));

        // Then
        verifyEthCallAndEstimateGas(functionCall, contract, ZERO_VALUE);
        verifyOpcodeTracerCall(functionCall.encodeFunctionCall(), contract);
    }

    @ParameterizedTest
    @ValueSource(booleans = {true, false})
    void associateTokenWithNullAutoRenew(final Boolean single) throws Exception {
        // Given
        final var notAssociatedAccount = accountEntityPersistCustomizable(e -> e.type(EntityType.ACCOUNT)
                .balance(DEFAULT_ACCOUNT_BALANCE)
                .autoRenewAccountId(null)
                .alias(null)
                .evmAddress(null));

        final var token = fungibleTokenPersist();
        final var contract = testWeb3jService.deploy(ModificationPrecompileTestContract::deploy);

        // When
        final var functionCall = single
                ? contract.call_associateTokenExternal(
                        getAddressFromEntity(notAssociatedAccount),
                        toAddress(token.getTokenId()).toHexString())
                : contract.call_associateTokensExternal(
                        getAddressFromEntity(notAssociatedAccount),
                        List.of(toAddress(token.getTokenId()).toHexString()));

        // Then
        verifyEthCallAndEstimateGas(functionCall, contract, ZERO_VALUE);
        verifyOpcodeTracerCall(functionCall.encodeFunctionCall(), contract);
    }

    @Test
    void associateTokenHRC() throws Exception {
        // Given
        final var tokenEntity = tokenEntityPersist();

        domainBuilder
                .token()
                .customize(t -> t.tokenId(tokenEntity.getId()).type(TokenTypeEnum.FUNGIBLE_COMMON))
                .persist();

        final var contract = testWeb3jService.deploy(ModificationPrecompileTestContract::deploy);

        // When
        final var functionCall = contract.call_associateWithRedirect(getAddressFromEntity(tokenEntity));

        // Then
        verifyEthCallAndEstimateGas(functionCall, contract, ZERO_VALUE);
        verifyOpcodeTracerCall(functionCall.encodeFunctionCall(), contract);
    }

    @ParameterizedTest
    @ValueSource(booleans = {true, false})
    void dissociateToken(final Boolean single) throws Exception {
        // Given
        final var associatedAccount = accountEntityWithEvmAddressPersist();

        final var tokenEntity =
                domainBuilder.entity().customize(e -> e.type(EntityType.TOKEN)).persist();

        domainBuilder
                .token()
                .customize(t -> t.tokenId(tokenEntity.getId()).type(TokenTypeEnum.FUNGIBLE_COMMON))
                .persist();

        domainBuilder
                .tokenAccount()
                .customize(ta -> ta.tokenId(tokenEntity.getId())
                        .accountId(associatedAccount.getId())
                        .freezeStatus(TokenFreezeStatusEnum.UNFROZEN)
                        .kycStatus(TokenKycStatusEnum.GRANTED)
                        .balance(0L)
                        .associated(true))
                .persist();

        final var contract = testWeb3jService.deploy(ModificationPrecompileTestContract::deploy);

        // When
        final var functionCall = single
                ? contract.call_dissociateTokenExternal(
                        getAliasFromEntity(associatedAccount), getAddressFromEntity(tokenEntity))
                : contract.call_dissociateTokensExternal(
                        getAliasFromEntity(associatedAccount), List.of(getAddressFromEntity(tokenEntity)));

        // Then
        verifyEthCallAndEstimateGas(functionCall, contract, ZERO_VALUE);
        verifyOpcodeTracerCall(functionCall.encodeFunctionCall(), contract);
    }

    @Test
    void dissociateTokenHRC() throws Exception {
        // Given
        final var tokenEntity = tokenEntityPersist();

        domainBuilder
                .token()
                .customize(t -> t.tokenId(tokenEntity.getId()).type(TokenTypeEnum.FUNGIBLE_COMMON))
                .persist();

        final var contract = testWeb3jService.deploy(ModificationPrecompileTestContract::deploy);

        final var contractAddress = Address.fromHexString(contract.getContractAddress());
        final var contractEntityId = entityIdFromEvmAddress(contractAddress);
        tokenAccount(ta -> ta.tokenId(tokenEntity.getId()).accountId(contractEntityId.getId()));

        // When
        final var functionCall = contract.call_dissociateWithRedirect(getAddressFromEntity(tokenEntity));

        // Then
        verifyEthCallAndEstimateGas(functionCall, contract, ZERO_VALUE);
        verifyOpcodeTracerCall(functionCall.encodeFunctionCall(), contract);
    }

    @Test
    void mintFungibleToken() throws Exception {
        // Given
        final var treasury = accountEntityPersist();
        final var tokenEntity = tokenEntityPersist();
        final var token = domainBuilder
                .token()
                .customize(t -> t.tokenId(tokenEntity.getId())
                        .type(TokenTypeEnum.FUNGIBLE_COMMON)
                        .treasuryAccountId(treasury.toEntityId()))
                .persist();
        tokenAccountPersist(tokenEntity.getId(), treasury.getId());

        final var totalSupply = token.getTotalSupply();

        final var contract = testWeb3jService.deploy(ModificationPrecompileTestContract::deploy);

        // When
        final var functionCall = contract.call_mintTokenExternal(
                getAddressFromEntity(tokenEntity), BigInteger.valueOf(30), new ArrayList<>());
        final var result = functionCall.send();

        // Then
        assertThat(result.component2()).isEqualTo(BigInteger.valueOf(totalSupply + 30L));
        verifyEthCallAndEstimateGas(functionCall, contract, ZERO_VALUE);
        verifyOpcodeTracerCall(functionCall.encodeFunctionCall(), contract);
    }

    @Test
    void mintNFT() throws Exception {
        // Given
        final var treasury = accountEntityPersist();
        final var tokenEntity = tokenEntityPersist();

        nonFungibleTokenPersist(tokenEntity, treasury);

        tokenAccountPersist(tokenEntity.getId(), treasury.getId());

        final var contract = testWeb3jService.deploy(ModificationPrecompileTestContract::deploy);

        // When
        final var functionCall = contract.call_mintTokenExternal(
                getAddressFromEntity(tokenEntity), BigInteger.ZERO, List.of(domainBuilder.nonZeroBytes(12)));

        final var result = functionCall.send();

        // Then
        assertThat(result.component3().getFirst()).isEqualTo(BigInteger.ONE);
        verifyEthCallAndEstimateGas(functionCall, contract, ZERO_VALUE);
        verifyOpcodeTracerCall(functionCall.encodeFunctionCall(), contract);
    }

    /**
     * Burns tokens from the token's treasury account. The operation decreases the total supply of the token.
     */
    @Test
    void burnFungibleToken() throws Exception {
        // Given
        final var treasuryAccount = accountEntityPersist();
        final var token = fungibleTokenPersistWithTreasuryAccount(treasuryAccount.toEntityId());
<<<<<<< HEAD
        tokenAccountPersist(token.getTokenId(), treasuryAccount.getId());
=======
        final var tokenId = token.getTokenId();
        tokenAccountPersist(tokenId, treasuryAccount.getId());
>>>>>>> d7a79973

        final var sender = accountEntityPersist();
        accountBalanceRecordsPersist(sender);

<<<<<<< HEAD
        long balanceTimestamp = treasuryAccount.getBalanceTimestamp();
        persistTokenBalance(treasuryAccount.toEntityId(), entityIdFromTokenId(token.getTokenId()), balanceTimestamp);
=======
        tokenBalancePersist(treasuryAccount.toEntityId(), EntityId.of(tokenId), treasuryAccount.getBalanceTimestamp());
>>>>>>> d7a79973

        testWeb3jService.setSender(getAddressFromEntity(sender));

        final var tokenTotalSupply = token.getTotalSupply();

        final var contract = testWeb3jService.deploy(ModificationPrecompileTestContract::deploy);

        // When
<<<<<<< HEAD
        final var functionCall = contract.call_burnTokenExternal(
                getAddressFromId(token.getTokenId()), BigInteger.valueOf(4), new ArrayList<>());
=======
        final var functionCall =
                contract.call_burnTokenExternal(asHexedEvmAddress(tokenId), BigInteger.valueOf(4), new ArrayList<>());
>>>>>>> d7a79973

        final var result = functionCall.send();

        // Then
        assertThat(result.component2()).isEqualTo(BigInteger.valueOf(tokenTotalSupply - 4L));
        verifyEthCallAndEstimateGas(functionCall, contract, ZERO_VALUE);
        verifyOpcodeTracerCall(functionCall.encodeFunctionCall(), contract);
    }

    @Test
    void burnNFT() throws Exception {
        // Given
        final var treasury = accountEntityPersist();
        final var tokenEntity = tokenEntityPersist();
        final var token = domainBuilder
                .token()
                .customize(t -> t.tokenId(tokenEntity.getId())
                        .type(TokenTypeEnum.NON_FUNGIBLE_UNIQUE)
                        .treasuryAccountId(treasury.toEntityId()))
                .persist();

        tokenAccountPersist(tokenEntity.getId(), treasury.getId());
        final var totalSupply = token.getTotalSupply();

<<<<<<< HEAD
        long balanceTimestamp = treasury.getBalanceTimestamp();
        persistTokenBalance(treasury.toEntityId(), tokenEntity.toEntityId(), balanceTimestamp);
=======
        tokenBalancePersist(treasury.toEntityId(), tokenEntity.toEntityId(), treasury.getBalanceTimestamp());
>>>>>>> d7a79973

        Nft nft = domainBuilder
                .nft()
                .customize(n -> n.tokenId(tokenEntity.getId())
                        .serialNumber(1L)
                        .accountId(mirrorNodeEvmProperties.isModularizedServices() ? null : treasury.toEntityId()))
                .persist();

        domainBuilder
                .nftHistory()
                .customize(n -> n.accountId(treasury.toEntityId())
                        .createdTimestamp(treasury.getCreatedTimestamp())
                        .serialNumber(nft.getSerialNumber())
                        .timestampRange(treasury.getTimestampRange())
                        .tokenId(token.getTokenId()))
                .persist();

        final var contract = testWeb3jService.deploy(ModificationPrecompileTestContract::deploy);

        // When
        final var functionCall = contract.call_burnTokenExternal(
                getAddressFromEntity(tokenEntity), BigInteger.ZERO, List.of(BigInteger.ONE));

        final var result = functionCall.send();

        // Then
        assertThat(result.component2()).isEqualTo(BigInteger.valueOf(totalSupply - 1));
        verifyEthCallAndEstimateGas(functionCall, contract, ZERO_VALUE);
        verifyOpcodeTracerCall(functionCall.encodeFunctionCall(), contract);
    }

    /**
     * Wiping tokens is the process of removing tokens from an account's balance. The total supply is not affected.
     */
    @Test
    void wipeFungibleToken() throws Exception {
        // Given
        final var owner = accountEntityWithEvmAddressPersist();

        final var tokenEntity = tokenEntityPersist();
        fungibleTokenPersist(tokenEntity, treasuryEntity);

        tokenAccountPersist(tokenEntity.getId(), owner.getId());

        Long createdTimestamp = owner.getCreatedTimestamp();
<<<<<<< HEAD
        persistTokenBalance(owner.toEntityId(), tokenEntity.toEntityId(), createdTimestamp);
        persistAccountBalance(treasuryEntity, treasuryEntity.getBalance(), createdTimestamp);
=======
        tokenBalancePersist(owner.toEntityId(), tokenEntity.toEntityId(), createdTimestamp);
        accountBalancePersist(treasuryEntity, createdTimestamp);
>>>>>>> d7a79973

        final var contract = testWeb3jService.deploy(ModificationPrecompileTestContract::deploy);

        // When
        final var functionCall = contract.call_wipeTokenAccountExternal(
                getAddressFromEntity(tokenEntity), getAliasFromEntity(owner), BigInteger.valueOf(4));

        // Then
        verifyEthCallAndEstimateGas(functionCall, contract, ZERO_VALUE);
        verifyOpcodeTracerCall(functionCall.encodeFunctionCall(), contract);
    }

    @Test
    void wipeNFT() throws Exception {
        // Given
        final var owner = accountEntityWithEvmAddressPersist();
        final var tokenTreasury = accountEntityPersist();
        final var tokenEntity = tokenEntityPersist();
        domainBuilder
                .token()
                .customize(t -> t.tokenId(tokenEntity.getId())
                        .type(TokenTypeEnum.NON_FUNGIBLE_UNIQUE)
                        .treasuryAccountId(tokenTreasury.toEntityId()))
                .persist();

        tokenAccountPersist(tokenEntity.getId(), owner.getId());
        domainBuilder
                .nft()
                .customize(n -> n.tokenId(tokenEntity.getId()).serialNumber(1L).accountId(owner.toEntityId()))
                .persist();

        final var contract = testWeb3jService.deploy(ModificationPrecompileTestContract::deploy);

        // When
        final var functionCall = contract.call_wipeTokenAccountNFTExternal(
                getAddressFromEntity(tokenEntity), getAliasFromEntity(owner), List.of(BigInteger.ONE));

        // Then
        verifyEthCallAndEstimateGas(functionCall, contract, ZERO_VALUE);
        verifyOpcodeTracerCall(functionCall.encodeFunctionCall(), contract);
    }

    @Test
    void grantTokenKyc() throws Exception {
        // Given
        final var accountWithoutGrant = accountEntityWithEvmAddressPersist();

        final var tokenEntity = tokenEntityPersist();
        domainBuilder
                .token()
                .customize(t -> t.tokenId(tokenEntity.getId()).type(TokenTypeEnum.FUNGIBLE_COMMON))
                .persist();

        tokenAccountPersist(tokenEntity.getId(), accountWithoutGrant.getId());

        final var contract = testWeb3jService.deploy(ModificationPrecompileTestContract::deploy);

        // When
        final var functionCall = contract.call_grantTokenKycExternal(
                getAddressFromEntity(tokenEntity), getAliasFromEntity(accountWithoutGrant));

        // Then
        verifyEthCallAndEstimateGas(functionCall, contract, ZERO_VALUE);
        verifyOpcodeTracerCall(functionCall.encodeFunctionCall(), contract);
    }

    @Test
    void revokeTokenKyc() throws Exception {
        // Given
        final var accountWithGrant = accountEntityWithEvmAddressPersist();

        final var tokenEntity = tokenEntityPersist();
        domainBuilder
                .token()
                .customize(t -> t.tokenId(tokenEntity.getId()).type(TokenTypeEnum.FUNGIBLE_COMMON))
                .persist();

        tokenAccountPersist(tokenEntity.getId(), accountWithGrant.getId());

        final var contract = testWeb3jService.deploy(ModificationPrecompileTestContract::deploy);

        // When
        final var functionCall = contract.call_revokeTokenKycExternal(
                getAddressFromEntity(tokenEntity), getAliasFromEntity(accountWithGrant));

        // Then
        verifyEthCallAndEstimateGas(functionCall, contract, ZERO_VALUE);
        verifyOpcodeTracerCall(functionCall.encodeFunctionCall(), contract);
    }

    @Test
    void deleteToken() throws Exception {
        // Given
        final var treasury = accountEntityPersist();
        final var tokenEntity = tokenEntityPersist();

        fungibleTokenPersist(tokenEntity, treasury);

        final var contract = testWeb3jService.deploy(ModificationPrecompileTestContract::deploy);

        // When
        final var functionCall = contract.call_deleteTokenExternal(getAddressFromEntity(tokenEntity));

        // Then
        verifyEthCallAndEstimateGas(functionCall, contract, ZERO_VALUE);
        verifyOpcodeTracerCall(functionCall.encodeFunctionCall(), contract);
    }

    @Test
    void freezeToken() throws Exception {
        // Given
        final var accountWithoutFreeze = accountEntityWithEvmAddressPersist();
<<<<<<< HEAD
        final var tokenEntity = fungibleTokenPersist();
        tokenAccountPersist(tokenEntity.getTokenId(), accountWithoutFreeze.getId());
=======
        final var token = fungibleTokenPersist();
        final var tokenId = token.getTokenId();
        tokenAccountPersist(tokenId, accountWithoutFreeze.getId());
>>>>>>> d7a79973

        final var contract = testWeb3jService.deploy(ModificationPrecompileTestContract::deploy);

        // When
<<<<<<< HEAD
        final var functionCall = contract.call_freezeTokenExternal(
                getAddressFromId(tokenEntity.getTokenId()), getAliasFromEntity(accountWithoutFreeze));
=======
        final var functionCall =
                contract.call_freezeTokenExternal(asHexedEvmAddress(tokenId), getAliasFromEntity(accountWithoutFreeze));
>>>>>>> d7a79973

        // Then
        verifyEthCallAndEstimateGas(functionCall, contract, ZERO_VALUE);
        verifyOpcodeTracerCall(functionCall.encodeFunctionCall(), contract);
    }

    @Test
    void unfreezeToken() throws Exception {
        // Given
        final var accountWithFreeze = accountEntityWithEvmAddressPersist();

<<<<<<< HEAD
        final var tokenEntity = fungibleTokenPersist();

        domainBuilder
                .tokenAccount()
                .customize(ta -> ta.tokenId(tokenEntity.getTokenId())
=======
        final var token = fungibleTokenPersist();
        final var tokenId = token.getTokenId();

        domainBuilder
                .tokenAccount()
                .customize(ta -> ta.tokenId(tokenId)
>>>>>>> d7a79973
                        .accountId(accountWithFreeze.getId())
                        .kycStatus(TokenKycStatusEnum.GRANTED)
                        .freezeStatus(TokenFreezeStatusEnum.FROZEN)
                        .associated(true)
                        .balance(100L))
                .persist();

        final var contract = testWeb3jService.deploy(ModificationPrecompileTestContract::deploy);

        // When
<<<<<<< HEAD
        final var functionCall = contract.call_unfreezeTokenExternal(
                getAddressFromId(tokenEntity.getTokenId()), getAliasFromEntity(accountWithFreeze));
=======
        final var functionCall =
                contract.call_unfreezeTokenExternal(asHexedEvmAddress(tokenId), getAliasFromEntity(accountWithFreeze));
>>>>>>> d7a79973

        // Then
        verifyEthCallAndEstimateGas(functionCall, contract, ZERO_VALUE);
        verifyOpcodeTracerCall(functionCall.encodeFunctionCall(), contract);
    }

    @Test
    void pauseToken() throws Exception {
        // Given
        final var treasury = accountEntityPersist();
        final var tokenEntity = tokenEntityPersist();

        fungibleTokenPersist(tokenEntity, treasury);

        final var contract = testWeb3jService.deploy(ModificationPrecompileTestContract::deploy);

        // When
        final var functionCall = contract.call_pauseTokenExternal(getAddressFromEntity(tokenEntity));

        // Then
        verifyEthCallAndEstimateGas(functionCall, contract, ZERO_VALUE);
        verifyOpcodeTracerCall(functionCall.encodeFunctionCall(), contract);
    }

    @Test
    void unpauseToken() throws Exception {
        // Given
        final var sender = accountEntityPersist();

        final var tokenEntity = tokenEntityPersist();
        domainBuilder
                .token()
                .customize(t -> t.tokenId(tokenEntity.getId())
                        .type(TokenTypeEnum.FUNGIBLE_COMMON)
                        .treasuryAccountId(sender.toEntityId())
                        .pauseStatus(TokenPauseStatusEnum.PAUSED))
                .persist();

        tokenAccountPersist(tokenEntity.getId(), sender.getId());

        final var contract = testWeb3jService.deploy(ModificationPrecompileTestContract::deploy);

        // When
        final var functionCall = contract.call_unpauseTokenExternal(getAddressFromEntity(tokenEntity));

        // Then
        verifyEthCallAndEstimateGas(functionCall, contract, ZERO_VALUE);
        verifyOpcodeTracerCall(functionCall.encodeFunctionCall(), contract);
    }

    @Test
    void createFungibleToken() throws Exception {
        // Given
        final var value = 10000L * 100_000_000_000L;
        final var sender = accountEntityPersist();

        accountBalanceRecordsPersist(sender);

        final var contract = testWeb3jService.deploy(ModificationPrecompileTestContract::deploy);

        testWeb3jService.setValue(value);

        testWeb3jService.setSender(toAddress(sender.toEntityId()).toHexString());

        final var treasuryAccount = accountEntityPersist();

        final var token = populateHederaToken(
                contract.getContractAddress(), TokenTypeEnum.FUNGIBLE_COMMON, treasuryAccount.toEntityId());
        final var initialTokenSupply = BigInteger.valueOf(10L);
        final var decimalPlacesSupportedByToken = BigInteger.valueOf(10L); // e.g. 1.0123456789

        // When
        final var functionCall =
                contract.call_createFungibleTokenExternal(token, initialTokenSupply, decimalPlacesSupportedByToken);
        final var result = functionCall.send();

        final var contractFunctionProvider = ContractFunctionProviderRecord.builder()
                .contractAddress(Address.fromHexString(contract.getContractAddress()))
                .sender(toAddress(sender.toEntityId()))
                .value(value)
                .build();

        // Then
        assertThat(result.component2()).isNotEqualTo(Address.ZERO.toHexString());

        verifyEthCallAndEstimateGas(functionCall, contract, value);
        verifyOpcodeTracerCall(functionCall.encodeFunctionCall(), contractFunctionProvider);
    }

    @Test
    void createFungibleTokenWithCustomFees() throws Exception {
        // Given
        var initialSupply = BigInteger.valueOf(10L);
        var decimals = BigInteger.valueOf(10L);
        var value = 10000L * 100_000_000L;

        final var sender = accountEntityPersist();

        accountBalanceRecordsPersist(sender);

        final var treasuryAccount = accountEntityPersist();

        final var tokenForDenomination = fungibleTokenPersist();
        final var feeCollector = accountEntityWithEvmAddressPersist();
        final var tokenId = tokenForDenomination.getTokenId();

        tokenAccountPersist(tokenId, feeCollector.getId());

        final var contract = testWeb3jService.deploy(ModificationPrecompileTestContract::deploy);

        testWeb3jService.setSender(toAddress(sender.toEntityId()).toHexString());
        testWeb3jService.setValue(value);

        final var token = populateHederaToken(
                contract.getContractAddress(), TokenTypeEnum.FUNGIBLE_COMMON, treasuryAccount.toEntityId());

        final var fixedFee = new FixedFee(
<<<<<<< HEAD
                BigInteger.valueOf(100L), getAddressFromId(tokenId), false, false, getAliasFromEntity(feeCollector));
=======
                BigInteger.valueOf(100L), asHexedEvmAddress(tokenId), false, false, getAliasFromEntity(feeCollector));
>>>>>>> d7a79973
        final var fractionalFee = new FractionalFee(
                BigInteger.valueOf(1L),
                BigInteger.valueOf(100L),
                BigInteger.valueOf(10L),
                BigInteger.valueOf(1000L),
                false,
                getAliasFromEntity(feeCollector));

        // When
        final var functionCall = contract.call_createFungibleTokenWithCustomFeesExternal(
                token, initialSupply, decimals, List.of(fixedFee), List.of(fractionalFee));
        final var result = functionCall.send();

        final var contractFunctionProvider = ContractFunctionProviderRecord.builder()
                .contractAddress(Address.fromHexString(contract.getContractAddress()))
                .sender(toAddress(sender.toEntityId()))
                .value(value)
                .build();

        // Then
        assertThat(result.component2()).isNotEqualTo(Address.ZERO.toHexString());

        verifyEthCallAndEstimateGas(functionCall, contract, value);
        verifyOpcodeTracerCall(functionCall.encodeFunctionCall(), contractFunctionProvider);
    }

    @Test
    void createNonFungibleToken() throws Exception {
        // Given
        var value = 10000L * 100_000_000L;
        final var sender = accountEntityPersist();

        accountBalanceRecordsPersist(sender);

        final var contract = testWeb3jService.deploy(ModificationPrecompileTestContract::deploy);

        testWeb3jService.setSender(toAddress(sender.toEntityId()).toHexString());

        final var treasuryAccount = domainBuilder
                .entity()
                .customize(e -> e.type(EntityType.ACCOUNT).deleted(false).evmAddress(null))
                .persist();
        final var token = populateHederaToken(
                contract.getContractAddress(), TokenTypeEnum.NON_FUNGIBLE_UNIQUE, treasuryAccount.toEntityId());

        // When
        testWeb3jService.setValue(value);
        final var functionCall = contract.call_createNonFungibleTokenExternal(token);
        final var result = functionCall.send();

        final var contractFunctionProvider = ContractFunctionProviderRecord.builder()
                .contractAddress(Address.fromHexString(contract.getContractAddress()))
                .sender(toAddress(sender.toEntityId()))
                .value(value)
                .build();

        // Then
        assertThat(result.component2()).isNotEqualTo(Address.ZERO.toHexString());

        verifyEthCallAndEstimateGas(functionCall, contract, value);
        verifyOpcodeTracerCall(functionCall.encodeFunctionCall(), contractFunctionProvider);
    }

    @Test
    void createNonFungibleTokenWithCustomFees() throws Exception {
        // Given
        var value = 10000L * 100_000_000L;
        final var sender = accountEntityPersist();

        accountBalanceRecordsPersist(sender);

        final var tokenForDenomination = fungibleTokenPersist();
        final var feeCollector = accountEntityWithEvmAddressPersist();
        final var tokenId = tokenForDenomination.getTokenId();

        tokenAccountPersist(tokenId, feeCollector.getId());

        final var contract = testWeb3jService.deploy(ModificationPrecompileTestContract::deploy);

        testWeb3jService.setSender(toAddress(sender.toEntityId()).toHexString());
        testWeb3jService.setValue(value);

        final var treasuryAccount = domainBuilder
                .entity()
                .customize(e -> e.type(EntityType.ACCOUNT).deleted(false).evmAddress(null))
                .persist();
        final var token = populateHederaToken(
                contract.getContractAddress(), TokenTypeEnum.NON_FUNGIBLE_UNIQUE, treasuryAccount.toEntityId());
        final var fixedFee = new FixedFee(
<<<<<<< HEAD
                BigInteger.valueOf(100L), getAddressFromId(tokenId), false, false, getAliasFromEntity(feeCollector));
=======
                BigInteger.valueOf(100L), asHexedEvmAddress(tokenId), false, false, getAliasFromEntity(feeCollector));
>>>>>>> d7a79973
        final var royaltyFee = new RoyaltyFee(
                BigInteger.valueOf(1L),
                BigInteger.valueOf(100L),
                BigInteger.valueOf(10L),
<<<<<<< HEAD
                getAddressFromId(tokenId),
=======
                asHexedEvmAddress(tokenId),
>>>>>>> d7a79973
                false,
                getAliasFromEntity(feeCollector));

        // When
        testWeb3jService.setValue(value);
        final var functionCall = contract.call_createNonFungibleTokenWithCustomFeesExternal(
                token, List.of(fixedFee), List.of(royaltyFee));
        final var result = functionCall.send();

        final var contractFunctionProvider = ContractFunctionProviderRecord.builder()
                .contractAddress(Address.fromHexString(contract.getContractAddress()))
                .sender(toAddress(sender.toEntityId()))
                .value(value)
                .build();
        // Then
        assertThat(result.component2()).isNotEqualTo(Address.ZERO.toHexString());

        verifyEthCallAndEstimateGas(functionCall, contract, value);
        verifyOpcodeTracerCall(functionCall.encodeFunctionCall(), contractFunctionProvider);
    }

    @Test
    void create2ContractAndTransferFromIt() throws Exception {
        // Given
        final var receiver = accountEntityWithEvmAddressPersist();
        final var token = fungibleTokenPersist();
<<<<<<< HEAD
        final var sponsor = accountEntityWithEvmAddressPersist();
        persistTokenBalance(
                sponsor.toEntityId(), entityIdFromTokenId(token.getTokenId()), sponsor.getCreatedTimestamp());
        accountBalanceRecordsPersist(sponsor);

        tokenAccountPersist(token.getTokenId(), sponsor.getId());
=======
        final var tokenId = token.getTokenId();
        final var sponsor = accountEntityWithEvmAddressPersist();
        tokenBalancePersist(sponsor.toEntityId(), EntityId.of(tokenId), sponsor.getCreatedTimestamp());
        accountBalanceRecordsPersist(sponsor);

        tokenAccountPersist(tokenId, sponsor.getId());
>>>>>>> d7a79973
        final var contract = testWeb3jService.deploy(ModificationPrecompileTestContract::deploy);

        // When
        final var functionCall = contract.call_createContractViaCreate2AndTransferFromIt(
<<<<<<< HEAD
                getAddressFromId(token.getTokenId()),
=======
                asHexedEvmAddress(tokenId),
>>>>>>> d7a79973
                getAliasFromEntity(sponsor),
                getAliasFromEntity(receiver),
                BigInteger.valueOf(10L));

        // Then
        verifyEthCallAndEstimateGas(functionCall, contract, 0L);
        verifyOpcodeTracerCall(functionCall.encodeFunctionCall(), contract);
    }

    @Test
    void notExistingPrecompileCall() throws Exception {
        // Given
        final var token = fungibleTokenPersist();
        final var contract = testWeb3jService.deploy(ModificationPrecompileTestContract::deploy);
        // Then
        if (mirrorNodeEvmProperties.isModularizedServices()) {
<<<<<<< HEAD
            final var modularizedCall = contract.call_callNotExistingPrecompile(getAddressFromId(token.getTokenId()));
            assertThat(Bytes.wrap(modularizedCall.send())).isEqualTo(Bytes.EMPTY);
        } else {
            final var functionCall = contract.send_callNotExistingPrecompile(getAddressFromId(token.getTokenId()));
=======
            final var modularizedCall = contract.call_callNotExistingPrecompile(asHexedEvmAddress(token.getTokenId()));
            assertThat(Bytes.wrap(modularizedCall.send())).isEqualTo(Bytes.EMPTY);
        } else {
            final var functionCall = contract.send_callNotExistingPrecompile(asHexedEvmAddress(token.getTokenId()));
>>>>>>> d7a79973
            assertThatThrownBy(functionCall::send)
                    .isInstanceOf(MirrorEvmTransactionException.class)
                    .hasMessage(INVALID_TOKEN_ID.name());
        }
    }

    @Test
    void createFungibleTokenWithInheritKeysCall() throws Exception {
        // Given
        final var value = 10000 * 100_000_000L;
        final var sender = accountEntityWithEvmAddressPersist();
        final var contract = testWeb3jService.deploy(ModificationPrecompileTestContract::deploy);

        // When
        testWeb3jService.setValue(value);
        final var functionCall = contract.call_createFungibleTokenWithInheritKeysExternal();

        // Then
        testWeb3jService.setSender(getAliasFromEntity(sender));

        functionCall.send();
        final var result = testWeb3jService.getTransactionResult();
        assertThat(result).isNotEqualTo(EMPTY_UNTRIMMED_ADDRESS);

        verifyEthCallAndEstimateGas(functionCall, contract, value);
    }

    @Test
    void createTokenWithInvalidMemoFails() {
        // Given
        final var contract = testWeb3jService.deploy(ModificationPrecompileTestContract::deploy);

        final var tokenToCreate = convertTokenEntityToHederaToken(domainBuilder
                .token()
                .customize(t -> t.metadata(new byte[mirrorNodeEvmProperties.getMaxMemoUtf8Bytes() + 1]))
                .get());

        // When
        testWeb3jService.setValue(10000L * 100_000_000L);
        final var function = contract.call_createFungibleTokenExternal(
                tokenToCreate, BigInteger.valueOf(10L), BigInteger.valueOf(10L));

        // Then
        assertThatThrownBy(function::send).isInstanceOf(MirrorEvmTransactionException.class);
    }

    @Test
    void createTokenWithInvalidNameFails() {
        // Given
        final var contract = testWeb3jService.deploy(ModificationPrecompileTestContract::deploy);

        final var tokenToCreate = convertTokenEntityToHederaToken(domainBuilder
                .token()
                .customize(t -> t.name(new String(
                        new byte[mirrorNodeEvmProperties.getMaxTokenNameUtf8Bytes() + 1], StandardCharsets.UTF_8)))
                .get());

        // When
        testWeb3jService.setValue(10000L * 100_000_000L);
        final var function = contract.call_createFungibleTokenExternal(
                tokenToCreate, BigInteger.valueOf(10L), BigInteger.valueOf(10L));

        // Then
        assertThatThrownBy(function::send).isInstanceOf(MirrorEvmTransactionException.class);
    }

    @Test
    void createTokenWithInvalidSymbolFails() {
        // Given
        final var contract = testWeb3jService.deploy(ModificationPrecompileTestContract::deploy);

        final var tokenToCreate = convertTokenEntityToHederaToken(domainBuilder
                .token()
                .customize(t -> t.symbol(new String(
                        new byte[mirrorNodeEvmProperties.getMaxTokenNameUtf8Bytes() + 1], StandardCharsets.UTF_8)))
                .get());

        // When
        testWeb3jService.setValue(10000L * 100_000_000L);
        final var function = contract.call_createFungibleTokenExternal(
                tokenToCreate, BigInteger.valueOf(10L), BigInteger.valueOf(10L));

        // Then
        assertThatThrownBy(function::send).isInstanceOf(MirrorEvmTransactionException.class);
    }

    @Test
    void createTokenWithInvalidDecimalsFails() {
        // Given
        final var contract = testWeb3jService.deploy(ModificationPrecompileTestContract::deploy);

        final var tokenToCreate = convertTokenEntityToHederaToken(
                domainBuilder.token().customize(t -> t.decimals(-1)).get());

        // When
        testWeb3jService.setValue(10000L * 100_000_000L);
        final var function = contract.call_createFungibleTokenExternal(
                tokenToCreate, BigInteger.valueOf(10L), BigInteger.valueOf(10L));

        // Then
        assertThatThrownBy(function::send).isInstanceOf(MirrorEvmTransactionException.class);
    }

    @Test
    void createTokenWithInvalidInitialSupplyFails() {
        // Given
        final var contract = testWeb3jService.deploy(ModificationPrecompileTestContract::deploy);

        final var tokenToCreate = convertTokenEntityToHederaToken(
                domainBuilder.token().customize(t -> t.initialSupply(-1L)).get());

        // When
        testWeb3jService.setValue(10000L * 100_000_000L);
        final var function = contract.call_createFungibleTokenExternal(
                tokenToCreate, BigInteger.valueOf(10L), BigInteger.valueOf(10L));

        // Then
        assertThatThrownBy(function::send).isInstanceOf(MirrorEvmTransactionException.class);
    }

    @Test
    void createTokenWithInvalidInitialSupplyGreaterThanMaxSupplyFails() {
        // Given
        final var contract = testWeb3jService.deploy(ModificationPrecompileTestContract::deploy);

        final var tokenToCreate = convertTokenEntityToHederaToken(domainBuilder
                .token()
                .customize(t -> t.initialSupply(10_000_001L))
                .get());

        // When
        testWeb3jService.setValue(10000L * 100_000_000L);
        final var function = contract.call_createFungibleTokenExternal(
                tokenToCreate, BigInteger.valueOf(10L), BigInteger.valueOf(10L));

        // Then
        assertThatThrownBy(function::send).isInstanceOf(MirrorEvmTransactionException.class);
    }

    @Test
    void createNftWithNoSupplyKeyFails() {
        // Given
        final var contract = testWeb3jService.deploy(ModificationPrecompileTestContract::deploy);

        final var tokenToCreate = convertTokenEntityToHederaToken(
                domainBuilder.token().customize(t -> t.supplyKey(new byte[0])).get());

        // When
        testWeb3jService.setValue(10000L * 100_000_000L);
        final var function = contract.call_createNonFungibleTokenExternal(tokenToCreate);

        // Then
        assertThatThrownBy(function::send).isInstanceOf(MirrorEvmTransactionException.class);
    }

    @Test
    void createNftWithNoTreasuryFails() {
        // Given
        final var contract = testWeb3jService.deploy(ModificationPrecompileTestContract::deploy);

        final var tokenToCreate = convertTokenEntityToHederaToken(
                domainBuilder.token().customize(t -> t.treasuryAccountId(null)).get());

        // When
        testWeb3jService.setValue(10000L * 100_000_000L);
        final var function = contract.call_createNonFungibleTokenExternal(tokenToCreate);

        // Then
        assertThatThrownBy(function::send).isInstanceOf(MirrorEvmTransactionException.class);
    }

    @Test
    void createNftWithDefaultFreezeWithNoKeyFails() {
        // Given
        final var contract = testWeb3jService.deploy(ModificationPrecompileTestContract::deploy);

        final var tokenToCreate = convertTokenEntityToHederaToken(domainBuilder
                .token()
                .customize(t -> t.freezeDefault(true).freezeKey(new byte[0]))
                .get());

        // When
        testWeb3jService.setValue(10000L * 100_000_000L);
        final var function = contract.call_createNonFungibleTokenExternal(tokenToCreate);

        // Then
        assertThatThrownBy(function::send).isInstanceOf(MirrorEvmTransactionException.class);
    }

    @Test
    void createNftWithInvalidAutoRenewAccountFails() {
        // Given
        final var contract = testWeb3jService.deploy(ModificationPrecompileTestContract::deploy);

        final var tokenToCreate = convertTokenEntityToHederaToken(
                domainBuilder.token().get(),
                domainBuilder.entity().customize(e -> e.autoRenewPeriod(10L)).get());

        // When
        testWeb3jService.setValue(10000L * 100_000_000L);
        final var function = contract.call_createNonFungibleTokenExternal(tokenToCreate);

        // Then
        assertThatThrownBy(function::send).isInstanceOf(MirrorEvmTransactionException.class);
    }

    @ParameterizedTest
    @CsvSource({"single", "multiple"})
    void transferToken(final String type) throws Exception {
        // Given
        final var tokenEntity = tokenEntityPersist();
        final var treasuryAccount = accountEntityPersist();
        fungibleTokenPersist(tokenEntity, treasuryAccount);

        final var sender = accountEntityWithEvmAddressPersist();
        final var receiver = accountEntityWithEvmAddressPersist();

        // Create token-account associations so sender and receiver can operate with the token
        tokenAccountPersist(tokenEntity.getId(), sender.getId());
        tokenAccountPersist(tokenEntity.getId(), receiver.getId());

        accountBalanceRecordsPersist(sender.toEntityId(), sender.getCreatedTimestamp(), sender.getBalance());
        accountBalanceRecordsPersist(receiver.toEntityId(), receiver.getCreatedTimestamp(), receiver.getBalance());

<<<<<<< HEAD
        long senderBalanceTimestamp = sender.getBalanceTimestamp();
        persistTokenBalance(sender.toEntityId(), tokenEntity.toEntityId(), senderBalanceTimestamp);

        long receiverBalanceTimestamp = receiver.getBalanceTimestamp();
        persistTokenBalance(receiver.toEntityId(), tokenEntity.toEntityId(), receiverBalanceTimestamp);
=======
        tokenBalancePersist(sender.toEntityId(), tokenEntity.toEntityId(), sender.getBalanceTimestamp());

        tokenBalancePersist(receiver.toEntityId(), tokenEntity.toEntityId(), receiver.getBalanceTimestamp());
>>>>>>> d7a79973

        final var contract = testWeb3jService.deploy(ModificationPrecompileTestContract::deploy);
        // When

        final var functionCall = "single".equals(type)
                ? contract.call_transferTokenExternal(
                        getAddressFromEntity(tokenEntity),
                        getAliasFromEntity(sender),
                        getAliasFromEntity(receiver),
                        BigInteger.valueOf(1L))
                : contract.call_transferTokensExternal(
                        getAddressFromEntity(tokenEntity),
                        List.of(getAliasFromEntity(sender), getAliasFromEntity(receiver)),
                        List.of(BigInteger.ONE, BigInteger.valueOf(-1L)));

        final var contractFunctionProvider = ContractFunctionProviderRecord.builder()
                .contractAddress(Address.fromHexString(contract.getContractAddress()))
                .sender(Address.fromHexString(getAliasFromEntity(sender)))
                .build();

        // Then
        verifyEthCallAndEstimateGas(functionCall, contract, ZERO_VALUE);
        verifyOpcodeTracerCall(functionCall.encodeFunctionCall(), contractFunctionProvider);
    }

    @ParameterizedTest
    @CsvSource({"single", "multiple"})
    void transferNft(final String type) throws Exception {
        // Given
        final var contract = testWeb3jService.deploy(ModificationPrecompileTestContract::deploy);
        final var contractId =
                EvmTokenUtils.entityIdFromEvmAddress(Address.fromHexString(contract.getContractAddress()));

        final var sender = accountEntityWithEvmAddressPersist();

        final var tokenEntity = tokenEntityPersist();
        final var treasuryAccount = accountEntityPersist();
        final var tokenId = tokenEntity.getId();

        accountBalanceRecordsPersist(sender);

        var token = nonFungibleTokenPersist(tokenEntity, treasuryAccount);

        domainBuilder
                .nft()
                .customize(n -> n.tokenId(tokenId).serialNumber(1L).accountId(sender.toEntityId()))
                .persist();
        final var receiver = accountEntityWithEvmAddressPersist();

        nftAllowancePersist(token, sender, getEntity(contractId), sender);

        tokenAccountPersist(tokenId, sender.getId());
        tokenAccountPersist(tokenId, receiver.getId());

        // When
        testWeb3jService.setSender(getAliasFromEntity(sender));

        final var functionCall = "single".equals(type)
                ? contract.call_transferNFTExternal(
                        getAddressFromEntity(tokenEntity),
                        getAliasFromEntity(sender),
                        getAliasFromEntity(receiver),
                        BigInteger.ONE)
                : contract.call_transferNFTsExternal(
                        getAddressFromEntity(tokenEntity),
                        List.of(getAliasFromEntity(sender)),
                        List.of(getAliasFromEntity(receiver)),
                        List.of(BigInteger.ONE));

        final var contractFunctionProvider = ContractFunctionProviderRecord.builder()
                .contractAddress(Address.fromHexString(contract.getContractAddress()))
                .sender(Address.fromHexString(getAliasFromEntity(sender)))
                .build();

        // Then
        verifyEthCallAndEstimateGas(functionCall, contract, ZERO_VALUE);
        verifyOpcodeTracerCall(functionCall.encodeFunctionCall(), contractFunctionProvider);
    }

    @Test
    void transferFromNft() throws Exception {
        // Given
        final var contract = testWeb3jService.deploy(ModificationPrecompileTestContract::deploy);
        final var contractId =
                EvmTokenUtils.entityIdFromEvmAddress(Address.fromHexString(contract.getContractAddress()));

        final var sender = accountEntityWithEvmAddressPersist();
        final var tokenEntity = tokenEntityPersist();
        final var treasuryAccount = accountEntityPersist();

        accountBalanceRecordsPersist(sender);

        final var token = nonFungibleTokenPersist(tokenEntity, treasuryAccount);

        domainBuilder
                .nft()
                .customize(n -> n.tokenId(tokenEntity.getId()).serialNumber(1L).accountId(sender.toEntityId()))
                .persist();
        final var receiver = accountEntityWithEvmAddressPersist();

        nftAllowancePersist(token, sender, getEntity(contractId), sender);

        tokenAccountPersist(tokenEntity.getId(), sender.getId());
        tokenAccountPersist(tokenEntity.getId(), receiver.getId());

        // When
        testWeb3jService.setSender(getAliasFromEntity(sender));

        final var functionCall = contract.call_transferFromNFTExternal(
                getAddressFromEntity(tokenEntity),
                getAliasFromEntity(sender),
                getAliasFromEntity(receiver),
                BigInteger.ONE);

        // Then
        verifyEthCallAndEstimateGas(functionCall, contract, ZERO_VALUE);
        final var callData = functionCall.encodeFunctionCall();
        final var contractFunctionProvider = ContractFunctionProviderRecord.builder()
                .contractAddress(Address.fromHexString(contract.getContractAddress()))
                .sender(Address.fromHexString(getAliasFromEntity(sender)))
                .build();
        verifyOpcodeTracerCall(callData, contractFunctionProvider);
    }

    @Test
    void cryptoTransferHbars() throws Exception {
        // Given
        final var contract = testWeb3jService.deploy(ModificationPrecompileTestContract::deploy);
        final var sender = accountEntityWithEvmAddressPersist();
        final var receiver = accountEntityWithEvmAddressPersist();
        final var payer = accountEntityWithEvmAddressPersist();

        long timestampForBalances = payer.getCreatedTimestamp();
        accountBalancePersist(payer, timestampForBalances);
        accountBalancePersist(sender, timestampForBalances);
        accountBalancePersist(treasuryEntity, timestampForBalances);

        // When
        testWeb3jService.setSender(getAliasFromEntity(payer));
        final var transferList = new TransferList(List.of(
                new AccountAmount(getAliasFromEntity(sender), BigInteger.valueOf(-5L), false),
                new AccountAmount(getAliasFromEntity(receiver), BigInteger.valueOf(5L), false)));

        final var functionCall = contract.call_cryptoTransferExternal(transferList, new ArrayList<>());

        // Then
        verifyEthCallAndEstimateGas(functionCall, contract, ZERO_VALUE);
        verifyOpcodeTracerCall(
                functionCall.encodeFunctionCall(),
                getContractFunctionProviderWithSender(contract.getContractAddress(), payer));
    }

    @Test
    void cryptoTransferToken() throws Exception {
        // Given
        final var contract = testWeb3jService.deploy(ModificationPrecompileTestContract::deploy);
        final var sender = accountEntityWithEvmAddressPersist();
        final var token = fungibleTokenPersist();
        final var receiver = accountEntityWithEvmAddressPersist();
        final var payer = accountEntityWithEvmAddressPersist();
        final var tokenId = token.getTokenId();

        long timestampForBalances = payer.getCreatedTimestamp();
<<<<<<< HEAD
        final var entity = entityIdFromTokenId(tokenId);
        persistAccountBalance(payer, payer.getBalance());
        persistTokenBalance(payer.toEntityId(), entity, timestampForBalances);

        persistAccountBalance(sender, sender.getBalance(), timestampForBalances);
        persistTokenBalance(sender.toEntityId(), entity, timestampForBalances);

        persistTokenBalance(receiver.toEntityId(), entity, timestampForBalances);
        persistAccountBalance(treasuryEntity, treasuryEntity.getBalance(), timestampForBalances);
=======
        final var entity = EntityId.of(tokenId);
        accountBalancePersist(payer, timestampForBalances);
        tokenBalancePersist(payer.toEntityId(), entity, timestampForBalances);

        accountBalancePersist(sender, timestampForBalances);
        tokenBalancePersist(sender.toEntityId(), entity, timestampForBalances);

        tokenBalancePersist(receiver.toEntityId(), entity, timestampForBalances);
        accountBalancePersist(treasuryEntity, timestampForBalances);
>>>>>>> d7a79973

        tokenAccountPersist(tokenId, sender.getId());
        tokenAccountPersist(tokenId, receiver.getId());
        tokenAccountPersist(tokenId, payer.getId());
        // When
        testWeb3jService.setSender(getAliasFromEntity(payer));
        final var tokenTransferList = new TokenTransferList(
<<<<<<< HEAD
                getAddressFromId(tokenId),
=======
                asHexedEvmAddress(tokenId),
>>>>>>> d7a79973
                List.of(
                        new AccountAmount(getAliasFromEntity(sender), BigInteger.valueOf(5L), false),
                        new AccountAmount(getAliasFromEntity(receiver), BigInteger.valueOf(-5L), false)),
                new ArrayList<>());

        final var functionCall =
                contract.call_cryptoTransferExternal(new TransferList(new ArrayList<>()), List.of(tokenTransferList));

        // Then
        verifyEthCallAndEstimateGas(functionCall, contract, ZERO_VALUE);
        verifyOpcodeTracerCall(
                functionCall.encodeFunctionCall(),
                getContractFunctionProviderWithSender(contract.getContractAddress(), payer));
    }

    @Test
    void cryptoTransferHbarsAndToken() throws Exception {
        // Given
        final var contract = testWeb3jService.deploy(ModificationPrecompileTestContract::deploy);
        final var sender = accountEntityWithEvmAddressPersist();
        final var tokenEntity = fungibleTokenPersist();
        final var receiver = accountEntityWithEvmAddressPersist();
        final var payer = accountEntityWithEvmAddressPersist();
        long timestampForBalances = payer.getCreatedTimestamp();
        final var tokenId = tokenEntity.getTokenId();
<<<<<<< HEAD
        final var entity = entityIdFromTokenId(tokenId);

        persistAccountBalance(payer, payer.getBalance());
        persistTokenBalance(payer.toEntityId(), entity, timestampForBalances);

        persistAccountBalance(sender, sender.getBalance(), timestampForBalances);
        persistTokenBalance(sender.toEntityId(), entity, timestampForBalances);

        persistTokenBalance(receiver.toEntityId(), entity, timestampForBalances);
=======
        final var entity = EntityId.of(tokenId);

        accountBalancePersist(payer, timestampForBalances);
        tokenBalancePersist(payer.toEntityId(), entity, timestampForBalances);

        accountBalancePersist(sender, timestampForBalances);
        tokenBalancePersist(sender.toEntityId(), entity, timestampForBalances);

        tokenBalancePersist(receiver.toEntityId(), entity, timestampForBalances);
>>>>>>> d7a79973

        accountBalancePersist(treasuryEntity, timestampForBalances);

        tokenAccountPersist(tokenId, sender.getId());
        tokenAccountPersist(tokenId, receiver.getId());
        tokenAccountPersist(tokenId, payer.getId());

        // When
        testWeb3jService.setSender(getAliasFromEntity(payer));
        final var transferList = new TransferList(List.of(
                new AccountAmount(getAliasFromEntity(sender), BigInteger.valueOf(-5L), false),
                new AccountAmount(getAliasFromEntity(receiver), BigInteger.valueOf(5L), false)));

        final var tokenTransferList = new TokenTransferList(
<<<<<<< HEAD
                getAddressFromId(tokenId),
=======
                asHexedEvmAddress(tokenId),
>>>>>>> d7a79973
                List.of(
                        new AccountAmount(getAliasFromEntity(sender), BigInteger.valueOf(5L), false),
                        new AccountAmount(getAliasFromEntity(receiver), BigInteger.valueOf(-5L), false)),
                new ArrayList<>());

        final var functionCall = contract.call_cryptoTransferExternal(transferList, List.of(tokenTransferList));

        // Then
        verifyEthCallAndEstimateGas(functionCall, contract, ZERO_VALUE);
        verifyOpcodeTracerCall(
                functionCall.encodeFunctionCall(),
                getContractFunctionProviderWithSender(contract.getContractAddress(), payer));
    }

    @Test
    void cryptoTransferNft() throws Exception {
        // Given
        final var contract = testWeb3jService.deploy(ModificationPrecompileTestContract::deploy);
        final var sender = accountEntityWithEvmAddressPersist();
        final var tokenTreasury = accountEntityPersist();
        final var receiver = accountEntityWithEvmAddressPersist();
        final var payer = accountEntityWithEvmAddressPersist();
        final var tokenEntity = tokenEntityPersist();
        final var tokenId = tokenEntity.getId();
        accountBalanceRecordsPersist(payer);
        domainBuilder
                .token()
                .customize(t -> t.tokenId(tokenId)
                        .type(TokenTypeEnum.NON_FUNGIBLE_UNIQUE)
                        .treasuryAccountId(tokenTreasury.toEntityId()))
                .persist();
        domainBuilder
                .nft()
                .customize(n -> n.tokenId(tokenId).serialNumber(1L).accountId(sender.toEntityId()))
                .persist();

        tokenAccountPersist(tokenId, payer.getId());
        tokenAccountPersist(tokenId, sender.getId());
        tokenAccountPersist(tokenId, receiver.getId());

        // When
        testWeb3jService.setSender(getAliasFromEntity(payer));
        final var tokenTransferList = new TokenTransferList(
                getAddressFromEntity(tokenEntity),
                new ArrayList<>(),
                List.of(new NftTransfer(
                        getAliasFromEntity(sender), getAliasFromEntity(receiver), BigInteger.ONE, false)));

        final var functionCall =
                contract.call_cryptoTransferExternal(new TransferList(new ArrayList<>()), List.of(tokenTransferList));

        // Then
        verifyEthCallAndEstimateGas(functionCall, contract, ZERO_VALUE);
        verifyOpcodeTracerCall(
                functionCall.encodeFunctionCall(),
                getContractFunctionProviderWithSender(contract.getContractAddress(), payer));
    }

    @Test
    void updateTokenInfo() throws Exception {
        // Given
        final var treasuryAccount = accountEntityPersist();
        final var tokenWithAutoRenewPair =
                persistTokenWithAutoRenewAndTreasuryAccounts(TokenTypeEnum.FUNGIBLE_COMMON, treasuryAccount);

        final var contract = testWeb3jService.deploy(ModificationPrecompileTestContract::deploy);

        final var token = populateHederaToken(
                contract.getContractAddress(), TokenTypeEnum.FUNGIBLE_COMMON, treasuryAccount.toEntityId());

        // When
        final var functionCall =
                contract.call_updateTokenInfoExternal(getAddressFromEntity(tokenWithAutoRenewPair.getLeft()), token);

        // Then
        verifyEthCallAndEstimateGas(functionCall, contract, ZERO_VALUE);
        verifyOpcodeTracerCall(functionCall.encodeFunctionCall(), contract);
    }

    @Test
    void updateTokenExpiry() throws Exception {
        // Given
        final var treasuryAccount = accountEntityPersist();
        final var tokenWithAutoRenewPair =
                persistTokenWithAutoRenewAndTreasuryAccounts(TokenTypeEnum.FUNGIBLE_COMMON, treasuryAccount);

        final var contract = testWeb3jService.deploy(ModificationPrecompileTestContract::deploy);

        final var tokenExpiry = new Expiry(
                BigInteger.valueOf(Instant.now().getEpochSecond() + 8_000_000L),
                toAddress(tokenWithAutoRenewPair.getRight().toEntityId()).toHexString(),
                BigInteger.valueOf(8_000_000));

        // When
        final var functionCall = contract.call_updateTokenExpiryInfoExternal(
                getAddressFromEntity(tokenWithAutoRenewPair.getLeft()), tokenExpiry);

        // Then
        verifyEthCallAndEstimateGas(functionCall, contract, ZERO_VALUE);
        verifyOpcodeTracerCall(functionCall.encodeFunctionCall(), contract);
    }

    @ParameterizedTest
    @CsvSource(
            textBlock =
                    """
                            FUNGIBLE_COMMON, ED25519
                            FUNGIBLE_COMMON, ECDSA_SECPK256K1
                            FUNGIBLE_COMMON, CONTRACT_ID
                            FUNGIBLE_COMMON, DELEGATABLE_CONTRACT_ID
                            NON_FUNGIBLE_UNIQUE, ED25519
                            NON_FUNGIBLE_UNIQUE, ECDSA_SECPK256K1
                            NON_FUNGIBLE_UNIQUE, CONTRACT_ID
                            NON_FUNGIBLE_UNIQUE, DELEGATABLE_CONTRACT_ID
                            """)
    void updateTokenKey(final TokenTypeEnum tokenTypeEnum, final KeyValueType keyValueType) throws Exception {
        // Given
        final var allCasesKeyType = 0b1111111;
        final var treasuryAccount = accountEntityPersist();
        final var tokenWithAutoRenewPair = persistTokenWithAutoRenewAndTreasuryAccounts(tokenTypeEnum, treasuryAccount);

        final var contract = testWeb3jService.deploy(ModificationPrecompileTestContract::deploy);

        final var tokenKeys = new ArrayList<TokenKey>();
        tokenKeys.add(new TokenKey(
                BigInteger.valueOf(allCasesKeyType), getKeyValueForType(keyValueType, contract.getContractAddress())));

        // When
        final var functionCall = contract.call_updateTokenKeysExternal(
                getAddressFromEntity(tokenWithAutoRenewPair.getLeft()), tokenKeys);

        // Then
        verifyEthCallAndEstimateGas(functionCall, contract, ZERO_VALUE);
        verifyOpcodeTracerCall(functionCall.encodeFunctionCall(), contract);
    }

    private void verifyEthCallAndEstimateGas(
            final RemoteFunctionCall<?> functionCall, final Contract contract, final Long value) throws Exception {
        // Given
        testWeb3jService.setEstimateGas(true);
        functionCall.send();

        final var estimateGasUsedResult = longValueOf.applyAsLong(testWeb3jService.getEstimatedGas());

        // When
        final var actualGasUsed = gasUsedAfterExecution(getContractExecutionParameters(functionCall, contract, value));

        // Then
        assertThat(isWithinExpectedGasRange(estimateGasUsedResult, actualGasUsed))
                .withFailMessage(ESTIMATE_GAS_ERROR_MESSAGE, estimateGasUsedResult, actualGasUsed)
                .isTrue();
        testWeb3jService.setEstimateGas(false);
    }

    private HederaToken populateHederaToken(
            final String contractAddress, final TokenTypeEnum tokenType, final EntityId treasuryAccountId) {
        final var autoRenewAccount =
                accountEntityWithEvmAddressPersist(); // the account that is going to be charged for token renewal upon
        // expiration
        final var tokenEntity = domainBuilder
                .entity()
                .customize(e -> e.type(EntityType.TOKEN).autoRenewAccountId(autoRenewAccount.getId()))
                .persist();
        final var token = domainBuilder
                .token()
                .customize(t -> t.tokenId(tokenEntity.getId()).type(tokenType).treasuryAccountId(treasuryAccountId))
                .persist();

        final var supplyKey = new KeyValue(
                Boolean.FALSE,
                contractAddress,
                new byte[0],
                new byte[0],
                Address.ZERO.toHexString()); // the key needed for token minting or burning
        final var keys = new ArrayList<TokenKey>();
        keys.add(new TokenKey(AbstractContractCallServiceTest.KeyType.SUPPLY_KEY.getKeyTypeNumeric(), supplyKey));

        return new HederaToken(
                token.getName(),
                token.getSymbol(),
                getAddressFromEntityId(treasuryAccountId), // id of the account holding the initial token supply
                tokenEntity.getMemo(), // token description encoded in UTF-8 format
                true,
                BigInteger.valueOf(10_000L),
                false,
                keys,
                new Expiry(
                        BigInteger.valueOf(Instant.now().getEpochSecond() + 8_000_000L),
                        getAliasFromEntity(autoRenewAccount),
                        BigInteger.valueOf(8_000_000)));
    }

    private KeyValue getKeyValueForType(final KeyValueType keyValueType, String contractAddress) {
        final var ed25519Key =
                Bytes.wrap(domainBuilder.key(KeyCase.ED25519)).slice(2).toArray();

        return switch (keyValueType) {
            case CONTRACT_ID -> new KeyValue(
                    Boolean.FALSE, contractAddress, new byte[0], new byte[0], Address.ZERO.toHexString());
            case ED25519 -> new KeyValue(
                    Boolean.FALSE, Address.ZERO.toHexString(), ed25519Key, new byte[0], Address.ZERO.toHexString());
            case ECDSA_SECPK256K1 -> new KeyValue(
                    Boolean.FALSE, Address.ZERO.toHexString(), new byte[0], NEW_ECDSA_KEY, Address.ZERO.toHexString());
            case DELEGATABLE_CONTRACT_ID -> new KeyValue(
                    Boolean.FALSE, Address.ZERO.toHexString(), new byte[0], new byte[0], contractAddress);
            default -> throw new RuntimeException("Unsupported key type: " + keyValueType.name());
        };
    }

    private HederaToken convertTokenEntityToHederaToken(final Token token) {
        final var tokenEntity =
                domainBuilder.entity().customize(e -> e.id(token.getTokenId())).get();
        final var treasuryAccountId = token.getTreasuryAccountId();
        final var keys = new ArrayList<TokenKey>();
        final var entityRenewAccountId = tokenEntity.getAutoRenewAccountId();

        return new HederaToken(
                token.getName(),
                token.getSymbol(),
                treasuryAccountId != null
                        ? asHexedEvmAddress(new Id(
                                treasuryAccountId.getShard(), treasuryAccountId.getRealm(), treasuryAccountId.getNum()))
                        : Address.ZERO.toHexString(),
                new String(token.getMetadata(), StandardCharsets.UTF_8),
                token.getSupplyType().equals(TokenSupplyTypeEnum.FINITE),
                BigInteger.valueOf(token.getMaxSupply()),
                token.getFreezeDefault(),
                keys,
                new Expiry(
                        BigInteger.valueOf(tokenEntity.getEffectiveExpiration()),
                        asHexedEvmAddress(new Id(0, 0, entityRenewAccountId)),
                        BigInteger.valueOf(tokenEntity.getEffectiveExpiration())));
    }

    private HederaToken convertTokenEntityToHederaToken(final Token token, final Entity entity) {
        final var treasuryAccountId = token.getTreasuryAccountId();
        final var keys = new ArrayList<TokenKey>();
        final var entityRenewAccountId = entity.getAutoRenewAccountId();

        return new HederaToken(
                token.getName(),
                token.getSymbol(),
                asHexedEvmAddress(
                        new Id(treasuryAccountId.getShard(), treasuryAccountId.getRealm(), treasuryAccountId.getNum())),
                new String(token.getMetadata(), StandardCharsets.UTF_8),
                token.getSupplyType().equals(TokenSupplyTypeEnum.FINITE),
                BigInteger.valueOf(token.getMaxSupply()),
                token.getFreezeDefault(),
                keys,
                new Expiry(
                        BigInteger.valueOf(entity.getEffectiveExpiration()),
                        asHexedEvmAddress(new Id(0, 0, entityRenewAccountId)),
                        BigInteger.valueOf(entity.getEffectiveExpiration())));
    }
}<|MERGE_RESOLUTION|>--- conflicted
+++ resolved
@@ -25,11 +25,8 @@
 import static com.hedera.mirror.web3.utils.ContractCallTestUtil.isWithinExpectedGasRange;
 import static com.hedera.mirror.web3.utils.ContractCallTestUtil.longValueOf;
 import static com.hedera.services.utils.EntityIdUtils.asHexedEvmAddress;
-<<<<<<< HEAD
 import static com.hedera.services.utils.EntityIdUtils.entityIdFromTokenId;
 import static com.hedera.services.utils.EntityIdUtils.getAddressFromId;
-=======
->>>>>>> d7a79973
 import static com.hederahashgraph.api.proto.java.ResponseCodeEnum.INVALID_TOKEN_ID;
 import static org.assertj.core.api.AssertionsForClassTypes.assertThat;
 import static org.assertj.core.api.AssertionsForClassTypes.assertThatThrownBy;
@@ -117,34 +114,20 @@
     void approve(final BigInteger allowance) throws Exception {
         // Given
         final var spender = accountEntityPersist();
-<<<<<<< HEAD
-        final var tokenEntity = fungibleTokenPersist();
-
-        tokenAccountPersist(tokenEntity.getTokenId(), spender.getId());
-=======
         final var token = fungibleTokenPersist();
         final var tokenId = token.getTokenId();
 
-        tokenAccountPersist(token.getTokenId(), spender.getId());
->>>>>>> d7a79973
+        tokenAccountPersist(tokenId, spender.getId());
 
         final var contract = testWeb3jService.deploy(ModificationPrecompileTestContract::deploy);
 
         final var contractAddress = Address.fromHexString(contract.getContractAddress());
         final var contractEntityId = entityIdFromEvmAddress(contractAddress);
-<<<<<<< HEAD
-        tokenAccount(ta -> ta.tokenId(tokenEntity.getTokenId()).accountId(contractEntityId.getId()));
-
-        // When
-        final var functionCall = contract.call_approveExternal(
-                getAddressFromId(tokenEntity.getTokenId()), getAddressFromEntity(spender), allowance);
-=======
         tokenAccount(ta -> ta.tokenId(tokenId).accountId(contractEntityId.getId()));
 
         // When
         final var functionCall =
                 contract.call_approveExternal(asHexedEvmAddress(tokenId), getAddressFromEntity(spender), allowance);
->>>>>>> d7a79973
 
         // Then
         verifyEthCallAndEstimateGas(functionCall, contract, ZERO_VALUE);
@@ -408,22 +391,13 @@
         // Given
         final var treasuryAccount = accountEntityPersist();
         final var token = fungibleTokenPersistWithTreasuryAccount(treasuryAccount.toEntityId());
-<<<<<<< HEAD
-        tokenAccountPersist(token.getTokenId(), treasuryAccount.getId());
-=======
         final var tokenId = token.getTokenId();
         tokenAccountPersist(tokenId, treasuryAccount.getId());
->>>>>>> d7a79973
 
         final var sender = accountEntityPersist();
         accountBalanceRecordsPersist(sender);
 
-<<<<<<< HEAD
-        long balanceTimestamp = treasuryAccount.getBalanceTimestamp();
-        persistTokenBalance(treasuryAccount.toEntityId(), entityIdFromTokenId(token.getTokenId()), balanceTimestamp);
-=======
         tokenBalancePersist(treasuryAccount.toEntityId(), EntityId.of(tokenId), treasuryAccount.getBalanceTimestamp());
->>>>>>> d7a79973
 
         testWeb3jService.setSender(getAddressFromEntity(sender));
 
@@ -432,13 +406,8 @@
         final var contract = testWeb3jService.deploy(ModificationPrecompileTestContract::deploy);
 
         // When
-<<<<<<< HEAD
-        final var functionCall = contract.call_burnTokenExternal(
-                getAddressFromId(token.getTokenId()), BigInteger.valueOf(4), new ArrayList<>());
-=======
         final var functionCall =
                 contract.call_burnTokenExternal(asHexedEvmAddress(tokenId), BigInteger.valueOf(4), new ArrayList<>());
->>>>>>> d7a79973
 
         final var result = functionCall.send();
 
@@ -463,12 +432,7 @@
         tokenAccountPersist(tokenEntity.getId(), treasury.getId());
         final var totalSupply = token.getTotalSupply();
 
-<<<<<<< HEAD
-        long balanceTimestamp = treasury.getBalanceTimestamp();
-        persistTokenBalance(treasury.toEntityId(), tokenEntity.toEntityId(), balanceTimestamp);
-=======
         tokenBalancePersist(treasury.toEntityId(), tokenEntity.toEntityId(), treasury.getBalanceTimestamp());
->>>>>>> d7a79973
 
         Nft nft = domainBuilder
                 .nft()
@@ -514,13 +478,8 @@
         tokenAccountPersist(tokenEntity.getId(), owner.getId());
 
         Long createdTimestamp = owner.getCreatedTimestamp();
-<<<<<<< HEAD
-        persistTokenBalance(owner.toEntityId(), tokenEntity.toEntityId(), createdTimestamp);
-        persistAccountBalance(treasuryEntity, treasuryEntity.getBalance(), createdTimestamp);
-=======
         tokenBalancePersist(owner.toEntityId(), tokenEntity.toEntityId(), createdTimestamp);
         accountBalancePersist(treasuryEntity, createdTimestamp);
->>>>>>> d7a79973
 
         final var contract = testWeb3jService.deploy(ModificationPrecompileTestContract::deploy);
 
@@ -633,25 +592,15 @@
     void freezeToken() throws Exception {
         // Given
         final var accountWithoutFreeze = accountEntityWithEvmAddressPersist();
-<<<<<<< HEAD
-        final var tokenEntity = fungibleTokenPersist();
-        tokenAccountPersist(tokenEntity.getTokenId(), accountWithoutFreeze.getId());
-=======
         final var token = fungibleTokenPersist();
         final var tokenId = token.getTokenId();
         tokenAccountPersist(tokenId, accountWithoutFreeze.getId());
->>>>>>> d7a79973
-
-        final var contract = testWeb3jService.deploy(ModificationPrecompileTestContract::deploy);
-
-        // When
-<<<<<<< HEAD
-        final var functionCall = contract.call_freezeTokenExternal(
-                getAddressFromId(tokenEntity.getTokenId()), getAliasFromEntity(accountWithoutFreeze));
-=======
+
+        final var contract = testWeb3jService.deploy(ModificationPrecompileTestContract::deploy);
+
+        // When
         final var functionCall =
                 contract.call_freezeTokenExternal(asHexedEvmAddress(tokenId), getAliasFromEntity(accountWithoutFreeze));
->>>>>>> d7a79973
 
         // Then
         verifyEthCallAndEstimateGas(functionCall, contract, ZERO_VALUE);
@@ -663,20 +612,12 @@
         // Given
         final var accountWithFreeze = accountEntityWithEvmAddressPersist();
 
-<<<<<<< HEAD
-        final var tokenEntity = fungibleTokenPersist();
-
-        domainBuilder
-                .tokenAccount()
-                .customize(ta -> ta.tokenId(tokenEntity.getTokenId())
-=======
         final var token = fungibleTokenPersist();
         final var tokenId = token.getTokenId();
 
         domainBuilder
                 .tokenAccount()
                 .customize(ta -> ta.tokenId(tokenId)
->>>>>>> d7a79973
                         .accountId(accountWithFreeze.getId())
                         .kycStatus(TokenKycStatusEnum.GRANTED)
                         .freezeStatus(TokenFreezeStatusEnum.FROZEN)
@@ -687,13 +628,8 @@
         final var contract = testWeb3jService.deploy(ModificationPrecompileTestContract::deploy);
 
         // When
-<<<<<<< HEAD
-        final var functionCall = contract.call_unfreezeTokenExternal(
-                getAddressFromId(tokenEntity.getTokenId()), getAliasFromEntity(accountWithFreeze));
-=======
         final var functionCall =
                 contract.call_unfreezeTokenExternal(asHexedEvmAddress(tokenId), getAliasFromEntity(accountWithFreeze));
->>>>>>> d7a79973
 
         // Then
         verifyEthCallAndEstimateGas(functionCall, contract, ZERO_VALUE);
@@ -811,11 +747,7 @@
                 contract.getContractAddress(), TokenTypeEnum.FUNGIBLE_COMMON, treasuryAccount.toEntityId());
 
         final var fixedFee = new FixedFee(
-<<<<<<< HEAD
-                BigInteger.valueOf(100L), getAddressFromId(tokenId), false, false, getAliasFromEntity(feeCollector));
-=======
                 BigInteger.valueOf(100L), asHexedEvmAddress(tokenId), false, false, getAliasFromEntity(feeCollector));
->>>>>>> d7a79973
         final var fractionalFee = new FractionalFee(
                 BigInteger.valueOf(1L),
                 BigInteger.valueOf(100L),
@@ -905,20 +837,12 @@
         final var token = populateHederaToken(
                 contract.getContractAddress(), TokenTypeEnum.NON_FUNGIBLE_UNIQUE, treasuryAccount.toEntityId());
         final var fixedFee = new FixedFee(
-<<<<<<< HEAD
-                BigInteger.valueOf(100L), getAddressFromId(tokenId), false, false, getAliasFromEntity(feeCollector));
-=======
                 BigInteger.valueOf(100L), asHexedEvmAddress(tokenId), false, false, getAliasFromEntity(feeCollector));
->>>>>>> d7a79973
         final var royaltyFee = new RoyaltyFee(
                 BigInteger.valueOf(1L),
                 BigInteger.valueOf(100L),
                 BigInteger.valueOf(10L),
-<<<<<<< HEAD
-                getAddressFromId(tokenId),
-=======
                 asHexedEvmAddress(tokenId),
->>>>>>> d7a79973
                 false,
                 getAliasFromEntity(feeCollector));
 
@@ -945,30 +869,17 @@
         // Given
         final var receiver = accountEntityWithEvmAddressPersist();
         final var token = fungibleTokenPersist();
-<<<<<<< HEAD
-        final var sponsor = accountEntityWithEvmAddressPersist();
-        persistTokenBalance(
-                sponsor.toEntityId(), entityIdFromTokenId(token.getTokenId()), sponsor.getCreatedTimestamp());
-        accountBalanceRecordsPersist(sponsor);
-
-        tokenAccountPersist(token.getTokenId(), sponsor.getId());
-=======
         final var tokenId = token.getTokenId();
         final var sponsor = accountEntityWithEvmAddressPersist();
         tokenBalancePersist(sponsor.toEntityId(), EntityId.of(tokenId), sponsor.getCreatedTimestamp());
         accountBalanceRecordsPersist(sponsor);
 
         tokenAccountPersist(tokenId, sponsor.getId());
->>>>>>> d7a79973
         final var contract = testWeb3jService.deploy(ModificationPrecompileTestContract::deploy);
 
         // When
         final var functionCall = contract.call_createContractViaCreate2AndTransferFromIt(
-<<<<<<< HEAD
-                getAddressFromId(token.getTokenId()),
-=======
                 asHexedEvmAddress(tokenId),
->>>>>>> d7a79973
                 getAliasFromEntity(sponsor),
                 getAliasFromEntity(receiver),
                 BigInteger.valueOf(10L));
@@ -985,17 +896,10 @@
         final var contract = testWeb3jService.deploy(ModificationPrecompileTestContract::deploy);
         // Then
         if (mirrorNodeEvmProperties.isModularizedServices()) {
-<<<<<<< HEAD
-            final var modularizedCall = contract.call_callNotExistingPrecompile(getAddressFromId(token.getTokenId()));
-            assertThat(Bytes.wrap(modularizedCall.send())).isEqualTo(Bytes.EMPTY);
-        } else {
-            final var functionCall = contract.send_callNotExistingPrecompile(getAddressFromId(token.getTokenId()));
-=======
             final var modularizedCall = contract.call_callNotExistingPrecompile(asHexedEvmAddress(token.getTokenId()));
             assertThat(Bytes.wrap(modularizedCall.send())).isEqualTo(Bytes.EMPTY);
         } else {
             final var functionCall = contract.send_callNotExistingPrecompile(asHexedEvmAddress(token.getTokenId()));
->>>>>>> d7a79973
             assertThatThrownBy(functionCall::send)
                     .isInstanceOf(MirrorEvmTransactionException.class)
                     .hasMessage(INVALID_TOKEN_ID.name());
@@ -1220,17 +1124,9 @@
         accountBalanceRecordsPersist(sender.toEntityId(), sender.getCreatedTimestamp(), sender.getBalance());
         accountBalanceRecordsPersist(receiver.toEntityId(), receiver.getCreatedTimestamp(), receiver.getBalance());
 
-<<<<<<< HEAD
-        long senderBalanceTimestamp = sender.getBalanceTimestamp();
-        persistTokenBalance(sender.toEntityId(), tokenEntity.toEntityId(), senderBalanceTimestamp);
-
-        long receiverBalanceTimestamp = receiver.getBalanceTimestamp();
-        persistTokenBalance(receiver.toEntityId(), tokenEntity.toEntityId(), receiverBalanceTimestamp);
-=======
         tokenBalancePersist(sender.toEntityId(), tokenEntity.toEntityId(), sender.getBalanceTimestamp());
 
         tokenBalancePersist(receiver.toEntityId(), tokenEntity.toEntityId(), receiver.getBalanceTimestamp());
->>>>>>> d7a79973
 
         final var contract = testWeb3jService.deploy(ModificationPrecompileTestContract::deploy);
         // When
@@ -1394,17 +1290,6 @@
         final var tokenId = token.getTokenId();
 
         long timestampForBalances = payer.getCreatedTimestamp();
-<<<<<<< HEAD
-        final var entity = entityIdFromTokenId(tokenId);
-        persistAccountBalance(payer, payer.getBalance());
-        persistTokenBalance(payer.toEntityId(), entity, timestampForBalances);
-
-        persistAccountBalance(sender, sender.getBalance(), timestampForBalances);
-        persistTokenBalance(sender.toEntityId(), entity, timestampForBalances);
-
-        persistTokenBalance(receiver.toEntityId(), entity, timestampForBalances);
-        persistAccountBalance(treasuryEntity, treasuryEntity.getBalance(), timestampForBalances);
-=======
         final var entity = EntityId.of(tokenId);
         accountBalancePersist(payer, timestampForBalances);
         tokenBalancePersist(payer.toEntityId(), entity, timestampForBalances);
@@ -1414,7 +1299,6 @@
 
         tokenBalancePersist(receiver.toEntityId(), entity, timestampForBalances);
         accountBalancePersist(treasuryEntity, timestampForBalances);
->>>>>>> d7a79973
 
         tokenAccountPersist(tokenId, sender.getId());
         tokenAccountPersist(tokenId, receiver.getId());
@@ -1422,11 +1306,7 @@
         // When
         testWeb3jService.setSender(getAliasFromEntity(payer));
         final var tokenTransferList = new TokenTransferList(
-<<<<<<< HEAD
-                getAddressFromId(tokenId),
-=======
                 asHexedEvmAddress(tokenId),
->>>>>>> d7a79973
                 List.of(
                         new AccountAmount(getAliasFromEntity(sender), BigInteger.valueOf(5L), false),
                         new AccountAmount(getAliasFromEntity(receiver), BigInteger.valueOf(-5L), false)),
@@ -1452,17 +1332,6 @@
         final var payer = accountEntityWithEvmAddressPersist();
         long timestampForBalances = payer.getCreatedTimestamp();
         final var tokenId = tokenEntity.getTokenId();
-<<<<<<< HEAD
-        final var entity = entityIdFromTokenId(tokenId);
-
-        persistAccountBalance(payer, payer.getBalance());
-        persistTokenBalance(payer.toEntityId(), entity, timestampForBalances);
-
-        persistAccountBalance(sender, sender.getBalance(), timestampForBalances);
-        persistTokenBalance(sender.toEntityId(), entity, timestampForBalances);
-
-        persistTokenBalance(receiver.toEntityId(), entity, timestampForBalances);
-=======
         final var entity = EntityId.of(tokenId);
 
         accountBalancePersist(payer, timestampForBalances);
@@ -1472,7 +1341,6 @@
         tokenBalancePersist(sender.toEntityId(), entity, timestampForBalances);
 
         tokenBalancePersist(receiver.toEntityId(), entity, timestampForBalances);
->>>>>>> d7a79973
 
         accountBalancePersist(treasuryEntity, timestampForBalances);
 
@@ -1487,11 +1355,7 @@
                 new AccountAmount(getAliasFromEntity(receiver), BigInteger.valueOf(5L), false)));
 
         final var tokenTransferList = new TokenTransferList(
-<<<<<<< HEAD
-                getAddressFromId(tokenId),
-=======
                 asHexedEvmAddress(tokenId),
->>>>>>> d7a79973
                 List.of(
                         new AccountAmount(getAliasFromEntity(sender), BigInteger.valueOf(5L), false),
                         new AccountAmount(getAliasFromEntity(receiver), BigInteger.valueOf(-5L), false)),
