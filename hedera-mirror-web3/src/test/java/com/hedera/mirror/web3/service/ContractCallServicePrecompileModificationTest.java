/*
 * Copyright (C) 2023-2025 Hedera Hashgraph, LLC
 *
 * Licensed under the Apache License, Version 2.0 (the "License");
 * you may not use this file except in compliance with the License.
 * You may obtain a copy of the License at
 *
 *      http://www.apache.org/licenses/LICENSE-2.0
 *
 * Unless required by applicable law or agreed to in writing, software
 * distributed under the License is distributed on an "AS IS" BASIS,
 * WITHOUT WARRANTIES OR CONDITIONS OF ANY KIND, either express or implied.
 * See the License for the specific language governing permissions and
 * limitations under the License.
 */

package com.hedera.mirror.web3.service;

import static com.hedera.mirror.web3.evm.utils.EvmTokenUtils.entityIdFromEvmAddress;
import static com.hedera.mirror.web3.evm.utils.EvmTokenUtils.toAddress;
import static com.hedera.mirror.web3.utils.ContractCallTestUtil.EMPTY_UNTRIMMED_ADDRESS;
import static com.hedera.mirror.web3.utils.ContractCallTestUtil.ESTIMATE_GAS_ERROR_MESSAGE;
import static com.hedera.mirror.web3.utils.ContractCallTestUtil.NEW_ECDSA_KEY;
import static com.hedera.mirror.web3.utils.ContractCallTestUtil.ZERO_VALUE;
import static com.hedera.mirror.web3.utils.ContractCallTestUtil.isWithinExpectedGasRange;
import static com.hedera.mirror.web3.utils.ContractCallTestUtil.longValueOf;
import static com.hederahashgraph.api.proto.java.ResponseCodeEnum.INVALID_TOKEN_ID;
import static org.assertj.core.api.AssertionsForClassTypes.assertThat;
import static org.assertj.core.api.AssertionsForClassTypes.assertThatThrownBy;

import com.hedera.mirror.common.domain.entity.Entity;
import com.hedera.mirror.common.domain.entity.EntityId;
import com.hedera.mirror.common.domain.entity.EntityType;
import com.hedera.mirror.common.domain.token.Token;
import com.hedera.mirror.common.domain.token.TokenFreezeStatusEnum;
import com.hedera.mirror.common.domain.token.TokenKycStatusEnum;
import com.hedera.mirror.common.domain.token.TokenPauseStatusEnum;
import com.hedera.mirror.common.domain.token.TokenSupplyTypeEnum;
import com.hedera.mirror.common.domain.token.TokenTypeEnum;
import com.hedera.mirror.web3.evm.utils.EvmTokenUtils;
import com.hedera.mirror.web3.exception.MirrorEvmTransactionException;
import com.hedera.mirror.web3.utils.ContractFunctionProviderRecord;
import com.hedera.mirror.web3.web3j.generated.ModificationPrecompileTestContract;
import com.hedera.mirror.web3.web3j.generated.ModificationPrecompileTestContract.AccountAmount;
import com.hedera.mirror.web3.web3j.generated.ModificationPrecompileTestContract.Expiry;
import com.hedera.mirror.web3.web3j.generated.ModificationPrecompileTestContract.FixedFee;
import com.hedera.mirror.web3.web3j.generated.ModificationPrecompileTestContract.FractionalFee;
import com.hedera.mirror.web3.web3j.generated.ModificationPrecompileTestContract.HederaToken;
import com.hedera.mirror.web3.web3j.generated.ModificationPrecompileTestContract.KeyValue;
import com.hedera.mirror.web3.web3j.generated.ModificationPrecompileTestContract.NftTransfer;
import com.hedera.mirror.web3.web3j.generated.ModificationPrecompileTestContract.RoyaltyFee;
import com.hedera.mirror.web3.web3j.generated.ModificationPrecompileTestContract.TokenKey;
import com.hedera.mirror.web3.web3j.generated.ModificationPrecompileTestContract.TokenTransferList;
import com.hedera.mirror.web3.web3j.generated.ModificationPrecompileTestContract.TransferList;
import com.hedera.services.store.contracts.precompile.codec.KeyValueWrapper.KeyValueType;
import com.hedera.services.store.models.Id;
import com.hedera.services.utils.EntityIdUtils;
import com.hederahashgraph.api.proto.java.Key.KeyCase;
import java.math.BigInteger;
import java.nio.charset.StandardCharsets;
import java.time.Instant;
import java.util.ArrayList;
import java.util.List;
import org.apache.tuweni.bytes.Bytes;
import org.hyperledger.besu.datatypes.Address;
import org.junit.jupiter.api.Test;
import org.junit.jupiter.params.ParameterizedTest;
import org.junit.jupiter.params.provider.CsvSource;
import org.junit.jupiter.params.provider.ValueSource;
import org.web3j.protocol.core.RemoteFunctionCall;
import org.web3j.tx.Contract;

class ContractCallServicePrecompileModificationTest extends AbstractContractCallServiceOpcodeTracerTest {

    @Test
    void transferFrom() throws Exception {
        // Given
        final var owner = accountEntityPersist();
        final var spender = accountEntityWithEvmAddressPersist();
        final var recipient = accountEntityWithEvmAddressPersist();

        final var tokenEntity = tokenEntityPersist();

        fungibleTokenPersist(tokenEntity, owner);

        tokenAccountPersist(tokenEntity, spender);
        tokenAccountPersist(tokenEntity, recipient);

        final var contract = testWeb3jService.deploy(ModificationPrecompileTestContract::deploy);

        final var contractAddress = Address.fromHexString(contract.getContractAddress());
        final var contractEntityId = entityIdFromEvmAddress(contractAddress);
        tokenAccountPersist(tokenEntity, contractEntityId.getId());

        tokenAllowancePersist(10L, tokenEntity, spender, contractEntityId);

        // When
        final var functionCall = contract.call_transferFrom(
                getAddressFromEntity(tokenEntity),
                getAliasFromEntity(spender),
                getAliasFromEntity(recipient),
                BigInteger.ONE);

        // Then
        verifyEthCallAndEstimateGas(functionCall, contract, ZERO_VALUE);
        verifyOpcodeTracerCall(functionCall.encodeFunctionCall(), contract);
    }

    @ParameterizedTest
    @CsvSource({"1", "0"})
    void approve(final BigInteger allowance) throws Exception {
        // Given
        final var spender = accountEntityPersist();
        final var tokenEntity = persistFungibleToken();

        tokenAccountPersist(tokenEntity, spender);

        final var contract = testWeb3jService.deploy(ModificationPrecompileTestContract::deploy);

        final var contractAddress = Address.fromHexString(contract.getContractAddress());
        final var contractEntityId = entityIdFromEvmAddress(contractAddress);
        tokenAccountPersist(tokenEntity, contractEntityId.getId());

        // When
        final var functionCall = contract.call_approveExternal(
                getAddressFromEntity(tokenEntity), getAddressFromEntity(spender), allowance);

        // Then
        verifyEthCallAndEstimateGas(functionCall, contract, ZERO_VALUE);
        verifyOpcodeTracerCall(functionCall.encodeFunctionCall(), contract);
    }

    @ParameterizedTest
    @ValueSource(booleans = {true, false})
    void approveNFT(final Boolean approve) throws Exception {
        // Given
        final var owner = accountEntityPersist();
        final var spender = accountEntityPersist();

        final var tokenEntity = tokenEntityPersist();

        Token token = nonFungibleTokenPersist(tokenEntity);

        tokenAccountPersist(tokenEntity, owner);
        tokenAccountPersist(tokenEntity, spender);

        final var contract = testWeb3jService.deploy(ModificationPrecompileTestContract::deploy);

        final var contractAddress = Address.fromHexString(contract.getContractAddress());
        final var contractEntityId = entityIdFromEvmAddress(contractAddress);
        tokenAccountPersist(tokenEntity, contractEntityId.getId());

        nonFungibleTokenInstancePersist(token, 1L, contractEntityId, spender.toEntityId());

        // When
        final var functionCall = contract.call_approveNFTExternal(
                getAddressFromEntity(tokenEntity),
                approve ? getAddressFromEntity(spender) : Address.ZERO.toHexString(),
                BigInteger.ONE);

        // Then
        verifyEthCallAndEstimateGas(functionCall, contract, ZERO_VALUE);
        verifyOpcodeTracerCall(functionCall.encodeFunctionCall(), contract);
    }

    @Test
    void setApprovalForAll() throws Exception {
        // Given
        final var spender = accountEntityPersist();

        final var tokenEntity =
                domainBuilder.entity().customize(e -> e.type(EntityType.TOKEN)).persist();
        Token token = domainBuilder
                .token()
                .customize(t -> t.tokenId(tokenEntity.getId()).type(TokenTypeEnum.NON_FUNGIBLE_UNIQUE))
                .persist();

        tokenAccountPersist(tokenEntity, spender);

        final var contract = testWeb3jService.deploy(ModificationPrecompileTestContract::deploy);

        final var contractAddress = Address.fromHexString(contract.getContractAddress());
        final var contractEntityId = entityIdFromEvmAddress(contractAddress);
        tokenAccountPersist(tokenEntity, contractEntityId.getId());

        nonFungibleTokenInstancePersist(token, 1L, contractEntityId, spender.toEntityId());

        // When
        final var functionCall = contract.call_setApprovalForAllExternal(
                getAddressFromEntity(tokenEntity), getAddressFromEntity(spender), Boolean.TRUE);

        // Then
        verifyEthCallAndEstimateGas(functionCall, contract, ZERO_VALUE);
        verifyOpcodeTracerCall(functionCall.encodeFunctionCall(), contract);
    }

    @ParameterizedTest
    @ValueSource(booleans = {true, false})
    void associateToken(final Boolean single) throws Exception {
        // Given
        final var notAssociatedAccount = accountEntityPersist();

        final var tokenEntity = tokenEntityPersist();

        domainBuilder
                .token()
                .customize(t -> t.tokenId(tokenEntity.getId()).type(TokenTypeEnum.FUNGIBLE_COMMON))
                .persist();

        final var contract = testWeb3jService.deploy(ModificationPrecompileTestContract::deploy);

        // When
        final var functionCall = single
                ? contract.call_associateTokenExternal(
                getAddressFromEntity(notAssociatedAccount), getAddressFromEntity(tokenEntity))
                : contract.call_associateTokensExternal(
                        getAddressFromEntity(notAssociatedAccount), List.of(getAddressFromEntity(tokenEntity)));

        // Then
        verifyEthCallAndEstimateGas(functionCall, contract, ZERO_VALUE);
        verifyOpcodeTracerCall(functionCall.encodeFunctionCall(), contract);
    }

    @Test
    void associateTokenHRC() throws Exception {
        // Given
        final var tokenEntity = tokenEntityPersist();

        domainBuilder
                .token()
                .customize(t -> t.tokenId(tokenEntity.getId()).type(TokenTypeEnum.FUNGIBLE_COMMON))
                .persist();

        final var contract = testWeb3jService.deploy(ModificationPrecompileTestContract::deploy);

        // When
        final var functionCall = contract.call_associateWithRedirect(getAddressFromEntity(tokenEntity));

        // Then
        verifyEthCallAndEstimateGas(functionCall, contract, ZERO_VALUE);
        verifyOpcodeTracerCall(functionCall.encodeFunctionCall(), contract);
    }

    @ParameterizedTest
    @ValueSource(booleans = {true, false})
    void dissociateToken(final Boolean single) throws Exception {
        // Given
        final var associatedAccount = accountEntityWithEvmAddressPersist();

        final var tokenEntity =
                domainBuilder.entity().customize(e -> e.type(EntityType.TOKEN)).persist();

        domainBuilder
                .token()
                .customize(t -> t.tokenId(tokenEntity.getId()).type(TokenTypeEnum.FUNGIBLE_COMMON))
                .persist();

        domainBuilder
                .tokenAccount()
                .customize(ta -> ta.tokenId(tokenEntity.getId())
                        .accountId(associatedAccount.getId())
                        .freezeStatus(TokenFreezeStatusEnum.UNFROZEN)
                        .kycStatus(TokenKycStatusEnum.GRANTED)
                        .balance(0L)
                        .associated(true))
                .persist();

        final var contract = testWeb3jService.deploy(ModificationPrecompileTestContract::deploy);

        // When
        final var functionCall = single
                ? contract.call_dissociateTokenExternal(
                getAliasFromEntity(associatedAccount), getAddressFromEntity(tokenEntity))
                : contract.call_dissociateTokensExternal(
                        getAliasFromEntity(associatedAccount), List.of(getAddressFromEntity(tokenEntity)));

        // Then
        verifyEthCallAndEstimateGas(functionCall, contract, ZERO_VALUE);
        verifyOpcodeTracerCall(functionCall.encodeFunctionCall(), contract);
    }

    @Test
    void dissociateTokenHRC() throws Exception {
        // Given
        final var tokenEntity = tokenEntityPersist();

        domainBuilder
                .token()
                .customize(t -> t.tokenId(tokenEntity.getId()).type(TokenTypeEnum.FUNGIBLE_COMMON))
                .persist();

        final var contract = testWeb3jService.deploy(ModificationPrecompileTestContract::deploy);

        final var contractAddress = Address.fromHexString(contract.getContractAddress());
        final var contractEntityId = entityIdFromEvmAddress(contractAddress);
        tokenAccountPersist(tokenEntity, contractEntityId.getId());

        // When
        final var functionCall = contract.call_dissociateWithRedirect(getAddressFromEntity(tokenEntity));

        // Then
        verifyEthCallAndEstimateGas(functionCall, contract, ZERO_VALUE);
        verifyOpcodeTracerCall(functionCall.encodeFunctionCall(), contract);
    }

    @Test
    void mintFungibleToken() throws Exception {
        // Given
        final var treasury = accountEntityPersist();
        final var tokenEntity = tokenEntityPersist();
        final var token = domainBuilder
                .token()
                .customize(t -> t.tokenId(tokenEntity.getId())
                        .type(TokenTypeEnum.FUNGIBLE_COMMON)
                        .treasuryAccountId(treasury.toEntityId()))
                .persist();
        tokenAccountPersist(tokenEntity, treasury);

        final var totalSupply = token.getTotalSupply();

        final var contract = testWeb3jService.deploy(ModificationPrecompileTestContract::deploy);

        // When
        final var functionCall = contract.call_mintTokenExternal(
                getAddressFromEntity(tokenEntity), BigInteger.valueOf(30), new ArrayList<>());
        final var result = functionCall.send();

        // Then
        assertThat(result.component2()).isEqualTo(BigInteger.valueOf(totalSupply + 30L));
        verifyEthCallAndEstimateGas(functionCall, contract, ZERO_VALUE);
        verifyOpcodeTracerCall(functionCall.encodeFunctionCall(), contract);
    }

    @Test
    void mintNFT() throws Exception {
        // Given
        final var treasury = accountEntityPersist();
        final var tokenEntity = tokenEntityPersist();

        nonFungibleTokenPersist(tokenEntity, treasury);

        tokenAccountPersist(tokenEntity, treasury);

        final var contract = testWeb3jService.deploy(ModificationPrecompileTestContract::deploy);

        // When
        final var functionCall = contract.call_mintTokenExternal(
                getAddressFromEntity(tokenEntity), BigInteger.ZERO, List.of(domainBuilder.nonZeroBytes(12)));

        final var result = functionCall.send();

        // Then
        assertThat(result.component3().getFirst()).isEqualTo(BigInteger.ONE);
        verifyEthCallAndEstimateGas(functionCall, contract, ZERO_VALUE);
        verifyOpcodeTracerCall(functionCall.encodeFunctionCall(), contract);
    }

    @Test
    void burnFungibleToken() throws Exception {
        // Given
        final var treasury = accountEntityPersist();
        final var tokenEntity = tokenEntityPersist();
        final var token = domainBuilder
                .token()
                .customize(t -> t.tokenId(tokenEntity.getId())
                        .type(TokenTypeEnum.FUNGIBLE_COMMON)
                        .treasuryAccountId(treasury.toEntityId()))
                .persist();
        tokenAccountPersist(tokenEntity, treasury);

        final var totalSupply = token.getTotalSupply();

        final var contract = testWeb3jService.deploy(ModificationPrecompileTestContract::deploy);

        // When
        final var functionCall = contract.call_burnTokenExternal(
                getAddressFromEntity(tokenEntity), BigInteger.valueOf(4), new ArrayList<>());

        final var result = functionCall.send();

        // Then
        assertThat(result.component2()).isEqualTo(BigInteger.valueOf(totalSupply - 4L));
        verifyEthCallAndEstimateGas(functionCall, contract, ZERO_VALUE);
        verifyOpcodeTracerCall(functionCall.encodeFunctionCall(), contract);
    }

    @Test
    void burnNFT() throws Exception {
        // Given
        final var treasury = accountEntityPersist();
        final var tokenEntity = tokenEntityPersist();
        final var token = domainBuilder
                .token()
                .customize(t -> t.tokenId(tokenEntity.getId())
                        .type(TokenTypeEnum.NON_FUNGIBLE_UNIQUE)
                        .treasuryAccountId(treasury.toEntityId()))
                .persist();
        tokenAccountPersist(tokenEntity, treasury);
        final var totalSupply = token.getTotalSupply();

        domainBuilder
                .nft()
                .customize(n -> n.tokenId(tokenEntity.getId()).serialNumber(1L).accountId(treasury.toEntityId()))
                .persist();

        final var contract = testWeb3jService.deploy(ModificationPrecompileTestContract::deploy);

        // When
        final var functionCall = contract.call_burnTokenExternal(
                getAddressFromEntity(tokenEntity), BigInteger.ZERO, List.of(BigInteger.ONE));

        final var result = functionCall.send();

        // Then
        assertThat(result.component2()).isEqualTo(BigInteger.valueOf(totalSupply - 1));
        verifyEthCallAndEstimateGas(functionCall, contract, ZERO_VALUE);
        verifyOpcodeTracerCall(functionCall.encodeFunctionCall(), contract);
    }

    @Test
    void wipeFungibleToken() throws Exception {
        // Given
        final var owner = accountEntityWithEvmAddressPersist();

        final var tokenEntity = tokenEntityPersist();
        domainBuilder
                .token()
                .customize(t -> t.tokenId(tokenEntity.getId()).type(TokenTypeEnum.FUNGIBLE_COMMON))
                .persist();

        tokenAccountPersist(tokenEntity, owner);

        final var contract = testWeb3jService.deploy(ModificationPrecompileTestContract::deploy);

        // When
        final var functionCall = contract.call_wipeTokenAccountExternal(
                getAddressFromEntity(tokenEntity), getAliasFromEntity(owner), BigInteger.valueOf(4));

        // Then
        verifyEthCallAndEstimateGas(functionCall, contract, ZERO_VALUE);
        verifyOpcodeTracerCall(functionCall.encodeFunctionCall(), contract);
    }

    @Test
    void wipeNFT() throws Exception {
        // Given
        final var owner = accountEntityWithEvmAddressPersist();
        final var tokenTreasury = accountEntityPersist();
        final var tokenEntity = tokenEntityPersist();
        domainBuilder
                .token()
                .customize(t -> t.tokenId(tokenEntity.getId())
                        .type(TokenTypeEnum.NON_FUNGIBLE_UNIQUE)
                        .treasuryAccountId(tokenTreasury.toEntityId()))
                .persist();

        tokenAccountPersist(tokenEntity, owner);
        domainBuilder
                .nft()
                .customize(n -> n.tokenId(tokenEntity.getId()).serialNumber(1L).accountId(owner.toEntityId()))
                .persist();

        final var contract = testWeb3jService.deploy(ModificationPrecompileTestContract::deploy);

        // When
        final var functionCall = contract.call_wipeTokenAccountNFTExternal(
                getAddressFromEntity(tokenEntity), getAliasFromEntity(owner), List.of(BigInteger.ONE));

        // Then
        verifyEthCallAndEstimateGas(functionCall, contract, ZERO_VALUE);
        verifyOpcodeTracerCall(functionCall.encodeFunctionCall(), contract);
    }

    @Test
    void grantTokenKyc() throws Exception {
        // Given
        final var accountWithoutGrant = accountEntityWithEvmAddressPersist();

        final var tokenEntity = tokenEntityPersist();
        domainBuilder
                .token()
                .customize(t -> t.tokenId(tokenEntity.getId()).type(TokenTypeEnum.FUNGIBLE_COMMON))
                .persist();

        tokenAccountPersist(tokenEntity, accountWithoutGrant);

        final var contract = testWeb3jService.deploy(ModificationPrecompileTestContract::deploy);

        // When
        final var functionCall = contract.call_grantTokenKycExternal(
                getAddressFromEntity(tokenEntity), getAliasFromEntity(accountWithoutGrant));

        // Then
        verifyEthCallAndEstimateGas(functionCall, contract, ZERO_VALUE);
        verifyOpcodeTracerCall(functionCall.encodeFunctionCall(), contract);
    }

    @Test
    void revokeTokenKyc() throws Exception {
        // Given
        final var accountWithGrant = accountEntityWithEvmAddressPersist();

        final var tokenEntity = tokenEntityPersist();
        domainBuilder
                .token()
                .customize(t -> t.tokenId(tokenEntity.getId()).type(TokenTypeEnum.FUNGIBLE_COMMON))
                .persist();

        tokenAccountPersist(tokenEntity, accountWithGrant);

        final var contract = testWeb3jService.deploy(ModificationPrecompileTestContract::deploy);

        // When
        final var functionCall = contract.call_revokeTokenKycExternal(
                getAddressFromEntity(tokenEntity), getAliasFromEntity(accountWithGrant));

        // Then
        verifyEthCallAndEstimateGas(functionCall, contract, ZERO_VALUE);
        verifyOpcodeTracerCall(functionCall.encodeFunctionCall(), contract);
    }

    @Test
    void deleteToken() throws Exception {
        // Given
        final var treasury = accountEntityPersist();
        final var tokenEntity = tokenEntityPersist();

        fungibleTokenPersist(tokenEntity, treasury);

        final var contract = testWeb3jService.deploy(ModificationPrecompileTestContract::deploy);

        // When
        final var functionCall = contract.call_deleteTokenExternal(getAddressFromEntity(tokenEntity));

        // Then
        verifyEthCallAndEstimateGas(functionCall, contract, ZERO_VALUE);
        verifyOpcodeTracerCall(functionCall.encodeFunctionCall(), contract);
    }

    @Test
    void freezeToken() throws Exception {
        // Given
        final var accountWithoutFreeze = accountEntityWithEvmAddressPersist();
        final var tokenEntity = persistFungibleToken();
        tokenAccountPersist(tokenEntity, accountWithoutFreeze);

        final var contract = testWeb3jService.deploy(ModificationPrecompileTestContract::deploy);

        // When
        final var functionCall = contract.call_freezeTokenExternal(
                getAddressFromEntity(tokenEntity), getAliasFromEntity(accountWithoutFreeze));

        // Then
        verifyEthCallAndEstimateGas(functionCall, contract, ZERO_VALUE);
        verifyOpcodeTracerCall(functionCall.encodeFunctionCall(), contract);
    }

    @Test
    void unfreezeToken() throws Exception {
        // Given
        final var accountWithFreeze = accountEntityWithEvmAddressPersist();

        final var tokenEntity = persistFungibleToken();

        domainBuilder
                .tokenAccount()
                .customize(ta -> ta.tokenId(tokenEntity.getId())
                        .accountId(accountWithFreeze.getId())
                        .kycStatus(TokenKycStatusEnum.GRANTED)
                        .freezeStatus(TokenFreezeStatusEnum.FROZEN)
                        .associated(true)
                        .balance(100L))
                .persist();

        final var contract = testWeb3jService.deploy(ModificationPrecompileTestContract::deploy);

        // When
        final var functionCall = contract.call_unfreezeTokenExternal(
                getAddressFromEntity(tokenEntity), getAliasFromEntity(accountWithFreeze));

        // Then
        verifyEthCallAndEstimateGas(functionCall, contract, ZERO_VALUE);
        verifyOpcodeTracerCall(functionCall.encodeFunctionCall(), contract);
    }

    @Test
    void pauseToken() throws Exception {
        // Given
        final var treasury = accountEntityPersist();
        final var tokenEntity = tokenEntityPersist();

        fungibleTokenPersist(tokenEntity, treasury);

        final var contract = testWeb3jService.deploy(ModificationPrecompileTestContract::deploy);

        // When
        final var functionCall = contract.call_pauseTokenExternal(getAddressFromEntity(tokenEntity));

        // Then
        verifyEthCallAndEstimateGas(functionCall, contract, ZERO_VALUE);
        verifyOpcodeTracerCall(functionCall.encodeFunctionCall(), contract);
    }

    @Test
    void unpauseToken() throws Exception {
        // Given
        final var sender = accountEntityPersist();

        final var tokenEntity = tokenEntityPersist();
        domainBuilder
                .token()
                .customize(t -> t.tokenId(tokenEntity.getId())
                        .type(TokenTypeEnum.FUNGIBLE_COMMON)
                        .treasuryAccountId(sender.toEntityId())
                        .pauseStatus(TokenPauseStatusEnum.PAUSED))
                .persist();

        tokenAccountPersist(tokenEntity, sender);

        final var contract = testWeb3jService.deploy(ModificationPrecompileTestContract::deploy);

        // When
        final var functionCall = contract.call_unpauseTokenExternal(getAddressFromEntity(tokenEntity));

        // Then
        verifyEthCallAndEstimateGas(functionCall, contract, ZERO_VALUE);
        verifyOpcodeTracerCall(functionCall.encodeFunctionCall(), contract);
    }

    @Test
    void createFungibleToken() throws Exception {
        // Given
        final var value = 10000L * 100_000_000_000L;
        final var sender = accountEntityPersist();

        accountBalanceRecordsPersist(sender);

        final var contract = testWeb3jService.deploy(ModificationPrecompileTestContract::deploy);

        testWeb3jService.setValue(value);

        testWeb3jService.setSender(toAddress(sender.toEntityId()).toHexString());

        final var treasuryAccount = accountEntityPersist();

        final var token = populateHederaToken(
                contract.getContractAddress(), TokenTypeEnum.FUNGIBLE_COMMON, treasuryAccount.toEntityId());
        final var initialTokenSupply = BigInteger.valueOf(10L);
        final var decimalPlacesSupportedByToken = BigInteger.valueOf(10L); // e.g. 1.0123456789

        // When
        final var functionCall =
                contract.call_createFungibleTokenExternal(token, initialTokenSupply, decimalPlacesSupportedByToken);
        final var result = functionCall.send();

        final var contractFunctionProvider = ContractFunctionProviderRecord.builder()
                .contractAddress(Address.fromHexString(contract.getContractAddress()))
                .sender(toAddress(sender.toEntityId()))
                .value(value)
                .build();

        // Then
        assertThat(result.component2()).isNotEqualTo(Address.ZERO.toHexString());

        verifyEthCallAndEstimateGas(functionCall, contract, value);
        verifyOpcodeTracerCall(functionCall.encodeFunctionCall(), contractFunctionProvider);
    }

    @Test
    void createFungibleTokenWithCustomFees() throws Exception {
        // Given
        var initialSupply = BigInteger.valueOf(10L);
        var decimals = BigInteger.valueOf(10L);
        var value = 10000L * 100_000_000L;

        final var sender = accountEntityPersist();

        accountBalanceRecordsPersist(sender);

        final var treasuryAccount = accountEntityPersist();

        final var tokenForDenomination = persistFungibleToken();
        final var feeCollector = accountEntityWithEvmAddressPersist();

        tokenAccountPersist(tokenForDenomination, feeCollector);

        final var contract = testWeb3jService.deploy(ModificationPrecompileTestContract::deploy);

        testWeb3jService.setSender(toAddress(sender.toEntityId()).toHexString());
        testWeb3jService.setValue(value);

        final var token = populateHederaToken(
                contract.getContractAddress(), TokenTypeEnum.FUNGIBLE_COMMON, treasuryAccount.toEntityId());

        final var fixedFee = new FixedFee(
                BigInteger.valueOf(100L),
                getAddressFromEntityId(tokenForDenomination.toEntityId()),
                false,
                false,
                getAliasFromEntity(feeCollector));
        final var fractionalFee = new FractionalFee(
                BigInteger.valueOf(1L),
                BigInteger.valueOf(100L),
                BigInteger.valueOf(10L),
                BigInteger.valueOf(1000L),
                false,
                getAliasFromEntity(feeCollector));

        // When
        final var functionCall = contract.call_createFungibleTokenWithCustomFeesExternal(
                token, initialSupply, decimals, List.of(fixedFee), List.of(fractionalFee));
        final var result = functionCall.send();

        final var contractFunctionProvider = ContractFunctionProviderRecord.builder()
                .contractAddress(Address.fromHexString(contract.getContractAddress()))
                .sender(toAddress(sender.toEntityId()))
                .value(value)
                .build();

        // Then
        assertThat(result.component2()).isNotEqualTo(Address.ZERO.toHexString());

        verifyEthCallAndEstimateGas(functionCall, contract, value);
        verifyOpcodeTracerCall(functionCall.encodeFunctionCall(), contractFunctionProvider);
    }

    @Test
    void createNonFungibleToken() throws Exception {
        // Given
        var value = 10000L * 100_000_000L;
        final var sender = accountEntityPersist();

        accountBalanceRecordsPersist(sender);

        final var contract = testWeb3jService.deploy(ModificationPrecompileTestContract::deploy);

        testWeb3jService.setSender(toAddress(sender.toEntityId()).toHexString());

        final var treasuryAccount = domainBuilder
                .entity()
                .customize(e -> e.type(EntityType.ACCOUNT).deleted(false).evmAddress(null))
                .persist();
        final var token = populateHederaToken(
                contract.getContractAddress(), TokenTypeEnum.NON_FUNGIBLE_UNIQUE, treasuryAccount.toEntityId());

        // When
        testWeb3jService.setValue(value);
        final var functionCall = contract.call_createNonFungibleTokenExternal(token);
        final var result = functionCall.send();

        final var contractFunctionProvider = ContractFunctionProviderRecord.builder()
                .contractAddress(Address.fromHexString(contract.getContractAddress()))
                .sender(toAddress(sender.toEntityId()))
                .value(value)
                .build();

        // Then
        assertThat(result.component2()).isNotEqualTo(Address.ZERO.toHexString());

        verifyEthCallAndEstimateGas(functionCall, contract, value);
        verifyOpcodeTracerCall(functionCall.encodeFunctionCall(), contractFunctionProvider);
    }

    @Test
    void createNonFungibleTokenWithCustomFees() throws Exception {
        // Given
        var value = 10000L * 100_000_000L;
        final var sender = accountEntityPersist();

        accountBalanceRecordsPersist(sender);

        final var tokenForDenomination = persistFungibleToken();
        final var feeCollector = accountEntityWithEvmAddressPersist();

        tokenAccountPersist(tokenForDenomination, feeCollector);

        final var contract = testWeb3jService.deploy(ModificationPrecompileTestContract::deploy);

        testWeb3jService.setSender(toAddress(sender.toEntityId()).toHexString());
        testWeb3jService.setValue(value);

        final var treasuryAccount = domainBuilder
                .entity()
                .customize(e -> e.type(EntityType.ACCOUNT).deleted(false).evmAddress(null))
                .persist();
        final var token = populateHederaToken(
                contract.getContractAddress(), TokenTypeEnum.NON_FUNGIBLE_UNIQUE, treasuryAccount.toEntityId());

        final var fixedFee = new FixedFee(
                BigInteger.valueOf(100L),
                getAddressFromEntityId(tokenForDenomination.toEntityId()),
                false,
                false,
                getAliasFromEntity(feeCollector));
        final var royaltyFee = new RoyaltyFee(
                BigInteger.valueOf(1L),
                BigInteger.valueOf(100L),
                BigInteger.valueOf(10L),
                getAddressFromEntity(tokenForDenomination),
                false,
                getAliasFromEntity(feeCollector));

        // When
        testWeb3jService.setValue(value);
        final var functionCall = contract.call_createNonFungibleTokenWithCustomFeesExternal(
                token, List.of(fixedFee), List.of(royaltyFee));
        final var result = functionCall.send();

        final var contractFunctionProvider = ContractFunctionProviderRecord.builder()
                .contractAddress(Address.fromHexString(contract.getContractAddress()))
                .sender(toAddress(sender.toEntityId()))
                .value(value)
                .build();
        // Then
        assertThat(result.component2()).isNotEqualTo(Address.ZERO.toHexString());

        verifyEthCallAndEstimateGas(functionCall, contract, value);
        verifyOpcodeTracerCall(functionCall.encodeFunctionCall(), contractFunctionProvider);
    }

    @Test
    void create2ContractAndTransferFromIt() throws Exception {
        // Given
        final var receiver = accountEntityWithEvmAddressPersist();
        final var token = persistFungibleToken();
        final var sponsor = accountEntityWithEvmAddressPersist();
        persistTokenBalance(sponsor, token, sponsor.getCreatedTimestamp());
        accountBalanceRecordsPersist(sponsor);

        tokenAccountPersist(token, sponsor);
        final var contract = testWeb3jService.deploy(ModificationPrecompileTestContract::deploy);

        // When
        final var functionCall = contract.call_createContractViaCreate2AndTransferFromIt(
                getAddressFromEntity(token),
                getAliasFromEntity(sponsor),
                getAliasFromEntity(receiver),
                BigInteger.valueOf(10L));

        // Then
        verifyEthCallAndEstimateGas(functionCall, contract, 0L);
        verifyOpcodeTracerCall(functionCall.encodeFunctionCall(), contract);
    }

    @Test
    void notExistingPrecompileCallFails() {
        // Given
        final var token = persistFungibleToken();
        final var contract = testWeb3jService.deploy(ModificationPrecompileTestContract::deploy);
        // When
        final var functionCall = contract.send_callNotExistingPrecompile(getAddressFromEntity(token));
        // Then
        assertThatThrownBy(functionCall::send)
                .isInstanceOf(MirrorEvmTransactionException.class)
                .hasMessage(INVALID_TOKEN_ID.name());
    }

    @Test
    void createFungibleTokenWithInheritKeysCall() throws Exception {
        // Given
        final var value = 10000 * 100_000_000L;
        final var sender = accountEntityWithEvmAddressPersist();
        final var contract = testWeb3jService.deploy(ModificationPrecompileTestContract::deploy);

        // When
        testWeb3jService.setValue(value);
        final var functionCall = contract.call_createFungibleTokenWithInheritKeysExternal();

        // Then
        testWeb3jService.setSender(getAliasFromEntity(sender));

        functionCall.send();
        final var result = testWeb3jService.getTransactionResult();
        assertThat(result).isNotEqualTo(EMPTY_UNTRIMMED_ADDRESS);

        verifyEthCallAndEstimateGas(functionCall, contract, value);
    }

    @Test
    void createTokenWithInvalidMemoFails() {
        // Given
        final var contract = testWeb3jService.deploy(ModificationPrecompileTestContract::deploy);

        final var tokenToCreate = convertTokenEntityToHederaToken(domainBuilder
                .token()
                .customize(t -> t.metadata(new byte[mirrorNodeEvmProperties.getMaxMemoUtf8Bytes() + 1]))
                .get());

        // When
        testWeb3jService.setValue(10000L * 100_000_000L);
        final var function = contract.call_createFungibleTokenExternal(
                tokenToCreate, BigInteger.valueOf(10L), BigInteger.valueOf(10L));

        // Then
        assertThatThrownBy(function::send).isInstanceOf(MirrorEvmTransactionException.class);
    }

    @Test
    void createTokenWithInvalidNameFails() {
        // Given
        final var contract = testWeb3jService.deploy(ModificationPrecompileTestContract::deploy);

        final var tokenToCreate = convertTokenEntityToHederaToken(domainBuilder
                .token()
                .customize(t -> t.name(new String(
                        new byte[mirrorNodeEvmProperties.getMaxTokenNameUtf8Bytes() + 1], StandardCharsets.UTF_8)))
                .get());

        // When
        testWeb3jService.setValue(10000L * 100_000_000L);
        final var function = contract.call_createFungibleTokenExternal(
                tokenToCreate, BigInteger.valueOf(10L), BigInteger.valueOf(10L));

        // Then
        assertThatThrownBy(function::send).isInstanceOf(MirrorEvmTransactionException.class);
    }

    @Test
    void createTokenWithInvalidSymbolFails() {
        // Given
        final var contract = testWeb3jService.deploy(ModificationPrecompileTestContract::deploy);

        final var tokenToCreate = convertTokenEntityToHederaToken(domainBuilder
                .token()
                .customize(t -> t.symbol(new String(
                        new byte[mirrorNodeEvmProperties.getMaxTokenNameUtf8Bytes() + 1], StandardCharsets.UTF_8)))
                .get());

        // When
        testWeb3jService.setValue(10000L * 100_000_000L);
        final var function = contract.call_createFungibleTokenExternal(
                tokenToCreate, BigInteger.valueOf(10L), BigInteger.valueOf(10L));

        // Then
        assertThatThrownBy(function::send).isInstanceOf(MirrorEvmTransactionException.class);
    }

    @Test
    void createTokenWithInvalidDecimalsFails() {
        // Given
        final var contract = testWeb3jService.deploy(ModificationPrecompileTestContract::deploy);

        final var tokenToCreate = convertTokenEntityToHederaToken(
                domainBuilder.token().customize(t -> t.decimals(-1)).get());

        // When
        testWeb3jService.setValue(10000L * 100_000_000L);
        final var function = contract.call_createFungibleTokenExternal(
                tokenToCreate, BigInteger.valueOf(10L), BigInteger.valueOf(10L));

        // Then
        assertThatThrownBy(function::send).isInstanceOf(MirrorEvmTransactionException.class);
    }

    @Test
    void createTokenWithInvalidInitialSupplyFails() {
        // Given
        final var contract = testWeb3jService.deploy(ModificationPrecompileTestContract::deploy);

        final var tokenToCreate = convertTokenEntityToHederaToken(
                domainBuilder.token().customize(t -> t.initialSupply(-1L)).get());

        // When
        testWeb3jService.setValue(10000L * 100_000_000L);
        final var function = contract.call_createFungibleTokenExternal(
                tokenToCreate, BigInteger.valueOf(10L), BigInteger.valueOf(10L));

        // Then
        assertThatThrownBy(function::send).isInstanceOf(MirrorEvmTransactionException.class);
    }

    @Test
    void createTokenWithInvalidInitialSupplyGreaterThanMaxSupplyFails() {
        // Given
        final var contract = testWeb3jService.deploy(ModificationPrecompileTestContract::deploy);

        final var tokenToCreate = convertTokenEntityToHederaToken(domainBuilder
                .token()
                .customize(t -> t.initialSupply(10_000_001L))
                .get());

        // When
        testWeb3jService.setValue(10000L * 100_000_000L);
        final var function = contract.call_createFungibleTokenExternal(
                tokenToCreate, BigInteger.valueOf(10L), BigInteger.valueOf(10L));

        // Then
        assertThatThrownBy(function::send).isInstanceOf(MirrorEvmTransactionException.class);
    }

    @Test
    void createNftWithNoSupplyKeyFails() {
        // Given
        final var contract = testWeb3jService.deploy(ModificationPrecompileTestContract::deploy);

        final var tokenToCreate = convertTokenEntityToHederaToken(
                domainBuilder.token().customize(t -> t.supplyKey(new byte[0])).get());

        // When
        testWeb3jService.setValue(10000L * 100_000_000L);
        final var function = contract.call_createNonFungibleTokenExternal(tokenToCreate);

        // Then
        assertThatThrownBy(function::send).isInstanceOf(MirrorEvmTransactionException.class);
    }

    @Test
    void createNftWithNoTreasuryFails() {
        // Given
        final var contract = testWeb3jService.deploy(ModificationPrecompileTestContract::deploy);

        final var tokenToCreate = convertTokenEntityToHederaToken(
                domainBuilder.token().customize(t -> t.treasuryAccountId(null)).get());

        // When
        testWeb3jService.setValue(10000L * 100_000_000L);
        final var function = contract.call_createNonFungibleTokenExternal(tokenToCreate);

        // Then
        assertThatThrownBy(function::send).isInstanceOf(MirrorEvmTransactionException.class);
    }

    @Test
    void createNftWithDefaultFreezeWithNoKeyFails() {
        // Given
        final var contract = testWeb3jService.deploy(ModificationPrecompileTestContract::deploy);

        final var tokenToCreate = convertTokenEntityToHederaToken(domainBuilder
                .token()
                .customize(t -> t.freezeDefault(true).freezeKey(new byte[0]))
                .get());

        // When
        testWeb3jService.setValue(10000L * 100_000_000L);
        final var function = contract.call_createNonFungibleTokenExternal(tokenToCreate);

        // Then
        assertThatThrownBy(function::send).isInstanceOf(MirrorEvmTransactionException.class);
    }

    @Test
    void createNftWithInvalidAutoRenewAccountFails() {
        // Given
        final var contract = testWeb3jService.deploy(ModificationPrecompileTestContract::deploy);

        final var tokenToCreate = convertTokenEntityToHederaToken(
                domainBuilder.token().get(),
                domainBuilder.entity().customize(e -> e.autoRenewPeriod(10L)).get());

        // When
        testWeb3jService.setValue(10000L * 100_000_000L);
        final var function = contract.call_createNonFungibleTokenExternal(tokenToCreate);

        // Then
        assertThatThrownBy(function::send).isInstanceOf(MirrorEvmTransactionException.class);
    }

    @ParameterizedTest
    @CsvSource({"single", "multiple"})
    void transferToken(final String type) throws Exception {
        // Given
        final var contract = testWeb3jService.deploy(ModificationPrecompileTestContract::deploy);
        final var tokenEntity = persistFungibleToken();
        final var sender = accountEntityWithEvmAddressPersist();
        final var receiver = accountEntityWithEvmAddressPersist();
        final var payer = accountEntityWithEvmAddressPersist();

        tokenAccountPersist(tokenEntity, payer);
        tokenAccountPersist(tokenEntity, sender);
        tokenAccountPersist(tokenEntity, receiver);

        // When
        testWeb3jService.setSender(getAliasFromEntity(payer));
        final var functionCall = "single".equals(type)
                ? contract.call_transferTokenExternal(
                getAddressFromEntity(tokenEntity),
                getAliasFromEntity(sender),
                getAliasFromEntity(receiver),
                BigInteger.valueOf(1L))
                : contract.call_transferTokensExternal(
                        getAddressFromEntity(tokenEntity),
                        List.of(getAliasFromEntity(sender), getAliasFromEntity(receiver)),
                        List.of(BigInteger.ONE, BigInteger.valueOf(-1L)));

        final var contractFunctionProvider = ContractFunctionProviderRecord.builder()
                .contractAddress(Address.fromHexString(contract.getContractAddress()))
                .sender(Address.fromHexString(getAliasFromEntity(payer)))
                .build();

        // Then
        verifyEthCallAndEstimateGas(functionCall, contract, ZERO_VALUE);
        verifyOpcodeTracerCall(functionCall.encodeFunctionCall(), contractFunctionProvider);
    }

    @ParameterizedTest
    @CsvSource({"single", "multiple"})
    void transferNft(final String type) throws Exception {
        // Given
        final var contract = testWeb3jService.deploy(ModificationPrecompileTestContract::deploy);
        final var contractId =
                EvmTokenUtils.entityIdFromEvmAddress(Address.fromHexString(contract.getContractAddress()));

        final var sender = accountEntityWithEvmAddressPersist();

        final var tokenEntity = tokenEntityPersist();
        final var treasuryAccount = accountEntityPersist();

        accountBalanceRecordsPersist(sender);

        Token token = nonFungibleTokenPersist(tokenEntity, treasuryAccount);

        domainBuilder
                .nft()
                .customize(n -> n.tokenId(tokenEntity.getId()).serialNumber(1L).accountId(sender.toEntityId()))
                .persist();
        final var receiver = accountEntityWithEvmAddressPersist();

        nftAllowancePersist(token, sender, getEntity(contractId), sender);

        tokenAccountPersist(tokenEntity, sender);
        tokenAccountPersist(tokenEntity, receiver);

        // When
        testWeb3jService.setSender(getAliasFromEntity(sender));

        final var functionCall = "single".equals(type)
                ? contract.call_transferNFTExternal(
                getAddressFromEntity(tokenEntity),
                getAliasFromEntity(sender),
                getAliasFromEntity(receiver),
                BigInteger.ONE)
                : contract.call_transferNFTsExternal(
                        getAddressFromEntity(tokenEntity),
                        List.of(getAliasFromEntity(sender)),
                        List.of(getAliasFromEntity(receiver)),
                        List.of(BigInteger.ONE));

        final var contractFunctionProvider = ContractFunctionProviderRecord.builder()
                .contractAddress(Address.fromHexString(contract.getContractAddress()))
                .sender(Address.fromHexString(getAliasFromEntity(sender)))
                .build();

        // Then
        verifyEthCallAndEstimateGas(functionCall, contract, ZERO_VALUE);
        verifyOpcodeTracerCall(functionCall.encodeFunctionCall(), contractFunctionProvider);
    }

    @Test
    void transferFromNft() throws Exception {
        // Given
        final var contract = testWeb3jService.deploy(ModificationPrecompileTestContract::deploy);
        final var contractId =
                EvmTokenUtils.entityIdFromEvmAddress(Address.fromHexString(contract.getContractAddress()));

        final var sender = accountEntityWithEvmAddressPersist();
        final var tokenEntity = tokenEntityPersist();
        final var treasuryAccount = accountEntityPersist();

        accountBalanceRecordsPersist(sender);

        final var token = nonFungibleTokenPersist(tokenEntity, treasuryAccount);

        domainBuilder
                .nft()
                .customize(n -> n.tokenId(tokenEntity.getId()).serialNumber(1L).accountId(sender.toEntityId()))
                .persist();
        final var receiver = accountEntityWithEvmAddressPersist();

        nftAllowancePersist(token, sender, getEntity(contractId), sender);

        tokenAccountPersist(tokenEntity, sender);
        tokenAccountPersist(tokenEntity, receiver);

        // When
        testWeb3jService.setSender(getAliasFromEntity(sender));

        final var functionCall = contract.call_transferFromNFTExternal(
                getAddressFromEntity(tokenEntity),
                getAliasFromEntity(sender),
                getAliasFromEntity(receiver),
                BigInteger.ONE);

        // Then
        verifyEthCallAndEstimateGas(functionCall, contract, ZERO_VALUE);
        final var callData = functionCall.encodeFunctionCall();
        final var contractFunctionProvider = ContractFunctionProviderRecord.builder()
                .contractAddress(Address.fromHexString(contract.getContractAddress()))
                .sender(Address.fromHexString(getAliasFromEntity(sender)))
                .build();
        verifyOpcodeTracerCall(callData, contractFunctionProvider);
    }

    @Test
    void cryptoTransferHbars() throws Exception {
        // Given
        final var contract = testWeb3jService.deploy(ModificationPrecompileTestContract::deploy);
        final var sender = accountEntityWithEvmAddressPersist();
        final var receiver = accountEntityWithEvmAddressPersist();
        final var payer = accountEntityWithEvmAddressPersist();

        long timestampForBalances = payer.getCreatedTimestamp();
        persistAccountBalance(payer, payer.getBalance());
        persistAccountBalance(sender, sender.getBalance(), timestampForBalances);
        persistAccountBalance(treasuryEntity, treasuryEntity.getBalance(), timestampForBalances);

        // When
        testWeb3jService.setSender(getAliasFromEntity(payer));
        final var transferList = new TransferList(List.of(
                new AccountAmount(getAliasFromEntity(sender), BigInteger.valueOf(-5L), false),
                new AccountAmount(getAliasFromEntity(receiver), BigInteger.valueOf(5L), false)));

        final var functionCall = contract.call_cryptoTransferExternal(transferList, new ArrayList<>());

        // Then
        verifyEthCallAndEstimateGas(functionCall, contract, ZERO_VALUE);
        verifyOpcodeTracerCall(
                functionCall.encodeFunctionCall(),
                getContractFunctionProviderWithSender(contract.getContractAddress(), payer));
    }

    @Test
    void cryptoTransferToken() throws Exception {
        // Given
        final var contract = testWeb3jService.deploy(ModificationPrecompileTestContract::deploy);
        final var sender = accountEntityWithEvmAddressPersist();
        final var tokenEntity = persistFungibleToken();
        final var receiver = accountEntityWithEvmAddressPersist();
        final var payer = accountEntityWithEvmAddressPersist();

        long timestampForBalances = payer.getCreatedTimestamp();
        persistAccountBalance(payer, payer.getBalance());
        persistTokenBalance(payer, tokenEntity, timestampForBalances);

        persistAccountBalance(sender, sender.getBalance(), timestampForBalances);
        persistTokenBalance(sender, tokenEntity, timestampForBalances);

        persistTokenBalance(receiver, tokenEntity, timestampForBalances);
        persistAccountBalance(treasuryEntity, treasuryEntity.getBalance(), timestampForBalances);

        tokenAccountPersist(tokenEntity, sender);
        tokenAccountPersist(tokenEntity, receiver);
        tokenAccountPersist(tokenEntity, payer);
        // When
        testWeb3jService.setSender(getAliasFromEntity(payer));
        final var tokenTransferList = new TokenTransferList(
                getAddressFromEntity(tokenEntity),
                List.of(
                        new AccountAmount(getAliasFromEntity(sender), BigInteger.valueOf(5L), false),
                        new AccountAmount(getAliasFromEntity(receiver), BigInteger.valueOf(-5L), false)),
                new ArrayList<>());

        final var functionCall =
                contract.call_cryptoTransferExternal(new TransferList(new ArrayList<>()), List.of(tokenTransferList));

        // Then
        verifyEthCallAndEstimateGas(functionCall, contract, ZERO_VALUE);
        verifyOpcodeTracerCall(
                functionCall.encodeFunctionCall(),
                getContractFunctionProviderWithSender(contract.getContractAddress(), payer));
    }

    @Test
    void cryptoTransferHbarsAndToken() throws Exception {
        // Given
        final var contract = testWeb3jService.deploy(ModificationPrecompileTestContract::deploy);
        final var sender = accountEntityWithEvmAddressPersist();
        final var tokenEntity = persistFungibleToken();
        final var receiver = accountEntityWithEvmAddressPersist();
        final var payer = accountEntityWithEvmAddressPersist();

        long timestampForBalances = payer.getCreatedTimestamp();
        persistAccountBalance(payer, payer.getBalance());
        persistTokenBalance(payer, tokenEntity, timestampForBalances);

        persistAccountBalance(sender, sender.getBalance(), timestampForBalances);
        persistTokenBalance(sender, tokenEntity, timestampForBalances);

        persistTokenBalance(receiver, tokenEntity, timestampForBalances);

        persistAccountBalance(treasuryEntity, treasuryEntity.getBalance(), timestampForBalances);

        tokenAccountPersist(tokenEntity, sender);
        tokenAccountPersist(tokenEntity, receiver);
        tokenAccountPersist(tokenEntity, payer);

        // When
        testWeb3jService.setSender(getAliasFromEntity(payer));
        final var transferList = new TransferList(List.of(
                new AccountAmount(getAliasFromEntity(sender), BigInteger.valueOf(-5L), false),
                new AccountAmount(getAliasFromEntity(receiver), BigInteger.valueOf(5L), false)));

        final var tokenTransferList = new TokenTransferList(
                getAddressFromEntity(tokenEntity),
                List.of(
                        new AccountAmount(getAliasFromEntity(sender), BigInteger.valueOf(5L), false),
                        new AccountAmount(getAliasFromEntity(receiver), BigInteger.valueOf(-5L), false)),
                new ArrayList<>());

        final var functionCall = contract.call_cryptoTransferExternal(transferList, List.of(tokenTransferList));

        // Then
        verifyEthCallAndEstimateGas(functionCall, contract, ZERO_VALUE);
        verifyOpcodeTracerCall(
                functionCall.encodeFunctionCall(),
                getContractFunctionProviderWithSender(contract.getContractAddress(), payer));
    }

    @Test
    void cryptoTransferNft() throws Exception {
        // Given
        final var contract = testWeb3jService.deploy(ModificationPrecompileTestContract::deploy);
        final var sender = accountEntityWithEvmAddressPersist();
        final var tokenTreasury = accountEntityPersist();
        final var receiver = accountEntityWithEvmAddressPersist();
        final var payer = accountEntityWithEvmAddressPersist();
        final var tokenEntity = tokenEntityPersist();
        accountBalanceRecordsPersist(payer);
        domainBuilder
                .token()
                .customize(t -> t.tokenId(tokenEntity.getId())
                        .type(TokenTypeEnum.NON_FUNGIBLE_UNIQUE)
                        .treasuryAccountId(tokenTreasury.toEntityId()))
                .persist();
        domainBuilder
                .nft()
                .customize(n -> n.tokenId(tokenEntity.getId()).serialNumber(1L).accountId(sender.toEntityId()))
                .persist();

        tokenAccountPersist(tokenEntity, payer);
        tokenAccountPersist(tokenEntity, sender);
        tokenAccountPersist(tokenEntity, receiver);

        // When
        testWeb3jService.setSender(getAliasFromEntity(payer));
        final var tokenTransferList = new TokenTransferList(
                getAddressFromEntity(tokenEntity),
                new ArrayList<>(),
                List.of(new NftTransfer(
                        getAliasFromEntity(sender), getAliasFromEntity(receiver), BigInteger.ONE, false)));

        final var functionCall =
                contract.call_cryptoTransferExternal(new TransferList(new ArrayList<>()), List.of(tokenTransferList));

        // Then
        verifyEthCallAndEstimateGas(functionCall, contract, ZERO_VALUE);
        verifyOpcodeTracerCall(
                functionCall.encodeFunctionCall(),
                getContractFunctionProviderWithSender(contract.getContractAddress(), payer));
    }

    @Test
    void updateTokenInfo() throws Exception {
        // Given
        final var treasuryAccount = accountEntityPersist();
        final var tokenWithAutoRenewPair =
                persistTokenWithAutoRenewAndTreasuryAccounts(TokenTypeEnum.FUNGIBLE_COMMON, treasuryAccount, false);

        final var contract = testWeb3jService.deploy(ModificationPrecompileTestContract::deploy);

        final var token = populateHederaToken(
                contract.getContractAddress(), TokenTypeEnum.FUNGIBLE_COMMON, treasuryAccount.toEntityId());

        // When
        final var functionCall =
                contract.call_updateTokenInfoExternal(getAddressFromEntity(tokenWithAutoRenewPair.getLeft()), token);

        // Then
        verifyEthCallAndEstimateGas(functionCall, contract, ZERO_VALUE);
        verifyOpcodeTracerCall(functionCall.encodeFunctionCall(), contract);
    }

    @Test
    void updateTokenExpiry() throws Exception {
        // Given
        final var treasuryAccount = accountEntityPersist();
        final var tokenWithAutoRenewPair =
                persistTokenWithAutoRenewAndTreasuryAccounts(TokenTypeEnum.FUNGIBLE_COMMON, treasuryAccount, false);

        final var contract = testWeb3jService.deploy(ModificationPrecompileTestContract::deploy);

        final var tokenExpiry = new Expiry(
                BigInteger.valueOf(Instant.now().getEpochSecond() + 8_000_000L),
                toAddress(tokenWithAutoRenewPair.getRight().toEntityId()).toHexString(),
                BigInteger.valueOf(8_000_000));

        // When
        final var functionCall = contract.call_updateTokenExpiryInfoExternal(
                getAddressFromEntity(tokenWithAutoRenewPair.getLeft()), tokenExpiry);

        // Then
        verifyEthCallAndEstimateGas(functionCall, contract, ZERO_VALUE);
        verifyOpcodeTracerCall(functionCall.encodeFunctionCall(), contract);
    }

    @ParameterizedTest
    @CsvSource(
            textBlock =
                    """
                            FUNGIBLE_COMMON, ED25519
                            FUNGIBLE_COMMON, ECDSA_SECPK256K1
                            FUNGIBLE_COMMON, CONTRACT_ID
                            FUNGIBLE_COMMON, DELEGATABLE_CONTRACT_ID
                            NON_FUNGIBLE_UNIQUE, ED25519
                            NON_FUNGIBLE_UNIQUE, ECDSA_SECPK256K1
                            NON_FUNGIBLE_UNIQUE, CONTRACT_ID
                            NON_FUNGIBLE_UNIQUE, DELEGATABLE_CONTRACT_ID
                            """)
    void updateTokenKey(final TokenTypeEnum tokenTypeEnum, final KeyValueType keyValueType) throws Exception {
        // Given
        final var allCasesKeyType = 0b1111111;
        final var treasuryAccount = accountEntityPersist();
        final var tokenWithAutoRenewPair = persistTokenWithAutoRenewAndTreasuryAccounts(tokenTypeEnum, treasuryAccount,
                tokenTypeEnum == TokenTypeEnum.NON_FUNGIBLE_UNIQUE);

        final var contract = testWeb3jService.deploy(ModificationPrecompileTestContract::deploy);

        final var tokenKeys = new ArrayList<TokenKey>();
        tokenKeys.add(new TokenKey(
                BigInteger.valueOf(allCasesKeyType), getKeyValueForType(keyValueType, contract.getContractAddress())));

        // When
        final var functionCall = contract.call_updateTokenKeysExternal(
                getAddressFromEntity(tokenWithAutoRenewPair.getLeft()), tokenKeys);

        // Then
        verifyEthCallAndEstimateGas(functionCall, contract, ZERO_VALUE);
        verifyOpcodeTracerCall(functionCall.encodeFunctionCall(), contract);
    }

    private void verifyEthCallAndEstimateGas(
            final RemoteFunctionCall<?> functionCall, final Contract contract, final Long value) throws Exception {
        // Given
        testWeb3jService.setEstimateGas(true);
        functionCall.send();

        final var estimateGasUsedResult = longValueOf.applyAsLong(testWeb3jService.getEstimatedGas());

        // When
        final var actualGasUsed = gasUsedAfterExecution(getContractExecutionParameters(functionCall, contract, value));

        // Then
        assertThat(isWithinExpectedGasRange(estimateGasUsedResult, actualGasUsed))
                .withFailMessage(ESTIMATE_GAS_ERROR_MESSAGE, estimateGasUsedResult, actualGasUsed)
                .isTrue();
        testWeb3jService.setEstimateGas(false);
    }

    private HederaToken populateHederaToken(
            final String contractAddress, final TokenTypeEnum tokenType, final EntityId treasuryAccountId) {
        final var autoRenewAccount =
                accountEntityWithEvmAddressPersist(); // the account that is going to be charged for token renewal upon
        // expiration
        final var tokenEntity = domainBuilder
                .entity()
                .customize(e -> e.type(EntityType.TOKEN).autoRenewAccountId(autoRenewAccount.getId()))
                .persist();
        final var token = domainBuilder
                .token()
                .customize(t -> t.tokenId(tokenEntity.getId()).type(tokenType).treasuryAccountId(treasuryAccountId))
                .persist();

        final var supplyKey = new KeyValue(
                Boolean.FALSE,
                contractAddress,
                new byte[0],
                new byte[0],
                Address.ZERO.toHexString()); // the key needed for token minting or burning
        final var keys = new ArrayList<TokenKey>();
        keys.add(new TokenKey(AbstractContractCallServiceTest.KeyType.SUPPLY_KEY.getKeyTypeNumeric(), supplyKey));

        return new HederaToken(
                token.getName(),
                token.getSymbol(),
                getAddressFromEntityId(treasuryAccountId), // id of the account holding the initial token supply
                tokenEntity.getMemo(), // token description encoded in UTF-8 format
                true,
                BigInteger.valueOf(10_000L),
                false,
                keys,
                new Expiry(
                        BigInteger.valueOf(Instant.now().getEpochSecond() + 8_000_000L),
                        getAliasFromEntity(autoRenewAccount),
                        BigInteger.valueOf(8_000_000)));
    }

<<<<<<< HEAD
=======
    private Pair<Entity, Entity> persistTokenWithAutoRenewAndTreasuryAccounts(
            final TokenTypeEnum tokenType, final Entity treasuryAccount) {
        final var autoRenewAccount = accountEntityPersist();
        final var tokenToUpdateEntity = domainBuilder
                .entity()
                .customize(e -> e.type(EntityType.TOKEN).autoRenewAccountId(autoRenewAccount.getId()))
                .persist();
        domainBuilder
                .token()
                .customize(t -> t.tokenId(tokenToUpdateEntity.getId())
                        .type(tokenType)
                        .treasuryAccountId(treasuryAccount.toEntityId()))
                .persist();
        tokenAccountPersist(tokenToUpdateEntity, treasuryAccount);

        return Pair.of(tokenToUpdateEntity, autoRenewAccount);
    }

    private ContractExecutionParameters getContractExecutionParameters(
            final RemoteFunctionCall<?> functionCall, final Contract contract, final Long value) {
        return ContractExecutionParameters.builder()
                .block(BlockType.LATEST)
                .callData(Bytes.fromHexString(functionCall.encodeFunctionCall()))
                .callType(CallServiceParameters.CallType.ETH_CALL)
                .gas(TRANSACTION_GAS_LIMIT)
                .isEstimate(false)
                .isStatic(false)
                .receiver(Address.fromHexString(contract.getContractAddress()))
                .sender(new HederaEvmAccount(testWeb3jService.getSender()))
                .value(value)
                .build();
    }

>>>>>>> 22a0e918
    private KeyValue getKeyValueForType(final KeyValueType keyValueType, String contractAddress) {
        final var ed25519Key =
                Bytes.wrap(domainBuilder.key(KeyCase.ED25519)).slice(2).toArray();

        return switch (keyValueType) {
            case CONTRACT_ID -> new KeyValue(
                    Boolean.FALSE, contractAddress, new byte[0], new byte[0], Address.ZERO.toHexString());
            case ED25519 -> new KeyValue(
                    Boolean.FALSE, Address.ZERO.toHexString(), ed25519Key, new byte[0], Address.ZERO.toHexString());
            case ECDSA_SECPK256K1 -> new KeyValue(
                    Boolean.FALSE, Address.ZERO.toHexString(), new byte[0], NEW_ECDSA_KEY, Address.ZERO.toHexString());
            case DELEGATABLE_CONTRACT_ID -> new KeyValue(
                    Boolean.FALSE, Address.ZERO.toHexString(), new byte[0], new byte[0], contractAddress);
            default -> throw new RuntimeException("Unsupported key type: " + keyValueType.name());
        };
    }

    private Entity persistFungibleToken() {
        final var tokenEntity = tokenEntityPersist();
        domainBuilder
                .token()
                .customize(t -> t.tokenId(tokenEntity.getId()).type(TokenTypeEnum.FUNGIBLE_COMMON))
                .persist();

        return tokenEntity;
    }

    private HederaToken convertTokenEntityToHederaToken(final Token token) {
        final var tokenEntity =
                domainBuilder.entity().customize(e -> e.id(token.getTokenId())).get();
        final var treasuryAccountId = token.getTreasuryAccountId();
        final var keys = new ArrayList<TokenKey>();
        final var entityRenewAccountId = tokenEntity.getAutoRenewAccountId();

        return new HederaToken(
                token.getName(),
                token.getSymbol(),
                treasuryAccountId != null
                        ? EntityIdUtils.asHexedEvmAddress(new Id(
                        treasuryAccountId.getShard(), treasuryAccountId.getRealm(), treasuryAccountId.getNum()))
                        : Address.ZERO.toHexString(),
                new String(token.getMetadata(), StandardCharsets.UTF_8),
                token.getSupplyType().equals(TokenSupplyTypeEnum.FINITE),
                BigInteger.valueOf(token.getMaxSupply()),
                token.getFreezeDefault(),
                keys,
                new Expiry(
                        BigInteger.valueOf(tokenEntity.getEffectiveExpiration()),
                        EntityIdUtils.asHexedEvmAddress(new Id(0, 0, entityRenewAccountId)),
                        BigInteger.valueOf(tokenEntity.getEffectiveExpiration())));
    }

    private HederaToken convertTokenEntityToHederaToken(final Token token, final Entity entity) {
        final var treasuryAccountId = token.getTreasuryAccountId();
        final var keys = new ArrayList<TokenKey>();
        final var entityRenewAccountId = entity.getAutoRenewAccountId();

        return new HederaToken(
                token.getName(),
                token.getSymbol(),
                EntityIdUtils.asHexedEvmAddress(
                        new Id(treasuryAccountId.getShard(), treasuryAccountId.getRealm(), treasuryAccountId.getNum())),
                new String(token.getMetadata(), StandardCharsets.UTF_8),
                token.getSupplyType().equals(TokenSupplyTypeEnum.FINITE),
                BigInteger.valueOf(token.getMaxSupply()),
                token.getFreezeDefault(),
                keys,
                new Expiry(
                        BigInteger.valueOf(entity.getEffectiveExpiration()),
                        EntityIdUtils.asHexedEvmAddress(new Id(0, 0, entityRenewAccountId)),
                        BigInteger.valueOf(entity.getEffectiveExpiration())));
    }
}<|MERGE_RESOLUTION|>--- conflicted
+++ resolved
@@ -21,6 +21,7 @@
 import static com.hedera.mirror.web3.utils.ContractCallTestUtil.EMPTY_UNTRIMMED_ADDRESS;
 import static com.hedera.mirror.web3.utils.ContractCallTestUtil.ESTIMATE_GAS_ERROR_MESSAGE;
 import static com.hedera.mirror.web3.utils.ContractCallTestUtil.NEW_ECDSA_KEY;
+import static com.hedera.mirror.web3.utils.ContractCallTestUtil.TRANSACTION_GAS_LIMIT;
 import static com.hedera.mirror.web3.utils.ContractCallTestUtil.ZERO_VALUE;
 import static com.hedera.mirror.web3.utils.ContractCallTestUtil.isWithinExpectedGasRange;
 import static com.hedera.mirror.web3.utils.ContractCallTestUtil.longValueOf;
@@ -212,7 +213,7 @@
         // When
         final var functionCall = single
                 ? contract.call_associateTokenExternal(
-                getAddressFromEntity(notAssociatedAccount), getAddressFromEntity(tokenEntity))
+                        getAddressFromEntity(notAssociatedAccount), getAddressFromEntity(tokenEntity))
                 : contract.call_associateTokensExternal(
                         getAddressFromEntity(notAssociatedAccount), List.of(getAddressFromEntity(tokenEntity)));
 
@@ -270,7 +271,7 @@
         // When
         final var functionCall = single
                 ? contract.call_dissociateTokenExternal(
-                getAliasFromEntity(associatedAccount), getAddressFromEntity(tokenEntity))
+                        getAliasFromEntity(associatedAccount), getAddressFromEntity(tokenEntity))
                 : contract.call_dissociateTokensExternal(
                         getAliasFromEntity(associatedAccount), List.of(getAddressFromEntity(tokenEntity)));
 
@@ -1073,10 +1074,10 @@
         testWeb3jService.setSender(getAliasFromEntity(payer));
         final var functionCall = "single".equals(type)
                 ? contract.call_transferTokenExternal(
-                getAddressFromEntity(tokenEntity),
-                getAliasFromEntity(sender),
-                getAliasFromEntity(receiver),
-                BigInteger.valueOf(1L))
+                        getAddressFromEntity(tokenEntity),
+                        getAliasFromEntity(sender),
+                        getAliasFromEntity(receiver),
+                        BigInteger.valueOf(1L))
                 : contract.call_transferTokensExternal(
                         getAddressFromEntity(tokenEntity),
                         List.of(getAliasFromEntity(sender), getAliasFromEntity(receiver)),
@@ -1125,10 +1126,10 @@
 
         final var functionCall = "single".equals(type)
                 ? contract.call_transferNFTExternal(
-                getAddressFromEntity(tokenEntity),
-                getAliasFromEntity(sender),
-                getAliasFromEntity(receiver),
-                BigInteger.ONE)
+                        getAddressFromEntity(tokenEntity),
+                        getAliasFromEntity(sender),
+                        getAliasFromEntity(receiver),
+                        BigInteger.ONE)
                 : contract.call_transferNFTsExternal(
                         getAddressFromEntity(tokenEntity),
                         List.of(getAliasFromEntity(sender)),
@@ -1483,42 +1484,6 @@
                         BigInteger.valueOf(8_000_000)));
     }
 
-<<<<<<< HEAD
-=======
-    private Pair<Entity, Entity> persistTokenWithAutoRenewAndTreasuryAccounts(
-            final TokenTypeEnum tokenType, final Entity treasuryAccount) {
-        final var autoRenewAccount = accountEntityPersist();
-        final var tokenToUpdateEntity = domainBuilder
-                .entity()
-                .customize(e -> e.type(EntityType.TOKEN).autoRenewAccountId(autoRenewAccount.getId()))
-                .persist();
-        domainBuilder
-                .token()
-                .customize(t -> t.tokenId(tokenToUpdateEntity.getId())
-                        .type(tokenType)
-                        .treasuryAccountId(treasuryAccount.toEntityId()))
-                .persist();
-        tokenAccountPersist(tokenToUpdateEntity, treasuryAccount);
-
-        return Pair.of(tokenToUpdateEntity, autoRenewAccount);
-    }
-
-    private ContractExecutionParameters getContractExecutionParameters(
-            final RemoteFunctionCall<?> functionCall, final Contract contract, final Long value) {
-        return ContractExecutionParameters.builder()
-                .block(BlockType.LATEST)
-                .callData(Bytes.fromHexString(functionCall.encodeFunctionCall()))
-                .callType(CallServiceParameters.CallType.ETH_CALL)
-                .gas(TRANSACTION_GAS_LIMIT)
-                .isEstimate(false)
-                .isStatic(false)
-                .receiver(Address.fromHexString(contract.getContractAddress()))
-                .sender(new HederaEvmAccount(testWeb3jService.getSender()))
-                .value(value)
-                .build();
-    }
-
->>>>>>> 22a0e918
     private KeyValue getKeyValueForType(final KeyValueType keyValueType, String contractAddress) {
         final var ed25519Key =
                 Bytes.wrap(domainBuilder.key(KeyCase.ED25519)).slice(2).toArray();
@@ -1558,7 +1523,7 @@
                 token.getSymbol(),
                 treasuryAccountId != null
                         ? EntityIdUtils.asHexedEvmAddress(new Id(
-                        treasuryAccountId.getShard(), treasuryAccountId.getRealm(), treasuryAccountId.getNum()))
+                                treasuryAccountId.getShard(), treasuryAccountId.getRealm(), treasuryAccountId.getNum()))
                         : Address.ZERO.toHexString(),
                 new String(token.getMetadata(), StandardCharsets.UTF_8),
                 token.getSupplyType().equals(TokenSupplyTypeEnum.FINITE),
