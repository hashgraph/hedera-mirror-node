/*
 * Copyright (C) 2024 Hedera Hashgraph, LLC
 *
 * Licensed under the Apache License, Version 2.0 (the "License");
 * you may not use this file except in compliance with the License.
 * You may obtain a copy of the License at
 *
 *      http://www.apache.org/licenses/LICENSE-2.0
 *
 * Unless required by applicable law or agreed to in writing, software
 * distributed under the License is distributed on an "AS IS" BASIS,
 * WITHOUT WARRANTIES OR CONDITIONS OF ANY KIND, either express or implied.
 * See the License for the specific language governing permissions and
 * limitations under the License.
 */

package com.hedera.mirror.web3.service;

<<<<<<< HEAD
import static com.hedera.mirror.web3.service.ContractExecutionService.GAS_USED_METRIC;
import static com.hedera.mirror.web3.service.model.CallServiceParameters.CallType;
=======
import static com.hedera.mirror.web3.evm.pricing.RatesAndFeesLoader.FEE_SCHEDULE_ENTITY_ID;
import static com.hedera.mirror.web3.evm.utils.EvmTokenUtils.toAddress;
import static com.hedera.mirror.web3.service.ContractCallService.GAS_USED_METRIC;
>>>>>>> bef34da9
import static com.hedera.mirror.web3.service.model.CallServiceParameters.CallType.ETH_CALL;
import static com.hedera.mirror.web3.service.model.CallServiceParameters.CallType.ETH_ESTIMATE_GAS;
import static com.hederahashgraph.api.proto.java.HederaFunctionality.EthereumTransaction;
import static org.assertj.core.api.AssertionsForClassTypes.assertThat;

<<<<<<< HEAD
=======
import com.hedera.mirror.common.domain.entity.EntityId;
import com.hedera.mirror.web3.service.model.CallServiceParameters;
>>>>>>> bef34da9
import com.hedera.mirror.web3.viewmodel.BlockType;
import com.hedera.node.app.service.evm.store.models.HederaEvmAccount;
import com.hederahashgraph.api.proto.java.CurrentAndNextFeeSchedule;
import com.hederahashgraph.api.proto.java.FeeComponents;
import com.hederahashgraph.api.proto.java.FeeData;
import com.hederahashgraph.api.proto.java.FeeSchedule;
import com.hederahashgraph.api.proto.java.TimestampSeconds;
import com.hederahashgraph.api.proto.java.TransactionFeeSchedule;
import org.apache.tuweni.bytes.Bytes;
import org.hyperledger.besu.datatypes.Address;
import org.junit.jupiter.api.BeforeEach;
import org.junit.jupiter.api.Test;

public class ContractCallNativePrecompileTest extends ContractCallTestSetup {

    @BeforeEach
    void setup() {
        // Persist needed entities
        domainBuilder.recordFile().customize(f -> f.index(0L)).persist();
        exchangeRatesPersist();
        feeSchedulesPersist();
    }

    @Test
    void directCallToNativePrecompileECRecover() {
        final var gasUsedBeforeExecution = getGasUsedBeforeExecution(ETH_CALL);

        final var hash = "0x456e9aea5e197a1f1af7a3e85a3212fa4049a3ba34c2289b4c860fc0b0c64ef3";
        final var v = "000000000000000000000000000000000000000000000000000000000000001c";
        final var r = "9242685bf161793cc25603c231bc2f568eb630ea16aa137d2664ac8038825608";
        final var s = "4f8ae3bd7535248d0bd448298cc2e2071e56992d0774dc340c368ae950852ada";
        final var correctResult = "0x0000000000000000000000007156526fbd7a3c72969b54f64e42c10fbb768c8a";

        final var data = hash.concat(v).concat(r).concat(s);

        final var serviceParameters =
                serviceParametersForExecution(Bytes.fromHexString(data), Address.ECREC, ETH_CALL, 0L, BlockType.LATEST);

        assertThat(contractCallService.processCall(serviceParameters)).isEqualTo(correctResult);

        assertGasUsedIsPositive(gasUsedBeforeExecution, ETH_CALL);
    }

    @Test
    void directCallToNativePrecompileSHA2() {
        final var gasUsedBeforeExecution = getGasUsedBeforeExecution(ETH_CALL);

        final var data = "0xFF";
        final var correctResult = "0xa8100ae6aa1940d0b663bb31cd466142ebbdbd5187131b92d93818987832eb89";

        final var serviceParameters = serviceParametersForExecution(
                Bytes.fromHexString(data), Address.SHA256, ETH_CALL, 0L, BlockType.LATEST);

        assertThat(contractCallService.processCall(serviceParameters)).isEqualTo(correctResult);

        assertGasUsedIsPositive(gasUsedBeforeExecution, ETH_CALL);
    }

    @Test
    void directCallToNativePrecompileRIPEMD() {
        final var gasUsedBeforeExecution = getGasUsedBeforeExecution(ETH_CALL);

        final var data = "0xFF";
        final var correctResult = "0x0000000000000000000000002c0c45d3ecab80fe060e5f1d7057cd2f8de5e557";

        final var serviceParameters = serviceParametersForExecution(
                Bytes.fromHexString(data), Address.RIPEMD160, ETH_CALL, 0L, BlockType.LATEST);

        assertThat(contractCallService.processCall(serviceParameters)).isEqualTo(correctResult);

        assertGasUsedIsPositive(gasUsedBeforeExecution, ETH_CALL);
    }

    @Test
    void directCallToNativePrecompileIdentity() {
        final var gasUsedBeforeExecution = getGasUsedBeforeExecution(ETH_CALL);

        final var data = "0xFF";
        final var correctResult = "0xff";

        final var serviceParameters =
                serviceParametersForExecution(Bytes.fromHexString(data), Address.ID, ETH_CALL, 0L, BlockType.LATEST);

        assertThat(contractCallService.processCall(serviceParameters)).isEqualTo(correctResult);

        assertGasUsedIsPositive(gasUsedBeforeExecution, ETH_CALL);
    }

    @Test
    void directCallToNativePrecompileModexp() {
        final var gasUsedBeforeExecution = getGasUsedBeforeExecution(ETH_CALL);

        final var bsize = "0000000000000000000000000000000000000000000000000000000000000001";
        final var esize = "0000000000000000000000000000000000000000000000000000000000000001";
        final var msize = "0000000000000000000000000000000000000000000000000000000000000001";
        final var b = "08090A0000000000000000000000000000000000000000000000000000000000";
        final var data = bsize.concat(esize).concat(msize).concat(b);
        final var correctResult = "0x08";

        final var serviceParameters = serviceParametersForExecution(
                Bytes.fromHexString(data), Address.MODEXP, ETH_CALL, 0L, BlockType.LATEST);

        assertThat(contractCallService.processCall(serviceParameters)).isEqualTo(correctResult);

        assertGasUsedIsPositive(gasUsedBeforeExecution, ETH_CALL);
    }

    @Test
    void directCallToNativePrecompileEcAdd() {
        final var gasUsedBeforeExecution = getGasUsedBeforeExecution(ETH_CALL);

        final var x1 = "0x0000000000000000000000000000000000000000000000000000000000000001";
        final var y1 = "0000000000000000000000000000000000000000000000000000000000000002";
        final var x2 = "0000000000000000000000000000000000000000000000000000000000000001";
        final var y2 = "0000000000000000000000000000000000000000000000000000000000000002";
        final var data = x1.concat(y1).concat(x2).concat(y2);
        final var correctResult =
                "0x030644e72e131a029b85045b68181585d97816a916871ca8d3c208c16d87cfd315ed738c0e0a7c92e7845f96b2ae9c0a68a6a449e3538fc7ff3ebf7a5a18a2c4";

        final var serviceParameters = serviceParametersForExecution(
                Bytes.fromHexString(data), Address.ALTBN128_ADD, ETH_CALL, 0L, BlockType.LATEST);

        assertThat(contractCallService.processCall(serviceParameters)).isEqualTo(correctResult);

        assertGasUsedIsPositive(gasUsedBeforeExecution, ETH_CALL);
    }

    @Test
    void directCallToNativePrecompileEcMul() {
        final var gasUsedBeforeExecution = getGasUsedBeforeExecution(ETH_CALL);

        final var x1 = "0x0000000000000000000000000000000000000000000000000000000000000001";
        final var x2 = "0000000000000000000000000000000000000000000000000000000000000002";
        final var s = "0000000000000000000000000000000000000000000000000000000000000002";

        final var data = x1.concat(x2).concat(s);
        final var correctResult =
                "0x030644e72e131a029b85045b68181585d97816a916871ca8d3c208c16d87cfd315ed738c0e0a7c92e7845f96b2ae9c0a68a6a449e3538fc7ff3ebf7a5a18a2c4";

        final var serviceParameters = serviceParametersForExecution(
                Bytes.fromHexString(data), Address.ALTBN128_MUL, ETH_CALL, 0L, BlockType.LATEST);

        assertThat(contractCallService.processCall(serviceParameters)).isEqualTo(correctResult);

        assertGasUsedIsPositive(gasUsedBeforeExecution, ETH_CALL);
    }

    @Test
    void directCallToNativePrecompileEcPairing() {
        final var gasUsedBeforeExecution = getGasUsedBeforeExecution(ETH_CALL);

        final var x1 = "0x2cf44499d5d27bb186308b7af7af02ac5bc9eeb6a3d147c186b21fb1b76e18da";
        final var y1 = "2c0f001f52110ccfe69108924926e45f0b0c868df0e7bde1fe16d3242dc715f6";
        final var x2 = "1fb19bb476f6b9e44e2a32234da8212f61cd63919354bc06aef31e3cfaff3ebc";
        final var y2 = "22606845ff186793914e03e21df544c34ffe2f2f3504de8a79d9159eca2d98d9";
        final var x3 = "2bd368e28381e8eccb5fa81fc26cf3f048eea9abfdd85d7ed3ab3698d63e4f90";
        final var y3 = "2fe02e47887507adf0ff1743cbac6ba291e66f59be6bd763950bb16041a0a85e";
        final var x4 = "0000000000000000000000000000000000000000000000000000000000000001";
        final var y4 = "30644e72e131a029b85045b68181585d97816a916871ca8d3c208c16d87cfd45";
        final var x5 = "1971ff0471b09fa93caaf13cbf443c1aede09cc4328f5a62aad45f40ec133eb4";
        final var y5 = "091058a3141822985733cbdddfed0fd8d6c104e9e9eff40bf5abfef9ab163bc7";
        final var x6 = "2a23af9a5ce2ba2796c1f4e453a370eb0af8c212d9dc9acd8fc02c2e907baea2";
        final var y6 = "23a8eb0b0996252cb548a4487da97b02422ebc0e834613f954de6c7e0afdc1fc";

        final var data = x1.concat(y1)
                .concat(x2)
                .concat(y2)
                .concat(x3)
                .concat(y3)
                .concat(x4)
                .concat(y4)
                .concat(x5)
                .concat(y5)
                .concat(x6)
                .concat(y6);
        final var correctResult = "0x0000000000000000000000000000000000000000000000000000000000000001";
        System.out.println(data);
        final var serviceParameters = serviceParametersForExecution(
                Bytes.fromHexString(data), Address.ALTBN128_PAIRING, ETH_CALL, 0L, BlockType.LATEST);

        assertThat(contractCallService.processCall(serviceParameters)).isEqualTo(correctResult);

        assertGasUsedIsPositive(gasUsedBeforeExecution, ETH_CALL);
    }

    @Test
    void directCallToNativePrecompileBlake2f() {
        final var gasUsedBeforeExecution = getGasUsedBeforeExecution(ETH_CALL);

        final var rounds = "0x0000000c";
        final var h =
                "48c9bdf267e6096a3ba7ca8485ae67bb2bf894fe72f36e3cf1361d5f3af54fa5d182e6ad7f520e511f6c3e2b8c68059b6bbd41fbabd9831f79217e1319cde05b";
        final var m =
                "6162630000000000000000000000000000000000000000000000000000000000000000000000000000000000000000000000000000000000000000000000000000000000000000000000000000000000000000000000000000000000000000000000000000000000000000000000000000000000000000000000000000000000";
        final var t = "03000000000000000000000000000000";
        final var f = "01";

        final var data = rounds.concat(h).concat(m).concat(t).concat(f);
        final var correctResult =
                "0xba80a53f981c4d0d6a2797b69f12f6e94c212f14685ac4b74b12bb6fdbffa2d17d87c5392aab792dc252d5de4533cc9518d38aa8dbf1925ab92386edd4009923";

        final var serviceParameters = serviceParametersForExecution(
                Bytes.fromHexString(data), Address.BLAKE2B_F_COMPRESSION, ETH_CALL, 0L, BlockType.LATEST);

        assertThat(contractCallService.processCall(serviceParameters)).isEqualTo(correctResult);

        assertGasUsedIsPositive(gasUsedBeforeExecution, ETH_CALL);
    }

    private double getGasUsedBeforeExecution(final CallType callType) {
        final var callCounter = meterRegistry.find(GAS_USED_METRIC).counters().stream()
                .filter(c -> callType.name().equals(c.getId().getTag("type")))
                .findFirst();

        var gasUsedBeforeExecution = 0d;
        if (callCounter.isPresent()) {
            gasUsedBeforeExecution = callCounter.get().count();
        }

        return gasUsedBeforeExecution;
    }

    @Override
    protected CallServiceParameters serviceParametersForExecution(
            final Bytes callData,
            final Address contractAddress,
            final CallServiceParameters.CallType callType,
            final long value,
            final BlockType block) {
        return serviceParametersForExecution(callData, contractAddress, callType, value, block, 15_000_000L);
    }

    protected CallServiceParameters serviceParametersForExecution(
            final Bytes callData,
            final Address contractAddress,
            final CallServiceParameters.CallType callType,
            final long value,
            final BlockType block,
            final long gasLimit) {
        HederaEvmAccount sender;
        final Address senderAddress = toAddress(EntityId.of(0, 0, 1043));
        final Address senderAddressHistorical = toAddress(EntityId.of(0, 0, 1014));

        if (block != BlockType.LATEST) {
            sender = new HederaEvmAccount(senderAddressHistorical);
        } else {
            sender = new HederaEvmAccount(senderAddress);
        }

        return CallServiceParameters.builder()
                .sender(sender)
                .value(value)
                .receiver(contractAddress)
                .callData(callData)
                .gas(gasLimit)
                .isStatic(false)
                .callType(callType)
                .isEstimate(ETH_ESTIMATE_GAS == callType)
                .block(block)
                .build();
    }

    @Override
    protected void feeSchedulesPersist() {
        final long expiry = 1_234_567_890L;
        final CurrentAndNextFeeSchedule feeSchedules = CurrentAndNextFeeSchedule.newBuilder()
                .setNextFeeSchedule(FeeSchedule.newBuilder()
                        .setExpiryTime(TimestampSeconds.newBuilder().setSeconds(2_234_567_890L))
                        .addTransactionFeeSchedule(TransactionFeeSchedule.newBuilder()
                                .setHederaFunctionality(EthereumTransaction)
                                .addFees(FeeData.newBuilder()
                                        .setServicedata(FeeComponents.newBuilder()
                                                .setGas(852000)
                                                .build()))))
                .build();

        domainBuilder
                .fileData()
                .customize(f -> f.fileData(feeSchedules.toByteArray())
                        .entityId(FEE_SCHEDULE_ENTITY_ID)
                        .consensusTimestamp(expiry + 1))
                .persist();
    }

    private void assertGasUsedIsPositive(
            final double gasUsedBeforeExecution, final CallType callType) {
        final var afterExecution = meterRegistry.find(GAS_USED_METRIC).counters().stream()
                .filter(c -> callType.name().equals(c.getId().getTag("type")))
                .findFirst()
                .get();

        final var gasConsumed = afterExecution.count() - gasUsedBeforeExecution;
        assertThat(gasConsumed).isPositive();
    }
}<|MERGE_RESOLUTION|>--- conflicted
+++ resolved
@@ -16,24 +16,17 @@
 
 package com.hedera.mirror.web3.service;
 
-<<<<<<< HEAD
-import static com.hedera.mirror.web3.service.ContractExecutionService.GAS_USED_METRIC;
-import static com.hedera.mirror.web3.service.model.CallServiceParameters.CallType;
-=======
 import static com.hedera.mirror.web3.evm.pricing.RatesAndFeesLoader.FEE_SCHEDULE_ENTITY_ID;
 import static com.hedera.mirror.web3.evm.utils.EvmTokenUtils.toAddress;
 import static com.hedera.mirror.web3.service.ContractCallService.GAS_USED_METRIC;
->>>>>>> bef34da9
+import static com.hedera.mirror.web3.service.model.CallServiceParameters.CallType;
 import static com.hedera.mirror.web3.service.model.CallServiceParameters.CallType.ETH_CALL;
 import static com.hedera.mirror.web3.service.model.CallServiceParameters.CallType.ETH_ESTIMATE_GAS;
 import static com.hederahashgraph.api.proto.java.HederaFunctionality.EthereumTransaction;
 import static org.assertj.core.api.AssertionsForClassTypes.assertThat;
 
-<<<<<<< HEAD
-=======
 import com.hedera.mirror.common.domain.entity.EntityId;
-import com.hedera.mirror.web3.service.model.CallServiceParameters;
->>>>>>> bef34da9
+import com.hedera.mirror.web3.service.model.ContractExecutionParameters;
 import com.hedera.mirror.web3.viewmodel.BlockType;
 import com.hedera.node.app.service.evm.store.models.HederaEvmAccount;
 import com.hederahashgraph.api.proto.java.CurrentAndNextFeeSchedule;
@@ -257,19 +250,19 @@
     }
 
     @Override
-    protected CallServiceParameters serviceParametersForExecution(
+    protected ContractExecutionParameters serviceParametersForExecution(
             final Bytes callData,
             final Address contractAddress,
-            final CallServiceParameters.CallType callType,
+            final CallType callType,
             final long value,
             final BlockType block) {
         return serviceParametersForExecution(callData, contractAddress, callType, value, block, 15_000_000L);
     }
 
-    protected CallServiceParameters serviceParametersForExecution(
+    protected ContractExecutionParameters serviceParametersForExecution(
             final Bytes callData,
             final Address contractAddress,
-            final CallServiceParameters.CallType callType,
+            final CallType callType,
             final long value,
             final BlockType block,
             final long gasLimit) {
@@ -283,7 +276,7 @@
             sender = new HederaEvmAccount(senderAddress);
         }
 
-        return CallServiceParameters.builder()
+        return ContractExecutionParameters.builder()
                 .sender(sender)
                 .value(value)
                 .receiver(contractAddress)
