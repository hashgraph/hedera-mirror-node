/*
 * Copyright (C) 2024 Hedera Hashgraph, LLC
 *
 * Licensed under the Apache License, Version 2.0 (the "License");
 * you may not use this file except in compliance with the License.
 * You may obtain a copy of the License at
 *
 *      http://www.apache.org/licenses/LICENSE-2.0
 *
 * Unless required by applicable law or agreed to in writing, software
 * distributed under the License is distributed on an "AS IS" BASIS,
 * WITHOUT WARRANTIES OR CONDITIONS OF ANY KIND, either express or implied.
 * See the License for the specific language governing permissions and
 * limitations under the License.
 */

package com.hedera.mirror.web3.service;

<<<<<<< HEAD
import static com.hedera.mirror.web3.service.ContractExecutionService.GAS_USED_METRIC;
=======
import static com.hedera.mirror.web3.evm.pricing.RatesAndFeesLoader.FEE_SCHEDULE_ENTITY_ID;
import static com.hedera.mirror.web3.evm.utils.EvmTokenUtils.toAddress;
import static com.hedera.mirror.web3.service.ContractCallService.GAS_USED_METRIC;
>>>>>>> 106300ce
import static com.hedera.mirror.web3.service.model.CallServiceParameters.CallType;
import static com.hedera.mirror.web3.service.model.CallServiceParameters.CallType.ETH_CALL;
import static com.hedera.mirror.web3.service.model.CallServiceParameters.CallType.ETH_ESTIMATE_GAS;
import static com.hederahashgraph.api.proto.java.HederaFunctionality.EthereumTransaction;
import static org.assertj.core.api.AssertionsForClassTypes.assertThat;

<<<<<<< HEAD
=======
import com.hedera.mirror.common.domain.entity.EntityId;
import com.hedera.mirror.web3.service.model.ContractExecutionParameters;
>>>>>>> 106300ce
import com.hedera.mirror.web3.viewmodel.BlockType;
import com.hedera.node.app.service.evm.store.models.HederaEvmAccount;
import com.hederahashgraph.api.proto.java.CurrentAndNextFeeSchedule;
import com.hederahashgraph.api.proto.java.FeeComponents;
import com.hederahashgraph.api.proto.java.FeeData;
import com.hederahashgraph.api.proto.java.FeeSchedule;
import com.hederahashgraph.api.proto.java.TimestampSeconds;
import com.hederahashgraph.api.proto.java.TransactionFeeSchedule;
import org.apache.tuweni.bytes.Bytes;
import org.hyperledger.besu.datatypes.Address;
import org.junit.jupiter.api.BeforeEach;
import org.junit.jupiter.api.Test;

public class ContractCallNativePrecompileTest extends ContractCallTestSetup {

    @BeforeEach
    void setup() {
        // Persist needed entities
        domainBuilder.recordFile().customize(f -> f.index(0L)).persist();
        exchangeRatesPersist();
        feeSchedulesPersist();
    }

    @Test
    void directCallToNativePrecompileECRecover() {
        final var gasUsedBeforeExecution = getGasUsedBeforeExecution(ETH_CALL);

        final var hash = "0x456e9aea5e197a1f1af7a3e85a3212fa4049a3ba34c2289b4c860fc0b0c64ef3";
        final var v = "000000000000000000000000000000000000000000000000000000000000001c";
        final var r = "9242685bf161793cc25603c231bc2f568eb630ea16aa137d2664ac8038825608";
        final var s = "4f8ae3bd7535248d0bd448298cc2e2071e56992d0774dc340c368ae950852ada";
        final var correctResult = "0x0000000000000000000000007156526fbd7a3c72969b54f64e42c10fbb768c8a";

        final var data = hash.concat(v).concat(r).concat(s);

        final var serviceParameters =
                serviceParametersForExecution(Bytes.fromHexString(data), Address.ECREC, ETH_CALL, 0L, BlockType.LATEST);

        assertThat(contractCallService.processCall(serviceParameters)).isEqualTo(correctResult);

        assertGasUsedIsPositive(gasUsedBeforeExecution, ETH_CALL);
    }

    @Test
    void directCallToNativePrecompileSHA2() {
        final var gasUsedBeforeExecution = getGasUsedBeforeExecution(ETH_CALL);

        final var data = "0xFF";
        final var correctResult = "0xa8100ae6aa1940d0b663bb31cd466142ebbdbd5187131b92d93818987832eb89";

        final var serviceParameters = serviceParametersForExecution(
                Bytes.fromHexString(data), Address.SHA256, ETH_CALL, 0L, BlockType.LATEST);

        assertThat(contractCallService.processCall(serviceParameters)).isEqualTo(correctResult);

        assertGasUsedIsPositive(gasUsedBeforeExecution, ETH_CALL);
    }

    @Test
    void directCallToNativePrecompileRIPEMD() {
        final var gasUsedBeforeExecution = getGasUsedBeforeExecution(ETH_CALL);

        final var data = "0xFF";
        final var correctResult = "0x0000000000000000000000002c0c45d3ecab80fe060e5f1d7057cd2f8de5e557";

        final var serviceParameters = serviceParametersForExecution(
                Bytes.fromHexString(data), Address.RIPEMD160, ETH_CALL, 0L, BlockType.LATEST);

        assertThat(contractCallService.processCall(serviceParameters)).isEqualTo(correctResult);

        assertGasUsedIsPositive(gasUsedBeforeExecution, ETH_CALL);
    }

    @Test
    void directCallToNativePrecompileIdentity() {
        final var gasUsedBeforeExecution = getGasUsedBeforeExecution(ETH_CALL);

        final var data = "0xFF";
        final var correctResult = "0xff";

        final var serviceParameters =
                serviceParametersForExecution(Bytes.fromHexString(data), Address.ID, ETH_CALL, 0L, BlockType.LATEST);

        assertThat(contractCallService.processCall(serviceParameters)).isEqualTo(correctResult);

        assertGasUsedIsPositive(gasUsedBeforeExecution, ETH_CALL);
    }

    @Test
    void directCallToNativePrecompileModexp() {
        final var gasUsedBeforeExecution = getGasUsedBeforeExecution(ETH_CALL);

        final var bsize = "0000000000000000000000000000000000000000000000000000000000000001";
        final var esize = "0000000000000000000000000000000000000000000000000000000000000001";
        final var msize = "0000000000000000000000000000000000000000000000000000000000000001";
        final var b = "08090A0000000000000000000000000000000000000000000000000000000000";
        final var data = bsize.concat(esize).concat(msize).concat(b);
        final var correctResult = "0x08";

        final var serviceParameters = serviceParametersForExecution(
                Bytes.fromHexString(data), Address.MODEXP, ETH_CALL, 0L, BlockType.LATEST);

        assertThat(contractCallService.processCall(serviceParameters)).isEqualTo(correctResult);

        assertGasUsedIsPositive(gasUsedBeforeExecution, ETH_CALL);
    }

    @Test
    void directCallToNativePrecompileEcAdd() {
        final var gasUsedBeforeExecution = getGasUsedBeforeExecution(ETH_CALL);

        final var x1 = "0x0000000000000000000000000000000000000000000000000000000000000001";
        final var y1 = "0000000000000000000000000000000000000000000000000000000000000002";
        final var x2 = "0000000000000000000000000000000000000000000000000000000000000001";
        final var y2 = "0000000000000000000000000000000000000000000000000000000000000002";
        final var data = x1.concat(y1).concat(x2).concat(y2);
        final var correctResult =
                "0x030644e72e131a029b85045b68181585d97816a916871ca8d3c208c16d87cfd315ed738c0e0a7c92e7845f96b2ae9c0a68a6a449e3538fc7ff3ebf7a5a18a2c4";

        final var serviceParameters = serviceParametersForExecution(
                Bytes.fromHexString(data), Address.ALTBN128_ADD, ETH_CALL, 0L, BlockType.LATEST);

        assertThat(contractCallService.processCall(serviceParameters)).isEqualTo(correctResult);

        assertGasUsedIsPositive(gasUsedBeforeExecution, ETH_CALL);
    }

    @Test
    void directCallToNativePrecompileEcMul() {
        final var gasUsedBeforeExecution = getGasUsedBeforeExecution(ETH_CALL);

        final var x1 = "0x0000000000000000000000000000000000000000000000000000000000000001";
        final var x2 = "0000000000000000000000000000000000000000000000000000000000000002";
        final var s = "0000000000000000000000000000000000000000000000000000000000000002";

        final var data = x1.concat(x2).concat(s);
        final var correctResult =
                "0x030644e72e131a029b85045b68181585d97816a916871ca8d3c208c16d87cfd315ed738c0e0a7c92e7845f96b2ae9c0a68a6a449e3538fc7ff3ebf7a5a18a2c4";

        final var serviceParameters = serviceParametersForExecution(
                Bytes.fromHexString(data), Address.ALTBN128_MUL, ETH_CALL, 0L, BlockType.LATEST);

        assertThat(contractCallService.processCall(serviceParameters)).isEqualTo(correctResult);

        assertGasUsedIsPositive(gasUsedBeforeExecution, ETH_CALL);
    }

    @Test
    void directCallToNativePrecompileEcPairing() {
        final var gasUsedBeforeExecution = getGasUsedBeforeExecution(ETH_CALL);

        final var x1 = "0x2cf44499d5d27bb186308b7af7af02ac5bc9eeb6a3d147c186b21fb1b76e18da";
        final var y1 = "2c0f001f52110ccfe69108924926e45f0b0c868df0e7bde1fe16d3242dc715f6";
        final var x2 = "1fb19bb476f6b9e44e2a32234da8212f61cd63919354bc06aef31e3cfaff3ebc";
        final var y2 = "22606845ff186793914e03e21df544c34ffe2f2f3504de8a79d9159eca2d98d9";
        final var x3 = "2bd368e28381e8eccb5fa81fc26cf3f048eea9abfdd85d7ed3ab3698d63e4f90";
        final var y3 = "2fe02e47887507adf0ff1743cbac6ba291e66f59be6bd763950bb16041a0a85e";
        final var x4 = "0000000000000000000000000000000000000000000000000000000000000001";
        final var y4 = "30644e72e131a029b85045b68181585d97816a916871ca8d3c208c16d87cfd45";
        final var x5 = "1971ff0471b09fa93caaf13cbf443c1aede09cc4328f5a62aad45f40ec133eb4";
        final var y5 = "091058a3141822985733cbdddfed0fd8d6c104e9e9eff40bf5abfef9ab163bc7";
        final var x6 = "2a23af9a5ce2ba2796c1f4e453a370eb0af8c212d9dc9acd8fc02c2e907baea2";
        final var y6 = "23a8eb0b0996252cb548a4487da97b02422ebc0e834613f954de6c7e0afdc1fc";

        final var data = x1.concat(y1)
                .concat(x2)
                .concat(y2)
                .concat(x3)
                .concat(y3)
                .concat(x4)
                .concat(y4)
                .concat(x5)
                .concat(y5)
                .concat(x6)
                .concat(y6);
        final var correctResult = "0x0000000000000000000000000000000000000000000000000000000000000001";
        System.out.println(data);
        final var serviceParameters = serviceParametersForExecution(
                Bytes.fromHexString(data), Address.ALTBN128_PAIRING, ETH_CALL, 0L, BlockType.LATEST);

        assertThat(contractCallService.processCall(serviceParameters)).isEqualTo(correctResult);

        assertGasUsedIsPositive(gasUsedBeforeExecution, ETH_CALL);
    }

    @Test
    void directCallToNativePrecompileBlake2f() {
        final var gasUsedBeforeExecution = getGasUsedBeforeExecution(ETH_CALL);

        final var rounds = "0x0000000c";
        final var h =
                "48c9bdf267e6096a3ba7ca8485ae67bb2bf894fe72f36e3cf1361d5f3af54fa5d182e6ad7f520e511f6c3e2b8c68059b6bbd41fbabd9831f79217e1319cde05b";
        final var m =
                "6162630000000000000000000000000000000000000000000000000000000000000000000000000000000000000000000000000000000000000000000000000000000000000000000000000000000000000000000000000000000000000000000000000000000000000000000000000000000000000000000000000000000000";
        final var t = "03000000000000000000000000000000";
        final var f = "01";

        final var data = rounds.concat(h).concat(m).concat(t).concat(f);
        final var correctResult =
                "0xba80a53f981c4d0d6a2797b69f12f6e94c212f14685ac4b74b12bb6fdbffa2d17d87c5392aab792dc252d5de4533cc9518d38aa8dbf1925ab92386edd4009923";

        final var serviceParameters = serviceParametersForExecution(
                Bytes.fromHexString(data), Address.BLAKE2B_F_COMPRESSION, ETH_CALL, 0L, BlockType.LATEST);

        assertThat(contractCallService.processCall(serviceParameters)).isEqualTo(correctResult);

        assertGasUsedIsPositive(gasUsedBeforeExecution, ETH_CALL);
    }

    private double getGasUsedBeforeExecution(final CallType callType) {
        final var callCounter = meterRegistry.find(GAS_USED_METRIC).counters().stream()
                .filter(c -> callType.name().equals(c.getId().getTag("type")))
                .findFirst();

        var gasUsedBeforeExecution = 0d;
        if (callCounter.isPresent()) {
            gasUsedBeforeExecution = callCounter.get().count();
        }

        return gasUsedBeforeExecution;
    }

<<<<<<< HEAD
    private void assertGasUsedIsPositive(
            final double gasUsedBeforeExecution, final CallType callType) {
=======
    @Override
    protected ContractExecutionParameters serviceParametersForExecution(
            final Bytes callData,
            final Address contractAddress,
            final CallType callType,
            final long value,
            final BlockType block) {
        return serviceParametersForExecution(callData, contractAddress, callType, value, block, 15_000_000L);
    }

    protected ContractExecutionParameters serviceParametersForExecution(
            final Bytes callData,
            final Address contractAddress,
            final CallType callType,
            final long value,
            final BlockType block,
            final long gasLimit) {
        HederaEvmAccount sender;
        final Address senderAddress = toAddress(EntityId.of(0, 0, 1043));
        final Address senderAddressHistorical = toAddress(EntityId.of(0, 0, 1014));

        if (block != BlockType.LATEST) {
            sender = new HederaEvmAccount(senderAddressHistorical);
        } else {
            sender = new HederaEvmAccount(senderAddress);
        }

        return ContractExecutionParameters.builder()
                .sender(sender)
                .value(value)
                .receiver(contractAddress)
                .callData(callData)
                .gas(gasLimit)
                .isStatic(false)
                .callType(callType)
                .isEstimate(ETH_ESTIMATE_GAS == callType)
                .block(block)
                .build();
    }

    @Override
    protected void feeSchedulesPersist() {
        final long expiry = 1_234_567_890L;
        final CurrentAndNextFeeSchedule feeSchedules = CurrentAndNextFeeSchedule.newBuilder()
                .setNextFeeSchedule(FeeSchedule.newBuilder()
                        .setExpiryTime(TimestampSeconds.newBuilder().setSeconds(2_234_567_890L))
                        .addTransactionFeeSchedule(TransactionFeeSchedule.newBuilder()
                                .setHederaFunctionality(EthereumTransaction)
                                .addFees(FeeData.newBuilder()
                                        .setServicedata(FeeComponents.newBuilder()
                                                .setGas(852000)
                                                .build()))))
                .build();

        domainBuilder
                .fileData()
                .customize(f -> f.fileData(feeSchedules.toByteArray())
                        .entityId(FEE_SCHEDULE_ENTITY_ID)
                        .consensusTimestamp(expiry + 1))
                .persist();
    }

    private void assertGasUsedIsPositive(final double gasUsedBeforeExecution, final CallType callType) {
>>>>>>> 106300ce
        final var afterExecution = meterRegistry.find(GAS_USED_METRIC).counters().stream()
                .filter(c -> callType.name().equals(c.getId().getTag("type")))
                .findFirst()
                .get();

        final var gasConsumed = afterExecution.count() - gasUsedBeforeExecution;
        assertThat(gasConsumed).isPositive();
    }
}<|MERGE_RESOLUTION|>--- conflicted
+++ resolved
@@ -16,24 +16,17 @@
 
 package com.hedera.mirror.web3.service;
 
-<<<<<<< HEAD
-import static com.hedera.mirror.web3.service.ContractExecutionService.GAS_USED_METRIC;
-=======
 import static com.hedera.mirror.web3.evm.pricing.RatesAndFeesLoader.FEE_SCHEDULE_ENTITY_ID;
 import static com.hedera.mirror.web3.evm.utils.EvmTokenUtils.toAddress;
-import static com.hedera.mirror.web3.service.ContractCallService.GAS_USED_METRIC;
->>>>>>> 106300ce
+import static com.hedera.mirror.web3.service.ContractExecutionService.GAS_USED_METRIC;
 import static com.hedera.mirror.web3.service.model.CallServiceParameters.CallType;
 import static com.hedera.mirror.web3.service.model.CallServiceParameters.CallType.ETH_CALL;
 import static com.hedera.mirror.web3.service.model.CallServiceParameters.CallType.ETH_ESTIMATE_GAS;
 import static com.hederahashgraph.api.proto.java.HederaFunctionality.EthereumTransaction;
 import static org.assertj.core.api.AssertionsForClassTypes.assertThat;
 
-<<<<<<< HEAD
-=======
 import com.hedera.mirror.common.domain.entity.EntityId;
 import com.hedera.mirror.web3.service.model.ContractExecutionParameters;
->>>>>>> 106300ce
 import com.hedera.mirror.web3.viewmodel.BlockType;
 import com.hedera.node.app.service.evm.store.models.HederaEvmAccount;
 import com.hederahashgraph.api.proto.java.CurrentAndNextFeeSchedule;
@@ -256,10 +249,6 @@
         return gasUsedBeforeExecution;
     }
 
-<<<<<<< HEAD
-    private void assertGasUsedIsPositive(
-            final double gasUsedBeforeExecution, final CallType callType) {
-=======
     @Override
     protected ContractExecutionParameters serviceParametersForExecution(
             final Bytes callData,
@@ -323,7 +312,6 @@
     }
 
     private void assertGasUsedIsPositive(final double gasUsedBeforeExecution, final CallType callType) {
->>>>>>> 106300ce
         final var afterExecution = meterRegistry.find(GAS_USED_METRIC).counters().stream()
                 .filter(c -> callType.name().equals(c.getId().getTag("type")))
                 .findFirst()
