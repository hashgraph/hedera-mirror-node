--- conflicted
+++ resolved
@@ -256,28 +256,18 @@
 
     @Test
     void ethCallAllowanceWithAliasStatic() throws Exception {
-<<<<<<< HEAD
         final var spender = accountEntityWithEvmAddressPersist();
         final var owner = accountEntityWithEvmAddressPersist();
-        final var tokenEntity = fungibleTokenPersist();
-=======
-        final var spender = spenderEntityPersistWithAlias();
-        final var owner = senderEntityPersistWithAlias();
         final var token = fungibleTokenPersist();
         final var tokenId = token.getTokenId();
->>>>>>> d7a79973
         var entity = domainBuilder
                 .tokenAllowance()
                 .customize(a -> a.tokenId(tokenId).owner(owner.getNum()).spender(spender.getNum()))
                 .persist();
-<<<<<<< HEAD
-        final var tokenAddress = toAddress(tokenEntity.getTokenId());
+        final var tokenAddress = toAddress(tokenId);
         final var senderAlias = getAliasFromEntity(owner);
         final var spenderAlias = getAliasFromEntity(spender);
 
-=======
-        final var tokenAddress = toAddress(tokenId);
->>>>>>> d7a79973
         final var contract = testWeb3jService.deploy(ERCTestContract::deploy);
         final var result = contract.call_allowance(tokenAddress.toHexString(), senderAlias, spenderAlias)
                 .send();
@@ -288,28 +278,18 @@
 
     @Test
     void ethCallAllowanceWithAliasNonStatic() throws Exception {
-<<<<<<< HEAD
         final var spender = accountEntityWithEvmAddressPersist();
         final var owner = accountEntityWithEvmAddressPersist();
-        final var tokenEntity = fungibleTokenPersist();
-=======
-        final var spender = spenderEntityPersistWithAlias();
-        final var owner = senderEntityPersistWithAlias();
         final var token = fungibleTokenPersist();
         final var tokenId = token.getTokenId();
->>>>>>> d7a79973
         var entity = domainBuilder
                 .tokenAllowance()
                 .customize(a -> a.tokenId(tokenId).owner(owner.getNum()).spender(spender.getNum()))
                 .persist();
-<<<<<<< HEAD
-        final var tokenAddress = toAddress(tokenEntity.getTokenId());
+        final var tokenAddress = toAddress(tokenId);
         final var senderAlias = getAliasFromEntity(owner);
         final var spenderAlias = getAliasFromEntity(spender);
 
-=======
-        final var tokenAddress = toAddress(tokenId);
->>>>>>> d7a79973
         final var contract = testWeb3jService.deploy(ERCTestContract::deploy);
         final var result = contract.call_allowanceNonStatic(tokenAddress.toHexString(), senderAlias, spenderAlias)
                 .send();
@@ -496,14 +476,9 @@
 
     @Test
     void ethCallBalanceOfWithAliasStatic() throws Exception {
-<<<<<<< HEAD
         final var owner = accountEntityWithEvmAddressPersist();
-        final var tokenEntity = fungibleTokenPersistWithTreasuryAccount(owner.toEntityId());
-=======
-        final var owner = senderEntityPersistWithAlias();
-        final var token = fungibleTokenPersistWithTreasuryAccount(owner);
+        final var token = fungibleTokenPersistWithTreasuryAccount(owner.toEntityId());
         final var tokenId = token.getTokenId();
->>>>>>> d7a79973
         var entity = domainBuilder
                 .tokenAccount()
                 .customize(e -> e.accountId(owner.getId()).tokenId(tokenId))
@@ -520,14 +495,9 @@
 
     @Test
     void ethCallBalanceOfWithAliasNonStatic() throws Exception {
-<<<<<<< HEAD
         final var owner = accountEntityWithEvmAddressPersist();
-        final var tokenEntity = fungibleTokenPersistWithTreasuryAccount(owner.toEntityId());
-=======
-        final var owner = senderEntityPersistWithAlias();
-        final var token = fungibleTokenPersistWithTreasuryAccount(owner);
+        final var token = fungibleTokenPersistWithTreasuryAccount(owner.toEntityId());
         final var tokenId = token.getTokenId();
->>>>>>> d7a79973
         var entity = domainBuilder
                 .tokenAccount()
                 .customize(e -> e.accountId(owner.getId()).tokenId(tokenId))
@@ -786,16 +756,10 @@
 
     @Test
     void ethCallAllowanceWithAliasRedirect() {
-<<<<<<< HEAD
         final var spender = accountEntityWithEvmAddressPersist();
         final var owner = accountEntityWithEvmAddressPersist();
-        final var tokenEntity = fungibleTokenPersist();
-=======
-        final var spender = spenderEntityPersistWithAlias();
-        final var owner = senderEntityPersistWithAlias();
         final var token = fungibleTokenPersist();
         final var tokenId = token.getTokenId();
->>>>>>> d7a79973
         domainBuilder
                 .tokenAllowance()
                 .customize(a -> a.tokenId(tokenId).owner(owner.getNum()).spender(spender.getNum()))
@@ -883,14 +847,9 @@
 
     @Test
     void ethCallBalanceOfWithAliasRedirect() {
-<<<<<<< HEAD
         final var owner = accountEntityWithEvmAddressPersist();
-        final var tokenEntity = fungibleTokenPersistWithTreasuryAccount(owner.toEntityId());
-=======
-        final var owner = senderEntityPersistWithAlias();
         final var token = fungibleTokenPersistWithTreasuryAccount(owner);
         final var tokenId = token.getTokenId();
->>>>>>> d7a79973
 
         domainBuilder
                 .tokenAccount()
