/*
 * Copyright (C) 2024 Hedera Hashgraph, LLC
 *
 * Licensed under the Apache License, Version 2.0 (the "License");
 * you may not use this file except in compliance with the License.
 * You may obtain a copy of the License at
 *
 *      http://www.apache.org/licenses/LICENSE-2.0
 *
 * Unless required by applicable law or agreed to in writing, software
 * distributed under the License is distributed on an "AS IS" BASIS,
 * WITHOUT WARRANTIES OR CONDITIONS OF ANY KIND, either express or implied.
 * See the License for the specific language governing permissions and
 * limitations under the License.
 */

package com.hedera.mirror.web3.state;

import static org.assertj.core.api.AssertionsForClassTypes.assertThat;
import static org.mockito.Mockito.mock;
import static org.mockito.Mockito.times;
import static org.mockito.Mockito.verify;
import static org.mockito.Mockito.when;

import com.hedera.mirror.web3.evm.properties.MirrorNodeEvmProperties;
import com.hedera.mirror.web3.state.core.MapReadableStates;
import com.hedera.mirror.web3.state.core.MapWritableKVState;
import com.hedera.mirror.web3.state.core.MapWritableStates;
import com.hedera.node.app.ids.EntityIdService;
import com.hedera.node.app.service.contract.ContractService;
import com.hedera.node.app.service.file.FileService;
import com.hedera.node.app.service.token.TokenService;
import com.hedera.node.app.services.ServiceMigrator;
import com.hedera.node.app.services.ServicesRegistry;
import com.swirlds.state.StateChangeListener;
import com.swirlds.state.StateChangeListener.StateType;
import com.swirlds.state.lifecycle.StartupNetworks;
import com.swirlds.state.lifecycle.info.NetworkInfo;
import com.swirlds.state.spi.ReadableKVState;
import com.swirlds.state.spi.WritableStates;
import java.util.HashMap;
import java.util.LinkedList;
import java.util.List;
import java.util.Map;
import java.util.Set;
import java.util.concurrent.ConcurrentHashMap;
import java.util.concurrent.ConcurrentLinkedDeque;
import java.util.concurrent.atomic.AtomicReference;
import org.junit.jupiter.api.BeforeEach;
import org.junit.jupiter.api.Test;
import org.junit.jupiter.api.extension.ExtendWith;
import org.mockito.InjectMocks;
import org.mockito.Mock;
import org.mockito.junit.jupiter.MockitoExtension;

@ExtendWith(MockitoExtension.class)
@SuppressWarnings("rawtypes")
class MirrorNodeStateTest {

    @InjectMocks
    private MirrorNodeState mirrorNodeState;

    @Mock
    private AccountReadableKVState accountReadableKVState;

    @Mock
    private AirdropsReadableKVState airdropsReadableKVState;

    @Mock
    private AliasesReadableKVState aliasesReadableKVState;

    @Mock
    private ContractBytecodeReadableKVState contractBytecodeReadableKVState;

    @Mock
    private ContractStorageReadableKVState contractStorageReadableKVState;

    @Mock
    private FileReadableKVState fileReadableKVState;

    @Mock
    private NftReadableKVState nftReadableKVState;

    @Mock
    private TokenReadableKVState tokenReadableKVState;

    @Mock
    private TokenRelationshipReadableKVState tokenRelationshipReadableKVState;

    @Mock
    private ServicesRegistry servicesRegistry;

    @Mock
    private ServiceMigrator serviceMigrator;

    @Mock
    private NetworkInfo networkInfo;

    @Mock
<<<<<<< HEAD
    private MirrorNodeEvmProperties mirrorNodeEvmProperties;
=======
    private StartupNetworks startupNetworks;
>>>>>>> 741e0525

    @Mock
    private StateChangeListener listener;

    private List<ReadableKVState> readableKVStates;

    @BeforeEach
    void setup() {
        readableKVStates = new LinkedList<>();
        readableKVStates.add(accountReadableKVState);
        readableKVStates.add(airdropsReadableKVState);
        readableKVStates.add(aliasesReadableKVState);
        readableKVStates.add(contractBytecodeReadableKVState);
        readableKVStates.add(contractStorageReadableKVState);
        readableKVStates.add(fileReadableKVState);
        readableKVStates.add(nftReadableKVState);
        readableKVStates.add(tokenReadableKVState);
        readableKVStates.add(tokenRelationshipReadableKVState);

        mirrorNodeState = initStateAfterMigration();
    }

    @Test
    void testAddService() {
        when(fileReadableKVState.getStateKey()).thenReturn("FILES");
        when(accountReadableKVState.getStateKey()).thenReturn("ACCOUNTS");
        when(airdropsReadableKVState.getStateKey()).thenReturn("PENDING_AIRDROPS");
        when(aliasesReadableKVState.getStateKey()).thenReturn("ALIASES");
        when(contractBytecodeReadableKVState.getStateKey()).thenReturn("BYTECODE");
        when(contractStorageReadableKVState.getStateKey()).thenReturn("STORAGE");

        assertThat(mirrorNodeState.getReadableStates("NEW").contains("FILES")).isFalse();
        final var newState =
                mirrorNodeState.addService("NEW", new HashMap<>(Map.of("FILES", Map.of("FILES", fileReadableKVState))));
        assertThat(newState.getReadableStates("NEW").contains("FILES")).isTrue();
    }

    @Test
    void testRemoveService() {
        when(accountReadableKVState.getStateKey()).thenReturn("ACCOUNTS");
        when(airdropsReadableKVState.getStateKey()).thenReturn("PENDING_AIRDROPS");
        when(aliasesReadableKVState.getStateKey()).thenReturn("ALIASES");
        when(contractBytecodeReadableKVState.getStateKey()).thenReturn("BYTECODE");
        when(contractStorageReadableKVState.getStateKey()).thenReturn("STORAGE");

        final var testStates = new HashMap<>(Map.of(
                "BYTECODE", Map.of("BYTECODE", contractBytecodeReadableKVState),
                "STORAGE", Map.of("STORAGE", contractStorageReadableKVState)));
        final var newState = mirrorNodeState.addService("NEW", testStates);
        assertThat(newState.getReadableStates("NEW").contains("BYTECODE")).isTrue();
        assertThat(newState.getReadableStates("NEW").contains("STORAGE")).isTrue();
        newState.removeServiceState("NEW", "BYTECODE");
        assertThat(newState.getReadableStates("NEW").contains("BYTECODE")).isFalse();
        assertThat(newState.getReadableStates("NEW").contains("STORAGE")).isTrue();
    }

    @Test
    void testGetReadableStatesForFileService() {
        when(fileReadableKVState.getStateKey()).thenReturn("FILES");
        when(accountReadableKVState.getStateKey()).thenReturn("ACCOUNTS");
        when(airdropsReadableKVState.getStateKey()).thenReturn("PENDING_AIRDROPS");
        when(aliasesReadableKVState.getStateKey()).thenReturn("ALIASES");
        when(contractBytecodeReadableKVState.getStateKey()).thenReturn("BYTECODE");
        when(contractStorageReadableKVState.getStateKey()).thenReturn("STORAGE");

        final var readableStates = mirrorNodeState.getReadableStates(FileService.NAME);
        assertThat(readableStates).isEqualTo(new MapReadableStates(Map.of("FILES", fileReadableKVState)));
    }

    @Test
    void testGetReadableStatesForContractService() {
        when(accountReadableKVState.getStateKey()).thenReturn("ACCOUNTS");
        when(airdropsReadableKVState.getStateKey()).thenReturn("PENDING_AIRDROPS");
        when(aliasesReadableKVState.getStateKey()).thenReturn("ALIASES");
        when(contractBytecodeReadableKVState.getStateKey()).thenReturn("BYTECODE");
        when(contractStorageReadableKVState.getStateKey()).thenReturn("STORAGE");

        final var readableStates = mirrorNodeState.getReadableStates(ContractService.NAME);
        assertThat(readableStates)
                .isEqualTo(new MapReadableStates(Map.of(
                        "BYTECODE", contractBytecodeReadableKVState, "STORAGE", contractStorageReadableKVState)));
    }

    @Test
    void testGetReadableStatesForTokenService() {
        when(accountReadableKVState.getStateKey()).thenReturn("ACCOUNTS");
        when(airdropsReadableKVState.getStateKey()).thenReturn("PENDING_AIRDROPS");
        when(aliasesReadableKVState.getStateKey()).thenReturn("ALIASES");
        when(nftReadableKVState.getStateKey()).thenReturn("NFTS");
        when(tokenReadableKVState.getStateKey()).thenReturn("TOKENS");
        when(tokenRelationshipReadableKVState.getStateKey()).thenReturn("TOKEN_RELS");
        when(contractBytecodeReadableKVState.getStateKey()).thenReturn("BYTECODE");
        when(contractStorageReadableKVState.getStateKey()).thenReturn("STORAGE");
        when(fileReadableKVState.getStateKey()).thenReturn("FILES");

        final var readableStates = mirrorNodeState.getReadableStates(TokenService.NAME);
        assertThat(readableStates)
                .isEqualTo(new MapReadableStates(Map.of(
                        "ACCOUNTS",
                        accountReadableKVState,
                        "PENDING_AIRDROPS",
                        airdropsReadableKVState,
                        "ALIASES",
                        aliasesReadableKVState,
                        "NFTS",
                        nftReadableKVState,
                        "TOKENS",
                        tokenReadableKVState,
                        "TOKEN_RELS",
                        tokenRelationshipReadableKVState)));
    }

    @Test
    void testGetReadableStateForUnsupportedService() {
        assertThat(mirrorNodeState.getReadableStates("").size()).isZero();
    }

    @Test
    void testGetReadableStatesWithSingleton() {
        final var stateWithSingleton = buildStateObject();
        stateWithSingleton.addService(EntityIdService.NAME, Map.of("EntityId", new AtomicReference<>(1L)));
        final var readableStates = stateWithSingleton.getReadableStates(EntityIdService.NAME);
        assertThat(readableStates.contains("EntityId")).isTrue();
        assertThat(readableStates.getSingleton("EntityId").get()).isEqualTo(1L);
    }

    @Test
    void testGetReadableStatesWithQueue() {
        final var stateWithQueue = buildStateObject();
        stateWithQueue.addService(
                EntityIdService.NAME, Map.of("EntityId", new ConcurrentLinkedDeque<>(Set.of("value"))));
        final var readableStates = stateWithQueue.getReadableStates(EntityIdService.NAME);
        assertThat(readableStates.contains("EntityId")).isTrue();
        assertThat(readableStates.getQueue("EntityId").peek()).isEqualTo("value");
    }

    @Test
    void testGetWritableStatesForFileService() {
        when(fileReadableKVState.getStateKey()).thenReturn("FILES");
        when(accountReadableKVState.getStateKey()).thenReturn("ACCOUNTS");
        when(airdropsReadableKVState.getStateKey()).thenReturn("PENDING_AIRDROPS");
        when(aliasesReadableKVState.getStateKey()).thenReturn("ALIASES");
        when(contractBytecodeReadableKVState.getStateKey()).thenReturn("BYTECODE");
        when(contractStorageReadableKVState.getStateKey()).thenReturn("STORAGE");

        final var writableStates = mirrorNodeState.getWritableStates(FileService.NAME);
        final var readableStates = mirrorNodeState.getReadableStates(FileService.NAME);
        assertThat(writableStates)
                .isEqualTo(new MapWritableStates(
                        Map.of("FILES", new MapWritableKVState<>("FILES", readableStates.get("FILES")))));
    }

    @Test
    void testGetWritableStatesForFileServiceWithListeners() {
        when(listener.stateTypes()).thenReturn(Set.of(StateType.MAP));
        when(fileReadableKVState.getStateKey()).thenReturn("FILES");
        when(accountReadableKVState.getStateKey()).thenReturn("ACCOUNTS");
        when(airdropsReadableKVState.getStateKey()).thenReturn("PENDING_AIRDROPS");
        when(aliasesReadableKVState.getStateKey()).thenReturn("ALIASES");
        when(contractBytecodeReadableKVState.getStateKey()).thenReturn("BYTECODE");
        when(contractStorageReadableKVState.getStateKey()).thenReturn("STORAGE");

        mirrorNodeState.registerCommitListener(listener);

        final var writableStates = mirrorNodeState.getWritableStates(FileService.NAME);
        final var readableStates = mirrorNodeState.getReadableStates(FileService.NAME);
        assertThat(writableStates)
                .isEqualTo(new MapWritableStates(
                        Map.of("FILES", new MapWritableKVState<>("FILES", readableStates.get("FILES")))));
    }

    @Test
    void testGetWritableStatesForContractService() {
        when(accountReadableKVState.getStateKey()).thenReturn("ACCOUNTS");
        when(airdropsReadableKVState.getStateKey()).thenReturn("PENDING_AIRDROPS");
        when(aliasesReadableKVState.getStateKey()).thenReturn("ALIASES");
        when(contractBytecodeReadableKVState.getStateKey()).thenReturn("BYTECODE");
        when(contractStorageReadableKVState.getStateKey()).thenReturn("STORAGE");

        final var writableStates = mirrorNodeState.getWritableStates(ContractService.NAME);
        final var readableStates = mirrorNodeState.getReadableStates(ContractService.NAME);
        assertThat(writableStates)
                .isEqualTo(new MapWritableStates(Map.of(
                        "BYTECODE",
                        new MapWritableKVState<>("BYTECODE", readableStates.get("BYTECODE")),
                        "STORAGE",
                        new MapWritableKVState<>("STORAGE", readableStates.get("STORAGE")))));
    }

    @Test
    void testGetWritableStatesForTokenService() {
        when(accountReadableKVState.getStateKey()).thenReturn("ACCOUNTS");
        when(airdropsReadableKVState.getStateKey()).thenReturn("PENDING_AIRDROPS");
        when(aliasesReadableKVState.getStateKey()).thenReturn("ALIASES");
        when(nftReadableKVState.getStateKey()).thenReturn("NFTS");
        when(tokenReadableKVState.getStateKey()).thenReturn("TOKENS");
        when(tokenRelationshipReadableKVState.getStateKey()).thenReturn("TOKEN_RELS");
        when(contractBytecodeReadableKVState.getStateKey()).thenReturn("BYTECODE");
        when(contractStorageReadableKVState.getStateKey()).thenReturn("STORAGE");
        when(fileReadableKVState.getStateKey()).thenReturn("FILES");

        final var writableStates = mirrorNodeState.getWritableStates(TokenService.NAME);
        final var readableStates = mirrorNodeState.getReadableStates(TokenService.NAME);
        assertThat(writableStates)
                .isEqualTo(new MapWritableStates(Map.of(
                        "ACCOUNTS",
                        new MapWritableKVState<>("ACCOUNTS", readableStates.get("ACCOUNTS")),
                        "PENDING_AIRDROPS",
                        new MapWritableKVState<>("PENDING_AIRDROPS", readableStates.get("PENDING_AIRDROPS")),
                        "ALIASES",
                        new MapWritableKVState<>("ALIASES", readableStates.get("ALIASES")),
                        "NFTS",
                        new MapWritableKVState<>("NFTS", readableStates.get("NFTS")),
                        "TOKENS",
                        new MapWritableKVState<>("TOKENS", readableStates.get("TOKENS")),
                        "TOKEN_RELS",
                        new MapWritableKVState<>("TOKEN_RELS", readableStates.get("TOKEN_RELS")))));
    }

    @Test
    void testGetWritableStateForUnsupportedService() {
        assertThat(mirrorNodeState.getWritableStates("").size()).isZero();
    }

    @Test
    void testGetWritableStatesWithSingleton() {
        final var stateWithSingleton = buildStateObject();
        stateWithSingleton.addService(EntityIdService.NAME, Map.of("EntityId", new AtomicReference<>(1L)));
        final var writableStates = stateWithSingleton.getWritableStates(EntityIdService.NAME);
        assertThat(writableStates.contains("EntityId")).isTrue();
        assertThat(writableStates.getSingleton("EntityId").get()).isEqualTo(1L);
    }

    @Test
    void testGetWritableStatesWithSingletonWithListeners() {
        final var stateWithSingleton = buildStateObject();
        final var ref = new AtomicReference<>(1L);
        stateWithSingleton.addService(EntityIdService.NAME, Map.of("EntityId", ref));
        when(listener.stateTypes()).thenReturn(Set.of(StateType.SINGLETON));
        stateWithSingleton.registerCommitListener(listener);

        final var writableStates = stateWithSingleton.getWritableStates(EntityIdService.NAME);
        assertThat(writableStates.contains("EntityId")).isTrue();
        assertThat(writableStates.getSingleton("EntityId").get()).isEqualTo(1L);
    }

    @Test
    void testGetWritableStatesWithQueue() {
        final var stateWithQueue = buildStateObject();
        stateWithQueue.addService(
                EntityIdService.NAME, Map.of("EntityId", new ConcurrentLinkedDeque<>(Set.of("value"))));
        final var writableStates = stateWithQueue.getWritableStates(EntityIdService.NAME);
        assertThat(writableStates.contains("EntityId")).isTrue();
        assertThat(writableStates.getQueue("EntityId").peek()).isEqualTo("value");
    }

    @Test
    void testGetWritableStatesWithQueueWithListeners() {
        final var stateWithQueue = buildStateObject();
        final var queue = new ConcurrentLinkedDeque<>(Set.of("value"));
        stateWithQueue.addService(EntityIdService.NAME, Map.of("EntityId", queue));
        when(listener.stateTypes()).thenReturn(Set.of(StateType.QUEUE));
        stateWithQueue.registerCommitListener(listener);

        final var writableStates = stateWithQueue.getWritableStates(EntityIdService.NAME);
        assertThat(writableStates.contains("EntityId")).isTrue();
        assertThat(writableStates.getQueue("EntityId").peek()).isEqualTo("value");
    }

    @Test
    void testRegisterCommitListener() {
        final var state1 = buildStateObject();
        final var state2 = buildStateObject();
        assertThat(state1).isEqualTo(state2);
        state1.registerCommitListener(listener);
        assertThat(state1).isNotEqualTo(state2);
    }

    @Test
    void testUnregisterCommitListener() {
        final var state1 = buildStateObject();
        final var state2 = buildStateObject();
        assertThat(state1).isEqualTo(state2);
        state1.registerCommitListener(listener);
        assertThat(state1).isNotEqualTo(state2);
        state1.unregisterCommitListener(listener);
        assertThat(state1).isEqualTo(state2);
    }

    @Test
    void testCommit() {
        final var state = buildStateObject();
        final var mockMapWritableState = mock(MapWritableStates.class);
        Map<String, WritableStates> writableStates = new ConcurrentHashMap<>();
        writableStates.put(FileService.NAME, mockMapWritableState);
        state.setWritableStates(writableStates);
        state.commit();
        verify(mockMapWritableState, times(1)).commit();
    }

    @Test
    void testEqualsSameInstance() {
        assertThat(mirrorNodeState).isEqualTo(mirrorNodeState);
    }

    @Test
    void testEqualsDifferentType() {
        assertThat(mirrorNodeState).isNotEqualTo("someString");
    }

    @Test
    void testEqualsWithNull() {
        assertThat(mirrorNodeState).isNotEqualTo(null);
    }

    @Test
    void testEqualsSameValues() {
        final var other = initStateAfterMigration();
        assertThat(mirrorNodeState).isEqualTo(other);
    }

    @Test
    void testHashCode() {
        final var other = initStateAfterMigration();
        assertThat(mirrorNodeState).hasSameHashCodeAs(other);
    }

    private MirrorNodeState initStateAfterMigration() {
        final Map<String, Object> fileStateData = new HashMap<>(Map.of("FILES", Map.of("FILES", fileReadableKVState)));
        final Map<String, Object> contractStateData = new HashMap<>(Map.of(
                "BYTECODE", Map.of("BYTECODE", contractBytecodeReadableKVState),
                "STORAGE", Map.of("STORAGE", contractStorageReadableKVState)));
        final Map<String, Object> tokenStateData = new HashMap<>(Map.of(
                "ACCOUNTS", Map.of("ACCOUNTS", accountReadableKVState),
                "PENDING_AIRDROPS", Map.of("PENDING_AIRDROPS", airdropsReadableKVState),
                "ALIASES", Map.of("ALIASES", aliasesReadableKVState),
                "NFTS", Map.of("NFTS", nftReadableKVState),
                "TOKENS", Map.of("TOKENS", tokenReadableKVState),
                "TOKEN_RELS", Map.of("TOKEN_RELS", tokenRelationshipReadableKVState)));

        // Add service using the mock data source
        return buildStateObject()
                .addService(FileService.NAME, fileStateData)
                .addService(ContractService.NAME, contractStateData)
                .addService(TokenService.NAME, tokenStateData);
    }

    private MirrorNodeState buildStateObject() {
<<<<<<< HEAD
        return new MirrorNodeState(
                readableKVStates, servicesRegistry, serviceMigrator, networkInfo, mirrorNodeEvmProperties);
=======
        return new MirrorNodeState(readableKVStates, servicesRegistry, serviceMigrator, networkInfo, startupNetworks);
>>>>>>> 741e0525
    }
}<|MERGE_RESOLUTION|>--- conflicted
+++ resolved
@@ -94,14 +94,13 @@
     private ServiceMigrator serviceMigrator;
 
     @Mock
+    private MirrorNodeEvmProperties mirrorNodeEvmProperties;
+
+    @Mock
     private NetworkInfo networkInfo;
 
     @Mock
-<<<<<<< HEAD
-    private MirrorNodeEvmProperties mirrorNodeEvmProperties;
-=======
     private StartupNetworks startupNetworks;
->>>>>>> 741e0525
 
     @Mock
     private StateChangeListener listener;
@@ -450,11 +449,12 @@
     }
 
     private MirrorNodeState buildStateObject() {
-<<<<<<< HEAD
         return new MirrorNodeState(
-                readableKVStates, servicesRegistry, serviceMigrator, networkInfo, mirrorNodeEvmProperties);
-=======
-        return new MirrorNodeState(readableKVStates, servicesRegistry, serviceMigrator, networkInfo, startupNetworks);
->>>>>>> 741e0525
+                readableKVStates,
+                servicesRegistry,
+                serviceMigrator,
+                networkInfo,
+                startupNetworks,
+                mirrorNodeEvmProperties);
     }
 }