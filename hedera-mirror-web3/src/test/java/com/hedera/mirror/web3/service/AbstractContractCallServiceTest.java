/*
 * Copyright (C) 2024-2025 Hedera Hashgraph, LLC
 *
 * Licensed under the Apache License, Version 2.0 (the "License");
 * you may not use this file except in compliance with the License.
 * You may obtain a copy of the License at
 *
 *      http://www.apache.org/licenses/LICENSE-2.0
 *
 * Unless required by applicable law or agreed to in writing, software
 * distributed under the License is distributed on an "AS IS" BASIS,
 * WITHOUT WARRANTIES OR CONDITIONS OF ANY KIND, either express or implied.
 * See the License for the specific language governing permissions and
 * limitations under the License.
 */

package com.hedera.mirror.web3.service;

import static com.hedera.mirror.web3.utils.ContractCallTestUtil.ESTIMATE_GAS_ERROR_MESSAGE;
import static com.hedera.mirror.web3.utils.ContractCallTestUtil.TRANSACTION_GAS_LIMIT;
import static com.hedera.mirror.web3.utils.ContractCallTestUtil.isWithinExpectedGasRange;
import static com.hedera.mirror.web3.validation.HexValidator.HEX_PREFIX;
import static org.assertj.core.api.AssertionsForClassTypes.assertThat;
import static org.assertj.core.api.AssertionsForClassTypes.assertThatThrownBy;
import static org.junit.jupiter.api.Assertions.assertDoesNotThrow;

import com.google.common.collect.Range;
import com.hedera.mirror.common.domain.balance.AccountBalance;
import com.hedera.mirror.common.domain.balance.TokenBalance;
import com.hedera.mirror.common.domain.entity.Entity;
import com.hedera.mirror.common.domain.entity.EntityId;
import com.hedera.mirror.common.domain.entity.EntityType;
import com.hedera.mirror.common.domain.entity.NftAllowance;
import com.hedera.mirror.common.domain.entity.TokenAllowance;
import com.hedera.mirror.common.domain.token.Nft;
import com.hedera.mirror.common.domain.token.Token;
import com.hedera.mirror.common.domain.token.TokenAccount;
import com.hedera.mirror.common.domain.token.TokenFreezeStatusEnum;
import com.hedera.mirror.common.domain.token.TokenKycStatusEnum;
import com.hedera.mirror.common.domain.token.TokenTypeEnum;
import com.hedera.mirror.common.domain.transaction.RecordFile;
import com.hedera.mirror.web3.Web3IntegrationTest;
import com.hedera.mirror.web3.evm.properties.MirrorNodeEvmProperties;
import com.hedera.mirror.web3.evm.utils.EvmTokenUtils;
import com.hedera.mirror.web3.exception.MirrorEvmTransactionException;
import com.hedera.mirror.web3.service.model.CallServiceParameters.CallType;
import com.hedera.mirror.web3.service.model.ContractDebugParameters;
import com.hedera.mirror.web3.service.model.ContractExecutionParameters;
import com.hedera.mirror.web3.utils.ContractFunctionProviderRecord;
import com.hedera.mirror.web3.viewmodel.BlockType;
import com.hedera.mirror.web3.web3j.TestWeb3jService;
import com.hedera.mirror.web3.web3j.TestWeb3jService.Web3jTestConfiguration;
import com.hedera.node.app.service.evm.store.models.HederaEvmAccount;
import com.hedera.services.store.models.Id;
import com.hedera.services.utils.EntityIdUtils;
import com.hederahashgraph.api.proto.java.Key;
import com.swirlds.state.State;
import jakarta.annotation.Resource;
import java.math.BigInteger;
import java.util.concurrent.atomic.AtomicLong;
import java.util.function.Consumer;
import org.apache.commons.lang3.tuple.Pair;
import org.apache.tuweni.bytes.Bytes;
import org.hyperledger.besu.datatypes.Address;
import org.junit.jupiter.api.AfterEach;
import org.junit.jupiter.api.BeforeEach;
import org.springframework.context.annotation.Import;
import org.web3j.protocol.core.RemoteFunctionCall;
import org.web3j.protocol.core.methods.response.TransactionReceipt;
import org.web3j.tx.Contract;

@Import(Web3jTestConfiguration.class)
public abstract class AbstractContractCallServiceTest extends Web3IntegrationTest {

    protected static final String TREASURY_ADDRESS = EvmTokenUtils.toAddress(2).toHexString();
    protected static final long DEFAULT_ACCOUNT_BALANCE = 100_000_000_000_000_000L;
    protected static final int DEFAULT_TOKEN_BALANCE = 100;

    @Resource
    protected TestWeb3jService testWeb3jService;

    @Resource
    protected MirrorNodeEvmProperties mirrorNodeEvmProperties;

    @Resource
    protected State state;

    @Resource
    protected ContractExecutionService contractExecutionService;

    protected RecordFile genesisRecordFile;
    protected Entity treasuryEntity;

    public static Key getKeyWithDelegatableContractId(final Contract contract) {
        final var contractAddress = Address.fromHexString(contract.getContractAddress());

        return Key.newBuilder()
                .setDelegatableContractId(EntityIdUtils.contractIdFromEvmAddress(contractAddress))
                .build();
    }

    public static Key getKeyWithContractId(final Contract contract) {
        final var contractAddress = Address.fromHexString(contract.getContractAddress());

        return Key.newBuilder()
                .setContractID(EntityIdUtils.contractIdFromEvmAddress(contractAddress))
                .build();
    }

    @BeforeEach
    protected void setup() {
        genesisRecordFile =
                domainBuilder.recordFile().customize(f -> f.index(0L)).persist();
        treasuryEntity = domainBuilder
                .entity()
                .customize(e -> e.id(2L)
                        .num(2L)
                        .balance(5000000000000000000L)
                        .createdTimestamp(genesisRecordFile.getConsensusStart())
                        .timestampRange(Range.atLeast(genesisRecordFile.getConsensusStart())))
                .persist();
        domainBuilder
                .entity()
                .customize(e -> e.id(98L)
                        .num(98L)
                        .createdTimestamp(genesisRecordFile.getConsensusStart())
                        .timestampRange(Range.atLeast(genesisRecordFile.getConsensusStart())))
                .persist();
        domainBuilder
                .accountBalance()
                .customize(ab -> ab.id(new AccountBalance.Id(
                                treasuryEntity.getCreatedTimestamp(), treasuryEntity.toEntityId()))
                        .balance(treasuryEntity.getBalance()))
                .persist();
    }

    @AfterEach
    void cleanup() {
        testWeb3jService.reset();
    }

    protected long gasUsedAfterExecution(final ContractExecutionParameters serviceParameters) {
        try {
            return contractExecutionService.callContract(serviceParameters).getGasUsed();
        } catch (MirrorEvmTransactionException e) {
            var result = e.getResult();

            // Some tests expect to fail but still want to capture the gas used
            if (result != null) {
                return result.getGasUsed();
            }

            throw e;
        }
    }

    protected void verifyEthCallAndEstimateGas(
            final RemoteFunctionCall<TransactionReceipt> functionCall, final Contract contract) {
        final var actualGasUsed = gasUsedAfterExecution(getContractExecutionParameters(functionCall, contract));

        testWeb3jService.setEstimateGas(true);
        final AtomicLong estimateGasUsedResult = new AtomicLong();
        // Verify eth_call
        assertDoesNotThrow(
                () -> estimateGasUsedResult.set(functionCall.send().getGasUsed().longValue()));

        // Verify eth_estimateGas
        assertThat(isWithinExpectedGasRange(estimateGasUsedResult.get(), actualGasUsed))
                .withFailMessage(ESTIMATE_GAS_ERROR_MESSAGE, estimateGasUsedResult.get(), actualGasUsed)
                .isTrue();
    }

    protected <T extends Exception> void verifyEstimateGasRevertExecution(
            final RemoteFunctionCall<TransactionReceipt> functionCall,
            final String exceptionMessage,
            Class<T> exceptionClass) {

        testWeb3jService.setEstimateGas(true);
        // Verify estimate reverts with proper message
        assertThatThrownBy(functionCall::send).isInstanceOf(exceptionClass).hasMessage(exceptionMessage);
    }

    protected void verifyEthCallAndEstimateGasWithValue(
            final RemoteFunctionCall<TransactionReceipt> functionCall,
            final Contract contract,
            final Address payerAddress,
            final long value) {
        final var actualGasUsed =
                gasUsedAfterExecution(getContractExecutionParameters(functionCall, contract, payerAddress, value));

        testWeb3jService.setEstimateGas(true);
        final AtomicLong estimateGasUsedResult = new AtomicLong();
        // Verify ethCall
        assertDoesNotThrow(
                () -> estimateGasUsedResult.set(functionCall.send().getGasUsed().longValue()));

        // Verify estimateGas
        assertThat(isWithinExpectedGasRange(estimateGasUsedResult.get(), actualGasUsed))
                .withFailMessage(ESTIMATE_GAS_ERROR_MESSAGE, estimateGasUsedResult.get(), actualGasUsed)
                .isTrue();
    }

    protected ContractExecutionParameters getContractExecutionParameters(
            final RemoteFunctionCall<?> functionCall, final Contract contract) {
        return getContractExecutionParameters(functionCall, contract, Address.ZERO, 0L);
    }

    protected ContractExecutionParameters getContractExecutionParameters(
            final Bytes data, final Address receiver, final Address payerAddress, final long value) {
        return ContractExecutionParameters.builder()
                .block(BlockType.LATEST)
                .callData(data)
                .callType(CallType.ETH_CALL)
                .gas(TRANSACTION_GAS_LIMIT)
                .isEstimate(false)
                .isStatic(false)
                .receiver(receiver)
                .sender(new HederaEvmAccount(payerAddress))
                .value(value)
                .build();
    }

    protected ContractExecutionParameters getContractExecutionParameters(
            final RemoteFunctionCall<?> functionCall,
            final Contract contract,
            final Address payerAddress,
            final long value) {
        return getContractExecutionParameters(
                Bytes.fromHexString(functionCall.encodeFunctionCall()),
                Address.fromHexString(contract.getContractAddress()),
                payerAddress,
                value);
    }

    /**
     * Persists entity of type token in the entity db table. Entity table contains properties common for all entities on
     * the network (tokens, accounts, smart contracts, topics)
     */
    protected Entity tokenEntityPersist() {
        return domainBuilder.entity().customize(e -> e.type(EntityType.TOKEN)).persist();
    }

    /**
     *
     * @return Token object that is persisted in db
     */
    protected Token fungibleTokenPersist() {
        return fungibleTokenCustomizable(t -> {});
    }

    /**
     *
     * @param treasuryEntityId - the treasuryEntityId that has to be set in the token
     * @return Token object that is persisted in db
     */
    protected Token fungibleTokenPersistWithTreasuryAccount(final EntityId treasuryEntityId) {
        return fungibleTokenCustomizable(t -> t.treasuryAccountId(treasuryEntityId));
    }

    /**
     * Method used to customize different fields of a token and persist it in db
     * @param customizer - the consumer used to customize the token
     * @return Token object which is persisted in the db
     */
    protected Token fungibleTokenCustomizable(Consumer<Token.TokenBuilder<?, ?>> customizer) {
        final var tokenEntity =
                domainBuilder.entity().customize(e -> e.type(EntityType.TOKEN)).persist();

        return domainBuilder
                .token()
                .customize(t -> {
                    t.tokenId(tokenEntity.getId()).type(TokenTypeEnum.FUNGIBLE_COMMON);
                    customizer.accept(t); // Apply any customizations provided
                })
                .persist();
    }

    /**
     * Creates fungible token in the token db table.
     * The token table stores the properties specific for tokens and each record refers to
     * another one in the entity table, which has the properties common for all entities.
     * @param tokenEntity     The entity from the entity db table related to the created token table record
     * @param treasuryAccount The account holding the initial token supply
     */
    protected Token fungibleTokenPersist(Entity tokenEntity, Entity treasuryAccount) {
        return domainBuilder
                .token()
                .customize(t -> t.tokenId(tokenEntity.getId())
                        .type(TokenTypeEnum.FUNGIBLE_COMMON)
                        .treasuryAccountId(treasuryAccount.toEntityId()))
                .persist();
    }

    /**
     * Persists non-fungible token in the token db table.
     *
     * @param tokenEntity The entity from the entity db table related to the token
     */
    protected Token nonFungibleTokenPersist(Entity tokenEntity) {
        return domainBuilder
                .token()
                .customize(t -> t.tokenId(tokenEntity.getId()).type(TokenTypeEnum.NON_FUNGIBLE_UNIQUE))
                .persist();
    }

    protected Token nonFungibleTokenPersist(Entity tokenEntity, Entity treasuryAccount) {
        return domainBuilder
                .token()
                .customize(t -> t.tokenId(tokenEntity.getId())
                        .type(TokenTypeEnum.NON_FUNGIBLE_UNIQUE)
                        .treasuryAccountId(treasuryAccount.toEntityId()))
                .persist();
    }

    /**
     * The method creates token allowance, which defines the amount of tokens that the owner allows another account
     * (spender) to use on its behalf.
     *
     * @param amountGranted - initial amount of tokens that the spender is allowed to use on owner's behalf
     * @param tokenEntity   - the token entity the allowance is created for
     * @param owner         - the owner of the token amount that the allowance is created for
     * @param spenderId     - the spender id (another user's id or contract id) that is allowed to spend amountGranted
     *                      of tokenEntity on owner's behalf
     * @return TokenAllowance object that is persisted to the database
     */
    protected TokenAllowance tokenAllowancePersist(
            Long amountGranted, Entity tokenEntity, Entity owner, EntityId spenderId) {
        return domainBuilder
                .tokenAllowance()
                .customize(e -> e.owner(owner.getId())
                        .amount(amountGranted)
                        .amountGranted(amountGranted)
                        .spender(spenderId.getId())
                        .tokenId(tokenEntity.getId()))
                .persist();
    }

    /**
     * This method creates nft allowance for all instances of a specific token type (approvedForAll). The allowance
     * allows the spender to transfer NFTs on the owner's behalf.
     *
     * @param token   the NFT token for which the allowance is created
     * @param owner   the account owning the NFT
     * @param spender the account allowed to transfer the NFT on owner's behalf
     * @param payer   the account paying for the allowance creation
     * @return NftAllowance object that is persisted to the database
     */
    protected NftAllowance nftAllowancePersist(Token token, Entity owner, Entity spender, Entity payer) {
        return domainBuilder
                .nftAllowance()
                .customize(a -> a.tokenId(token.getTokenId())
                        .owner(owner.getId())
                        .spender(spender.toEntityId().getId())
                        .payerAccountId(payer.toEntityId())
                        .approvedForAll(true))
                .persist();
    }

    /**
     * Creates entity of type account in the entity db table.
     * The entity table stores the properties common for all type of entities.
     */
    protected Entity accountEntityPersist() {
        return accountEntityPersistCustomizable(
                e -> e.type(EntityType.ACCOUNT).evmAddress(null).alias(null).balance(DEFAULT_ACCOUNT_BALANCE));
    }

    protected Entity accountEntityWithEvmAddressPersist() {
        return accountEntityPersistCustomizable(e -> e.type(EntityType.ACCOUNT).balance(DEFAULT_ACCOUNT_BALANCE));
    }

    /**
     *
<<<<<<< HEAD
=======
     * @param alias - the alias with which the account is created
     * @param publicKey - the public key with which the account is created
     * @return Entity object that is persisted in the db
     */
    protected Entity accountPersistWithAlias(final Address alias, final ByteString publicKey) {
        return accountEntityPersistCustomizable(
                e -> e.evmAddress(alias.toArray()).alias(publicKey.toByteArray()));
    }

    /**
     *
>>>>>>> d7a79973
     * @param customizer - the consumer with which to customize the entity
     * @return
     */
    protected Entity accountEntityPersistCustomizable(Consumer<Entity.EntityBuilder<?, ?>> customizer) {
        return domainBuilder.entity().customize(customizer).persist();
    }

    /**
     * Creates association between a token and an account, which is required for the account(with non-empty kycKey) to
     * hold and operate with the token. Otherwise, ACCOUNT_KYC_NOT_GRANTED_FOR_TOKEN will be thrown when executing a
     * transaction involving the token that requires the account to have KYC approval.
     */
    protected TokenAccount tokenAccount(Consumer<TokenAccount.TokenAccountBuilder<?, ?>> consumer) {
        return domainBuilder
                .tokenAccount()
                .customize(ta -> ta.freezeStatus(TokenFreezeStatusEnum.UNFROZEN)
                        .kycStatus(TokenKycStatusEnum.GRANTED)
                        .associated(true))
                .customize(consumer)
                .persist();
    }

<<<<<<< HEAD
    protected void tokenAccountPersist(final long tokenId, final long accountId, Long balance) {
        tokenAccount(ta -> {
            ta.tokenId(tokenId).accountId(accountId);
            if (balance != null) {
                ta.balance(balance);
            }
        });
    }

    protected void tokenAccountPersist(final long tokenId, final long accountId) {
        tokenAccountPersist(tokenId, accountId, null);
=======
    protected void tokenAccountPersist(final long tokenId, final long accountId) {
        tokenAccount(ta -> ta.tokenId(tokenId).accountId(accountId));
>>>>>>> d7a79973
    }

    /**
     * Creates a non-fungible token instance with a specific serial number(a record in the nft table is persisted). The
     * instance is tied to a specific token in the token db table.
     * ownerId with value null indicates that the nft instance holder is the treasury account
     *
     * @param token           the token entity that the nft instance is linked to by tokenId
     * @param nftSerialNumber the unique serial number of the nft instance
     * @param ownerId         the id of the account currently holding the nft
     * @param spenderId       id of the approved spender of the nft
     */
    protected Nft nonFungibleTokenInstancePersist(
            final Token token, Long nftSerialNumber, final EntityId ownerId, final EntityId spenderId) {
        return domainBuilder
                .nft()
                .customize(n -> n.tokenId(token.getTokenId())
                        .serialNumber(nftSerialNumber)
                        .accountId(ownerId)
                        .spender(spenderId))
                .persist();
    }

    /** This method adds a record to the account_balance table.
     * When an account balance is updated during a consensus event, an account_balance record with the consensus_timestamp,
     * account_id and balance is created.The balance_timestamp for the account entry is updated as well in the entity table.
     * @param account The account that the account_balance record is going to be created for
     * @param timestamp The timestamp indicating the account balance update
     */
    protected void accountBalancePersist(Entity account, long timestamp) {
        domainBuilder
                .accountBalance()
                .customize(ab -> ab.id(new AccountBalance.Id(timestamp, account.toEntityId()))
                        .balance(account.getBalance()))
                .persist();
    }

    /**
     * Persists a record in the token_balance db table (consensus_timestamp, account_id, balance, token_id).
     * Each record represents the fungible token balance that an account holds at a given consensus timestamp.
     * No record for the token balance at a particular timestamp may result in INSUFFICIENT_TOKEN_BALANCE exception
     * for a historical query with the same timestamp.
     */
<<<<<<< HEAD
    protected void persistTokenBalance(EntityId account, EntityId token, long timestamp) {
=======
    protected void tokenBalancePersist(EntityId account, EntityId token, long timestamp) {
>>>>>>> d7a79973
        domainBuilder
                .tokenBalance()
                .customize(ab ->
                        ab.id(new TokenBalance.Id(timestamp, account, token)).balance(DEFAULT_TOKEN_BALANCE))
                .persist();
    }

    protected Pair<Entity, Entity> persistTokenWithAutoRenewAndTreasuryAccounts(
            final TokenTypeEnum tokenType, final Entity treasuryAccount) {
        final var autoRenewAccount = accountEntityPersist();
        final var tokenToUpdateEntity = domainBuilder
                .entity()
                .customize(e -> e.type(EntityType.TOKEN).autoRenewAccountId(autoRenewAccount.getId()))
                .persist();
        domainBuilder
                .token()
                .customize(t -> t.tokenId(tokenToUpdateEntity.getId())
                        .type(tokenType)
                        .treasuryAccountId(treasuryAccount.toEntityId()))
                .persist();

        if (tokenType == TokenTypeEnum.NON_FUNGIBLE_UNIQUE) {
            domainBuilder
                    .nft()
                    .customize(n -> n.accountId(treasuryAccount.toEntityId())
                            .spender(treasuryAccount.toEntityId())
                            .tokenId(tokenToUpdateEntity.getId())
                            .serialNumber(1))
                    .persist();

            tokenAccount(ta -> ta.tokenId(tokenToUpdateEntity.getId())
                    .accountId(treasuryAccount.toEntityId().getId())
                    .balance(1L));
        } else {
            tokenAccount(ta -> ta.tokenId(tokenToUpdateEntity.getId())
                    .accountId(treasuryAccount.toEntityId().getId()));
        }

        return Pair.of(tokenToUpdateEntity, autoRenewAccount);
    }

    protected String getAddressFromEntity(Entity entity) {
        return EvmTokenUtils.toAddress(entity.toEntityId()).toHexString();
    }

    protected String getAliasFromEntity(Entity entity) {
        return Bytes.wrap(entity.getEvmAddress()).toHexString();
    }

    protected ContractDebugParameters getDebugParameters(
            final ContractFunctionProviderRecord functionProvider, final Bytes callDataBytes) {
        return ContractDebugParameters.builder()
                .block(functionProvider.block())
                .callData(callDataBytes)
                .consensusTimestamp(domainBuilder.timestamp())
                .gas(TRANSACTION_GAS_LIMIT)
                .receiver(functionProvider.contractAddress())
                .sender(new HederaEvmAccount(functionProvider.sender()))
                .value(functionProvider.value())
                .build();
    }

    protected ContractFunctionProviderRecord getContractFunctionProviderWithSender(
            final String contract, final Entity sender) {
        final var contractAddress = Address.fromHexString(contract);
        final var senderAddress = Address.fromHexString(getAliasFromEntity(sender));
        return ContractFunctionProviderRecord.builder()
                .contractAddress(contractAddress)
                .sender(senderAddress)
                .build();
    }

    protected ContractExecutionParameters getContractExecutionParameters(
            final RemoteFunctionCall<?> functionCall, final Contract contract, final Long value) {
        return getContractExecutionParameters(
                Bytes.fromHexString(functionCall.encodeFunctionCall()),
                Address.fromHexString(contract.getContractAddress()),
                testWeb3jService.getSender(),
                value);
    }

    protected String getAddressFromEntityId(final EntityId entity) {
        return HEX_PREFIX
                + EntityIdUtils.asHexedEvmAddress(new Id(entity.getShard(), entity.getRealm(), entity.getNum()));
    }

    protected String getAddressFromEvmAddress(final byte[] evmAddress) {
        return Address.wrap(Bytes.wrap(evmAddress)).toHexString();
    }

    public enum KeyType {
        ADMIN_KEY(1),
        KYC_KEY(2),
        FREEZE_KEY(4),
        WIPE_KEY(8),
        SUPPLY_KEY(16),
        FEE_SCHEDULE_KEY(32),
        PAUSE_KEY(64);
        final BigInteger keyTypeNumeric;

        KeyType(Integer keyTypeNumeric) {
            this.keyTypeNumeric = BigInteger.valueOf(keyTypeNumeric);
        }

        public BigInteger getKeyTypeNumeric() {
            return keyTypeNumeric;
        }
    }
}<|MERGE_RESOLUTION|>--- conflicted
+++ resolved
@@ -371,8 +371,6 @@
 
     /**
      *
-<<<<<<< HEAD
-=======
      * @param alias - the alias with which the account is created
      * @param publicKey - the public key with which the account is created
      * @return Entity object that is persisted in the db
@@ -384,7 +382,6 @@
 
     /**
      *
->>>>>>> d7a79973
      * @param customizer - the consumer with which to customize the entity
      * @return
      */
@@ -407,22 +404,8 @@
                 .persist();
     }
 
-<<<<<<< HEAD
-    protected void tokenAccountPersist(final long tokenId, final long accountId, Long balance) {
-        tokenAccount(ta -> {
-            ta.tokenId(tokenId).accountId(accountId);
-            if (balance != null) {
-                ta.balance(balance);
-            }
-        });
-    }
-
-    protected void tokenAccountPersist(final long tokenId, final long accountId) {
-        tokenAccountPersist(tokenId, accountId, null);
-=======
     protected void tokenAccountPersist(final long tokenId, final long accountId) {
         tokenAccount(ta -> ta.tokenId(tokenId).accountId(accountId));
->>>>>>> d7a79973
     }
 
     /**
@@ -466,11 +449,7 @@
      * No record for the token balance at a particular timestamp may result in INSUFFICIENT_TOKEN_BALANCE exception
      * for a historical query with the same timestamp.
      */
-<<<<<<< HEAD
-    protected void persistTokenBalance(EntityId account, EntityId token, long timestamp) {
-=======
     protected void tokenBalancePersist(EntityId account, EntityId token, long timestamp) {
->>>>>>> d7a79973
         domainBuilder
                 .tokenBalance()
                 .customize(ab ->
