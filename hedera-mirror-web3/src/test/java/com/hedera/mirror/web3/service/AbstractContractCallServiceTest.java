--- conflicted
+++ resolved
@@ -57,10 +57,7 @@
 import jakarta.annotation.Resource;
 import java.math.BigInteger;
 import java.util.concurrent.atomic.AtomicLong;
-<<<<<<< HEAD
-=======
 import java.util.function.Consumer;
->>>>>>> 724b6232
 import org.apache.commons.lang3.tuple.Pair;
 import org.apache.tuweni.bytes.Bytes;
 import org.hyperledger.besu.datatypes.Address;
@@ -330,32 +327,15 @@
      * Creates association between a token and an account, which is required for the account to hold and operate with the token.
      */
     protected void tokenAccountPersist(final Entity token, final Entity account) {
-<<<<<<< HEAD
-        tokenAccountPersist(token, account, domainBuilder.number());
-    }
-
-    protected void tokenAccountPersist(final Entity token, final Long accountId) {
-        tokenAccountPersist(token, accountId, domainBuilder.number());
-    }
-
-    protected void tokenAccountPersist(final Entity token, final Entity account, long balance) {
-        tokenAccountPersist(token, account.toEntityId().getId(), balance);
-    }
-
-    protected void tokenAccountPersist(final Entity token, final Long accountId, long balance) {
-        domainBuilder
-=======
         tokenAccount(
                 ta -> ta.tokenId(token.getId()).accountId(account.toEntityId().getId()));
     }
 
     protected TokenAccount tokenAccount(Consumer<TokenAccount.TokenAccountBuilder<?, ?>> consumer) {
         return domainBuilder
->>>>>>> 724b6232
                 .tokenAccount()
                 .customize(ta -> ta.freezeStatus(TokenFreezeStatusEnum.UNFROZEN)
                         .kycStatus(TokenKycStatusEnum.GRANTED)
-                        .balance(balance)
                         .associated(true))
                 .customize(consumer)
                 .persist();
@@ -438,11 +418,6 @@
                             .tokenId(tokenToUpdateEntity.getId())
                             .serialNumber(1))
                     .persist();
-<<<<<<< HEAD
-            tokenAccountPersist(tokenToUpdateEntity, treasuryAccount, 1);
-        } else {
-            tokenAccountPersist(tokenToUpdateEntity, treasuryAccount);
-=======
 
             tokenAccount(ta -> ta.tokenId(tokenToUpdateEntity.getId())
                     .accountId(treasuryAccount.toEntityId().getId())
@@ -450,7 +425,6 @@
         } else {
             tokenAccount(ta -> ta.tokenId(tokenToUpdateEntity.getId())
                     .accountId(treasuryAccount.toEntityId().getId()));
->>>>>>> 724b6232
         }
 
         return Pair.of(tokenToUpdateEntity, autoRenewAccount);
