--- conflicted
+++ resolved
@@ -80,12 +80,7 @@
     @BeforeEach
     final void setup() {
         domainBuilder.recordFile().persist();
-<<<<<<< HEAD
         testWeb3jService.reset();
-        testWeb3jService.setValue(0L);
-        testWeb3jService.setSender(Address.ZERO.toHexString());
-=======
->>>>>>> ca7e24b7
     }
 
     @AfterEach
@@ -172,42 +167,6 @@
                 .build();
     }
 
-<<<<<<< HEAD
-    protected Entity persistAccountEntity() {
-        return domainBuilder
-                .entity()
-                .customize(e -> e.type(EntityType.ACCOUNT).deleted(false).balance(1_000_000_000_000L))
-                .persist();
-    }
-
-    protected void persistAssociation(final Entity token, final Entity account) {
-        domainBuilder
-                .tokenAccount()
-                .customize(ta -> ta.tokenId(token.getId())
-                        .accountId(account.getId())
-                        .kycStatus(TokenKycStatusEnum.GRANTED)
-                        .associated(true))
-                .persist();
-    }
-
-    protected void persistAssociation(final Entity token, final Long accountId) {
-        domainBuilder
-                .tokenAccount()
-                .customize(ta -> ta.tokenId(token.getId())
-                        .accountId(accountId)
-                        .freezeStatus(TokenFreezeStatusEnum.UNFROZEN)
-                        .kycStatus(TokenKycStatusEnum.GRANTED)
-                        .associated(true))
-                .persist();
-    }
-
-    protected String getAddressFromEntity(Entity entity) {
-        return EntityIdUtils.asHexedEvmAddress(new Id(entity.getShard(), entity.getRealm(), entity.getNum()));
-    }
-
-    protected String getAliasFromEntity(Entity entity) {
-        return Bytes.wrap(entity.getEvmAddress()).toHexString();
-=======
     protected ContractExecutionParameters getContractExecutionParameters(
             final RemoteFunctionCall<?> functionCall,
             final Contract contract,
@@ -218,7 +177,42 @@
                 Address.fromHexString(contract.getContractAddress()),
                 payerAddress,
                 value);
->>>>>>> ca7e24b7
+    }
+
+    protected Entity persistAccountEntity() {
+        return domainBuilder
+                .entity()
+                .customize(e -> e.type(EntityType.ACCOUNT).deleted(false).balance(1_000_000_000_000L))
+                .persist();
+    }
+
+    protected void persistAssociation(final Entity token, final Entity account) {
+        domainBuilder
+                .tokenAccount()
+                .customize(ta -> ta.tokenId(token.getId())
+                        .accountId(account.getId())
+                        .kycStatus(TokenKycStatusEnum.GRANTED)
+                        .associated(true))
+                .persist();
+    }
+
+    protected void persistAssociation(final Entity token, final Long accountId) {
+        domainBuilder
+                .tokenAccount()
+                .customize(ta -> ta.tokenId(token.getId())
+                        .accountId(accountId)
+                        .freezeStatus(TokenFreezeStatusEnum.UNFROZEN)
+                        .kycStatus(TokenKycStatusEnum.GRANTED)
+                        .associated(true))
+                .persist();
+    }
+
+    protected String getAddressFromEntity(Entity entity) {
+        return EntityIdUtils.asHexedEvmAddress(new Id(entity.getShard(), entity.getRealm(), entity.getNum()));
+    }
+
+    protected String getAliasFromEntity(Entity entity) {
+        return Bytes.wrap(entity.getEvmAddress()).toHexString();
     }
 
     public enum KeyType {
