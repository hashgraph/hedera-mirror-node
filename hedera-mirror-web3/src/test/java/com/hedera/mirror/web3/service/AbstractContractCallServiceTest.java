/*
 * Copyright (C) 2024-2025 Hedera Hashgraph, LLC
 *
 * Licensed under the Apache License, Version 2.0 (the "License");
 * you may not use this file except in compliance with the License.
 * You may obtain a copy of the License at
 *
 *      http://www.apache.org/licenses/LICENSE-2.0
 *
 * Unless required by applicable law or agreed to in writing, software
 * distributed under the License is distributed on an "AS IS" BASIS,
 * WITHOUT WARRANTIES OR CONDITIONS OF ANY KIND, either express or implied.
 * See the License for the specific language governing permissions and
 * limitations under the License.
 */

package com.hedera.mirror.web3.service;

import static com.hedera.mirror.web3.utils.ContractCallTestUtil.ESTIMATE_GAS_ERROR_MESSAGE;
import static com.hedera.mirror.web3.utils.ContractCallTestUtil.TRANSACTION_GAS_LIMIT;
import static com.hedera.mirror.web3.utils.ContractCallTestUtil.isWithinExpectedGasRange;
import static com.hedera.mirror.web3.validation.HexValidator.HEX_PREFIX;
import static org.assertj.core.api.AssertionsForClassTypes.assertThat;
import static org.assertj.core.api.AssertionsForClassTypes.assertThatThrownBy;
import static org.junit.jupiter.api.Assertions.assertDoesNotThrow;

import com.google.common.collect.Range;
import com.google.protobuf.ByteString;
import com.hedera.mirror.common.domain.balance.AccountBalance;
import com.hedera.mirror.common.domain.balance.TokenBalance;
import com.hedera.mirror.common.domain.entity.Entity;
import com.hedera.mirror.common.domain.entity.EntityId;
import com.hedera.mirror.common.domain.entity.EntityType;
import com.hedera.mirror.common.domain.entity.NftAllowance;
import com.hedera.mirror.common.domain.entity.TokenAllowance;
import com.hedera.mirror.common.domain.token.Nft;
import com.hedera.mirror.common.domain.token.Token;
import com.hedera.mirror.common.domain.token.TokenAccount;
import com.hedera.mirror.common.domain.token.TokenFreezeStatusEnum;
import com.hedera.mirror.common.domain.token.TokenKycStatusEnum;
import com.hedera.mirror.common.domain.token.TokenTypeEnum;
import com.hedera.mirror.common.domain.transaction.RecordFile;
import com.hedera.mirror.web3.Web3IntegrationTest;
import com.hedera.mirror.web3.evm.properties.MirrorNodeEvmProperties;
import com.hedera.mirror.web3.evm.utils.EvmTokenUtils;
import com.hedera.mirror.web3.exception.MirrorEvmTransactionException;
import com.hedera.mirror.web3.service.model.CallServiceParameters.CallType;
import com.hedera.mirror.web3.service.model.ContractDebugParameters;
import com.hedera.mirror.web3.service.model.ContractExecutionParameters;
import com.hedera.mirror.web3.utils.ContractFunctionProviderRecord;
import com.hedera.mirror.web3.viewmodel.BlockType;
import com.hedera.mirror.web3.web3j.TestWeb3jService;
import com.hedera.mirror.web3.web3j.TestWeb3jService.Web3jTestConfiguration;
import com.hedera.node.app.service.evm.store.models.HederaEvmAccount;
import com.hedera.services.store.models.Id;
import com.hedera.services.utils.EntityIdUtils;
import com.hederahashgraph.api.proto.java.Key;
import com.swirlds.state.State;
import jakarta.annotation.Resource;
import java.math.BigInteger;
import java.util.concurrent.atomic.AtomicLong;
import java.util.function.Consumer;
import org.apache.commons.lang3.tuple.Pair;
import org.apache.tuweni.bytes.Bytes;
import org.hyperledger.besu.datatypes.Address;
import org.junit.jupiter.api.AfterEach;
import org.junit.jupiter.api.BeforeEach;
import org.springframework.context.annotation.Import;
import org.web3j.protocol.core.RemoteFunctionCall;
import org.web3j.protocol.core.methods.response.TransactionReceipt;
import org.web3j.tx.Contract;

@Import(Web3jTestConfiguration.class)
public abstract class AbstractContractCallServiceTest extends Web3IntegrationTest {

    protected static final String TREASURY_ADDRESS = EvmTokenUtils.toAddress(2).toHexString();
    protected static final long DEFAULT_ACCOUNT_BALANCE = 100_000_000_000_000_000L;

    @Resource
    protected TestWeb3jService testWeb3jService;

    @Resource
    protected MirrorNodeEvmProperties mirrorNodeEvmProperties;

    @Resource
    protected State state;

    @Resource
    protected ContractExecutionService contractExecutionService;

    protected RecordFile genesisRecordFile;
    protected Entity treasuryEntity;

    public static Key getKeyWithDelegatableContractId(final Contract contract) {
        final var contractAddress = Address.fromHexString(contract.getContractAddress());

        return Key.newBuilder()
                .setDelegatableContractId(EntityIdUtils.contractIdFromEvmAddress(contractAddress))
                .build();
    }

    public static Key getKeyWithContractId(final Contract contract) {
        final var contractAddress = Address.fromHexString(contract.getContractAddress());

        return Key.newBuilder()
                .setContractID(EntityIdUtils.contractIdFromEvmAddress(contractAddress))
                .build();
    }

    @BeforeEach
    protected void setup() {
        genesisRecordFile =
                domainBuilder.recordFile().customize(f -> f.index(0L)).persist();
        treasuryEntity = domainBuilder
                .entity()
                .customize(e -> e.id(2L)
                        .num(2L)
                        .balance(5000000000000000000L)
                        .createdTimestamp(genesisRecordFile.getConsensusStart())
                        .timestampRange(Range.atLeast(genesisRecordFile.getConsensusStart())))
                .persist();
        domainBuilder
                .entity()
                .customize(e -> e.id(98L)
                        .num(98L)
                        .createdTimestamp(genesisRecordFile.getConsensusStart())
                        .timestampRange(Range.atLeast(genesisRecordFile.getConsensusStart())))
                .persist();
        domainBuilder
                .accountBalance()
                .customize(ab -> ab.id(new AccountBalance.Id(
                                treasuryEntity.getCreatedTimestamp(), treasuryEntity.toEntityId()))
                        .balance(treasuryEntity.getBalance()))
                .persist();
    }

    @AfterEach
    void cleanup() {
        testWeb3jService.reset();
    }

    protected long gasUsedAfterExecution(final ContractExecutionParameters serviceParameters) {
        try {
            return contractExecutionService.callContract(serviceParameters).getGasUsed();
        } catch (MirrorEvmTransactionException e) {
            var result = e.getResult();

            // Some tests expect to fail but still want to capture the gas used
            if (result != null) {
                return result.getGasUsed();
            }

            throw e;
        }
    }

    protected void verifyEthCallAndEstimateGas(
            final RemoteFunctionCall<TransactionReceipt> functionCall, final Contract contract) {
        final var actualGasUsed = gasUsedAfterExecution(getContractExecutionParameters(functionCall, contract));

        testWeb3jService.setEstimateGas(true);
        final AtomicLong estimateGasUsedResult = new AtomicLong();
        // Verify eth_call
        assertDoesNotThrow(
                () -> estimateGasUsedResult.set(functionCall.send().getGasUsed().longValue()));

        // Verify eth_estimateGas
        assertThat(isWithinExpectedGasRange(estimateGasUsedResult.get(), actualGasUsed))
                .withFailMessage(ESTIMATE_GAS_ERROR_MESSAGE, estimateGasUsedResult.get(), actualGasUsed)
                .isTrue();
    }

    protected <T extends Exception> void verifyEstimateGasRevertExecution(
            final RemoteFunctionCall<TransactionReceipt> functionCall,
            final String exceptionMessage,
            Class<T> exceptionClass) {

        testWeb3jService.setEstimateGas(true);
        // Verify estimate reverts with proper message
        assertThatThrownBy(functionCall::send).isInstanceOf(exceptionClass).hasMessage(exceptionMessage);
    }

    protected void verifyEthCallAndEstimateGasWithValue(
            final RemoteFunctionCall<TransactionReceipt> functionCall,
            final Contract contract,
            final Address payerAddress,
            final long value) {
        final var actualGasUsed =
                gasUsedAfterExecution(getContractExecutionParameters(functionCall, contract, payerAddress, value));

        testWeb3jService.setEstimateGas(true);
        final AtomicLong estimateGasUsedResult = new AtomicLong();
        // Verify ethCall
        assertDoesNotThrow(
                () -> estimateGasUsedResult.set(functionCall.send().getGasUsed().longValue()));

        // Verify estimateGas
        assertThat(isWithinExpectedGasRange(estimateGasUsedResult.get(), actualGasUsed))
                .withFailMessage(ESTIMATE_GAS_ERROR_MESSAGE, estimateGasUsedResult.get(), actualGasUsed)
                .isTrue();
    }

    protected ContractExecutionParameters getContractExecutionParameters(
            final RemoteFunctionCall<?> functionCall, final Contract contract) {
        return getContractExecutionParameters(functionCall, contract, Address.ZERO, 0L);
    }

    protected ContractExecutionParameters getContractExecutionParameters(
            final Bytes data, final Address receiver, final Address payerAddress, final long value) {
        return ContractExecutionParameters.builder()
                .block(BlockType.LATEST)
                .callData(data)
                .callType(CallType.ETH_CALL)
                .gas(TRANSACTION_GAS_LIMIT)
                .isEstimate(false)
                .isStatic(false)
                .receiver(receiver)
                .sender(new HederaEvmAccount(payerAddress))
                .value(value)
                .build();
    }

    protected ContractExecutionParameters getContractExecutionParameters(
            final RemoteFunctionCall<?> functionCall,
            final Contract contract,
            final Address payerAddress,
            final long value) {
        return getContractExecutionParameters(
                Bytes.fromHexString(functionCall.encodeFunctionCall()),
                Address.fromHexString(contract.getContractAddress()),
                payerAddress,
                value);
    }

    /**
     * Persists entity of type token in the entity db table. Entity table contains properties common for all entities on
     * the network (tokens, accounts, smart contracts, topics)
     */
    protected Entity tokenEntityPersist() {
        return domainBuilder.entity().customize(e -> e.type(EntityType.TOKEN)).persist();
    }

    /**
<<<<<<< HEAD
     * Creates fungible token in the token db table.
     * The token table stores the properties specific for tokens and each record refers to
     * another one in the entity table, which has the properties common for all entities.
     * @param tokenEntity     The entity from the entity db table related to the created token table record
=======
     *
     * @return Token object that is persisted in db
     */
    protected Token fungibleTokenPersist() {
        return fungibleTokenCustomizable(t -> {});
    }

    /**
     *
     * @param treasuryEntityId - the treasuryEntityId that has to be set in the token
     * @return Token object that is persisted in db
     */
    protected Token fungibleTokenPersistWithTreasuryAccount(final EntityId treasuryEntityId) {
        return fungibleTokenCustomizable(t -> t.treasuryAccountId(treasuryEntityId));
    }

    /**
     *
     * @param treasuryEntity - the treasuryEntity which has to be set in the token
     * @param kycKey - the kycKey that has to be set in the token
     * @return Token object that is persisted in db
     */
    protected Token fungibleTokenPersistWithTreasuryAccountAndKYCKey(
            final EntityId treasuryEntity, final byte[] kycKey) {
        return fungibleTokenCustomizable(
                t -> t.treasuryAccountId(treasuryEntity).kycKey(kycKey));
    }

    /**
     * Method used to customize different fields of a token and persist it in db
     * @param customizer - the consumer used to customize the token
     * @return Token object which is persisted in the db
     */
    protected Token fungibleTokenCustomizable(Consumer<Token.TokenBuilder<?, ?>> customizer) {
        final var tokenEntity =
                domainBuilder.entity().customize(e -> e.type(EntityType.TOKEN)).persist();

        return domainBuilder
                .token()
                .customize(t -> {
                    t.tokenId(tokenEntity.getId()).type(TokenTypeEnum.FUNGIBLE_COMMON);
                    customizer.accept(t); // Apply any customizations provided
                })
                .persist();
    }

    /**
     * Persists fungible token in the token db table.
     *
     * @param tokenEntity     The entity from the entity db table related to the token
>>>>>>> 51aaec45
     * @param treasuryAccount The account holding the initial token supply
     */
    protected Token fungibleTokenPersist(Entity tokenEntity, Entity treasuryAccount) {
        return domainBuilder
                .token()
                .customize(t -> t.tokenId(tokenEntity.getId())
                        .type(TokenTypeEnum.FUNGIBLE_COMMON)
                        .treasuryAccountId(treasuryAccount.toEntityId()))
                .persist();
    }

    /**
     * Persists non-fungible token in the token db table.
     *
     * @param tokenEntity The entity from the entity db table related to the token
     */
    protected Token nonFungibleTokenPersist(Entity tokenEntity) {
        return domainBuilder
                .token()
                .customize(t -> t.tokenId(tokenEntity.getId()).type(TokenTypeEnum.NON_FUNGIBLE_UNIQUE))
                .persist();
    }

    protected Token nonFungibleTokenPersist(Entity tokenEntity, Entity treasuryAccount) {
        return domainBuilder
                .token()
                .customize(t -> t.tokenId(tokenEntity.getId())
                        .type(TokenTypeEnum.NON_FUNGIBLE_UNIQUE)
                        .treasuryAccountId(treasuryAccount.toEntityId()))
                .persist();
    }

    /**
     * The method creates token allowance, which defines the amount of tokens that the owner allows another account
     * (spender) to use on its behalf.
     *
     * @param amountGranted - initial amount of tokens that the spender is allowed to use on owner's behalf
     * @param tokenEntity   - the token entity the allowance is created for
     * @param owner         - the owner of the token amount that the allowance is created for
     * @param spenderId     - the spender id (another user's id or contract id) that is allowed to spend amountGranted
     *                      of tokenEntity on owner's behalf
     * @return TokenAllowance object that is persisted to the database
     */
    protected TokenAllowance tokenAllowancePersist(
            Long amountGranted, Entity tokenEntity, Entity owner, EntityId spenderId) {
        return domainBuilder
                .tokenAllowance()
                .customize(e -> e.owner(owner.getId())
                        .amount(amountGranted)
                        .amountGranted(amountGranted)
                        .spender(spenderId.getId())
                        .tokenId(tokenEntity.getId()))
                .persist();
    }

    /**
     * This method creates nft allowance for all instances of a specific token type (approvedForAll). The allowance
     * allows the spender to transfer NFTs on the owner's behalf.
     *
     * @param token   the NFT token for which the allowance is created
     * @param owner   the account owning the NFT
     * @param spender the account allowed to transfer the NFT on owner's behalf
     * @param payer   the account paying for the allowance creation
     * @return NftAllowance object that is persisted to the database
     */
    protected NftAllowance nftAllowancePersist(Token token, Entity owner, Entity spender, Entity payer) {
        return domainBuilder
                .nftAllowance()
                .customize(a -> a.tokenId(token.getTokenId())
                        .owner(owner.getId())
                        .spender(spender.toEntityId().getId())
                        .payerAccountId(payer.toEntityId())
                        .approvedForAll(true))
                .persist();
    }

    /**
<<<<<<< HEAD
     * Creates entity of type account in the entity db table.
     * The entity table stores the properties common for all type of entities.
=======
     * Creates an account with evmAddress and alias set to null and persist to db
     * @return Entity object that is persisted in the db
>>>>>>> 51aaec45
     */
    protected Entity accountEntityPersist() {
        return accountEntityPersistCustomizable(
                e -> e.type(EntityType.ACCOUNT).evmAddress(null).alias(null).balance(DEFAULT_ACCOUNT_BALANCE));
    }

    protected Entity accountEntityWithEvmAddressPersist() {
        return accountEntityPersistCustomizable(e -> e.type(EntityType.ACCOUNT).balance(DEFAULT_ACCOUNT_BALANCE));
    }

    /**
     *
     * @param alias - the alias with which the account is created
     * @param publicKey - the public key with which the account is created
     * @return Entity object that is persisted in the db
     */
    protected Entity accountPersistWithAlias(final Address alias, final ByteString publicKey) {
        return accountEntityPersistCustomizable(
                e -> e.evmAddress(alias.toArray()).alias(publicKey.toByteArray()));
    }

    /**
     *
     * @param balance - the balance with which the account is created
     * @return Entity object that is persisted in the db
     */
    protected Entity accountEntityPersistWithBalance(final long balance) {
        return accountEntityPersistCustomizable(
                e -> e.type(EntityType.ACCOUNT).evmAddress(null).alias(null).balance(balance));
    }

    /**
     *
     * @param customizer - the consumer with which to customize the entity
     * @return
     */
    protected Entity accountEntityPersistCustomizable(Consumer<Entity.EntityBuilder<?, ?>> customizer) {
        return domainBuilder.entity().customize(customizer).persist();
    }

    /**
     * Creates association between a token and an account, which is required for the account(with non-empty kycKey) to
     * hold and operate with the token. Otherwise, ACCOUNT_KYC_NOT_GRANTED_FOR_TOKEN will be thrown when executing a
     * transaction involving the token that requires the account to have KYC approval.
     */
    protected void tokenAccountPersist(final Entity token, final Entity account) {
        tokenAccount(
                ta -> ta.tokenId(token.getId()).accountId(account.toEntityId().getId()));
    }

    protected void tokenAccountPersist(final Entity token, final Entity account, Long balance) {
        tokenAccount(ta -> ta.tokenId(token.getId())
                .accountId(account.toEntityId().getId())
                .balance(balance));
    }

    protected TokenAccount tokenAccount(Consumer<TokenAccount.TokenAccountBuilder<?, ?>> consumer) {
        return domainBuilder
                .tokenAccount()
                .customize(ta -> ta.freezeStatus(TokenFreezeStatusEnum.UNFROZEN)
                        .kycStatus(TokenKycStatusEnum.GRANTED)
                        .associated(true))
                .customize(consumer)
                .persist();
    }

    /**
     * Creates a non-fungible token instance with a specific serial number(a record in the nft table is persisted). The
     * instance is tied to a specific token in the token db table.
     * ownerId with value null indicates that the nft instance holder is the treasury account
     *
     * @param token           the token entity that the nft instance is linked to by tokenId
     * @param nftSerialNumber the unique serial number of the nft instance
     * @param ownerId         the id of the account currently holding the nft
     * @param spenderId       id of the approved spender of the nft
     */
    protected Nft nonFungibleTokenInstancePersist(
            final Token token, Long nftSerialNumber, final EntityId ownerId, final EntityId spenderId) {
        return domainBuilder
                .nft()
                .customize(n -> n.tokenId(token.getTokenId())
                        .serialNumber(nftSerialNumber)
                        .accountId(ownerId)
                        .spender(spenderId))
                .persist();
    }

    /** This method adds a record to the account_balance table.
     * When an account balance is updated during a consensus event, an account_balance record with the consensus_timestamp,
     * account_id and balance is created.The balance_timestamp for the account entry is updated as well in the entity table.
     * @param account The account that the account_balance record is going to be created for
     * @param balance The account balance that is going to be stored for the particular timestamp
     * @param timestamp The timestamp indicating the account balance update
     */
    protected void persistAccountBalance(Entity account, long balance, long timestamp) {
        domainBuilder
                .accountBalance()
                .customize(ab -> ab.id(new AccountBalance.Id(timestamp, account.toEntityId()))
                        .balance(balance))
                .persist();
    }

    protected void persistAccountBalance(Entity account, long balance) {
        domainBuilder
                .accountBalance()
                .customize(ab -> ab.id(new AccountBalance.Id(account.getCreatedTimestamp(), account.toEntityId()))
                        .balance(balance))
                .persist();
    }

    /**
     * Persists a record in the token_balance db table (consensus_timestamp, account_id, balance, token_id).
     * Each record represents the fungible token balance that an account holds at a given consensus timestamp.
     * No record for the token balance at a particular timestamp may result in INSUFFICIENT_TOKEN_BALANCE exception
     * for a historical query with the same timestamp.
     */
    protected void persistTokenBalance(Entity account, Entity token, long timestamp) {
        domainBuilder
                .tokenBalance()
                .customize(ab -> ab.id(new TokenBalance.Id(timestamp, account.toEntityId(), token.toEntityId()))
                        .balance(100))
                .persist();
    }

    protected Pair<Entity, Entity> persistTokenWithAutoRenewAndTreasuryAccounts(
            final TokenTypeEnum tokenType, final Entity treasuryAccount) {
        final var autoRenewAccount = accountEntityPersist();
        final var tokenToUpdateEntity = domainBuilder
                .entity()
                .customize(e -> e.type(EntityType.TOKEN).autoRenewAccountId(autoRenewAccount.getId()))
                .persist();
        domainBuilder
                .token()
                .customize(t -> t.tokenId(tokenToUpdateEntity.getId())
                        .type(tokenType)
                        .treasuryAccountId(treasuryAccount.toEntityId()))
                .persist();

        if (tokenType == TokenTypeEnum.NON_FUNGIBLE_UNIQUE) {
            domainBuilder
                    .nft()
                    .customize(n -> n.accountId(treasuryAccount.toEntityId())
                            .spender(treasuryAccount.toEntityId())
                            .tokenId(tokenToUpdateEntity.getId())
                            .serialNumber(1))
                    .persist();

            tokenAccount(ta -> ta.tokenId(tokenToUpdateEntity.getId())
                    .accountId(treasuryAccount.toEntityId().getId())
                    .balance(1L));
        } else {
            tokenAccount(ta -> ta.tokenId(tokenToUpdateEntity.getId())
                    .accountId(treasuryAccount.toEntityId().getId()));
        }

        return Pair.of(tokenToUpdateEntity, autoRenewAccount);
    }

    protected String getAddressFromEntity(Entity entity) {
        return EvmTokenUtils.toAddress(entity.toEntityId()).toHexString();
    }

    protected String getAliasFromEntity(Entity entity) {
        return Bytes.wrap(entity.getEvmAddress()).toHexString();
    }

    protected ContractDebugParameters getDebugParameters(
            final ContractFunctionProviderRecord functionProvider, final Bytes callDataBytes) {
        return ContractDebugParameters.builder()
                .block(functionProvider.block())
                .callData(callDataBytes)
                .consensusTimestamp(domainBuilder.timestamp())
                .gas(TRANSACTION_GAS_LIMIT)
                .receiver(functionProvider.contractAddress())
                .sender(new HederaEvmAccount(functionProvider.sender()))
                .value(functionProvider.value())
                .build();
    }

    protected ContractFunctionProviderRecord getContractFunctionProviderWithSender(
            final String contract, final Entity sender) {
        final var contractAddress = Address.fromHexString(contract);
        final var senderAddress = Address.fromHexString(getAliasFromEntity(sender));
        return ContractFunctionProviderRecord.builder()
                .contractAddress(contractAddress)
                .sender(senderAddress)
                .build();
    }

    protected ContractExecutionParameters getContractExecutionParameters(
            final RemoteFunctionCall<?> functionCall, final Contract contract, final Long value) {
        return getContractExecutionParameters(
                Bytes.fromHexString(functionCall.encodeFunctionCall()),
                Address.fromHexString(contract.getContractAddress()),
                testWeb3jService.getSender(),
                value);
    }

    protected String getAddressFromEntityId(final EntityId entity) {
        return HEX_PREFIX
                + EntityIdUtils.asHexedEvmAddress(new Id(entity.getShard(), entity.getRealm(), entity.getNum()));
    }

    protected String getAddressFromEvmAddress(final byte[] evmAddress) {
        return Address.wrap(Bytes.wrap(evmAddress)).toHexString();
    }

    public enum KeyType {
        ADMIN_KEY(1),
        KYC_KEY(2),
        FREEZE_KEY(4),
        WIPE_KEY(8),
        SUPPLY_KEY(16),
        FEE_SCHEDULE_KEY(32),
        PAUSE_KEY(64);
        final BigInteger keyTypeNumeric;

        KeyType(Integer keyTypeNumeric) {
            this.keyTypeNumeric = BigInteger.valueOf(keyTypeNumeric);
        }

        public BigInteger getKeyTypeNumeric() {
            return keyTypeNumeric;
        }
    }
}<|MERGE_RESOLUTION|>--- conflicted
+++ resolved
@@ -241,12 +241,6 @@
     }
 
     /**
-<<<<<<< HEAD
-     * Creates fungible token in the token db table.
-     * The token table stores the properties specific for tokens and each record refers to
-     * another one in the entity table, which has the properties common for all entities.
-     * @param tokenEntity     The entity from the entity db table related to the created token table record
-=======
      *
      * @return Token object that is persisted in db
      */
@@ -294,10 +288,10 @@
     }
 
     /**
-     * Persists fungible token in the token db table.
-     *
-     * @param tokenEntity     The entity from the entity db table related to the token
->>>>>>> 51aaec45
+     * Creates fungible token in the token db table.
+     * The token table stores the properties specific for tokens and each record refers to
+     * another one in the entity table, which has the properties common for all entities.
+     * @param tokenEntity     The entity from the entity db table related to the created token table record
      * @param treasuryAccount The account holding the initial token supply
      */
     protected Token fungibleTokenPersist(Entity tokenEntity, Entity treasuryAccount) {
@@ -375,13 +369,8 @@
     }
 
     /**
-<<<<<<< HEAD
      * Creates entity of type account in the entity db table.
      * The entity table stores the properties common for all type of entities.
-=======
-     * Creates an account with evmAddress and alias set to null and persist to db
-     * @return Entity object that is persisted in the db
->>>>>>> 51aaec45
      */
     protected Entity accountEntityPersist() {
         return accountEntityPersistCustomizable(
