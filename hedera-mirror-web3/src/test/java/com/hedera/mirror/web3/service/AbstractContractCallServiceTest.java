--- conflicted
+++ resolved
@@ -16,14 +16,11 @@
 
 package com.hedera.mirror.web3.service;
 
-<<<<<<< HEAD
 import static com.hedera.mirror.web3.utils.ContractCallTestUtil.*;
-=======
 import static com.hedera.mirror.web3.utils.ContractCallTestUtil.ESTIMATE_GAS_ERROR_MESSAGE;
 import static com.hedera.mirror.web3.utils.ContractCallTestUtil.TRANSACTION_GAS_LIMIT;
 import static com.hedera.mirror.web3.utils.ContractCallTestUtil.isWithinExpectedGasRange;
 import static com.hedera.mirror.web3.utils.ContractCallTestUtil.longValueOf;
->>>>>>> bb82c7b3
 import static org.assertj.core.api.AssertionsForClassTypes.assertThat;
 import static org.junit.jupiter.api.Assertions.assertDoesNotThrow;
 
@@ -37,18 +34,12 @@
 import com.hedera.mirror.web3.web3j.TestWeb3jService;
 import com.hedera.mirror.web3.web3j.TestWeb3jService.Web3jTestConfiguration;
 import com.hedera.node.app.service.evm.store.models.HederaEvmAccount;
-<<<<<<< HEAD
 import com.hedera.services.store.models.Id;
-=======
->>>>>>> bb82c7b3
 import com.hedera.services.utils.EntityIdUtils;
 import com.hederahashgraph.api.proto.java.Key;
 import jakarta.annotation.Resource;
 import java.math.BigInteger;
-<<<<<<< HEAD
 import java.util.Optional;
-=======
->>>>>>> bb82c7b3
 import java.util.concurrent.atomic.AtomicLong;
 import org.apache.tuweni.bytes.Bytes;
 import org.hyperledger.besu.datatypes.Address;
@@ -81,19 +72,19 @@
                 .setContractID(EntityIdUtils.contractIdFromEvmAddress(contractAddress))
                 .build();
     }
-
-    protected void testEstimateGas(final RemoteFunctionCall<?> functionCall, final Contract contract) {
-        // Given
-        final var estimateGasUsedResult = longValueOf.applyAsLong(testWeb3jService.getEstimatedGas());
-
-        // When
-        final var actualGasUsed = gasUsedAfterExecution(getContractExecutionParameters(functionCall, contract));
-
-        // Then
-        assertThat(isWithinExpectedGasRange(estimateGasUsedResult, actualGasUsed))
-                .withFailMessage(ESTIMATE_GAS_ERROR_MESSAGE, estimateGasUsedResult, actualGasUsed)
-                .isTrue();
-    }
+    //
+    //    protected void testEstimateGas(final RemoteFunctionCall<?> functionCall, final Contract contract) {
+    //        // Given
+    //        final var estimateGasUsedResult = longValueOf.applyAsLong(testWeb3jService.getEstimatedGas());
+    //
+    //        // When
+    //        final var actualGasUsed = gasUsedAfterExecution(getContractExecutionParameters(functionCall, contract));
+    //
+    //        // Then
+    //        assertThat(isWithinExpectedGasRange(estimateGasUsedResult, actualGasUsed))
+    //                .withFailMessage(ESTIMATE_GAS_ERROR_MESSAGE, estimateGasUsedResult, actualGasUsed)
+    //                .isTrue();
+    //    }
 
     @BeforeEach
     void setup() {
@@ -121,23 +112,24 @@
         });
     }
 
-    protected void verifyEthCallAndEstimateGas(
-            final RemoteFunctionCall<TransactionReceipt> functionCall,
-            final Contract contract,
-            final Optional<Entity> sender) {
-        final var actualGasUsed = gasUsedAfterExecution(getContractExecutionParameters(functionCall, contract, sender));
-
-        testWeb3jService.setEstimateGas(true);
-        final AtomicLong estimateGasUsedResult = new AtomicLong();
-        // Verify ethCall
-        assertDoesNotThrow(
-                () -> estimateGasUsedResult.set(functionCall.send().getGasUsed().longValue()));
-
-        // Verify estimateGas
-        assertThat(isWithinExpectedGasRange(estimateGasUsedResult.get(), actualGasUsed))
-                .withFailMessage(ESTIMATE_GAS_ERROR_MESSAGE, estimateGasUsedResult.get(), actualGasUsed)
-                .isTrue();
-    }
+    //    protected void verifyEthCallAndEstimateGas(
+    //            final RemoteFunctionCall<TransactionReceipt> functionCall,
+    //            final Contract contract,
+    //            final Optional<Entity> sender) {
+    //        final var actualGasUsed = gasUsedAfterExecution(getContractExecutionParameters(functionCall, contract,
+    // sender));
+    //
+    //        testWeb3jService.setEstimateGas(true);
+    //        final AtomicLong estimateGasUsedResult = new AtomicLong();
+    //        // Verify ethCall
+    //        assertDoesNotThrow(
+    //                () -> estimateGasUsedResult.set(functionCall.send().getGasUsed().longValue()));
+    //
+    //        // Verify estimateGas
+    //        assertThat(isWithinExpectedGasRange(estimateGasUsedResult.get(), actualGasUsed))
+    //                .withFailMessage(ESTIMATE_GAS_ERROR_MESSAGE, estimateGasUsedResult.get(), actualGasUsed)
+    //                .isTrue();
+    //    }
 
     protected void verifyEthCallAndEstimateGas(
             final RemoteFunctionCall<TransactionReceipt> functionCall, final Contract contract) {
@@ -145,11 +137,11 @@
 
         testWeb3jService.setEstimateGas(true);
         final AtomicLong estimateGasUsedResult = new AtomicLong();
-        // Verify ethCall
+        // Verify eth_call
         assertDoesNotThrow(
                 () -> estimateGasUsedResult.set(functionCall.send().getGasUsed().longValue()));
 
-        // Verify estimateGas
+        // Verify eth_estimateGas
         assertThat(isWithinExpectedGasRange(estimateGasUsedResult.get(), actualGasUsed))
                 .withFailMessage(ESTIMATE_GAS_ERROR_MESSAGE, estimateGasUsedResult.get(), actualGasUsed)
                 .isTrue();
@@ -175,24 +167,31 @@
                 .isTrue();
     }
 
+    //    protected ContractExecutionParameters getContractExecutionParameters(
+    //            final RemoteFunctionCall<TransactionReceipt> functionCall, final Contract contract) {
+    //        return ContractExecutionParameters.builder()
+    //                .block(BlockType.LATEST)
+    //                .callData(Bytes.fromHexString(functionCall.encodeFunctionCall()))
+    //                .callType(CallType.ETH_CALL)
+    //                .gas(TRANSACTION_GAS_LIMIT)
+    //                .isEstimate(false)
+    //                .isStatic(false)
+    //                .receiver(Address.fromHexString(contract.getContractAddress()))
+    //                .sender(new HederaEvmAccount(Address.wrap(Bytes.wrap(domainBuilder.evmAddress()))))
+    //                .value(0L)
+    //                .build();
+    //    }
+
     protected ContractExecutionParameters getContractExecutionParameters(
-<<<<<<< HEAD
-            final RemoteFunctionCall<TransactionReceipt> functionCall,
+            final RemoteFunctionCall<?> functionCall, final Contract contract) {
+        return getContractExecutionParameters(functionCall, contract, Address.ZERO, 0L);
+    }
+
+    protected ContractExecutionParameters getContractExecutionParameters(
+            final RemoteFunctionCall<?> functionCall,
             final Contract contract,
-            final Optional<Entity> sender,
+            final Address payerAddress,
             final long value) {
-        Address address;
-        final var senderEntity = sender.orElseGet(this::persistAccountEntity);
-        final var evmAddress = senderEntity.getEvmAddress();
-        if (new byte[20] == evmAddress) {
-            address = Address.wrap(
-                    Bytes.wrap(sender.orElseGet(this::persistAccountEntity).getEvmAddress()));
-        } else {
-            address = Address.fromHexString(getAddressFromEntity(senderEntity));
-        }
-
-        final var senderAccount = new HederaEvmAccount(address);
-
         return ContractExecutionParameters.builder()
                 .block(BlockType.LATEST)
                 .callData(Bytes.fromHexString(functionCall.encodeFunctionCall()))
@@ -201,10 +200,40 @@
                 .isEstimate(false)
                 .isStatic(false)
                 .receiver(Address.fromHexString(contract.getContractAddress()))
-                .sender(senderAccount)
+                .sender(new HederaEvmAccount(payerAddress))
                 .value(value)
                 .build();
     }
+
+    //    protected ContractExecutionParameters getContractExecutionParameters(
+    //            final RemoteFunctionCall<TransactionReceipt> functionCall,
+    //            final Contract contract,
+    //            final Optional<Entity> sender,
+    //            final long value) {
+    //        Address address;
+    //        final var senderEntity = sender.orElseGet(this::persistAccountEntity);
+    //        final var evmAddress = senderEntity.getEvmAddress();
+    //        if (new byte[20] == evmAddress) {
+    //            address = Address.wrap(
+    //                    Bytes.wrap(sender.orElseGet(this::persistAccountEntity).getEvmAddress()));
+    //        } else {
+    //            address = Address.fromHexString(getAddressFromEntity(senderEntity));
+    //        }
+    //
+    //        final var senderAccount = new HederaEvmAccount(address);
+    //
+    //        return ContractExecutionParameters.builder()
+    //                .block(BlockType.LATEST)
+    //                .callData(Bytes.fromHexString(functionCall.encodeFunctionCall()))
+    //                .callType(CallType.ETH_CALL)
+    //                .gas(TRANSACTION_GAS_LIMIT)
+    //                .isEstimate(false)
+    //                .isStatic(false)
+    //                .receiver(Address.fromHexString(contract.getContractAddress()))
+    //                .sender(senderAccount)
+    //                .value(value)
+    //                .build();
+    //    }
 
     protected Entity persistAccountEntity() {
         return domainBuilder
@@ -243,67 +272,60 @@
                 .build();
     }
 
-    protected ContractExecutionParameters getContractExecutionParameters(
-            final RemoteFunctionCall<?> functionCall, final Contract contract) {
-
-        final var senderAccount = new HederaEvmAccount(Address.wrap(Bytes.wrap(domainBuilder.evmAddress())));
-
-=======
-            final RemoteFunctionCall<?> functionCall, final Contract contract) {
-        return getContractExecutionParameters(functionCall, contract, Address.ZERO, 0L);
-    }
-
-    protected ContractExecutionParameters getContractExecutionParameters(
-            final RemoteFunctionCall<?> functionCall,
-            final Contract contract,
-            final Address payerAddress,
-            final long value) {
->>>>>>> bb82c7b3
-        return ContractExecutionParameters.builder()
-                .block(BlockType.LATEST)
-                .callData(Bytes.fromHexString(functionCall.encodeFunctionCall()))
-                .callType(CallType.ETH_CALL)
-                .gas(TRANSACTION_GAS_LIMIT)
-                .isEstimate(false)
-                .isStatic(false)
-                .receiver(Address.fromHexString(contract.getContractAddress()))
-<<<<<<< HEAD
-                .sender(senderAccount)
-                .value(0L)
-                .build();
-    }
-
-    protected void testEstimateGas(
-            final RemoteFunctionCall<TransactionReceipt> functionCall,
-            final Contract contract,
-            final Optional<Entity> sender,
-            final long value)
-            throws Exception {
-        testWeb3jService.setEstimateGas(true);
-
-        functionCall.send();
-        final var estimateGasUsedResult = longValueOf.applyAsLong(testWeb3jService.getTransactionResult());
-
-        final var actualGasUsed =
-                gasUsedAfterExecution(getContractExecutionParameters(functionCall, contract, sender, value));
-
-        // Then
-        assertThat(isWithinExpectedGasRange(estimateGasUsedResult, actualGasUsed))
-                .withFailMessage(ESTIMATE_GAS_ERROR_MESSAGE, estimateGasUsedResult, actualGasUsed)
-                .isTrue();
-    }
+    //    protected ContractExecutionParameters getContractExecutionParameters(
+    //            final RemoteFunctionCall<?> functionCall, final Contract contract) {
+    //
+    //        final var senderAccount = new HederaEvmAccount(Address.wrap(Bytes.wrap(domainBuilder.evmAddress())));
+    //
+    //        return ContractExecutionParameters.builder()
+    //                .block(BlockType.LATEST)
+    //                .callData(Bytes.fromHexString(functionCall.encodeFunctionCall()))
+    //                .callType(CallType.ETH_CALL)
+    //                .gas(TRANSACTION_GAS_LIMIT)
+    //                .isEstimate(false)
+    //                .isStatic(false)
+    //                .receiver(Address.fromHexString(contract.getContractAddress()))
+    //                .sender(senderAccount)
+    //                .value(0L)
+    //                .build();
+    //    }
+
+    //    protected void testEstimateGas(
+    //            final RemoteFunctionCall<TransactionReceipt> functionCall,
+    //            final Contract contract,
+    //            final Optional<Entity> sender,
+    //            final long value)
+    //            throws Exception {
+    //        testWeb3jService.setEstimateGas(true);
+    //
+    //        functionCall.send();
+    //        final var estimateGasUsedResult = longValueOf.applyAsLong(testWeb3jService.getTransactionResult());
+    //
+    //        final var actualGasUsed =
+    //                gasUsedAfterExecution(getContractExecutionParameters(functionCall, contract, sender, value));
+    //
+    //        // Then
+    //        assertThat(isWithinExpectedGasRange(estimateGasUsedResult, actualGasUsed))
+    //                .withFailMessage(ESTIMATE_GAS_ERROR_MESSAGE, estimateGasUsedResult, actualGasUsed)
+    //                .isTrue();
+    //    }
+
+    //    protected String getAddressFromEntity(Entity entity) {
+    //        final var evmAddress = entity.getEvmAddress();
+    //        if (new byte[20].equals(evmAddress)) {
+    //            return EntityIdUtils.asHexedEvmAddress(new Id(entity.getShard(), entity.getRealm(), entity.getId()));
+    //        } else {
+    //            return Address.fromHexString(Bytes.wrap(entity.getEvmAddress()).toHexString())
+    //                    .toHexString();
+    //            //            address = Address.fromHexString(getAddressFromEntity(senderEntity));
+    //        }
+    //
+    //        //        return EntityIdUtils.asHexedEvmAddress(new Id(entity.getShard(), entity.getRealm(),
+    // entity.getId()));
+    //    }
 
     protected String getAddressFromEntity(Entity entity) {
-        final var evmAddress = entity.getEvmAddress();
-        if (new byte[20].equals(evmAddress)) {
-            return EntityIdUtils.asHexedEvmAddress(new Id(entity.getShard(), entity.getRealm(), entity.getId()));
-        } else {
-            return Address.fromHexString(Bytes.wrap(entity.getEvmAddress()).toHexString())
-                    .toHexString();
-            //            address = Address.fromHexString(getAddressFromEntity(senderEntity));
-        }
-
-        //        return EntityIdUtils.asHexedEvmAddress(new Id(entity.getShard(), entity.getRealm(), entity.getId()));
+        return EntityIdUtils.asHexedEvmAddress(new Id(entity.getShard(), entity.getRealm(), entity.getId()));
     }
 
     protected String getAliasFromEntity(Entity entity) {
@@ -334,13 +356,6 @@
                 .isTrue();
     }
 
-=======
-                .sender(new HederaEvmAccount(payerAddress))
-                .value(value)
-                .build();
-    }
-
->>>>>>> bb82c7b3
     public enum KeyType {
         ADMIN_KEY(1),
         KYC_KEY(2),
