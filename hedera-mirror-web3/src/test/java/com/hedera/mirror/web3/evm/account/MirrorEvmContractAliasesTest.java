--- conflicted
+++ resolved
@@ -17,16 +17,10 @@
 package com.hedera.mirror.web3.evm.account;
 
 import static com.hedera.mirror.common.util.DomainUtils.toEvmAddress;
-<<<<<<< HEAD
-import static com.hedera.mirror.web3.common.ThreadLocalHolder.aliases;
-import static com.hedera.mirror.web3.common.ThreadLocalHolder.pendingAliases;
-import static com.hedera.mirror.web3.common.ThreadLocalHolder.pendingRemovals;
-=======
 import static com.hedera.mirror.web3.common.ThreadLocalHolder.getAliases;
 import static com.hedera.mirror.web3.common.ThreadLocalHolder.getPendingAliases;
 import static com.hedera.mirror.web3.common.ThreadLocalHolder.getPendingRemovals;
 import static com.hedera.mirror.web3.common.ThreadLocalHolder.initContractCallContext;
->>>>>>> 9c5c00ef
 import static org.assertj.core.api.Assertions.assertThat;
 import static org.junit.jupiter.api.Assertions.assertFalse;
 import static org.junit.jupiter.api.Assertions.assertTrue;
@@ -96,35 +90,22 @@
 
     @Test
     void resolveForEvmWhenAliasIsPresentShouldReturnMatchingAddressFromAliases() {
-<<<<<<< HEAD
-        aliases.get().put(ALIAS, ADDRESS);
-=======
         getAliases().put(ALIAS, ADDRESS);
->>>>>>> 9c5c00ef
 
         assertThat(mirrorEvmContractAliases.resolveForEvm(ALIAS)).isEqualTo(ADDRESS);
     }
 
     @Test
     void resolveForEvmWhenAliasIsPresentShouldReturnMatchingAddressFromPendingAliases() {
-<<<<<<< HEAD
-        pendingAliases.get().put(ALIAS, ADDRESS);
-=======
         getPendingAliases().put(ALIAS, ADDRESS);
->>>>>>> 9c5c00ef
 
         assertThat(mirrorEvmContractAliases.resolveForEvm(ALIAS)).isEqualTo(ADDRESS);
     }
 
     @Test
     void resolveForEvmWhenAliasAndPendingAliasIsPresentShouldReturnMatchingAddressFromPendingAliases() {
-<<<<<<< HEAD
-        pendingAliases.get().put(ALIAS, ADDRESS);
-        aliases.get().put(ALIAS, Address.ZERO);
-=======
         getPendingAliases().put(ALIAS, ADDRESS);
         getAliases().put(ALIAS, Address.ZERO);
->>>>>>> 9c5c00ef
 
         assertThat(mirrorEvmContractAliases.resolveForEvm(ALIAS)).isEqualTo(ADDRESS);
     }
@@ -139,40 +120,21 @@
 
     @Test
     void initializeWithEmptyAliasesMap() {
-<<<<<<< HEAD
-        assertThat(aliases.get()).isNotNull().isEmpty();
-        assertThat(pendingAliases.get()).isNotNull().isEmpty();
-        assertThat(pendingRemovals.get()).isNotNull().isEmpty();
-=======
         assertThat(getAliases()).isNotNull().isEmpty();
         assertThat(getPendingAliases()).isNotNull().isEmpty();
         assertThat(getPendingRemovals()).isNotNull().isEmpty();
->>>>>>> 9c5c00ef
     }
 
     @Test
     void link() {
         mirrorEvmContractAliases.link(ALIAS, ADDRESS);
 
-<<<<<<< HEAD
-        assertThat(pendingAliases.get()).hasSize(1).containsEntry(ALIAS, ADDRESS);
-        assertThat(pendingRemovals.get()).isEmpty();
-=======
         assertThat(getPendingAliases()).hasSize(1).containsEntry(ALIAS, ADDRESS);
         assertThat(getPendingRemovals()).isEmpty();
->>>>>>> 9c5c00ef
     }
 
     @Test
     void unlink() {
-<<<<<<< HEAD
-        pendingAliases.get().put(ALIAS, ADDRESS);
-
-        mirrorEvmContractAliases.unlink(ALIAS);
-
-        assertThat(pendingAliases.get()).isEmpty();
-        assertThat(pendingRemovals.get()).hasSize(1).contains(ALIAS);
-=======
         Map<Address, Address> pendingAliases = getPendingAliases();
         pendingAliases.put(ALIAS, ADDRESS);
 
@@ -180,19 +142,10 @@
 
         assertThat(pendingAliases).isEmpty();
         assertThat(getPendingRemovals()).hasSize(1).contains(ALIAS);
->>>>>>> 9c5c00ef
     }
 
     @Test
     void commitAddsAllFromPendingAliases() {
-<<<<<<< HEAD
-        pendingAliases.get().put(ALIAS, ADDRESS);
-
-        mirrorEvmContractAliases.commit();
-
-        assertThat(aliases.get()).containsEntry(ALIAS, ADDRESS);
-        assertThat(pendingAliases.get()).isEmpty();
-=======
         Map<Address, Address> pendingAliases = getPendingAliases();
         pendingAliases.put(ALIAS, ADDRESS);
 
@@ -200,20 +153,10 @@
 
         assertThat(getAliases()).containsEntry(ALIAS, ADDRESS);
         assertThat(pendingAliases).isEmpty();
->>>>>>> 9c5c00ef
     }
 
     @Test
     void commitRemovesAllFromPendingRemovals() {
-<<<<<<< HEAD
-        aliases.get().put(ALIAS, ADDRESS);
-        pendingRemovals.get().add(ALIAS);
-
-        mirrorEvmContractAliases.commit();
-
-        assertThat(aliases.get()).doesNotContainEntry(ALIAS, ADDRESS);
-        assertThat(pendingRemovals.get()).isEmpty();
-=======
         Map<Address, Address> aliases = getAliases();
         aliases.put(ALIAS, ADDRESS);
         Set<Address> pendingRemovals = getPendingRemovals();
@@ -223,76 +166,46 @@
 
         assertThat(aliases).doesNotContainEntry(ALIAS, ADDRESS);
         assertThat(pendingRemovals).isEmpty();
->>>>>>> 9c5c00ef
     }
 
     @Test
     void resetPendingChangesClearsPendingAliases() {
-<<<<<<< HEAD
-        pendingAliases.get().put(ALIAS, ADDRESS);
-
-        mirrorEvmContractAliases.resetPendingChanges();
-
-        assertThat(pendingAliases.get()).isEmpty();
-=======
         Map<Address, Address> pendingAliases = getPendingAliases();
         pendingAliases.put(ALIAS, ADDRESS);
 
         mirrorEvmContractAliases.resetPendingChanges();
 
         assertThat(pendingAliases).isEmpty();
->>>>>>> 9c5c00ef
     }
 
     @Test
     void resetPendingChangesClearsPendingRemovals() {
-<<<<<<< HEAD
-        pendingRemovals.get().add(ALIAS);
-
-        mirrorEvmContractAliases.resetPendingChanges();
-
-        assertThat(pendingRemovals.get()).isEmpty();
-=======
         Set<Address> pendingRemovals = getPendingRemovals();
         pendingRemovals.add(ALIAS);
 
         mirrorEvmContractAliases.resetPendingChanges();
 
         assertThat(pendingRemovals).isEmpty();
->>>>>>> 9c5c00ef
     }
 
     @Test
     void isInUseShouldBeTrueIfInPendingAliases() {
-<<<<<<< HEAD
-        pendingAliases.get().put(ALIAS, ADDRESS);
-=======
         getPendingAliases().put(ALIAS, ADDRESS);
->>>>>>> 9c5c00ef
 
         assertThat(mirrorEvmContractAliases.isInUse(ALIAS)).isTrue();
     }
 
     @Test
     void isInUseShouldBeTrueIfInAliasesAndNotInPendingRemovals() {
-<<<<<<< HEAD
-        aliases.get().put(ALIAS, ADDRESS);
-=======
         getAliases().put(ALIAS, ADDRESS);
->>>>>>> 9c5c00ef
 
         assertThat(mirrorEvmContractAliases.isInUse(ALIAS)).isTrue();
     }
 
     @Test
     void isInUseShouldBeFalseIfInAliasesAndInPendingRemovals() {
-<<<<<<< HEAD
-        aliases.get().put(ALIAS, ADDRESS);
-        pendingRemovals.get().add(ALIAS);
-=======
         getAliases().put(ALIAS, ADDRESS);
         getPendingRemovals().add(ALIAS);
->>>>>>> 9c5c00ef
 
         assertThat(mirrorEvmContractAliases.isInUse(ALIAS)).isFalse();
     }
