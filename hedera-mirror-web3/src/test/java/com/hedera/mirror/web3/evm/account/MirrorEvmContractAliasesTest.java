/*
 * Copyright (C) 2019-2023 Hedera Hashgraph, LLC
 *
 * Licensed under the Apache License, Version 2.0 (the "License");
 * you may not use this file except in compliance with the License.
 * You may obtain a copy of the License at
 *
 *      http://www.apache.org/licenses/LICENSE-2.0
 *
 * Unless required by applicable law or agreed to in writing, software
 * distributed under the License is distributed on an "AS IS" BASIS,
 * WITHOUT WARRANTIES OR CONDITIONS OF ANY KIND, either express or implied.
 * See the License for the specific language governing permissions and
 * limitations under the License.
 */

package com.hedera.mirror.web3.evm.account;

import static com.hedera.mirror.common.util.DomainUtils.toEvmAddress;
import static org.assertj.core.api.Assertions.assertThat;
import static org.assertj.core.api.AssertionsForClassTypes.assertThatThrownBy;
import static org.mockito.Mockito.when;

import com.hedera.mirror.common.domain.entity.Entity;
import com.hedera.mirror.common.domain.entity.EntityId;
import com.hedera.mirror.common.domain.entity.EntityType;
import com.hedera.mirror.web3.evm.store.contract.MirrorEntityAccess;
import com.hedera.mirror.web3.exception.EntityNotFoundException;
import com.hedera.mirror.web3.exception.InvalidParametersException;
import java.util.Optional;
import org.apache.tuweni.bytes.Bytes;
import org.hyperledger.besu.datatypes.Address;
import org.junit.jupiter.api.BeforeEach;
import org.junit.jupiter.api.Test;
import org.junit.jupiter.api.extension.ExtendWith;
import org.mockito.Mock;
import org.mockito.junit.jupiter.MockitoExtension;

@ExtendWith(MockitoExtension.class)
class MirrorEvmContractAliasesTest {

    private static final String HEX = "0x00000000000000000000000000000000000004e4";
    private static final Address ADDRESS = Address.fromHexString(HEX);

    private static final String ALIAS_HEX = "0xabcdefabcdefabcdefbabcdefabcdefabcdefbbb";
    private static final Address ALIAS = Address.fromHexString(ALIAS_HEX);

    private static final EntityId entityId = new EntityId(0L, 0L, 3L, EntityType.TOKEN);

    @Mock
    private MirrorEntityAccess mirrorEntityAccess;

    @Mock
    private Entity entity;

    private MirrorEvmContractAliases mirrorEvmContractAliases;

    @BeforeEach
    void setup() {
        mirrorEvmContractAliases = new MirrorEvmContractAliases(mirrorEntityAccess);
    }

    @Test
    void resolveForEvmShouldReturnInputWhenItIsMirrorAddress() {
        assertThat(mirrorEvmContractAliases.resolveForEvm(ADDRESS)).isEqualTo(ADDRESS);
    }

    @Test
    void resolveForEvmWhenAliasIsPresentShouldReturnMatchingAddress() {
        mirrorEvmContractAliases.aliases.put(ALIAS, ADDRESS);

        assertThat(mirrorEvmContractAliases.resolveForEvm(ALIAS)).isEqualTo(ADDRESS);
    }

    @Test
    void resolveForEvmForContractWhenAliasesNotPresentShouldReturnEntityEvmAddress() {
        when(mirrorEntityAccess.findEntity(ALIAS)).thenReturn(Optional.of(entity));
        when(entity.getType()).thenReturn(EntityType.CONTRACT);
        when(entity.toEntityId()).thenReturn(entityId);

        assertThat(mirrorEvmContractAliases.resolveForEvm(ALIAS)).isEqualTo(Bytes.wrap(toEvmAddress(entityId)));
    }

    @Test
    void resolveForEvmForTokenWhenAliasesNotPresentShouldReturnEntityEvmAddress() {
        when(mirrorEntityAccess.findEntity(ALIAS)).thenReturn(Optional.of(entity));
        when(entity.getType()).thenReturn(EntityType.TOKEN);
        when(entity.toEntityId()).thenReturn(entityId);

        assertThat(mirrorEvmContractAliases.resolveForEvm(ALIAS)).isEqualTo(Bytes.wrap(toEvmAddress(entityId)));
    }

    @Test
    void resolveForEvmForContractShouldReturnFromPendingChangesRightAfterLink() {
        Address alias = ADDRESS;
        Address address = ADDRESS2;
        mirrorEvmContractAliases.link(alias, address);

        final var result = mirrorEvmContractAliases.resolveForEvm(ADDRESS);
        assertThat(result).isEqualTo(address);
    }

    @Test
    void resolveForEvmWhenTypeIsNotTokenOrContractShouldFail() {
        when(mirrorEntityAccess.findEntity(ALIAS)).thenReturn(Optional.of(entity));
        when(entity.getType()).thenReturn(EntityType.TOPIC);

        assertThatThrownBy(() -> mirrorEvmContractAliases.resolveForEvm(ALIAS))
                .isInstanceOf(InvalidParametersException.class)
                .hasMessage("Not a contract or token: " + ALIAS_HEX);
    }

    @Test
    void resolveForEvmWhenInvalidAddressShouldFail() {
        assertThatThrownBy(() -> mirrorEvmContractAliases.resolveForEvm(ALIAS))
                .isInstanceOf(EntityNotFoundException.class)
                .hasMessage("No such contract or token: " + ALIAS_HEX);
    }

    @Test
    void initializeWithEmptyAliasesMap() {
        assertThat(mirrorEvmContractAliases.aliases).isNotNull().isEmpty();
    }

    @Test
    void link() {
        mirrorEvmContractAliases.pendingChanges.clear();

        mirrorEvmContractAliases.link(ALIAS, ADDRESS);

<<<<<<< HEAD
        assertThat(mirrorEvmContractAliases.aliases).hasSize(1).hasEntrySatisfying(ALIAS, v -> assertThat(v)
                .isEqualTo(ADDRESS));
=======
        assertThat(mirrorEvmContractAliases.pendingChanges).hasSize(1).hasEntrySatisfying(alias, v -> assertThat(v)
                .isEqualTo(address));
>>>>>>> f513ec1b
    }

    @Test
    void unlink() {
<<<<<<< HEAD
        mirrorEvmContractAliases.aliases.clear();
        mirrorEvmContractAliases.aliases.put(ALIAS, ADDRESS);
        mirrorEvmContractAliases.unlink(ALIAS);
=======
        mirrorEvmContractAliases.pendingChanges.clear();
        mirrorEvmContractAliases.pendingChanges.put(ADDRESS, ADDRESS2);
        mirrorEvmContractAliases.unlink(ADDRESS);
>>>>>>> f513ec1b
        assertThat(mirrorEvmContractAliases.aliases).isEmpty();
    }
}<|MERGE_RESOLUTION|>--- conflicted
+++ resolved
@@ -92,12 +92,10 @@
 
     @Test
     void resolveForEvmForContractShouldReturnFromPendingChangesRightAfterLink() {
-        Address alias = ADDRESS;
-        Address address = ADDRESS2;
-        mirrorEvmContractAliases.link(alias, address);
+        mirrorEvmContractAliases.link(ALIAS, ADDRESS);
 
-        final var result = mirrorEvmContractAliases.resolveForEvm(ADDRESS);
-        assertThat(result).isEqualTo(address);
+        final var result = mirrorEvmContractAliases.resolveForEvm(ALIAS);
+        assertThat(result).isEqualTo(ADDRESS);
     }
 
     @Test
@@ -128,26 +126,15 @@
 
         mirrorEvmContractAliases.link(ALIAS, ADDRESS);
 
-<<<<<<< HEAD
-        assertThat(mirrorEvmContractAliases.aliases).hasSize(1).hasEntrySatisfying(ALIAS, v -> assertThat(v)
+        assertThat(mirrorEvmContractAliases.pendingChanges).hasSize(1).hasEntrySatisfying(ALIAS, v -> assertThat(v)
                 .isEqualTo(ADDRESS));
-=======
-        assertThat(mirrorEvmContractAliases.pendingChanges).hasSize(1).hasEntrySatisfying(alias, v -> assertThat(v)
-                .isEqualTo(address));
->>>>>>> f513ec1b
     }
 
     @Test
     void unlink() {
-<<<<<<< HEAD
-        mirrorEvmContractAliases.aliases.clear();
-        mirrorEvmContractAliases.aliases.put(ALIAS, ADDRESS);
+        mirrorEvmContractAliases.pendingChanges.clear();
+        mirrorEvmContractAliases.pendingChanges.put(ALIAS, ADDRESS);
         mirrorEvmContractAliases.unlink(ALIAS);
-=======
-        mirrorEvmContractAliases.pendingChanges.clear();
-        mirrorEvmContractAliases.pendingChanges.put(ADDRESS, ADDRESS2);
-        mirrorEvmContractAliases.unlink(ADDRESS);
->>>>>>> f513ec1b
         assertThat(mirrorEvmContractAliases.aliases).isEmpty();
     }
 }