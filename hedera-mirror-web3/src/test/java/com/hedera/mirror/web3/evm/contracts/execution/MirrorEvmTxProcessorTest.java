--- conflicted
+++ resolved
@@ -29,11 +29,7 @@
 
 import com.hedera.mirror.web3.evm.account.MirrorEvmContractAliases;
 import com.hedera.mirror.web3.evm.properties.MirrorNodeEvmProperties;
-<<<<<<< HEAD
-import com.hedera.mirror.web3.evm.properties.MirrorNodeEvmProperties;
 import com.hedera.mirror.web3.evm.store.StackedStateFrames;
-=======
->>>>>>> bad31095
 import com.hedera.mirror.web3.evm.store.contract.HederaEvmStackedWorldStateUpdater;
 import com.hedera.mirror.web3.evm.store.contract.HederaEvmWorldState;
 import com.hedera.mirror.web3.evm.store.contract.precompile.PrecompileMapper;
@@ -138,7 +134,7 @@
                 pricesAndFeesProvider,
                 evmProperties,
                 gasCalculator,
-                mcps(gasCalculator, evmProperties),
+                mcps(gasCalculator, stackedStateFrames, evmProperties, precompileMapper),
                 ccps(gasCalculator, evmProperties),
                 blockMetaSource,
                 hederaEvmContractAliases,
