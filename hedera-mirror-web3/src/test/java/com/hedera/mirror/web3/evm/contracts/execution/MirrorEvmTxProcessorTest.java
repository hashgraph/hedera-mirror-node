--- conflicted
+++ resolved
@@ -40,17 +40,10 @@
 import com.hedera.node.app.service.evm.contracts.execution.PricesAndFeesProvider;
 import com.hedera.node.app.service.evm.contracts.execution.traceability.DefaultHederaTracer;
 import com.hedera.node.app.service.evm.store.contracts.AbstractCodeCache;
-<<<<<<< HEAD
-import com.hedera.node.app.service.evm.store.contracts.AbstractLedgerEvmWorldUpdater;
-import com.hedera.node.app.service.evm.store.contracts.HederaEvmEntityAccess;
-import com.hedera.node.app.service.evm.store.models.HederaEvmAccount;
-import com.hedera.mirror.web3.evm.store.contract.HederaEvmWorldState;
-=======
 import com.hedera.node.app.service.evm.store.contracts.HederaEvmEntityAccess;
 import com.hedera.node.app.service.evm.store.contracts.HederaEvmStackedWorldStateUpdater;
 import com.hedera.node.app.service.evm.store.contracts.HederaEvmWorldState;
 import com.hedera.node.app.service.evm.store.models.HederaEvmAccount;
->>>>>>> d9fb77ca
 import com.hederahashgraph.api.proto.java.HederaFunctionality;
 import java.math.BigInteger;
 import java.time.Instant;
@@ -110,12 +103,7 @@
     private HederaEvmWorldState.Updater updater;
 
     @Mock
-<<<<<<< HEAD
-    private AbstractLedgerEvmWorldUpdater stackedUpdater;
-=======
     private HederaEvmStackedWorldStateUpdater stackedUpdater;
->>>>>>> d9fb77ca
-
     @Mock
     private MirrorEvmContractAliases hederaEvmContractAliases;
 
@@ -141,13 +129,8 @@
                 pricesAndFeesProvider,
                 evmProperties,
                 gasCalculator,
-<<<<<<< HEAD
-                mcps(),
-                ccps(),
-=======
                 mcps(gasCalculator),
                 ccps(gasCalculator),
->>>>>>> d9fb77ca
                 blockMetaSource,
                 hederaEvmContractAliases,
                 new AbstractCodeCache(10, hederaEvmEntityAccess));
