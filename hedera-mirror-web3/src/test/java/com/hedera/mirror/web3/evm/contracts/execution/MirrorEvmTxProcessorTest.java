/*
 * Copyright (C) 2022-2023 Hedera Hashgraph, LLC
 *
 * Licensed under the Apache License, Version 2.0 (the "License");
 * you may not use this file except in compliance with the License.
 * You may obtain a copy of the License at
 *
 *      http://www.apache.org/licenses/LICENSE-2.0
 *
 * Unless required by applicable law or agreed to in writing, software
 * distributed under the License is distributed on an "AS IS" BASIS,
 * WITHOUT WARRANTIES OR CONDITIONS OF ANY KIND, either express or implied.
 * See the License for the specific language governing permissions and
 * limitations under the License.
 */

package com.hedera.mirror.web3.evm.contracts.execution;

import static com.hedera.mirror.web3.evm.contracts.execution.EvmOperationConstructionUtil.ccps;
import static com.hedera.mirror.web3.evm.contracts.execution.EvmOperationConstructionUtil.mcps;
import static org.assertj.core.api.Assertions.assertThat;
import static org.assertj.core.api.AssertionsForClassTypes.assertThatExceptionOfType;
import static org.mockito.ArgumentMatchers.any;
import static org.mockito.ArgumentMatchers.anyLong;
import static org.mockito.BDDMockito.given;
import static org.mockito.Mockito.doReturn;
import static org.mockito.Mockito.mock;
import static org.mockito.Mockito.when;

import com.hedera.mirror.web3.evm.account.MirrorEvmContractAliases;
import com.hedera.mirror.web3.evm.contracts.execution.traceability.MirrorOperationTracer;
import com.hedera.mirror.web3.evm.properties.MirrorNodeEvmProperties;
import com.hedera.mirror.web3.evm.store.StoreImpl;
import com.hedera.mirror.web3.evm.store.contract.EntityAddressSequencer;
import com.hedera.mirror.web3.evm.store.contract.HederaEvmStackedWorldStateUpdater;
import com.hedera.mirror.web3.evm.store.contract.HederaEvmWorldState;
import com.hedera.mirror.web3.exception.InvalidTransactionException;
import com.hedera.node.app.service.evm.contracts.execution.BlockMetaSource;
import com.hedera.node.app.service.evm.contracts.execution.HederaBlockValues;
import com.hedera.node.app.service.evm.contracts.execution.HederaEvmTransactionProcessingResult;
import com.hedera.node.app.service.evm.contracts.execution.PricesAndFeesProvider;
import com.hedera.node.app.service.evm.contracts.execution.traceability.DefaultHederaTracer;
import com.hedera.node.app.service.evm.store.contracts.AbstractCodeCache;
import com.hedera.node.app.service.evm.store.contracts.HederaEvmEntityAccess;
import com.hedera.node.app.service.evm.store.models.HederaEvmAccount;
import com.hedera.services.fees.BasicHbarCentExchange;
import com.hedera.services.store.contracts.precompile.PrecompileMapper;
import com.hedera.services.store.contracts.precompile.PrngSystemPrecompiledContract;
import com.hedera.services.txns.crypto.AbstractAutoCreationLogic;
import com.hederahashgraph.api.proto.java.HederaFunctionality;
import com.hederahashgraph.api.proto.java.ResponseCodeEnum;
import java.math.BigInteger;
import java.time.Instant;
import java.util.ArrayDeque;
import java.util.Optional;
import java.util.Set;
import org.apache.commons.lang3.tuple.Pair;
import org.apache.tuweni.bytes.Bytes;
import org.apache.tuweni.bytes.Bytes32;
import org.hyperledger.besu.datatypes.Address;
import org.hyperledger.besu.datatypes.Wei;
import org.hyperledger.besu.evm.EvmSpecVersion;
import org.hyperledger.besu.evm.MainnetEVMs;
import org.hyperledger.besu.evm.account.EvmAccount;
import org.hyperledger.besu.evm.account.MutableAccount;
import org.hyperledger.besu.evm.frame.BlockValues;
import org.hyperledger.besu.evm.frame.MessageFrame;
import org.hyperledger.besu.evm.gascalculator.GasCalculator;
import org.hyperledger.besu.evm.operation.Operation;
import org.hyperledger.besu.evm.operation.OperationRegistry;
import org.hyperledger.besu.evm.worldstate.WorldUpdater;
import org.hyperledger.besu.plugin.data.Transaction;
import org.junit.jupiter.api.BeforeEach;
import org.junit.jupiter.api.Test;
import org.junit.jupiter.api.extension.ExtendWith;
import org.mockito.Mock;
import org.mockito.junit.jupiter.MockitoExtension;

@ExtendWith(MockitoExtension.class)
class MirrorEvmTxProcessorTest {

    private static final int MAX_STACK_SIZE = 1024;
    private final HederaEvmAccount sender = new HederaEvmAccount(Address.ALTBN128_ADD);
    private final HederaEvmAccount receiver = new HederaEvmAccount(Address.ALTBN128_MUL);
    private final Address receiverAddress = receiver.canonicalAddress();
    private final Instant consensusTime = Instant.now();

    @Mock
    private PricesAndFeesProvider pricesAndFeesProvider;

    @Mock
    private HederaEvmWorldState worldState;

    @Mock
    private HederaEvmEntityAccess hederaEvmEntityAccess;

    @Mock
    private MirrorNodeEvmProperties evmProperties;

    @Mock
    private GasCalculator gasCalculator;

    @Mock
    private Set<Operation> operations;

    @Mock
    private Transaction transaction;

    @Mock
    private HederaEvmWorldState.Updater updater;

    @Mock
    private HederaEvmStackedWorldStateUpdater stackedUpdater;

    @Mock
    private MirrorEvmContractAliases hederaEvmContractAliases;

    @Mock
    private HederaBlockValues hederaBlockValues;

    @Mock
    private BlockMetaSource blockMetaSource;

    @Mock
    private MirrorOperationTracer mirrorOperationTracer;

    @Mock
    private PrecompileMapper precompileMapper;

    @Mock
    private BasicHbarCentExchange basicHbarCentExchange;

    @Mock
    private AbstractAutoCreationLogic autoCreationLogic;

    @Mock
    private EntityAddressSequencer entityAddressSequencer;

    @Mock
    private MirrorEvmContractAliases mirrorEvmContractAliases;

    @Mock
<<<<<<< HEAD
    private StoreImpl store;
=======
    private PrngSystemPrecompiledContract prngSystemPrecompiledContract;
>>>>>>> 00e21445

    private MirrorEvmTxProcessor mirrorEvmTxProcessor;
    private Pair<ResponseCodeEnum, Long> result;

    @BeforeEach
    void setup() {
        setupGasCalculator();
        final var operationRegistry = new OperationRegistry();
        MainnetEVMs.registerShanghaiOperations(operationRegistry, gasCalculator, BigInteger.ZERO);
        operations.forEach(operationRegistry::put);
        final String EVM_VERSION_0_34 = "v0.34";
        final Bytes32 chainId = Bytes32.fromHexString("0x0128");
        when(evmProperties.evmVersion()).thenReturn(EVM_VERSION_0_34);
        when(evmProperties.chainIdBytes32()).thenReturn(chainId);
        when(evmProperties.getEvmSpecVersion()).thenReturn(EvmSpecVersion.SHANGHAI);

        mirrorEvmTxProcessor = new MirrorEvmTxProcessor(
                worldState,
                pricesAndFeesProvider,
                evmProperties,
                gasCalculator,
                mcps(
                        gasCalculator,
                        autoCreationLogic,
                        entityAddressSequencer,
                        mirrorEvmContractAliases,
                        evmProperties,
                        precompileMapper,
                        basicHbarCentExchange,
                        prngSystemPrecompiledContract),
                ccps(gasCalculator, evmProperties),
                blockMetaSource,
                hederaEvmContractAliases,
                new AbstractCodeCache(10, hederaEvmEntityAccess),
                mirrorOperationTracer,
                store);

        final DefaultHederaTracer hederaEvmOperationTracer = new DefaultHederaTracer();
        mirrorEvmTxProcessor.setOperationTracer(hederaEvmOperationTracer);
        mirrorEvmTxProcessor.setIsCreate(false);
        result = Pair.of(ResponseCodeEnum.OK, 100L);
    }

    @Test
    void assertSuccessExecution() {
        givenValidMockWithoutGetOrCreate();
        given(autoCreationLogic.create(any(), any(), any(), any(), any())).willReturn(result);
        given(hederaEvmEntityAccess.fetchCodeIfPresent(any())).willReturn(Bytes.EMPTY);
        given(evmProperties.fundingAccountAddress()).willReturn(Address.ALTBN128_PAIRING);
        given(hederaEvmContractAliases.resolveForEvm(receiverAddress)).willReturn(receiverAddress);
        given(pricesAndFeesProvider.currentGasPrice(any(), any())).willReturn(10L);

<<<<<<< HEAD
        var result = mirrorEvmTxProcessor.execute(
                sender, receiverAddress, 33_333L, 1234L, Bytes.EMPTY, consensusTime, true, true);
=======
        final var result =
                mirrorEvmTxProcessor.execute(sender, receiverAddress, 33_333L, 1234L, Bytes.EMPTY, consensusTime, true);
>>>>>>> 00e21445

        assertThat(result)
                .isNotNull()
                .returns(true, HederaEvmTransactionProcessingResult::isSuccessful)
                .returns(receiver.canonicalAddress(), r -> r.getRecipient().get());
    }

    @Test
    void missingCodeThrowsException() {
        given(hederaEvmContractAliases.resolveForEvm(receiverAddress)).willReturn(receiverAddress);

        final MessageFrame.Builder protoFrame = MessageFrame.builder()
                .messageFrameStack(new ArrayDeque<>())
                .worldUpdater(updater)
                .initialGas(1L)
                .originator(sender.canonicalAddress())
                .gasPrice(Wei.ZERO)
                .sender(sender.canonicalAddress())
                .value(Wei.ONE)
                .apparentValue(Wei.ONE)
                .blockValues(hederaBlockValues)
                .depth(1)
                .completer(frame -> {})
                .miningBeneficiary(Address.ZERO)
                .blockHashLookup(hash -> null);

        assertThatExceptionOfType(InvalidTransactionException.class)
                .isThrownBy(
                        () -> mirrorEvmTxProcessor.buildInitialFrame(protoFrame, receiverAddress, Bytes.EMPTY, 33L));
    }

    @Test
    void assertIsContractCallFunctionality() {
        assertThat(mirrorEvmTxProcessor.getFunctionType()).isEqualTo(HederaFunctionality.ContractCall);
    }

    @Test
    void assertTransactionSenderAndValue() {
        // setup:
        doReturn(Optional.of(receiver.canonicalAddress())).when(transaction).getTo();
        given(hederaEvmContractAliases.resolveForEvm(receiverAddress)).willReturn(receiverAddress);
        given(hederaEvmEntityAccess.fetchCodeIfPresent(any())).willReturn(Bytes.EMPTY);
        given(transaction.getSender()).willReturn(sender.canonicalAddress());
        given(transaction.getValue()).willReturn(Wei.of(1L));
        final long GAS_LIMIT = 300_000L;
        final MessageFrame.Builder commonInitialFrame = MessageFrame.builder()
                .messageFrameStack(new ArrayDeque<>())
                .maxStackSize(MAX_STACK_SIZE)
                .worldUpdater(mock(WorldUpdater.class))
                .initialGas(GAS_LIMIT)
                .originator(sender.canonicalAddress())
                .gasPrice(Wei.ZERO)
                .sender(sender.canonicalAddress())
                .value(Wei.of(transaction.getValue().getAsBigInteger()))
                .apparentValue(Wei.of(transaction.getValue().getAsBigInteger()))
                .blockValues(mock(BlockValues.class))
                .depth(0)
                .completer(__ -> {})
                .miningBeneficiary(Address.ZERO)
                .blockHashLookup(h -> null);
        // when:
        final MessageFrame buildMessageFrame = mirrorEvmTxProcessor.buildInitialFrame(
                commonInitialFrame, (Address) transaction.getTo().get(), Bytes.EMPTY, 0L);

        // expect:
        assertThat(transaction)
                .isNotNull()
                .returns(buildMessageFrame.getSenderAddress(), Transaction::getSender)
                .returns(buildMessageFrame.getApparentValue(), Transaction::getValue);
    }

    private void givenValidMockWithoutGetOrCreate() {
        given(worldState.updater()).willReturn(updater);
        given(updater.updater()).willReturn(stackedUpdater);
        given(evmProperties.fundingAccountAddress()).willReturn(Address.ALTBN128_PAIRING);

        final var evmAccount = mock(EvmAccount.class);

        given(gasCalculator.transactionIntrinsicGasCost(Bytes.EMPTY, false)).willReturn((long) 0);

        given(gasCalculator.getSelfDestructRefundAmount()).willReturn(0L);
        given(gasCalculator.getMaxRefundQuotient()).willReturn(2L);

        final var senderMutableAccount = mock(MutableAccount.class);
        given(senderMutableAccount.decrementBalance(any())).willReturn(Wei.of(1234L));
        given(senderMutableAccount.incrementBalance(any())).willReturn(Wei.of(1500L));
        given(evmAccount.getMutable()).willReturn(senderMutableAccount);

        given(stackedUpdater.getSenderAccount(any())).willReturn(evmAccount);
        given(stackedUpdater.getSenderAccount(any()).getMutable()).willReturn(senderMutableAccount);
        given(stackedUpdater.getOrCreate(any())).willReturn(evmAccount);
        given(stackedUpdater.getOrCreate(any()).getMutable()).willReturn(senderMutableAccount);

        given(blockMetaSource.computeBlockValues(anyLong())).willReturn(hederaBlockValues);
    }

    private void setupGasCalculator() {
        given(gasCalculator.getVeryLowTierGasCost()).willReturn(3L);
        given(gasCalculator.getLowTierGasCost()).willReturn(5L);
        given(gasCalculator.getMidTierGasCost()).willReturn(8L);
        given(gasCalculator.getBaseTierGasCost()).willReturn(2L);
        given(gasCalculator.getBlockHashOperationGasCost()).willReturn(20L);
        given(gasCalculator.getWarmStorageReadCost()).willReturn(160L);
        given(gasCalculator.getColdSloadCost()).willReturn(2100L);
        given(gasCalculator.getSloadOperationGasCost()).willReturn(0L);
        given(gasCalculator.getHighTierGasCost()).willReturn(10L);
        given(gasCalculator.getJumpDestOperationGasCost()).willReturn(1L);
        given(gasCalculator.getZeroTierGasCost()).willReturn(0L);
    }
}<|MERGE_RESOLUTION|>--- conflicted
+++ resolved
@@ -140,11 +140,10 @@
     private MirrorEvmContractAliases mirrorEvmContractAliases;
 
     @Mock
-<<<<<<< HEAD
     private StoreImpl store;
-=======
+
+    @Mock
     private PrngSystemPrecompiledContract prngSystemPrecompiledContract;
->>>>>>> 00e21445
 
     private MirrorEvmTxProcessor mirrorEvmTxProcessor;
     private Pair<ResponseCodeEnum, Long> result;
@@ -197,13 +196,8 @@
         given(hederaEvmContractAliases.resolveForEvm(receiverAddress)).willReturn(receiverAddress);
         given(pricesAndFeesProvider.currentGasPrice(any(), any())).willReturn(10L);
 
-<<<<<<< HEAD
         var result = mirrorEvmTxProcessor.execute(
                 sender, receiverAddress, 33_333L, 1234L, Bytes.EMPTY, consensusTime, true, true);
-=======
-        final var result =
-                mirrorEvmTxProcessor.execute(sender, receiverAddress, 33_333L, 1234L, Bytes.EMPTY, consensusTime, true);
->>>>>>> 00e21445
 
         assertThat(result)
                 .isNotNull()
