--- conflicted
+++ resolved
@@ -41,16 +41,10 @@
 import com.hedera.node.app.service.evm.store.contracts.AbstractCodeCache;
 import com.hedera.node.app.service.evm.store.contracts.HederaEvmEntityAccess;
 import com.hedera.node.app.service.evm.store.models.HederaEvmAccount;
-import com.hedera.services.contracts.execution.LivePricesSource;
 import com.hedera.services.fees.BasicHbarCentExchange;
 import com.hedera.services.store.contracts.precompile.PrecompileMapper;
-<<<<<<< HEAD
-import com.hedera.services.store.contracts.precompile.utils.PrecompilePricingUtils;
-=======
 import com.hedera.services.store.contracts.precompile.PrngSystemPrecompiledContract;
->>>>>>> ab8f8cb0
 import com.hedera.services.txns.crypto.AbstractAutoCreationLogic;
-import com.hedera.services.txns.util.PrngLogic;
 import com.hederahashgraph.api.proto.java.HederaFunctionality;
 import com.hederahashgraph.api.proto.java.ResponseCodeEnum;
 import java.math.BigInteger;
@@ -141,17 +135,7 @@
     private MirrorEvmContractAliases mirrorEvmContractAliases;
 
     @Mock
-<<<<<<< HEAD
-    private PrngLogic prngLogic;
-
-    @Mock
-    private LivePricesSource livePricesSource;
-
-    @Mock
-    private PrecompilePricingUtils pricingUtils;
-=======
     private PrngSystemPrecompiledContract prngSystemPrecompiledContract;
->>>>>>> ab8f8cb0
 
     private MirrorEvmTxProcessor mirrorEvmTxProcessor;
     private Pair<ResponseCodeEnum, Long> result;
@@ -181,13 +165,7 @@
                         evmProperties,
                         precompileMapper,
                         basicHbarCentExchange,
-<<<<<<< HEAD
-                        prngLogic,
-                        livePricesSource,
-                        pricingUtils),
-=======
                         prngSystemPrecompiledContract),
->>>>>>> ab8f8cb0
                 ccps(gasCalculator, evmProperties),
                 blockMetaSource,
                 hederaEvmContractAliases,
