/*
 * Copyright (C) 2024 Hedera Hashgraph, LLC
 *
 * Licensed under the Apache License, Version 2.0 (the "License");
 * you may not use this file except in compliance with the License.
 * You may obtain a copy of the License at
 *
 *      http://www.apache.org/licenses/LICENSE-2.0
 *
 * Unless required by applicable law or agreed to in writing, software
 * distributed under the License is distributed on an "AS IS" BASIS,
 * WITHOUT WARRANTIES OR CONDITIONS OF ANY KIND, either express or implied.
 * See the License for the specific language governing permissions and
 * limitations under the License.
 */

package com.hedera.mirror.web3.utils;

import static com.hedera.node.app.service.evm.utils.EthSigsUtils.recoverAddressFromPubKey;

import com.google.protobuf.ByteString;
import com.hederahashgraph.api.proto.java.Key;
import java.util.Arrays;
import java.util.function.ToLongFunction;
import lombok.experimental.UtilityClass;
import org.apache.tuweni.bytes.Bytes;
import org.bouncycastle.util.encoders.Hex;
import org.hyperledger.besu.datatypes.Address;

@UtilityClass
public class ContractCallTestUtil {

    public static final long TRANSACTION_GAS_LIMIT = 15_000_000L;
    public static final ByteString SPENDER_PUBLIC_KEY =
            ByteString.fromHex("3a2102ff806fecbd31b4c377293cba8d2b78725965a4990e0ff1b1b29a1d2c61402310");
    public static final Address SPENDER_ALIAS = Address.wrap(
            Bytes.wrap(recoverAddressFromPubKey(SPENDER_PUBLIC_KEY.substring(2).toByteArray())));
    public static final ByteString SENDER_PUBLIC_KEY =
            ByteString.copyFrom(Hex.decode("3a2103af80b90d25145da28c583359beb47b21796b2fe1a23c1511e443e7a64dfdb27d"));
    public static final Address SENDER_ALIAS = Address.wrap(
            Bytes.wrap(recoverAddressFromPubKey(SENDER_PUBLIC_KEY.substring(2).toByteArray())));

    public static final double GAS_ESTIMATE_MULTIPLIER_LOWER_RANGE = 1.05;
    public static final double GAS_ESTIMATE_MULTIPLIER_UPPER_RANGE = 1.2;

    public static final String ESTIMATE_GAS_ERROR_MESSAGE =
            "Expected gas usage to be within the expected range, but it was not. Estimate: %d, Actual: %d";
    public static final Long ZERO_VALUE = 0L;

    public static final ToLongFunction<String> longValueOf =
            value -> Bytes.fromHexString(value).toLong();
    public static final String LEDGER_ID = "0x03";
    public static final String EMPTY_UNTRIMMED_ADDRESS =
            "0x0000000000000000000000000000000000000000000000000000000000000000";
    public static final byte[] KEY_PROTO = new byte[] {
        58, 33, -52, -44, -10, 81, 99, 100, 6, -8, -94, -87, -112, 42, 42, 96, 75, -31, -5, 72, 13, -70, 101, -111, -1,
        77, -103, 47, -118, 107, -58, -85, -63, 55, -57
    };
    public static final byte[] ECDSA_KEY = Arrays.copyOfRange(KEY_PROTO, 2, KEY_PROTO.length);
    public static final Key KEY_WITH_ECDSA_TYPE =
            Key.newBuilder().setECDSASecp256K1(ByteString.copyFrom(ECDSA_KEY)).build();
    public static final byte[] ED25519_KEY = Arrays.copyOfRange(KEY_PROTO, 2, KEY_PROTO.length);
    public static final Key KEY_WITH_ED_25519_TYPE =
            Key.newBuilder().setEd25519(ByteString.copyFrom(ED25519_KEY)).build();

    public static final byte[] NEW_ECDSA_KEY = new byte[] {
        2, 64, 59, -126, 81, -22, 0, 35, 67, -70, 110, 96, 109, 2, -8, 111, -112, -100, -87, -85, 66, 36, 37, -97, 19,
        68, -87, -110, -13, -115, 74, 86, 90
    };

    public static final byte[] NEW_ED25519_KEY = new byte[] {
        -128, -61, -12, 63, 3, -45, 108, 34, 61, -2, -83, -48, -118, 20, 84, 85, 85, 67, -125, 46, 49, 26, 17, -116, 27,
        25, 38, -95, 50, 77, 40, -38
    };

<<<<<<< HEAD
=======
    public static final long EVM_V_34_BLOCK = 50L;

>>>>>>> ca7e24b7
    /**
     * Checks if the *actual* gas usage is within 5-20% greater than the *expected* gas used from the initial call.
     *
     * @param estimatedGas The expected gas used from the initial call.
     * @param actualGas   The actual gas used.
     * @return {@code true} if the actual gas usage is within the expected range, otherwise {@code false}.
     */
    public static boolean isWithinExpectedGasRange(final long estimatedGas, final long actualGas) {
        return estimatedGas >= (actualGas * GAS_ESTIMATE_MULTIPLIER_LOWER_RANGE)
                && estimatedGas <= (actualGas * GAS_ESTIMATE_MULTIPLIER_UPPER_RANGE);
    }
}<|MERGE_RESOLUTION|>--- conflicted
+++ resolved
@@ -73,11 +73,8 @@
         25, 38, -95, 50, 77, 40, -38
     };
 
-<<<<<<< HEAD
-=======
     public static final long EVM_V_34_BLOCK = 50L;
 
->>>>>>> ca7e24b7
     /**
      * Checks if the *actual* gas usage is within 5-20% greater than the *expected* gas used from the initial call.
      *
