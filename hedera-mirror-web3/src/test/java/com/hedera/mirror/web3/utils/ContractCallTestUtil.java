/*
 * Copyright (C) 2024 Hedera Hashgraph, LLC
 *
 * Licensed under the Apache License, Version 2.0 (the "License");
 * you may not use this file except in compliance with the License.
 * You may obtain a copy of the License at
 *
 *      http://www.apache.org/licenses/LICENSE-2.0
 *
 * Unless required by applicable law or agreed to in writing, software
 * distributed under the License is distributed on an "AS IS" BASIS,
 * WITHOUT WARRANTIES OR CONDITIONS OF ANY KIND, either express or implied.
 * See the License for the specific language governing permissions and
 * limitations under the License.
 */

package com.hedera.mirror.web3.utils;

import static com.hedera.node.app.service.evm.utils.EthSigsUtils.recoverAddressFromPubKey;

import com.google.protobuf.ByteString;
import com.hederahashgraph.api.proto.java.Key;
import java.util.Arrays;
<<<<<<< HEAD
import java.util.List;
=======
>>>>>>> bb82c7b3
import java.util.function.ToLongFunction;
import lombok.experimental.UtilityClass;
import org.apache.tuweni.bytes.Bytes;
import org.bouncycastle.util.encoders.Hex;
import org.hyperledger.besu.datatypes.Address;
import org.web3j.abi.TypeReference;
import org.web3j.abi.Utils;
import org.web3j.abi.datatypes.DynamicArray;
import org.web3j.abi.datatypes.Type;
import org.web3j.abi.datatypes.generated.Int256;
import org.web3j.abi.datatypes.generated.Int64;

@UtilityClass
public class ContractCallTestUtil {

    public static final long TRANSACTION_GAS_LIMIT = 15_000_000L;
    public static final ByteString SPENDER_PUBLIC_KEY =
            ByteString.fromHex("3a2102ff806fecbd31b4c377293cba8d2b78725965a4990e0ff1b1b29a1d2c61402310");
    public static final Address SPENDER_ALIAS = Address.wrap(
            Bytes.wrap(recoverAddressFromPubKey(SPENDER_PUBLIC_KEY.substring(2).toByteArray())));
    public static final ByteString SENDER_PUBLIC_KEY =
            ByteString.copyFrom(Hex.decode("3a2103af80b90d25145da28c583359beb47b21796b2fe1a23c1511e443e7a64dfdb27d"));
    public static final Address SENDER_ALIAS = Address.wrap(
            Bytes.wrap(recoverAddressFromPubKey(SENDER_PUBLIC_KEY.substring(2).toByteArray())));

    public static final double GAS_ESTIMATE_MULTIPLIER_LOWER_RANGE = 1.05;
    public static final double GAS_ESTIMATE_MULTIPLIER_UPPER_RANGE = 1.2;

    public static final String ESTIMATE_GAS_ERROR_MESSAGE =
            "Expected gas usage to be within the expected range, but it was not. Estimate: %d, Actual: %d";

    public static final ToLongFunction<String> longValueOf =
            value -> Bytes.fromHexString(value).toLong();
    public static final String LEDGER_ID = "0x03";
    public static final String EMPTY_UNTRIMMED_ADDRESS =
            "0x0000000000000000000000000000000000000000000000000000000000000000";
    public static final byte[] KEY_PROTO = new byte[] {
        58, 33, -52, -44, -10, 81, 99, 100, 6, -8, -94, -87, -112, 42, 42, 96, 75, -31, -5, 72, 13, -70, 101, -111, -1,
        77, -103, 47, -118, 107, -58, -85, -63, 55, -57
    };
    public static final byte[] ECDSA_KEY = Arrays.copyOfRange(KEY_PROTO, 2, KEY_PROTO.length);
    public static final Key KEY_WITH_ECDSA_TYPE =
            Key.newBuilder().setECDSASecp256K1(ByteString.copyFrom(ECDSA_KEY)).build();
    public static final byte[] ED25519_KEY = Arrays.copyOfRange(KEY_PROTO, 2, KEY_PROTO.length);
    public static final Key KEY_WITH_ED_25519_TYPE =
            Key.newBuilder().setEd25519(ByteString.copyFrom(ED25519_KEY)).build();
<<<<<<< HEAD
    public static final ByteString META = ByteString.copyFromUtf8("meta");
    public static final List<TypeReference<Type>> CREATE_TOKEN_FUNCTION_OUTPUT_PARAMETERS = Utils.convert(
            Arrays.asList(new TypeReference<Int256>() {}, new TypeReference<org.web3j.abi.datatypes.Address>() {}));
    public static final List<TypeReference<Type>> MINT_TOKEN_OUTOUT_PARAMETERS = Utils.convert(Arrays.asList(
            new TypeReference<Int256>() {},
            new TypeReference<Int64>() {},
            new TypeReference<DynamicArray<Int64>>() {}));
    public static final List<TypeReference<Type>> BURN_TOKEN_OUTOUT_PARAMETERS =
            Utils.convert(Arrays.asList(new TypeReference<Int256>() {}, new TypeReference<Int64>() {}));

=======

    public static final byte[] NEW_ECDSA_KEY = new byte[] {
        2, 64, 59, -126, 81, -22, 0, 35, 67, -70, 110, 96, 109, 2, -8, 111, -112, -100, -87, -85, 66, 36, 37, -97, 19,
        68, -87, -110, -13, -115, 74, 86, 90
    };

    public static final byte[] NEW_ED25519_KEY = new byte[] {
        -128, -61, -12, 63, 3, -45, 108, 34, 61, -2, -83, -48, -118, 20, 84, 85, 85, 67, -125, 46, 49, 26, 17, -116, 27,
        25, 38, -95, 50, 77, 40, -38
    };
>>>>>>> bb82c7b3
    /**
     * Checks if the *actual* gas usage is within 5-20% greater than the *expected* gas used from the initial call.
     *
     * @param estimatedGas The expected gas used from the initial call.
     * @param actualGas   The actual gas used.
     * @return {@code true} if the actual gas usage is within the expected range, otherwise {@code false}.
     */
    public static boolean isWithinExpectedGasRange(final long estimatedGas, final long actualGas) {
        return estimatedGas >= (actualGas * GAS_ESTIMATE_MULTIPLIER_LOWER_RANGE)
                && estimatedGas <= (actualGas * GAS_ESTIMATE_MULTIPLIER_UPPER_RANGE);
    }
}<|MERGE_RESOLUTION|>--- conflicted
+++ resolved
@@ -21,10 +21,7 @@
 import com.google.protobuf.ByteString;
 import com.hederahashgraph.api.proto.java.Key;
 import java.util.Arrays;
-<<<<<<< HEAD
 import java.util.List;
-=======
->>>>>>> bb82c7b3
 import java.util.function.ToLongFunction;
 import lombok.experimental.UtilityClass;
 import org.apache.tuweni.bytes.Bytes;
@@ -32,10 +29,8 @@
 import org.hyperledger.besu.datatypes.Address;
 import org.web3j.abi.TypeReference;
 import org.web3j.abi.Utils;
-import org.web3j.abi.datatypes.DynamicArray;
 import org.web3j.abi.datatypes.Type;
 import org.web3j.abi.datatypes.generated.Int256;
-import org.web3j.abi.datatypes.generated.Int64;
 
 @UtilityClass
 public class ContractCallTestUtil {
@@ -71,18 +66,6 @@
     public static final byte[] ED25519_KEY = Arrays.copyOfRange(KEY_PROTO, 2, KEY_PROTO.length);
     public static final Key KEY_WITH_ED_25519_TYPE =
             Key.newBuilder().setEd25519(ByteString.copyFrom(ED25519_KEY)).build();
-<<<<<<< HEAD
-    public static final ByteString META = ByteString.copyFromUtf8("meta");
-    public static final List<TypeReference<Type>> CREATE_TOKEN_FUNCTION_OUTPUT_PARAMETERS = Utils.convert(
-            Arrays.asList(new TypeReference<Int256>() {}, new TypeReference<org.web3j.abi.datatypes.Address>() {}));
-    public static final List<TypeReference<Type>> MINT_TOKEN_OUTOUT_PARAMETERS = Utils.convert(Arrays.asList(
-            new TypeReference<Int256>() {},
-            new TypeReference<Int64>() {},
-            new TypeReference<DynamicArray<Int64>>() {}));
-    public static final List<TypeReference<Type>> BURN_TOKEN_OUTOUT_PARAMETERS =
-            Utils.convert(Arrays.asList(new TypeReference<Int256>() {}, new TypeReference<Int64>() {}));
-
-=======
 
     public static final byte[] NEW_ECDSA_KEY = new byte[] {
         2, 64, 59, -126, 81, -22, 0, 35, 67, -70, 110, 96, 109, 2, -8, 111, -112, -100, -87, -85, 66, 36, 37, -97, 19,
@@ -93,7 +76,9 @@
         -128, -61, -12, 63, 3, -45, 108, 34, 61, -2, -83, -48, -118, 20, 84, 85, 85, 67, -125, 46, 49, 26, 17, -116, 27,
         25, 38, -95, 50, 77, 40, -38
     };
->>>>>>> bb82c7b3
+
+    public static final List<TypeReference<Type>> CREATE_TOKEN_FUNCTION_OUTPUT_PARAMETERS = Utils.convert(
+            Arrays.asList(new TypeReference<Int256>() {}, new TypeReference<org.web3j.abi.datatypes.Address>() {}));
     /**
      * Checks if the *actual* gas usage is within 5-20% greater than the *expected* gas used from the initial call.
      *
