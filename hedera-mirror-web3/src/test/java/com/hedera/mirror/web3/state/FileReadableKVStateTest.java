--- conflicted
+++ resolved
@@ -149,13 +149,8 @@
 
     @Test
     void readFromDataSourceWithoutTimestamp() {
-<<<<<<< HEAD
         when(ContractCallContext.getTimestamp()).thenReturn(Optional.empty());
-        when(fileDataRepository.findById(FILE_ID_LONG)).thenReturn(Optional.of(fileData));
-=======
-        when(contractCallContext.getTimestamp()).thenReturn(Optional.empty());
         when(fileDataRepository.getFileAtTimestamp(anyLong(), anyLong())).thenReturn(Optional.of(fileData));
->>>>>>> 9d8315f1
         when(entityRepository.findByIdAndDeletedIsFalse(toEntityId(FILE_ID).getId()))
                 .thenReturn(Optional.of(entity));
 
