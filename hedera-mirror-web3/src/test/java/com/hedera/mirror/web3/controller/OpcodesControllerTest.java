/*
 * Copyright (C) 2024 Hedera Hashgraph, LLC
 *
 * Licensed under the Apache License, Version 2.0 (the "License");
 * you may not use this file except in compliance with the License.
 * You may obtain a copy of the License at
 *
 *      http://www.apache.org/licenses/LICENSE-2.0
 *
 * Unless required by applicable law or agreed to in writing, software
 * distributed under the License is distributed on an "AS IS" BASIS,
 * WITHOUT WARRANTIES OR CONDITIONS OF ANY KIND, either express or implied.
 * See the License for the specific language governing permissions and
 * limitations under the License.
 */

package com.hedera.mirror.web3.controller;

import static com.hedera.mirror.common.util.CommonUtils.instant;
import static com.hedera.mirror.common.util.DomainUtils.convertToNanosMax;
<<<<<<< HEAD
import static com.hedera.mirror.web3.evm.utils.EvmTokenUtils.toAddress;
=======
import static com.hedera.mirror.web3.service.model.CallServiceParameters.CallType.ETH_DEBUG_TRACE_TRANSACTION;
>>>>>>> 46cd9d70
import static com.hedera.mirror.web3.utils.TransactionProviderEnum.entityAddress;
import static com.hederahashgraph.api.proto.java.ResponseCodeEnum.CONTRACT_EXECUTION_EXCEPTION;
import static org.assertj.core.api.Assertions.assertThat;
import static org.mockito.ArgumentMatchers.anyLong;
import static org.mockito.Mockito.mock;
import static org.mockito.Mockito.reset;
import static org.mockito.Mockito.when;
import static org.springframework.test.web.servlet.request.MockMvcRequestBuilders.get;
import static org.springframework.test.web.servlet.request.MockMvcRequestBuilders.options;
import static org.springframework.test.web.servlet.result.MockMvcResultMatchers.content;
import static org.springframework.test.web.servlet.result.MockMvcResultMatchers.header;
import static org.springframework.test.web.servlet.result.MockMvcResultMatchers.status;

import com.fasterxml.jackson.core.JsonProcessingException;
import com.fasterxml.jackson.databind.ObjectMapper;
import com.google.common.collect.ImmutableSortedMap;
import com.hedera.mirror.common.domain.DomainBuilder;
import com.hedera.mirror.common.domain.entity.Entity;
import com.hedera.mirror.common.domain.entity.EntityId;
import com.hedera.mirror.rest.model.OpcodesResponse;
import com.hedera.mirror.web3.common.TransactionHashParameter;
import com.hedera.mirror.web3.common.TransactionIdOrHashParameter;
import com.hedera.mirror.web3.common.TransactionIdParameter;
import com.hedera.mirror.web3.evm.contracts.execution.OpcodesProcessingResult;
import com.hedera.mirror.web3.evm.contracts.execution.traceability.Opcode;
import com.hedera.mirror.web3.evm.contracts.execution.traceability.OpcodeTracerOptions;
import com.hedera.mirror.web3.evm.properties.MirrorNodeEvmProperties;
import com.hedera.mirror.web3.evm.store.accessor.EntityDatabaseAccessor;
import com.hedera.mirror.web3.exception.MirrorEvmTransactionException;
import com.hedera.mirror.web3.repository.ContractResultRepository;
import com.hedera.mirror.web3.repository.ContractTransactionHashRepository;
import com.hedera.mirror.web3.repository.EthereumTransactionRepository;
import com.hedera.mirror.web3.repository.RecordFileRepository;
import com.hedera.mirror.web3.repository.TransactionRepository;
import com.hedera.mirror.web3.service.*;
import com.hedera.mirror.web3.service.model.ContractExecutionParameters;
import com.hedera.mirror.web3.service.model.ContractDebugParameters;
import com.hedera.mirror.web3.utils.TransactionProviderEnum;
import com.hedera.mirror.web3.viewmodel.BlockType;
import com.hedera.mirror.web3.viewmodel.GenericErrorResponse;
import com.hedera.node.app.service.evm.contracts.execution.HederaEvmTransactionProcessingResult;
import com.hedera.node.app.service.evm.store.models.HederaEvmAccount;
import com.hederahashgraph.api.proto.java.Key;
import io.github.bucket4j.Bucket;
import io.micrometer.core.instrument.MeterRegistry;
import io.micrometer.core.instrument.simple.SimpleMeterRegistry;
import jakarta.annotation.Resource;
import jakarta.persistence.EntityManager;
import java.math.BigInteger;
import java.time.Instant;
import java.util.Arrays;
import java.util.Collections;
import java.util.List;
import java.util.Optional;
import java.util.concurrent.atomic.AtomicReference;
import java.util.function.Supplier;
import java.util.stream.Collectors;
import java.util.stream.Stream;
import lombok.experimental.UtilityClass;
import org.apache.commons.lang3.tuple.Pair;
import org.apache.tuweni.bytes.Bytes;
import org.hamcrest.core.StringContains;
import org.hyperledger.besu.datatypes.Address;
import org.hyperledger.besu.evm.frame.ExceptionalHaltReason;
import org.junit.jupiter.api.BeforeEach;
import org.junit.jupiter.api.Named;
import org.junit.jupiter.api.TestInstance;
import org.junit.jupiter.api.extension.ExtendWith;
import org.junit.jupiter.params.ParameterizedTest;
import org.junit.jupiter.params.provider.Arguments;
import org.junit.jupiter.params.provider.EnumSource;
import org.junit.jupiter.params.provider.MethodSource;
import org.junit.jupiter.params.provider.ValueSource;
import org.mockito.ArgumentCaptor;
import org.mockito.Captor;
import org.springframework.boot.test.autoconfigure.web.servlet.WebMvcTest;
import org.springframework.boot.test.context.TestConfiguration;
import org.springframework.boot.test.mock.mockito.MockBean;
import org.springframework.context.annotation.Bean;
import org.springframework.http.MediaType;
import org.springframework.test.context.junit.jupiter.SpringExtension;
import org.springframework.test.web.servlet.MockMvc;
import org.springframework.test.web.servlet.ResultMatcher;
import org.springframework.test.web.servlet.request.MockHttpServletRequestBuilder;
import org.springframework.transaction.support.TransactionOperations;
import org.springframework.util.StringUtils;

@ExtendWith(SpringExtension.class)
@WebMvcTest(controllers = OpcodesController.class)
@TestInstance(TestInstance.Lifecycle.PER_CLASS)
class OpcodesControllerTest {

    private static final String OPCODES_URI = "/api/v1/contracts/results/{transactionIdOrHash}/opcodes";
    private static final DomainBuilder DOMAIN_BUILDER = new DomainBuilder();

    @Resource
    private MockMvc mockMvc;

    @Resource
    private ObjectMapper objectMapper;

    @MockBean
    private ContractDebugService contractDebugService;

    @MockBean(name = "rateLimitBucket")
    private Bucket rateLimitBucket;

    @MockBean(name = "gasLimitBucket")
    private Bucket gasLimitBucket;

    @MockBean
    private TransactionRepository transactionRepository;

    @MockBean
    private EthereumTransactionRepository ethereumTransactionRepository;

    @MockBean
    private ContractTransactionHashRepository contractTransactionHashRepository;

    @MockBean
    private ContractResultRepository contractResultRepository;

    @MockBean
    private RecordFileRepository recordFileRepository;

    @MockBean
    private EntityDatabaseAccessor entityDatabaseAccessor;

    @Captor
    private ArgumentCaptor<ContractDebugParameters> callServiceParametersCaptor;

    @Captor
    private ArgumentCaptor<OpcodeTracerOptions> tracerOptionsCaptor;

    private final AtomicReference<OpcodesProcessingResult> opcodesResultCaptor = new AtomicReference<>();

    private final AtomicReference<ContractDebugParameters> expectedCallServiceParameters = new AtomicReference<>();

    private MockHttpServletRequestBuilder opcodesRequest(final TransactionIdOrHashParameter parameter) {
        return opcodesRequest(parameter, new OpcodeTracerOptions());
    }

    private MockHttpServletRequestBuilder opcodesRequest(final TransactionIdOrHashParameter parameter,
                                                         final OpcodeTracerOptions options) {
        final String transactionIdOrHash = switch (parameter) {
            case TransactionHashParameter hashParameter -> hashParameter.hash().toHexString();
            case TransactionIdParameter transactionIdParameter -> Builder.transactionIdString(
                    transactionIdParameter.payerAccountId(),
                    transactionIdParameter.validStart()
            );
        };

        return opcodesRequest(transactionIdOrHash)
                .queryParam("stack", String.valueOf(options.isStack()))
                .queryParam("memory", String.valueOf(options.isMemory()))
                .queryParam("storage", String.valueOf(options.isStorage()));
    }

    private MockHttpServletRequestBuilder opcodesRequest(final String transactionIdOrHash) {
        return get(OPCODES_URI, transactionIdOrHash)
                .accept(MediaType.APPLICATION_JSON)
                .contentType(MediaType.APPLICATION_JSON);
    }

    private ResultMatcher responseBody(final Object expectedBody) throws JsonProcessingException {
        return content().string(objectMapper.writeValueAsString(expectedBody));
    }

    @BeforeEach
    void setUp() {
        when(rateLimitBucket.tryConsume(anyLong())).thenReturn(true);
        when(gasLimitBucket.tryConsume(anyLong())).thenReturn(true);
        when(contractDebugService.processOpcodeCall(
                callServiceParametersCaptor.capture(),
                tracerOptionsCaptor.capture()
        )).thenAnswer(context -> {
            final ContractExecutionParameters params = context.getArgument(0);
            final OpcodeTracerOptions options = context.getArgument(1);
            opcodesResultCaptor.set(Builder.successfulOpcodesProcessingResult(params, options));
            return opcodesResultCaptor.get();
        });
    }

    TransactionIdOrHashParameter setUp(final TransactionProviderEnum provider) {
        provider.init(DOMAIN_BUILDER);

        final var transaction = provider.getTransaction().get();
        final var ethTransaction = provider.getEthTransaction().get();
        final var recordFile = provider.getRecordFile().get();
        final var contractTransactionHash = provider.getContractTransactionHash().get();
        final var contractResult = provider.getContractResult().get();
        final var contractEntity = provider.getContractEntity().get();
        final var senderEntity = provider.getSenderEntity().get();

        final var hash = provider.hasEthTransaction() ? ethTransaction.getHash() : transaction.getTransactionHash();
        final var consensusTimestamp = transaction.getConsensusTimestamp();
        final var payerAccountId = transaction.getPayerAccountId();
        final var validStartNs = transaction.getValidStartNs();
        final var senderId = contractResult.getSenderId();
        final var senderAddress = entityAddress(senderEntity);
        final var contractId = transaction.getEntityId();
        final var contractAddress = entityAddress(contractEntity);

        expectedCallServiceParameters.set(ContractDebugParameters.builder()
                .sender(new HederaEvmAccount(senderAddress))
                .receiver(contractAddress)
<<<<<<< HEAD
                .gas(ethTransaction != null ? ethTransaction.getGasLimit() : contractResult.getGasLimit())
                .value(ethTransaction != null ?
                        new BigInteger(ethTransaction.getValue()).longValue() : contractResult.getAmount())
                .callData(Bytes.of(
                        ethTransaction != null ? ethTransaction.getCallData() : contractResult.getFunctionParameters()))
=======
                .gas(provider.hasEthTransaction() ?
                        ethTransaction.getGasLimit() :
                        contractResult.getGasLimit())
                .value(provider.hasEthTransaction() ?
                        new BigInteger(ethTransaction.getValue()).longValue() :
                        contractResult.getAmount())
                .callData(provider.hasEthTransaction() ?
                        Bytes.of(ethTransaction.getCallData()) :
                        Bytes.of(contractResult.getFunctionParameters()))
                .isStatic(false)
                .callType(ETH_DEBUG_TRACE_TRANSACTION)
                .isEstimate(false)
>>>>>>> 46cd9d70
                .block(BlockType.of(recordFile.getIndex().toString()))
                .build());

        when(contractTransactionHashRepository.findByHash(hash)).thenReturn(Optional.of(contractTransactionHash));
        when(transactionRepository.findByPayerAccountIdAndValidStartNs(
                payerAccountId,
                validStartNs
        )).thenReturn(Optional.of(transaction));
        when(ethereumTransactionRepository.findByConsensusTimestampAndPayerAccountId(
                contractTransactionHash.getConsensusTimestamp(),
                payerAccountId
        )).thenReturn(Optional.ofNullable(ethTransaction));
        when(contractResultRepository.findById(consensusTimestamp)).thenReturn(Optional.of(contractResult));
        when(recordFileRepository.findByTimestamp(consensusTimestamp)).thenReturn(Optional.of(recordFile));
        when(entityDatabaseAccessor.evmAddressFromId(contractId, Optional.empty())).thenReturn(contractAddress);
        when(entityDatabaseAccessor.evmAddressFromId(senderId, Optional.empty())).thenReturn(senderAddress);
        when(entityDatabaseAccessor.get(contractAddress, Optional.empty())).thenReturn(Optional.of(contractEntity));
        when(entityDatabaseAccessor.get(senderAddress, Optional.empty())).thenReturn(Optional.of(senderEntity));

        if (ethTransaction != null) {
            return new TransactionHashParameter(Bytes.of(ethTransaction.getHash()));
        } else {
            return new TransactionIdParameter(transaction.getPayerAccountId(), instant(transaction.getValidStartNs()));
        }
    }

    @ParameterizedTest
    @EnumSource(TransactionProviderEnum.class)
    void shouldThrowUnsupportedOperationFromContractCallService(final TransactionProviderEnum providerEnum) throws Exception {
        final TransactionIdOrHashParameter transactionIdOrHash = setUp(providerEnum);

        reset(contractDebugService);
        when(contractDebugService.processOpcodeCall(
                callServiceParametersCaptor.capture(),
                tracerOptionsCaptor.capture()
        )).thenCallRealMethod();

        mockMvc.perform(opcodesRequest(transactionIdOrHash))
                .andExpect(status().isNotImplemented())
                .andExpect(responseBody(new GenericErrorResponse("Not implemented")));
    }

    @ParameterizedTest
    @EnumSource(TransactionProviderEnum.class)
    void callThrowsExceptionAndExpectDetailMessage(final TransactionProviderEnum providerEnum) throws Exception {
        final TransactionIdOrHashParameter transactionIdOrHash = setUp(providerEnum);

        final var detailedErrorMessage = "Custom revert message";
        final var hexDataErrorMessage =
                "0x08c379a000000000000000000000000000000000000000000000000000000000000000200000000000000000000000000000000000000000000000000000000000000015437573746f6d20726576657274206d6573736167650000000000000000000000";

        reset(contractDebugService);
        when(contractDebugService.processOpcodeCall(
                callServiceParametersCaptor.capture(),
                tracerOptionsCaptor.capture()
        )).thenThrow(new MirrorEvmTransactionException(CONTRACT_EXECUTION_EXCEPTION, detailedErrorMessage, hexDataErrorMessage));

        mockMvc.perform(opcodesRequest(transactionIdOrHash))
                .andExpect(status().isBadRequest())
                .andExpect(responseBody(new GenericErrorResponse(
                        CONTRACT_EXECUTION_EXCEPTION.name(), detailedErrorMessage, hexDataErrorMessage)));
    }

    @ParameterizedTest
    @EnumSource(TransactionProviderEnum.class)
    void unsuccessfulCall(final TransactionProviderEnum providerEnum) throws Exception {
        final TransactionIdOrHashParameter transactionIdOrHash = setUp(providerEnum);

        reset(contractDebugService);
        when(contractDebugService.processOpcodeCall(
                callServiceParametersCaptor.capture(),
                tracerOptionsCaptor.capture()
        )).thenAnswer(context -> {
<<<<<<< HEAD
            final ContractExecutionParameters params = context.getArgument(0);
=======
>>>>>>> 46cd9d70
            final OpcodeTracerOptions options = context.getArgument(1);
            opcodesResultCaptor.set(Builder.unsuccessfulOpcodesProcessingResult(options));
            return opcodesResultCaptor.get();
        });

        mockMvc.perform(opcodesRequest(transactionIdOrHash))
                .andExpect(status().isOk())
                .andExpect(responseBody(Builder.opcodesResponse(opcodesResultCaptor.get(), entityDatabaseAccessor)));

        assertThat(callServiceParametersCaptor.getValue()).isEqualTo(expectedCallServiceParameters.get());
    }

    @ParameterizedTest
    @MethodSource("transactionsWithDifferentTracerOptions")
    void callWithDifferentCombinationsOfTracerOptions(final TransactionProviderEnum providerEnum,
                                                      final OpcodeTracerOptions options) throws Exception {
        final TransactionIdOrHashParameter transactionIdOrHash = setUp(providerEnum);

        mockMvc.perform(opcodesRequest(transactionIdOrHash, options))
                .andExpect(status().isOk())
                .andExpect(responseBody(Builder.opcodesResponse(opcodesResultCaptor.get(), entityDatabaseAccessor)));

        assertThat(tracerOptionsCaptor.getValue()).isEqualTo(options);
        assertThat(callServiceParametersCaptor.getValue()).isEqualTo(expectedCallServiceParameters.get());
    }

    @ParameterizedTest
    @EnumSource(TransactionProviderEnum.class)
    void callWithContractResultNotFoundExceptionTest(final TransactionProviderEnum providerEnum) throws Exception {
        final TransactionIdOrHashParameter transactionIdOrHash = setUp(providerEnum);

        when(contractResultRepository.findById(anyLong())).thenReturn(Optional.empty());

        mockMvc.perform(opcodesRequest(transactionIdOrHash))
                .andExpect(status().isNotFound())
                .andExpect(responseBody(new GenericErrorResponse("Contract result not found")));
    }

    @ParameterizedTest
    @EnumSource(TransactionProviderEnum.class)
    void callWithTransactionNotFoundExceptionTest(final TransactionProviderEnum providerEnum) throws Exception {
        final TransactionIdOrHashParameter transactionIdOrHash = setUp(providerEnum);

        final GenericErrorResponse expectedError = switch (transactionIdOrHash) {
            case TransactionHashParameter parameter -> {
                reset(contractTransactionHashRepository);
                when(contractTransactionHashRepository.findByHash(parameter.hash().toArray())).thenReturn(Optional.empty());
                yield new GenericErrorResponse("Contract transaction hash not found");
            }
            case TransactionIdParameter parameter -> {
                reset(transactionRepository);
                when(transactionRepository.findByPayerAccountIdAndValidStartNs(
                        parameter.payerAccountId(),
                        convertToNanosMax(parameter.validStart())
                )).thenReturn(Optional.empty());
                yield new GenericErrorResponse("Transaction not found");
            }
        };

        mockMvc.perform(opcodesRequest(transactionIdOrHash))
                .andExpect(status().isNotFound())
                .andExpect(responseBody(expectedError));
    }

    @ParameterizedTest
    @MethodSource("transactionsWithDifferentSenderAddresses")
    void callWithDifferentSenderAddressShouldUseEvmAddressWhenPossible(final TransactionProviderEnum providerEnum) throws Exception {
        final TransactionIdOrHashParameter transactionIdOrHash = setUp(providerEnum);

        expectedCallServiceParameters.set(expectedCallServiceParameters.get().toBuilder()
                .sender(new HederaEvmAccount(entityAddress(providerEnum.getSenderEntity().get())))
                .build());

        mockMvc.perform(opcodesRequest(transactionIdOrHash))
                .andExpect(status().isOk())
                .andExpect(responseBody(Builder.opcodesResponse(opcodesResultCaptor.get(), entityDatabaseAccessor)));

        assertThat(callServiceParametersCaptor.getValue()).isEqualTo(expectedCallServiceParameters.get());
    }


    @ParameterizedTest
    @MethodSource("transactionsWithDifferentReceiverAddresses")
    void callWithDifferentReceiverAddressShouldUseEvmAddressWhenPossible(final TransactionProviderEnum providerEnum) throws Exception {
        final TransactionIdOrHashParameter transactionIdOrHash = setUp(providerEnum);

        expectedCallServiceParameters.set(expectedCallServiceParameters.get().toBuilder()
                .receiver(entityAddress(providerEnum.getContractEntity().get()))
                .build());

        mockMvc.perform(opcodesRequest(transactionIdOrHash))
                .andExpect(status().isOk())
                .andExpect(responseBody(Builder.opcodesResponse(opcodesResultCaptor.get(), entityDatabaseAccessor)));

        assertThat(callServiceParametersCaptor.getValue()).isEqualTo(expectedCallServiceParameters.get());
    }

    @ParameterizedTest
    @ValueSource(
            strings = {
                    " ",
                    "0x",
                    "0xghijklmno",
                    "0x00000000000000000000000000000000000004e",
                    "0x00000000000000000000000000000000000004e2a",
                    "00000000001239847e",
                    "0.0.1234-1234567890", // missing nanos
                    "0.0.1234-0-1234567890", // nanos overflow
                    "0.0.1234-1-123456789-",  // dash after nanos
            })
    void callInvalidTransactionIdOrHash(final String transactionIdOrHash) throws Exception {
        when(rateLimitBucket.tryConsume(1)).thenReturn(true);

        final var expectedMessage = StringUtils.hasText(transactionIdOrHash) ?
                "Unsupported ID format: '%s'".formatted(transactionIdOrHash) :
                "Missing transaction ID or hash";

        mockMvc.perform(opcodesRequest(transactionIdOrHash))
                .andExpect(status().isBadRequest())
                .andExpect(content().string(new StringContains(expectedMessage)));
    }

    @ParameterizedTest
    @EnumSource(TransactionProviderEnum.class)
    void exceedingRateLimit(final TransactionProviderEnum providerEnum) throws Exception {
        final TransactionIdOrHashParameter transactionIdOrHash = setUp(providerEnum);

        for (var i = 0; i < 3; i++) {
            mockMvc.perform(opcodesRequest(transactionIdOrHash))
                    .andExpect(status().isOk())
                    .andExpect(responseBody(Builder.opcodesResponse(opcodesResultCaptor.get(), entityDatabaseAccessor)));

            assertThat(callServiceParametersCaptor.getValue()).isEqualTo(expectedCallServiceParameters.get());
        }

        when(rateLimitBucket.tryConsume(1)).thenReturn(false);
        mockMvc.perform(opcodesRequest(transactionIdOrHash))
                .andExpect(status().isTooManyRequests())
                .andExpect(responseBody(new GenericErrorResponse("Rate limit exceeded.")));
    }

    @ParameterizedTest
    @EnumSource(TransactionProviderEnum.class)
    void exceedingGasLimit(final TransactionProviderEnum providerEnum) throws Exception {
        final TransactionIdOrHashParameter transactionIdOrHash = setUp(providerEnum);

        for (var i = 0; i < 3; i++) {
            mockMvc.perform(opcodesRequest(transactionIdOrHash))
                    .andExpect(status().isOk())
                    .andExpect(responseBody(Builder.opcodesResponse(opcodesResultCaptor.get(), entityDatabaseAccessor)));

            assertThat(callServiceParametersCaptor.getValue()).isEqualTo(expectedCallServiceParameters.get());
        }

        when(gasLimitBucket.tryConsume(anyLong())).thenReturn(false);
        mockMvc.perform(opcodesRequest(transactionIdOrHash))
                .andExpect(status().isTooManyRequests())
                .andExpect(responseBody(new GenericErrorResponse("Rate limit exceeded.")));
    }

    /*
     * https://stackoverflow.com/questions/62723224/webtestclient-cors-with-spring-boot-and-webflux
     * The Spring WebTestClient CORS testing requires that the URI contain any hostname and port.
     */
    @ParameterizedTest
    @EnumSource(TransactionProviderEnum.class)
    void callSuccessCors(final TransactionProviderEnum providerEnum) throws Exception {
        final TransactionIdOrHashParameter transactionIdOrHash = setUp(providerEnum);

        final String param = switch (transactionIdOrHash) {
            case TransactionHashParameter hashParameter -> hashParameter.hash().toHexString();
            case TransactionIdParameter transactionIdParameter -> Builder.transactionIdString(
                    transactionIdParameter.payerAccountId(),
                    transactionIdParameter.validStart()
            );
        };

        mockMvc.perform(options(OPCODES_URI, param)
                        .accept(MediaType.APPLICATION_JSON)
                        .contentType(MediaType.APPLICATION_JSON)
                        .header("Origin", "https://example.com")
                        .header("Access-Control-Request-Method", "GET"))
                .andExpect(status().isOk())
                .andExpect(header().string("Access-Control-Allow-Origin", "*"))
                .andExpect(header().string("Access-Control-Allow-Methods", "GET,HEAD,POST"));
    }

    static Stream<Arguments> transactionsWithDifferentTracerOptions() {
        final List<OpcodeTracerOptions> tracerOptions = List.of(
                new OpcodeTracerOptions(true, true, true),
                new OpcodeTracerOptions(false, true, true),
                new OpcodeTracerOptions(true, false, true),
                new OpcodeTracerOptions(true, true, false),
                new OpcodeTracerOptions(false, false, true),
                new OpcodeTracerOptions(false, true, false),
                new OpcodeTracerOptions(true, false, false),
                new OpcodeTracerOptions(false, false, false)
        );
        return Arrays.stream(TransactionProviderEnum.values())
                .flatMap(providerEnum -> tracerOptions.stream()
                        .map(options -> Arguments.of(providerEnum, options)));
    }

    static Stream<Arguments> transactionsWithDifferentSenderAddresses() {
        return Arrays.stream(TransactionProviderEnum.values())
                .flatMap(providerEnum -> entityAddressCombinations(providerEnum.getPayerAccountId())
                        .map(addressPair -> Arguments.of(Named.of(
                                "%s(evmAddress=%s, alias=%s)".formatted(
                                        providerEnum.name(),
                                        addressPair.getLeft() != null ? Bytes.of(addressPair.getLeft()) : null,
                                        addressPair.getRight() != null ? Bytes.of(addressPair.getRight()) : null
                                ),
                                providerEnum.customize(p -> {
                                    p.setPayerEvmAddress(addressPair.getLeft());
                                    p.setPayerAlias(addressPair.getRight());
                                })
                        ))));
    }

    static Stream<Arguments> transactionsWithDifferentReceiverAddresses() {
        return Arrays.stream(TransactionProviderEnum.values())
                .flatMap(providerEnum -> entityAddressCombinations(providerEnum.getContractId())
                        .map(addressPair -> Arguments.of(Named.of(
                                "%s(evmAddress=%s, alias=%s)".formatted(
                                        providerEnum.name(),
                                        addressPair.getLeft() != null ? Bytes.of(addressPair.getLeft()) : null,
                                        addressPair.getRight() != null ? Bytes.of(addressPair.getRight()) : null
                                ),
                                providerEnum.customize(p -> {
                                    p.setContractEvmAddress(addressPair.getLeft());
                                    p.setContractAlias(addressPair.getRight());
                                })
                        ))));
    }

    static Stream<Pair<byte[], byte[]>> entityAddressCombinations(EntityId entityId) {
        Supplier<byte[]> validAlias = () -> new byte[] {
                0, 0, 0, 0, // shard
                0, 0, 0, 0, 0, 0, 0, 0, // realm
                0, 0, 0, 0, 0, 0, 0, Long.valueOf(entityId.getNum()).byteValue(), // num
        };
        Supplier<byte[]> invalidAlias = () -> DOMAIN_BUILDER.key(Key.KeyCase.ED25519);
        return Stream.of(
                Pair.of(DOMAIN_BUILDER.evmAddress(), validAlias.get()),
                Pair.of(null, validAlias.get()),
                Pair.of(null, invalidAlias.get()),
                Pair.of(null, null)
        );
    }

    /**
     * Utility class with helper methods for building different objects in the tests
     */
    @UtilityClass
    private static class Builder {

        private static String transactionIdString(final EntityId payerAccountId, final Instant validStart) {
            return "%s-%d-%d".formatted(payerAccountId.toString(), validStart.getEpochSecond(), validStart.getNano());
        }

        private static OpcodesResponse opcodesResponse(final OpcodesProcessingResult result,
                                                       final EntityDatabaseAccessor entityDatabaseAccessor) {
            return new OpcodesResponse()
                    .address(result.transactionProcessingResult().getRecipient()
                            .flatMap(address -> entityDatabaseAccessor.get(address, Optional.empty()))
                            .map(TransactionProviderEnum::entityAddress)
                            .map(Address::toHexString)
                            .orElse(Address.ZERO.toHexString()))
                    .contractId(result.transactionProcessingResult().getRecipient()
                            .flatMap(address -> entityDatabaseAccessor.get(address, Optional.empty()))
                            .map(Entity::toEntityId)
                            .map(EntityId::toString)
                            .orElse(null))
                    .failed(!result.transactionProcessingResult().isSuccessful())
                    .gas(result.transactionProcessingResult().getGasUsed())
                    .opcodes(result.opcodes().stream()
                            .map(opcode -> new com.hedera.mirror.rest.model.Opcode()
                                    .depth(opcode.depth())
                                    .gas(opcode.gas())
                                    .gasCost(opcode.gasCost())
                                    .op(opcode.op())
                                    .pc(opcode.pc())
                                    .reason(opcode.reason())
                                    .stack(opcode.stack().stream()
                                            .map(Bytes::toHexString)
                                            .toList())
                                    .memory(opcode.memory().stream()
                                            .map(Bytes::toHexString)
                                            .toList())
                                    .storage(opcode.storage().entrySet().stream()
                                            .collect(Collectors.toMap(
                                                    entry -> entry.getKey().toHexString(),
                                                    entry -> entry.getValue().toHexString()))))
                            .toList())
                    .returnValue(Optional.ofNullable(result.transactionProcessingResult().getOutput())
                            .map(Bytes::toHexString)
                            .orElse(Bytes.EMPTY.toHexString()));
        }

        private static OpcodesProcessingResult successfulOpcodesProcessingResult(final ContractExecutionParameters params,
                                                                                 final OpcodeTracerOptions options) {
            final Address recipient = params != null ? params.getReceiver() : Address.ZERO;
            final List<Opcode> opcodes = opcodes(options);
            final long gasUsed = opcodes.stream().map(Opcode::gas).reduce(Long::sum).orElse(0L);
            final long gasCost = opcodes.stream().map(Opcode::gasCost).reduce(Long::sum).orElse(0L);
            return new OpcodesProcessingResult(
                    HederaEvmTransactionProcessingResult
                            .successful(List.of(), gasUsed , 0, gasCost, Bytes.EMPTY, recipient),
                    opcodes
            );
        }

<<<<<<< HEAD
        private static OpcodesProcessingResult unsuccessfulOpcodesProcessingResult(final ContractExecutionParameters params,
                                                                                   final OpcodeTracerOptions options) {
=======
        private static OpcodesProcessingResult unsuccessfulOpcodesProcessingResult(final OpcodeTracerOptions options) {
>>>>>>> 46cd9d70
            final List<Opcode> opcodes = opcodes(options);
            final long gasUsed = opcodes.stream().map(Opcode::gas).reduce(Long::sum).orElse(0L);
            final long gasCost = opcodes.stream().map(Opcode::gasCost).reduce(Long::sum).orElse(0L);
            return new OpcodesProcessingResult(
                    HederaEvmTransactionProcessingResult.failed(
                            gasUsed, 0, gasCost, Optional.of(Bytes.EMPTY), Optional.of(ExceptionalHaltReason.PRECOMPILE_ERROR)),
                    opcodes
            );
        }

        private static List<Opcode> opcodes(final OpcodeTracerOptions options) {
            return Arrays.asList(
                    new Opcode(
                            1273,
                            "PUSH1",
                            2731,
                            3,
                            2,
                            options.isStack() ?
                                    List.of(
                                            Bytes.fromHexString("000000000000000000000000000000000000000000000000000000004700d305"),
                                            Bytes.fromHexString("00000000000000000000000000000000000000000000000000000000000000a7")) :
                                    Collections.emptyList(),
                            options.isMemory() ?
                                    List.of(
                                            Bytes.fromHexString("4e487b7100000000000000000000000000000000000000000000000000000000"),
                                            Bytes.fromHexString("0000001200000000000000000000000000000000000000000000000000000000")) :
                                    Collections.emptyList(),
                            Collections.emptySortedMap(),
                            null
                    ),
                    new Opcode(
                            1275,
                            "REVERT",
                            2728,
                            0,
                            2,
                            options.isStack() ?
                                    List.of(
                                            Bytes.fromHexString("000000000000000000000000000000000000000000000000000000004700d305"),
                                            Bytes.fromHexString("00000000000000000000000000000000000000000000000000000000000000a7")) :
                                    Collections.emptyList(),
                            options.isMemory() ?
                                    List.of(
                                            Bytes.fromHexString("4e487b7100000000000000000000000000000000000000000000000000000000"),
                                            Bytes.fromHexString("0000001200000000000000000000000000000000000000000000000000000000")) :
                                    Collections.emptyList(),
                            Collections.emptySortedMap(),
                            "0x4e487b710000000000000000000000000000000000000000000000000000000000000012"
                    ),
                    new Opcode(
                            682,
                            "SWAP2",
                            2776,
                            3,
                            1,
                            options.isStack() ?
                                    List.of(
                                            Bytes.fromHexString("000000000000000000000000000000000000000000000000000000000135b7d0"),
                                            Bytes.fromHexString("00000000000000000000000000000000000000000000000000000000000000a0")) :
                                    Collections.emptyList(),
                            options.isMemory() ?
                                    List.of(
                                            Bytes.fromHexString("0000000000000000000000000000000000000000000000000000000000000000"),
                                            Bytes.fromHexString("0000000000000000000000000000000000000000000000000000000000000000")) :
                                    Collections.emptyList(),
                            options.isStorage() ?
                                    ImmutableSortedMap.of(
                                            Bytes.fromHexString("0000000000000000000000000000000000000000000000000000000000000000"),
                                            Bytes.fromHexString("0000000000000000000000000000000000000000000000000000000000000014")) :
                                    Collections.emptySortedMap(),
                            null
                    )
            );
        }
    }

    @TestConfiguration
    public static class TestConfig {

        @Bean
        MirrorNodeEvmProperties evmProperties() {
            return new MirrorNodeEvmProperties();
        }

        @Bean
        MeterRegistry meterRegistry() {
            return new SimpleMeterRegistry();
        }

        @Bean
        EntityManager entityManager() {
            return mock(EntityManager.class);
        }

        @Bean
        TransactionOperations transactionOperations() {
            return mock(TransactionOperations.class);
        }

        @Bean
        RecordFileService recordFileService(final RecordFileRepository recordFileRepository) {
            return new RecordFileServiceImpl(recordFileRepository);
        }

        @Bean
        OpcodeService opcodeService(final RecordFileService recordFileService,
                                    final ContractDebugService contractExecutionService,
                                    final ContractTransactionHashRepository contractTransactionHashRepository,
                                    final EthereumTransactionRepository ethereumTransactionRepository,
                                    final TransactionRepository transactionRepository,
                                    final ContractResultRepository contractResultRepository,
                                    final EntityDatabaseAccessor entityDatabaseAccessor,
                                    final Bucket gasLimitBucket) {
            return new OpcodeServiceImpl(
                    recordFileService,
                    contractExecutionService,
                    contractTransactionHashRepository,
                    ethereumTransactionRepository,
                    transactionRepository,
                    contractResultRepository,
                    entityDatabaseAccessor,
                    gasLimitBucket
            );
        }
    }
}<|MERGE_RESOLUTION|>--- conflicted
+++ resolved
@@ -18,11 +18,8 @@
 
 import static com.hedera.mirror.common.util.CommonUtils.instant;
 import static com.hedera.mirror.common.util.DomainUtils.convertToNanosMax;
-<<<<<<< HEAD
+import static com.hedera.mirror.web3.service.model.CallServiceParameters.CallType.ETH_DEBUG_TRACE_TRANSACTION;
 import static com.hedera.mirror.web3.evm.utils.EvmTokenUtils.toAddress;
-=======
-import static com.hedera.mirror.web3.service.model.CallServiceParameters.CallType.ETH_DEBUG_TRACE_TRANSACTION;
->>>>>>> 46cd9d70
 import static com.hedera.mirror.web3.utils.TransactionProviderEnum.entityAddress;
 import static com.hederahashgraph.api.proto.java.ResponseCodeEnum.CONTRACT_EXECUTION_EXCEPTION;
 import static org.assertj.core.api.Assertions.assertThat;
@@ -229,13 +226,6 @@
         expectedCallServiceParameters.set(ContractDebugParameters.builder()
                 .sender(new HederaEvmAccount(senderAddress))
                 .receiver(contractAddress)
-<<<<<<< HEAD
-                .gas(ethTransaction != null ? ethTransaction.getGasLimit() : contractResult.getGasLimit())
-                .value(ethTransaction != null ?
-                        new BigInteger(ethTransaction.getValue()).longValue() : contractResult.getAmount())
-                .callData(Bytes.of(
-                        ethTransaction != null ? ethTransaction.getCallData() : contractResult.getFunctionParameters()))
-=======
                 .gas(provider.hasEthTransaction() ?
                         ethTransaction.getGasLimit() :
                         contractResult.getGasLimit())
@@ -248,7 +238,6 @@
                 .isStatic(false)
                 .callType(ETH_DEBUG_TRACE_TRANSACTION)
                 .isEstimate(false)
->>>>>>> 46cd9d70
                 .block(BlockType.of(recordFile.getIndex().toString()))
                 .build());
 
@@ -322,10 +311,7 @@
                 callServiceParametersCaptor.capture(),
                 tracerOptionsCaptor.capture()
         )).thenAnswer(context -> {
-<<<<<<< HEAD
             final ContractExecutionParameters params = context.getArgument(0);
-=======
->>>>>>> 46cd9d70
             final OpcodeTracerOptions options = context.getArgument(1);
             opcodesResultCaptor.set(Builder.unsuccessfulOpcodesProcessingResult(options));
             return opcodesResultCaptor.get();
@@ -638,12 +624,9 @@
             );
         }
 
-<<<<<<< HEAD
+        private static OpcodesProcessingResult unsuccessfulOpcodesProcessingResult(final OpcodeTracerOptions options) {
         private static OpcodesProcessingResult unsuccessfulOpcodesProcessingResult(final ContractExecutionParameters params,
                                                                                    final OpcodeTracerOptions options) {
-=======
-        private static OpcodesProcessingResult unsuccessfulOpcodesProcessingResult(final OpcodeTracerOptions options) {
->>>>>>> 46cd9d70
             final List<Opcode> opcodes = opcodes(options);
             final long gasUsed = opcodes.stream().map(Opcode::gas).reduce(Long::sum).orElse(0L);
             final long gasCost = opcodes.stream().map(Opcode::gasCost).reduce(Long::sum).orElse(0L);
