/*
 * Copyright (C) 2024 Hedera Hashgraph, LLC
 *
 * Licensed under the Apache License, Version 2.0 (the "License");
 * you may not use this file except in compliance with the License.
 * You may obtain a copy of the License at
 *
 *      http://www.apache.org/licenses/LICENSE-2.0
 *
 * Unless required by applicable law or agreed to in writing, software
 * distributed under the License is distributed on an "AS IS" BASIS,
 * WITHOUT WARRANTIES OR CONDITIONS OF ANY KIND, either express or implied.
 * See the License for the specific language governing permissions and
 * limitations under the License.
 */

package com.hedera.mirror.web3.controller;

import static com.hedera.mirror.common.domain.TransactionMocks.ContractCall.getContractCallRecordFile;
import static com.hedera.mirror.common.domain.TransactionMocks.ContractCall.getContractCallTransaction;
import static com.hedera.mirror.common.util.CommonUtils.timestamp;
import static com.hedera.mirror.common.util.CommonUtils.toAccountID;
import static com.hedera.mirror.web3.service.TransactionServiceImpl.MAX_TRANSACTION_CONSENSUS_TIMESTAMP_RANGE;
import static com.hederahashgraph.api.proto.java.ResponseCodeEnum.CONTRACT_REVERT_EXECUTED;
import static org.junit.jupiter.api.Assertions.assertEquals;
import static org.mockito.ArgumentMatchers.any;
import static org.mockito.ArgumentMatchers.anyLong;
import static org.mockito.Mockito.mock;
import static org.mockito.Mockito.reset;
import static org.mockito.Mockito.when;
import static org.springframework.test.web.servlet.request.MockMvcRequestBuilders.get;
import static org.springframework.test.web.servlet.request.MockMvcRequestBuilders.options;
import static org.springframework.test.web.servlet.result.MockMvcResultMatchers.content;
import static org.springframework.test.web.servlet.result.MockMvcResultMatchers.header;
import static org.springframework.test.web.servlet.result.MockMvcResultMatchers.status;

import com.fasterxml.jackson.core.JsonProcessingException;
import com.fasterxml.jackson.databind.ObjectMapper;
import com.google.common.collect.ImmutableSortedMap;
<<<<<<< HEAD
=======
import com.hedera.mirror.common.domain.contract.ContractTransactionHash;
>>>>>>> 4d7c0dd3
import com.hedera.mirror.common.domain.entity.EntityId;
import com.hedera.mirror.common.domain.transaction.EthereumTransaction;
import com.hedera.mirror.common.domain.transaction.Opcode;
import com.hedera.mirror.common.domain.transaction.RecordFile;
import com.hedera.mirror.common.domain.transaction.Transaction;
import com.hedera.mirror.rest.model.OpcodesResponse;
import com.hedera.mirror.web3.common.TransactionIdOrHashParameter;
import com.hedera.mirror.web3.evm.contracts.execution.OpcodesProcessingResult;
import com.hedera.mirror.web3.evm.contracts.execution.traceability.OpcodeTracerOptions;
import com.hedera.mirror.web3.evm.properties.MirrorNodeEvmProperties;
import com.hedera.mirror.web3.exception.MirrorEvmTransactionException;
import com.hedera.mirror.web3.repository.ContractTransactionHashRepository;
import com.hedera.mirror.web3.repository.EthereumTransactionRepository;
import com.hedera.mirror.web3.repository.RecordFileRepository;
import com.hedera.mirror.web3.repository.TransactionRepository;
import com.hedera.mirror.web3.service.CallServiceParametersBuilder;
import com.hedera.mirror.web3.service.CallServiceParametersBuilderImpl;
import com.hedera.mirror.web3.service.ContractCallService;
import com.hedera.mirror.web3.service.EthereumTransactionService;
import com.hedera.mirror.web3.service.EthereumTransactionServiceImpl;
import com.hedera.mirror.web3.service.RecordFileService;
import com.hedera.mirror.web3.service.RecordFileServiceImpl;
import com.hedera.mirror.web3.service.TransactionService;
import com.hedera.mirror.web3.service.TransactionServiceImpl;
import com.hedera.mirror.web3.service.model.CallServiceParameters;
import com.hedera.mirror.web3.utils.TransactionMocksProvider;
import com.hedera.mirror.web3.viewmodel.GenericErrorResponse;
import com.hedera.node.app.service.evm.contracts.execution.HederaEvmTransactionProcessingResult;
import com.hedera.services.utils.EntityIdUtils;
import com.hederahashgraph.api.proto.java.AccountID;
import com.hederahashgraph.api.proto.java.Timestamp;
import io.github.bucket4j.Bucket;
import io.micrometer.core.instrument.MeterRegistry;
import io.micrometer.core.instrument.simple.SimpleMeterRegistry;
import jakarta.annotation.Resource;
import jakarta.persistence.EntityManager;
import java.util.Arrays;
import java.util.Collections;
import java.util.List;
import java.util.Optional;
import java.util.OptionalLong;
import java.util.concurrent.atomic.AtomicReference;
import java.util.stream.Collectors;
import lombok.experimental.UtilityClass;
import org.apache.tuweni.bytes.Bytes;
import org.apache.tuweni.units.bigints.UInt256;
import org.hamcrest.core.StringContains;
import org.hyperledger.besu.datatypes.Address;
import org.junit.jupiter.api.Test;
import org.junit.jupiter.api.TestInstance;
import org.junit.jupiter.api.extension.ExtendWith;
import org.junit.jupiter.params.ParameterizedTest;
import org.junit.jupiter.params.provider.ArgumentsSource;
import org.junit.jupiter.params.provider.ValueSource;
import org.mockito.ArgumentCaptor;
import org.mockito.Captor;
import org.springframework.beans.factory.annotation.Autowired;
import org.springframework.boot.test.autoconfigure.web.servlet.WebMvcTest;
import org.springframework.boot.test.context.TestConfiguration;
import org.springframework.boot.test.mock.mockito.MockBean;
import org.springframework.context.annotation.Bean;
import org.springframework.http.MediaType;
import org.springframework.test.context.junit.jupiter.SpringExtension;
import org.springframework.test.web.servlet.MockMvc;
import org.springframework.test.web.servlet.ResultMatcher;
import org.springframework.test.web.servlet.request.MockHttpServletRequestBuilder;
import org.springframework.transaction.support.TransactionOperations;
import org.springframework.util.StringUtils;

@ExtendWith(SpringExtension.class)
@WebMvcTest(controllers = OpcodesController.class)
@TestInstance(TestInstance.Lifecycle.PER_CLASS)
class OpcodesControllerTest {

    private static final String OPCODES_URI = "/api/v1/contracts/results/{transactionIdOrHash}/opcodes";

    @Resource
    private MockMvc mockMvc;

    @Resource
    private ObjectMapper objectMapper;

    @MockBean
    private ContractCallService contractCallService;

    @MockBean(name = "rateLimitBucket")
    private Bucket rateLimitBucket;

    @MockBean(name = "gasLimitBucket")
    private Bucket gasLimitBucket;

    @MockBean
    private TransactionRepository transactionRepository;

    @MockBean
    private EthereumTransactionRepository ethereumTransactionRepository;

    @MockBean
    private ContractTransactionHashRepository contractTransactionHashRepository;

    @MockBean
    private RecordFileRepository recordFileRepository;

    @Autowired
    private CallServiceParametersBuilder callServiceParametersBuilder;

    @Captor
    private ArgumentCaptor<CallServiceParameters> callServiceParametersCaptor;

    @Captor
    private ArgumentCaptor<OpcodeTracerOptions> tracerOptionsCaptor;

    private final AtomicReference<OpcodesProcessingResult> opcodesResultCaptor = new AtomicReference<>();

    private MockHttpServletRequestBuilder opcodesRequest(final TransactionIdOrHashParameter parameter) {
        return opcodesRequest(parameter, new OpcodeTracerOptions());
    }

    private MockHttpServletRequestBuilder opcodesRequest(final TransactionIdOrHashParameter parameter,
                                                         final OpcodeTracerOptions options) {
        final String transactionIdOrHash = parameter.isHash() ?
                Bytes.of(parameter.hash().toByteArray()).toHexString() :
                transactionIdString(
                        parameter.transactionID().getAccountID(),
                        parameter.transactionID().getTransactionValidStart()
                );

        return opcodesRequest(transactionIdOrHash)
                .queryParam("stack", String.valueOf(options.isStack()))
                .queryParam("memory", String.valueOf(options.isMemory()))
                .queryParam("storage", String.valueOf(options.isStorage()));
    }

    private MockHttpServletRequestBuilder opcodesRequest(final String transactionIdOrHash) {
        return get(OPCODES_URI, transactionIdOrHash)
                .accept(MediaType.APPLICATION_JSON)
                .contentType(MediaType.APPLICATION_JSON);
    }

    private ResultMatcher responseBody(final Object expectedBody) throws JsonProcessingException {
        return content().string(objectMapper.writeValueAsString(expectedBody));
    }

    private TransactionIdOrHashParameter getTransactionIdOrHash(final Transaction transaction,
                                                                final EthereumTransaction ethereumTransaction) {
        if (ethereumTransaction != null) {
            final String ethHash = Bytes.of(ethereumTransaction.getHash()).toHexString();
            return TransactionIdOrHashParameter.valueOf(ethHash);
        } else {
            final String transactionId = transactionIdString(
                    toAccountID(transaction.getPayerAccountId()),
                    timestamp(transaction.getValidStartNs())
            );
            return TransactionIdOrHashParameter.valueOf(transactionId);
        }
    }

    private String transactionIdString(final AccountID accountID, final Timestamp transactionValidStart) {
        final String entityId = "%d.%d.%d".formatted(accountID.getShardNum(), accountID.getRealmNum(), accountID.getAccountNum());
        return "%s-%d-%d".formatted(
                entityId,
                transactionValidStart.getSeconds(),
                transactionValidStart.getNanos());
    }

    void setUp(final Transaction transaction, final EthereumTransaction ethTransaction, final RecordFile recordFile) {
        when(rateLimitBucket.tryConsume(1)).thenReturn(true);
        when(gasLimitBucket.tryConsume(anyLong())).thenReturn(true);
        when(contractCallService.processOpcodeCall(
                callServiceParametersCaptor.capture(),
                tracerOptionsCaptor.capture(),
                any(TransactionIdOrHashParameter.class)
        )).thenAnswer(context -> {
            final CallServiceParameters params = context.getArgument(0);
            final OpcodeTracerOptions options = context.getArgument(1);
            opcodesResultCaptor.set(Builder.opcodesProcessingResult(params, options));
            return opcodesResultCaptor.get();
        });
        when(contractTransactionHashRepository.findByHash(
                Optional.ofNullable(ethTransaction)
                        .map(EthereumTransaction::getHash)
                        .orElse(transaction.getTransactionHash())
        )).thenReturn(Optional.of(Builder.contractTransactionHashFrom(transaction, ethTransaction)));
        when(ethereumTransactionRepository.findById(transaction.getConsensusTimestamp())).thenReturn(Optional.ofNullable(ethTransaction));
        when(transactionRepository.findByPayerAccountIdAndValidStartNsAndConsensusTimestampBefore(
                transaction.getPayerAccountId(),
                transaction.getValidStartNs(),
                transaction.getValidStartNs() + MAX_TRANSACTION_CONSENSUS_TIMESTAMP_RANGE.toNanos()
        )).thenReturn(Optional.of(transaction));
        when(transactionRepository.findById(transaction.getConsensusTimestamp())).thenReturn(Optional.of(transaction));
        when(recordFileRepository.findByTimestamp(transaction.getConsensusTimestamp())).thenReturn(Optional.of(recordFile));
    }

    @ParameterizedTest
    @ArgumentsSource(TransactionMocksProvider.class)
<<<<<<< HEAD
    void exceedingRateLimit(Transaction transaction,
                            EthereumTransaction ethTransaction,
                            RecordFile recordFile) throws Exception {
        setUp(transaction, ethTransaction, recordFile);

        final TransactionIdOrHashParameter transactionIdOrHash = getTransactionIdOrHash(transaction, ethTransaction);

        for (var i = 0; i < 3; i++) {
            mockMvc.perform(opcodesRequest(transactionIdOrHash))
                    .andExpect(status().isOk())
                    .andExpect(responseBody(Builder.opcodesResponse(opcodesResultCaptor.get())));

            assertEquals(new OpcodeTracerOptions(), tracerOptionsCaptor.getValue());
            assertEquals(
                    callServiceParametersBuilder.buildFromTransaction(transactionIdOrHash),
                    callServiceParametersCaptor.getValue());
        }

        when(bucket.tryConsume(1)).thenReturn(false);
        mockMvc.perform(opcodesRequest(transactionIdOrHash))
                .andExpect(status().isTooManyRequests());
=======
    void shouldThrowUnsupportedOperationFromContractCallService(final Transaction transaction,
                                                                final EthereumTransaction ethTransaction,
                                                                final RecordFile recordFile) throws Exception {
        setUp(transaction, ethTransaction, recordFile);

        reset(contractCallService);
        when(contractCallService.processOpcodeCall(
                callServiceParametersCaptor.capture(),
                tracerOptionsCaptor.capture()
        )).thenCallRealMethod();

        final TransactionIdOrHashParameter transactionIdOrHash = getTransactionIdOrHash(transaction, ethTransaction);

        mockMvc.perform(opcodesRequest(transactionIdOrHash))
                .andExpect(status().isNotImplemented())
                .andExpect(responseBody(new GenericErrorResponse("Not implemented")));
>>>>>>> 4d7c0dd3
    }

    @ParameterizedTest
    @ArgumentsSource(TransactionMocksProvider.class)
<<<<<<< HEAD
    void callRevertMethodAndExpectDetailMessage(Transaction transaction,
                                                EthereumTransaction ethTransaction,
                                                RecordFile recordFile) throws Exception {
=======
    void callRevertMethodAndExpectDetailMessage(final Transaction transaction,
                                                final EthereumTransaction ethTransaction,
                                                final RecordFile recordFile) throws Exception {
>>>>>>> 4d7c0dd3
        setUp(transaction, ethTransaction, recordFile);

        final var detailedErrorMessage = "Custom revert message";
        final var hexDataErrorMessage =
                "0x08c379a000000000000000000000000000000000000000000000000000000000000000200000000000000000000000000000000000000000000000000000000000000015437573746f6d20726576657274206d6573736167650000000000000000000000";

        reset(contractCallService);
        when(contractCallService.processOpcodeCall(
                callServiceParametersCaptor.capture(),
                tracerOptionsCaptor.capture(),
                any(TransactionIdOrHashParameter.class)
        )).thenThrow(new MirrorEvmTransactionException(CONTRACT_REVERT_EXECUTED, detailedErrorMessage, hexDataErrorMessage));

        final TransactionIdOrHashParameter transactionIdOrHash = getTransactionIdOrHash(transaction, ethTransaction);

        mockMvc.perform(opcodesRequest(transactionIdOrHash))
                .andExpect(status().isBadRequest())
                .andExpect(responseBody(new GenericErrorResponse(
                        CONTRACT_REVERT_EXECUTED.name(), detailedErrorMessage, hexDataErrorMessage)));
    }

    @ParameterizedTest
    @ArgumentsSource(TransactionMocksProvider.class)
    void callWithDifferentCombinationsOfTracerOptions(final Transaction transaction,
                                                      final EthereumTransaction ethTransaction,
                                                      final RecordFile recordFile) throws Exception {
        setUp(transaction, ethTransaction, recordFile);

        final TransactionIdOrHashParameter transactionIdOrHash = getTransactionIdOrHash(transaction, ethTransaction);

        final var tracerOptions = new OpcodeTracerOptions[] {
                new OpcodeTracerOptions(true, true, true),
                new OpcodeTracerOptions(false, true, true),
                new OpcodeTracerOptions(true, false, true),
                new OpcodeTracerOptions(true, true, false),
                new OpcodeTracerOptions(false, false, true),
                new OpcodeTracerOptions(false, true, false),
                new OpcodeTracerOptions(true, false, false),
                new OpcodeTracerOptions(false, false, false)
        };

        for (var options : tracerOptions) {
            mockMvc.perform(opcodesRequest(transactionIdOrHash, options))
                    .andExpect(status().isOk())
                    .andExpect(responseBody(Builder.opcodesResponse(opcodesResultCaptor.get())));

            assertEquals(options, tracerOptionsCaptor.getValue());
            assertEquals(
                    callServiceParametersBuilder.buildFromTransaction(transactionIdOrHash),
                    callServiceParametersCaptor.getValue());
        }
    }

    @ParameterizedTest
    @ArgumentsSource(TransactionMocksProvider.class)
    void callWithRecordFileNotFoundExceptionTest(final Transaction transaction,
                                                 final EthereumTransaction ethTransaction,
                                                 final RecordFile recordFile) throws Exception {
        setUp(transaction, ethTransaction, recordFile);

        when(recordFileRepository.findByTimestamp(anyLong())).thenReturn(Optional.empty());

        final TransactionIdOrHashParameter transactionIdOrHash = getTransactionIdOrHash(transaction, ethTransaction);

        mockMvc.perform(opcodesRequest(transactionIdOrHash))
                .andExpect(status().isBadRequest())
                .andExpect(responseBody(new GenericErrorResponse("Record file with transaction not found")));
    }

    @ParameterizedTest
    @ArgumentsSource(TransactionMocksProvider.class)
    void callWithTransactionNotFoundExceptionTest(final Transaction transaction,
                                                  final EthereumTransaction ethTransaction,
                                                  final RecordFile recordFile) throws Exception {
        setUp(transaction, ethTransaction, recordFile);

        when(transactionRepository.findById(anyLong())).thenReturn(Optional.empty());
        when(transactionRepository.findByPayerAccountIdAndValidStartNsAndConsensusTimestampBefore(
                any(EntityId.class), anyLong(), anyLong()
        )).thenReturn(Optional.empty());

        final TransactionIdOrHashParameter transactionIdOrHash = getTransactionIdOrHash(transaction, ethTransaction);

        mockMvc.perform(opcodesRequest(transactionIdOrHash))
                .andExpect(status().isBadRequest())
                .andExpect(responseBody(new GenericErrorResponse("Transaction not found")));
    }

    @ParameterizedTest
    @ValueSource(
            strings = {
                    " ",
                    "0x",
                    "0xghijklmno",
                    "0x00000000000000000000000000000000000004e",
                    "0x00000000000000000000000000000000000004e2a",
                    "00000000001239847e",
                    "0.0.1234-1234567890", // missing nanos
                    "0.0.1234-0-1234567890", // nanos overflow
                    "0.0.1234-1-123456789-",  // dash after nanos
            })
    void callInvalidTransactionIdOrHash(final String transactionIdOrHash) throws Exception {
        when(rateLimitBucket.tryConsume(1)).thenReturn(true);

        final var expectedMessage = StringUtils.hasText(transactionIdOrHash) ?
                "Invalid transaction ID or hash" :
                "Transaction ID or hash is required";

        mockMvc.perform(opcodesRequest(transactionIdOrHash))
                .andExpect(status().isBadRequest())
                .andExpect(content().string(new StringContains(expectedMessage)));
    }

    @Test
    void exceedingRateLimit() throws Exception {
        final Transaction transaction = getContractCallTransaction();
        final RecordFile recordFile = getContractCallRecordFile();
        setUp(transaction, null, recordFile);

        final TransactionIdOrHashParameter transactionIdOrHash = getTransactionIdOrHash(transaction, null);

        for (var i = 0; i < 3; i++) {
            mockMvc.perform(opcodesRequest(transactionIdOrHash))
                    .andExpect(status().isOk())
                    .andExpect(responseBody(Builder.opcodesResponse(opcodesResultCaptor.get())));

            assertEquals(new OpcodeTracerOptions(), tracerOptionsCaptor.getValue());
            assertEquals(
                    callServiceParametersBuilder.buildFromTransaction(transactionIdOrHash),
                    callServiceParametersCaptor.getValue());
        }

        when(rateLimitBucket.tryConsume(1)).thenReturn(false);
        mockMvc.perform(opcodesRequest(transactionIdOrHash))
                .andExpect(status().isTooManyRequests());
    }

    @Test
    void exceedingGasLimit() throws Exception {
        final Transaction transaction = getContractCallTransaction();
        final RecordFile recordFile = getContractCallRecordFile();
        setUp(transaction, null, recordFile);

        final TransactionIdOrHashParameter transactionIdOrHash = getTransactionIdOrHash(transaction, null);

        for (var i = 0; i < 3; i++) {
            mockMvc.perform(opcodesRequest(transactionIdOrHash))
                    .andExpect(status().isOk())
                    .andExpect(responseBody(Builder.opcodesResponse(opcodesResultCaptor.get())));

            assertEquals(new OpcodeTracerOptions(), tracerOptionsCaptor.getValue());
            assertEquals(
                    callServiceParametersBuilder.buildFromTransaction(transactionIdOrHash),
                    callServiceParametersCaptor.getValue());
        }

        when(gasLimitBucket.tryConsume(anyLong())).thenReturn(false);
        mockMvc.perform(opcodesRequest(transactionIdOrHash))
                .andExpect(status().isTooManyRequests());
    }

    /*
     * https://stackoverflow.com/questions/62723224/webtestclient-cors-with-spring-boot-and-webflux
     * The Spring WebTestClient CORS testing requires that the URI contain any hostname and port.
     */
    @Test
    void callSuccessCors() throws Exception {
        final Transaction transaction = getContractCallTransaction();
        final RecordFile recordFile = getContractCallRecordFile();
        setUp(transaction, null, recordFile);

        final TransactionIdOrHashParameter transactionIdOrHash = getTransactionIdOrHash(transaction, null);
        final String param = transactionIdOrHash.isTransactionId() ?
                transactionIdOrHash.transactionID().toString() :
                Bytes.of(transactionIdOrHash.hash().toByteArray()).toHexString();

        mockMvc.perform(options(OPCODES_URI, param)
                        .accept(MediaType.APPLICATION_JSON)
                        .contentType(MediaType.APPLICATION_JSON)
                        .header("Origin", "https://example.com")
                        .header("Access-Control-Request-Method", "GET"))
                .andExpect(status().isOk())
                .andExpect(header().string("Access-Control-Allow-Origin", "*"))
                .andExpect(header().string("Access-Control-Allow-Methods", "GET"));
    }

    /**
     * Utility class with helper methods for building different objects in the tests
     */
    @UtilityClass
    private static class Builder {

<<<<<<< HEAD
        private static OpcodesResponse opcodesResponse(OpcodesProcessingResult result) {
=======
        private static ContractTransactionHash contractTransactionHashFrom(final Transaction transaction,
                                                                           final EthereumTransaction ethTransaction) {
            return ContractTransactionHash.builder()
                    .consensusTimestamp(transaction.getConsensusTimestamp())
                    .entityId(transaction.getEntityId().getNum())
                    .hash(Optional.ofNullable(ethTransaction)
                            .map(EthereumTransaction::getHash)
                            .orElse(transaction.getTransactionHash()))
                    .payerAccountId(transaction.getPayerAccountId().getNum())
                    .transactionResult(transaction.getResult())
                    .build();
        }

        private static OpcodesResponse opcodesResponse(final OpcodesProcessingResult result) {
>>>>>>> 4d7c0dd3
            return new OpcodesResponse()
                    .contractId(result.transactionProcessingResult().getRecipient()
                            .map(EntityIdUtils::contractIdFromEvmAddress)
                            .map(contractId -> "%d.%d.%d".formatted(
                                    contractId.getShardNum(),
                                    contractId.getRealmNum(),
                                    contractId.getContractNum()))
                            .orElse(null))
                    .address(result.transactionProcessingResult().getRecipient()
                            .map(Address::toHexString)
                            .orElse(Address.ZERO.toHexString()))
                    .gas(result.transactionProcessingResult().getGasPrice())
                    .failed(!result.transactionProcessingResult().isSuccessful())
                    .returnValue(Optional.ofNullable(result.transactionProcessingResult().getOutput())
                            .map(Bytes::toHexString)
                            .orElse(Bytes.EMPTY.toHexString()))
                    .opcodes(result.opcodes().stream()
                            .map(opcode -> new com.hedera.mirror.rest.model.Opcode()
                                    .pc(opcode.pc())
                                    .op(opcode.op().orElse(""))
                                    .gas(opcode.gas())
                                    .gasCost(opcode.gasCost().orElse(0L))
                                    .depth(opcode.depth())
                                    .stack(opcode.stack().isPresent() ?
                                            Arrays.stream(opcode.stack().get())
                                                    .map(Bytes::toHexString)
                                                    .toList() :
<<<<<<< HEAD
                                            List.of())
=======
                                            null)
>>>>>>> 4d7c0dd3
                                    .memory(opcode.memory().isPresent() ?
                                            Arrays.stream(opcode.memory().get())
                                                    .map(Bytes::toHexString)
                                                    .toList() :
<<<<<<< HEAD
                                            List.of())
=======
                                            null)
>>>>>>> 4d7c0dd3
                                    .storage(opcode.storage().isPresent() ?
                                            opcode.storage().get().entrySet().stream()
                                                    .collect(Collectors.toMap(
                                                            entry -> entry.getKey().toHexString(),
                                                            entry -> entry.getValue().toHexString())) :
                                            null)
                                    .reason(opcode.reason()))
                            .toList());
        }

        private static OpcodesProcessingResult opcodesProcessingResult(final CallServiceParameters params,
                                                                       final OpcodeTracerOptions options) {
            final Address recipient = params != null ? params.getReceiver() : Address.ZERO;
            final List<Opcode> opcodes = opcodes(options);
            final long gasUsed = opcodes.stream()
                    .map(Opcode::gas)
                    .reduce(Long::sum)
                    .orElse(0L);
            final long gasCost = opcodes.stream()
                    .map(Opcode::gasCost)
                    .filter(OptionalLong::isPresent)
                    .map(OptionalLong::getAsLong)
                    .reduce(Long::sum)
                    .orElse(0L);
            return OpcodesProcessingResult.builder()
                    .transactionProcessingResult(HederaEvmTransactionProcessingResult
                            .successful(List.of(), gasUsed , 0, gasCost, Bytes.EMPTY, recipient))
                    .opcodes(opcodes)
                    .build();
        }

        private static List<Opcode> opcodes(final OpcodeTracerOptions options) {
            return Arrays.asList(
                    new Opcode(
                            1273,
                            Optional.of("PUSH1"),
                            2731,
                            OptionalLong.of(3),
                            2,
                            options.isStack() ?
                                    Optional.of(new Bytes[]{
                                            Bytes.fromHexString("000000000000000000000000000000000000000000000000000000004700d305"),
                                            Bytes.fromHexString("00000000000000000000000000000000000000000000000000000000000000a7")
                                    }) : Optional.empty(),
                            options.isMemory() ?
                                    Optional.of(new Bytes[]{
                                            Bytes.fromHexString("4e487b7100000000000000000000000000000000000000000000000000000000"),
                                            Bytes.fromHexString("0000001200000000000000000000000000000000000000000000000000000000")
                                    }) : Optional.empty(),
<<<<<<< HEAD
                            options.isMemory() ? Optional.of(Collections.emptyMap()) : Optional.empty(),
=======
                            options.isStorage() ?
                                    Optional.of(Collections.emptySortedMap()) : Optional.empty(),
>>>>>>> 4d7c0dd3
                            null
                    ),
                    new Opcode(
                            1275,
                            Optional.of("REVERT"),
                            2728,
                            OptionalLong.of(0),
                            2,
                            options.isStack() ?
                                    Optional.of(new Bytes[]{
                                            Bytes.fromHexString("000000000000000000000000000000000000000000000000000000004700d305"),
                                            Bytes.fromHexString("00000000000000000000000000000000000000000000000000000000000000a7")
                                    }) : Optional.empty(),
                            options.isMemory() ?
                                    Optional.of(new Bytes[]{
                                            Bytes.fromHexString("4e487b7100000000000000000000000000000000000000000000000000000000"),
                                            Bytes.fromHexString("0000001200000000000000000000000000000000000000000000000000000000")
                                    }) : Optional.empty(),
<<<<<<< HEAD
                            options.isMemory() ? Optional.of(Collections.emptyMap()) : Optional.empty(),
=======
                            options.isStorage() ?
                                    Optional.of(Collections.emptySortedMap()) : Optional.empty(),
>>>>>>> 4d7c0dd3
                            "0x4e487b710000000000000000000000000000000000000000000000000000000000000012"
                    ),
                    new Opcode(
                            682,
                            Optional.of("SWAP2"),
                            2776,
                            OptionalLong.of(3),
                            1,
                            options.isStack() ?
<<<<<<< HEAD
                                    Optional.of(new Bytes[] {
=======
                                    Optional.of(new Bytes[]{
>>>>>>> 4d7c0dd3
                                            Bytes.fromHexString("000000000000000000000000000000000000000000000000000000000135b7d0"),
                                            Bytes.fromHexString("00000000000000000000000000000000000000000000000000000000000000a0")
                                    }) : Optional.empty(),
                            options.isMemory() ?
                                    Optional.of(new Bytes[]{
                                            Bytes.fromHexString("0000000000000000000000000000000000000000000000000000000000000000"),
                                            Bytes.fromHexString("0000000000000000000000000000000000000000000000000000000000000000")
                                    }) : Optional.empty(),
                            options.isStorage() ?
                                    Optional.of(ImmutableSortedMap.of(
<<<<<<< HEAD
                                            UInt256.fromHexString("0000000000000000000000000000000000000000000000000000000000000000"),
                                            UInt256.fromHexString("0000000000000000000000000000000000000000000000000000000000000014")
=======
                                            Bytes.fromHexString("0000000000000000000000000000000000000000000000000000000000000000"),
                                            Bytes.fromHexString("0000000000000000000000000000000000000000000000000000000000000014")
>>>>>>> 4d7c0dd3
                                    )) : Optional.empty(),
                            null
                    )
            );
        }
    }

    @TestConfiguration
    public static class TestConfig {

        @Bean
        MirrorNodeEvmProperties evmProperties() {
            return new MirrorNodeEvmProperties();
        }

        @Bean
        MeterRegistry meterRegistry() {
            return new SimpleMeterRegistry();
        }

        @Bean
        EntityManager entityManager() {
            return mock(EntityManager.class);
        }

        @Bean
        TransactionOperations transactionOperations() {
            return mock(TransactionOperations.class);
        }

        @Bean
        TransactionService transactionService(final TransactionRepository transactionRepository) {
            return new TransactionServiceImpl(transactionRepository);
        }

        @Bean
        EthereumTransactionService ethereumTransactionService(
                final EthereumTransactionRepository ethereumTransactionRepository,
                final ContractTransactionHashRepository contractTransactionHashRepository
        ) {
            return new EthereumTransactionServiceImpl(ethereumTransactionRepository, contractTransactionHashRepository);
        }

        @Bean
        RecordFileService recordFileService(final RecordFileRepository recordFileRepository) {
            return new RecordFileServiceImpl(recordFileRepository);
        }

        @Bean
        CallServiceParametersBuilder callServiceParametersBuilder(
                final TransactionService transactionService,
                final EthereumTransactionService ethereumTransactionService,
                final RecordFileService recordFileService
        ) {
            return new CallServiceParametersBuilderImpl(
                    transactionService,
                    ethereumTransactionService,
                    recordFileService
            );
        }
    }
}<|MERGE_RESOLUTION|>--- conflicted
+++ resolved
@@ -37,10 +37,7 @@
 import com.fasterxml.jackson.core.JsonProcessingException;
 import com.fasterxml.jackson.databind.ObjectMapper;
 import com.google.common.collect.ImmutableSortedMap;
-<<<<<<< HEAD
-=======
 import com.hedera.mirror.common.domain.contract.ContractTransactionHash;
->>>>>>> 4d7c0dd3
 import com.hedera.mirror.common.domain.entity.EntityId;
 import com.hedera.mirror.common.domain.transaction.EthereumTransaction;
 import com.hedera.mirror.common.domain.transaction.Opcode;
@@ -236,59 +233,9 @@
 
     @ParameterizedTest
     @ArgumentsSource(TransactionMocksProvider.class)
-<<<<<<< HEAD
-    void exceedingRateLimit(Transaction transaction,
-                            EthereumTransaction ethTransaction,
-                            RecordFile recordFile) throws Exception {
-        setUp(transaction, ethTransaction, recordFile);
-
-        final TransactionIdOrHashParameter transactionIdOrHash = getTransactionIdOrHash(transaction, ethTransaction);
-
-        for (var i = 0; i < 3; i++) {
-            mockMvc.perform(opcodesRequest(transactionIdOrHash))
-                    .andExpect(status().isOk())
-                    .andExpect(responseBody(Builder.opcodesResponse(opcodesResultCaptor.get())));
-
-            assertEquals(new OpcodeTracerOptions(), tracerOptionsCaptor.getValue());
-            assertEquals(
-                    callServiceParametersBuilder.buildFromTransaction(transactionIdOrHash),
-                    callServiceParametersCaptor.getValue());
-        }
-
-        when(bucket.tryConsume(1)).thenReturn(false);
-        mockMvc.perform(opcodesRequest(transactionIdOrHash))
-                .andExpect(status().isTooManyRequests());
-=======
-    void shouldThrowUnsupportedOperationFromContractCallService(final Transaction transaction,
-                                                                final EthereumTransaction ethTransaction,
-                                                                final RecordFile recordFile) throws Exception {
-        setUp(transaction, ethTransaction, recordFile);
-
-        reset(contractCallService);
-        when(contractCallService.processOpcodeCall(
-                callServiceParametersCaptor.capture(),
-                tracerOptionsCaptor.capture()
-        )).thenCallRealMethod();
-
-        final TransactionIdOrHashParameter transactionIdOrHash = getTransactionIdOrHash(transaction, ethTransaction);
-
-        mockMvc.perform(opcodesRequest(transactionIdOrHash))
-                .andExpect(status().isNotImplemented())
-                .andExpect(responseBody(new GenericErrorResponse("Not implemented")));
->>>>>>> 4d7c0dd3
-    }
-
-    @ParameterizedTest
-    @ArgumentsSource(TransactionMocksProvider.class)
-<<<<<<< HEAD
-    void callRevertMethodAndExpectDetailMessage(Transaction transaction,
-                                                EthereumTransaction ethTransaction,
-                                                RecordFile recordFile) throws Exception {
-=======
     void callRevertMethodAndExpectDetailMessage(final Transaction transaction,
                                                 final EthereumTransaction ethTransaction,
                                                 final RecordFile recordFile) throws Exception {
->>>>>>> 4d7c0dd3
         setUp(transaction, ethTransaction, recordFile);
 
         final var detailedErrorMessage = "Custom revert message";
@@ -481,9 +428,6 @@
     @UtilityClass
     private static class Builder {
 
-<<<<<<< HEAD
-        private static OpcodesResponse opcodesResponse(OpcodesProcessingResult result) {
-=======
         private static ContractTransactionHash contractTransactionHashFrom(final Transaction transaction,
                                                                            final EthereumTransaction ethTransaction) {
             return ContractTransactionHash.builder()
@@ -498,7 +442,6 @@
         }
 
         private static OpcodesResponse opcodesResponse(final OpcodesProcessingResult result) {
->>>>>>> 4d7c0dd3
             return new OpcodesResponse()
                     .contractId(result.transactionProcessingResult().getRecipient()
                             .map(EntityIdUtils::contractIdFromEvmAddress)
@@ -526,20 +469,12 @@
                                             Arrays.stream(opcode.stack().get())
                                                     .map(Bytes::toHexString)
                                                     .toList() :
-<<<<<<< HEAD
-                                            List.of())
-=======
                                             null)
->>>>>>> 4d7c0dd3
                                     .memory(opcode.memory().isPresent() ?
                                             Arrays.stream(opcode.memory().get())
                                                     .map(Bytes::toHexString)
                                                     .toList() :
-<<<<<<< HEAD
-                                            List.of())
-=======
                                             null)
->>>>>>> 4d7c0dd3
                                     .storage(opcode.storage().isPresent() ?
                                             opcode.storage().get().entrySet().stream()
                                                     .collect(Collectors.toMap(
@@ -589,12 +524,8 @@
                                             Bytes.fromHexString("4e487b7100000000000000000000000000000000000000000000000000000000"),
                                             Bytes.fromHexString("0000001200000000000000000000000000000000000000000000000000000000")
                                     }) : Optional.empty(),
-<<<<<<< HEAD
-                            options.isMemory() ? Optional.of(Collections.emptyMap()) : Optional.empty(),
-=======
                             options.isStorage() ?
                                     Optional.of(Collections.emptySortedMap()) : Optional.empty(),
->>>>>>> 4d7c0dd3
                             null
                     ),
                     new Opcode(
@@ -613,12 +544,8 @@
                                             Bytes.fromHexString("4e487b7100000000000000000000000000000000000000000000000000000000"),
                                             Bytes.fromHexString("0000001200000000000000000000000000000000000000000000000000000000")
                                     }) : Optional.empty(),
-<<<<<<< HEAD
-                            options.isMemory() ? Optional.of(Collections.emptyMap()) : Optional.empty(),
-=======
                             options.isStorage() ?
                                     Optional.of(Collections.emptySortedMap()) : Optional.empty(),
->>>>>>> 4d7c0dd3
                             "0x4e487b710000000000000000000000000000000000000000000000000000000000000012"
                     ),
                     new Opcode(
@@ -628,11 +555,7 @@
                             OptionalLong.of(3),
                             1,
                             options.isStack() ?
-<<<<<<< HEAD
-                                    Optional.of(new Bytes[] {
-=======
                                     Optional.of(new Bytes[]{
->>>>>>> 4d7c0dd3
                                             Bytes.fromHexString("000000000000000000000000000000000000000000000000000000000135b7d0"),
                                             Bytes.fromHexString("00000000000000000000000000000000000000000000000000000000000000a0")
                                     }) : Optional.empty(),
@@ -643,13 +566,8 @@
                                     }) : Optional.empty(),
                             options.isStorage() ?
                                     Optional.of(ImmutableSortedMap.of(
-<<<<<<< HEAD
                                             UInt256.fromHexString("0000000000000000000000000000000000000000000000000000000000000000"),
                                             UInt256.fromHexString("0000000000000000000000000000000000000000000000000000000000000014")
-=======
-                                            Bytes.fromHexString("0000000000000000000000000000000000000000000000000000000000000000"),
-                                            Bytes.fromHexString("0000000000000000000000000000000000000000000000000000000000000014")
->>>>>>> 4d7c0dd3
                                     )) : Optional.empty(),
                             null
                     )
