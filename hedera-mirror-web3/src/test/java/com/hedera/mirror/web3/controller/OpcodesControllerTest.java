/*
 * Copyright (C) 2024 Hedera Hashgraph, LLC
 *
 * Licensed under the Apache License, Version 2.0 (the "License");
 * you may not use this file except in compliance with the License.
 * You may obtain a copy of the License at
 *
 *      http://www.apache.org/licenses/LICENSE-2.0
 *
 * Unless required by applicable law or agreed to in writing, software
 * distributed under the License is distributed on an "AS IS" BASIS,
 * WITHOUT WARRANTIES OR CONDITIONS OF ANY KIND, either express or implied.
 * See the License for the specific language governing permissions and
 * limitations under the License.
 */

package com.hedera.mirror.web3.controller;

import static com.hedera.mirror.common.util.CommonUtils.instant;
import static com.hedera.mirror.common.util.DomainUtils.convertToNanosMax;
import static com.hedera.mirror.web3.service.model.CallServiceParameters.CallType.ETH_DEBUG_TRACE_TRANSACTION;
import static com.hedera.mirror.web3.evm.utils.EvmTokenUtils.toAddress;
import static com.hedera.mirror.web3.utils.TransactionProviderEnum.entityAddress;
import static com.hederahashgraph.api.proto.java.ResponseCodeEnum.CONTRACT_EXECUTION_EXCEPTION;
import static org.assertj.core.api.Assertions.assertThat;
import static org.mockito.ArgumentMatchers.anyLong;
import static org.mockito.Mockito.mock;
import static org.mockito.Mockito.reset;
import static org.mockito.Mockito.when;
import static org.springframework.test.web.servlet.request.MockMvcRequestBuilders.get;
import static org.springframework.test.web.servlet.request.MockMvcRequestBuilders.options;
import static org.springframework.test.web.servlet.result.MockMvcResultMatchers.content;
import static org.springframework.test.web.servlet.result.MockMvcResultMatchers.header;
import static org.springframework.test.web.servlet.result.MockMvcResultMatchers.status;

import com.fasterxml.jackson.core.JsonProcessingException;
import com.fasterxml.jackson.databind.ObjectMapper;
import com.google.common.collect.ImmutableSortedMap;
import com.hedera.mirror.common.domain.DomainBuilder;
import com.hedera.mirror.common.domain.entity.Entity;
import com.hedera.mirror.common.domain.entity.EntityId;
import com.hedera.mirror.rest.model.OpcodesResponse;
import com.hedera.mirror.web3.common.TransactionHashParameter;
import com.hedera.mirror.web3.common.TransactionIdOrHashParameter;
import com.hedera.mirror.web3.common.TransactionIdParameter;
import com.hedera.mirror.web3.evm.contracts.execution.OpcodesProcessingResult;
import com.hedera.mirror.web3.evm.contracts.execution.traceability.Opcode;
import com.hedera.mirror.web3.evm.contracts.execution.traceability.OpcodeTracerOptions;
import com.hedera.mirror.web3.evm.properties.MirrorNodeEvmProperties;
import com.hedera.mirror.web3.evm.store.accessor.EntityDatabaseAccessor;
import com.hedera.mirror.web3.exception.MirrorEvmTransactionException;
import com.hedera.mirror.web3.repository.ContractResultRepository;
import com.hedera.mirror.web3.repository.ContractTransactionHashRepository;
import com.hedera.mirror.web3.repository.EthereumTransactionRepository;
import com.hedera.mirror.web3.repository.RecordFileRepository;
import com.hedera.mirror.web3.repository.TransactionRepository;
import com.hedera.mirror.web3.service.*;
import com.hedera.mirror.web3.service.model.ContractDebugParameters;
import com.hedera.mirror.web3.utils.TransactionProviderEnum;
import com.hedera.mirror.web3.viewmodel.BlockType;
import com.hedera.mirror.web3.viewmodel.GenericErrorResponse;
import com.hedera.node.app.service.evm.contracts.execution.HederaEvmTransactionProcessingResult;
import com.hedera.node.app.service.evm.store.models.HederaEvmAccount;
import com.hederahashgraph.api.proto.java.Key;
import io.github.bucket4j.Bucket;
import io.micrometer.core.instrument.MeterRegistry;
import io.micrometer.core.instrument.simple.SimpleMeterRegistry;
import jakarta.annotation.Resource;
import jakarta.persistence.EntityManager;
import java.math.BigInteger;
import java.time.Instant;
import java.util.Arrays;
import java.util.Collections;
import java.util.List;
import java.util.Optional;
import java.util.concurrent.atomic.AtomicReference;
import java.util.function.Supplier;
import java.util.stream.Collectors;
import java.util.stream.Stream;
import lombok.experimental.UtilityClass;
import org.apache.commons.lang3.tuple.Pair;
import org.apache.tuweni.bytes.Bytes;
import org.hamcrest.core.StringContains;
import org.hyperledger.besu.datatypes.Address;
import org.hyperledger.besu.evm.frame.ExceptionalHaltReason;
import org.junit.jupiter.api.BeforeEach;
import org.junit.jupiter.api.Named;
import org.junit.jupiter.api.TestInstance;
import org.junit.jupiter.api.extension.ExtendWith;
import org.junit.jupiter.params.ParameterizedTest;
import org.junit.jupiter.params.provider.Arguments;
import org.junit.jupiter.params.provider.EnumSource;
import org.junit.jupiter.params.provider.MethodSource;
import org.junit.jupiter.params.provider.ValueSource;
import org.mockito.ArgumentCaptor;
import org.mockito.Captor;
import org.springframework.boot.test.autoconfigure.web.servlet.WebMvcTest;
import org.springframework.boot.test.context.TestConfiguration;
import org.springframework.boot.test.mock.mockito.MockBean;
import org.springframework.context.annotation.Bean;
import org.springframework.http.MediaType;
import org.springframework.test.context.junit.jupiter.SpringExtension;
import org.springframework.test.web.servlet.MockMvc;
import org.springframework.test.web.servlet.ResultMatcher;
import org.springframework.test.web.servlet.request.MockHttpServletRequestBuilder;
import org.springframework.transaction.support.TransactionOperations;
import org.springframework.util.StringUtils;

@ExtendWith(SpringExtension.class)
@WebMvcTest(controllers = OpcodesController.class)
@TestInstance(TestInstance.Lifecycle.PER_CLASS)
class OpcodesControllerTest {

    private static final String OPCODES_URI = "/api/v1/contracts/results/{transactionIdOrHash}/opcodes";
    private static final DomainBuilder DOMAIN_BUILDER = new DomainBuilder();

    @Resource
    private MockMvc mockMvc;

    @Resource
    private ObjectMapper objectMapper;

    @MockBean
    private ContractDebugService contractDebugService;

    @MockBean(name = "rateLimitBucket")
    private Bucket rateLimitBucket;

    @MockBean
    private TransactionRepository transactionRepository;

    @MockBean
    private EthereumTransactionRepository ethereumTransactionRepository;

    @MockBean
    private ContractTransactionHashRepository contractTransactionHashRepository;

    @MockBean
    private ContractResultRepository contractResultRepository;

    @MockBean
    private RecordFileRepository recordFileRepository;

    @MockBean
    private EntityDatabaseAccessor entityDatabaseAccessor;

    @Captor
    private ArgumentCaptor<ContractDebugParameters> callServiceParametersCaptor;

    @Captor
    private ArgumentCaptor<OpcodeTracerOptions> tracerOptionsCaptor;

    private final AtomicReference<OpcodesProcessingResult> opcodesResultCaptor = new AtomicReference<>();

    private final AtomicReference<ContractDebugParameters> expectedCallServiceParameters = new AtomicReference<>();

    private MockHttpServletRequestBuilder opcodesRequest(final TransactionIdOrHashParameter parameter) {
        return opcodesRequest(parameter, new OpcodeTracerOptions());
    }

    private MockHttpServletRequestBuilder opcodesRequest(final TransactionIdOrHashParameter parameter,
                                                         final OpcodeTracerOptions options) {
        final String transactionIdOrHash = switch (parameter) {
            case TransactionHashParameter hashParameter -> hashParameter.hash().toHexString();
            case TransactionIdParameter transactionIdParameter -> Builder.transactionIdString(
                    transactionIdParameter.payerAccountId(),
                    transactionIdParameter.validStart()
            );
        };

        return opcodesRequest(transactionIdOrHash)
                .queryParam("stack", String.valueOf(options.isStack()))
                .queryParam("memory", String.valueOf(options.isMemory()))
                .queryParam("storage", String.valueOf(options.isStorage()));
    }

    private MockHttpServletRequestBuilder opcodesRequest(final String transactionIdOrHash) {
        return get(OPCODES_URI, transactionIdOrHash)
                .accept(MediaType.APPLICATION_JSON)
                .contentType(MediaType.APPLICATION_JSON);
    }

    private ResultMatcher responseBody(final Object expectedBody) throws JsonProcessingException {
        return content().string(objectMapper.writeValueAsString(expectedBody));
    }

    @BeforeEach
    void setUp() {
        when(rateLimitBucket.tryConsume(anyLong())).thenReturn(true);
<<<<<<< HEAD
        when(gasLimitBucket.tryConsume(anyLong())).thenReturn(true);
        when(contractDebugService.processOpcodeCall(
=======
        when(contractCallService.processOpcodeCall(
>>>>>>> 7ba53961
                callServiceParametersCaptor.capture(),
                tracerOptionsCaptor.capture()
        )).thenAnswer(context -> {
            final ContractDebugParameters params = context.getArgument(0);
            final OpcodeTracerOptions options = context.getArgument(1);
            opcodesResultCaptor.set(Builder.successfulOpcodesProcessingResult(params, options));
            return opcodesResultCaptor.get();
        });
    }

    TransactionIdOrHashParameter setUp(final TransactionProviderEnum provider) {
        provider.init(DOMAIN_BUILDER);

        final var transaction = provider.getTransaction().get();
        final var ethTransaction = provider.getEthTransaction().get();
        final var recordFile = provider.getRecordFile().get();
        final var contractTransactionHash = provider.getContractTransactionHash().get();
        final var contractResult = provider.getContractResult().get();
        final var contractEntity = provider.getContractEntity().get();
        final var senderEntity = provider.getSenderEntity().get();

        final var hash = provider.hasEthTransaction() ? ethTransaction.getHash() : transaction.getTransactionHash();
        final var consensusTimestamp = transaction.getConsensusTimestamp();
        final var payerAccountId = transaction.getPayerAccountId();
        final var validStartNs = transaction.getValidStartNs();
        final var senderId = contractResult.getSenderId();
        final var senderAddress = entityAddress(senderEntity);
        final var contractId = transaction.getEntityId();
        final var contractAddress = entityAddress(contractEntity);

        expectedCallServiceParameters.set(ContractDebugParameters.builder()
                .sender(new HederaEvmAccount(senderAddress))
                .receiver(contractAddress)
                .gas(provider.hasEthTransaction() ?
                        ethTransaction.getGasLimit() :
                        contractResult.getGasLimit())
                .value(provider.hasEthTransaction() ?
                        new BigInteger(ethTransaction.getValue()).longValue() :
                        contractResult.getAmount())
                .callData(provider.hasEthTransaction() ?
                        Bytes.of(ethTransaction.getCallData()) :
                        Bytes.of(contractResult.getFunctionParameters()))
                .block(BlockType.of(recordFile.getIndex().toString()))
                .build());

        when(contractTransactionHashRepository.findByHash(hash)).thenReturn(Optional.of(contractTransactionHash));
        when(transactionRepository.findByPayerAccountIdAndValidStartNs(
                payerAccountId,
                validStartNs
        )).thenReturn(Optional.of(transaction));
        when(ethereumTransactionRepository.findByConsensusTimestampAndPayerAccountId(
                contractTransactionHash.getConsensusTimestamp(),
                payerAccountId
        )).thenReturn(Optional.ofNullable(ethTransaction));
        when(contractResultRepository.findById(consensusTimestamp)).thenReturn(Optional.of(contractResult));
        when(recordFileRepository.findByTimestamp(consensusTimestamp)).thenReturn(Optional.of(recordFile));
        when(entityDatabaseAccessor.evmAddressFromId(contractId, Optional.empty())).thenReturn(contractAddress);
        when(entityDatabaseAccessor.evmAddressFromId(senderId, Optional.empty())).thenReturn(senderAddress);
        when(entityDatabaseAccessor.get(contractAddress, Optional.empty())).thenReturn(Optional.of(contractEntity));
        when(entityDatabaseAccessor.get(senderAddress, Optional.empty())).thenReturn(Optional.of(senderEntity));

        if (ethTransaction != null) {
            return new TransactionHashParameter(Bytes.of(ethTransaction.getHash()));
        } else {
            return new TransactionIdParameter(transaction.getPayerAccountId(), instant(transaction.getValidStartNs()));
        }
    }

    @ParameterizedTest
    @EnumSource(TransactionProviderEnum.class)
    void callThrowsExceptionAndExpectDetailMessage(final TransactionProviderEnum providerEnum) throws Exception {
        final TransactionIdOrHashParameter transactionIdOrHash = setUp(providerEnum);

        final var detailedErrorMessage = "Custom revert message";
        final var hexDataErrorMessage =
                "0x08c379a000000000000000000000000000000000000000000000000000000000000000200000000000000000000000000000000000000000000000000000000000000015437573746f6d20726576657274206d6573736167650000000000000000000000";

        reset(contractDebugService);
        when(contractDebugService.processOpcodeCall(
                callServiceParametersCaptor.capture(),
                tracerOptionsCaptor.capture()
        )).thenThrow(new MirrorEvmTransactionException(CONTRACT_EXECUTION_EXCEPTION, detailedErrorMessage, hexDataErrorMessage));

        mockMvc.perform(opcodesRequest(transactionIdOrHash))
                .andExpect(status().isBadRequest())
                .andExpect(responseBody(new GenericErrorResponse(
                        CONTRACT_EXECUTION_EXCEPTION.name(), detailedErrorMessage, hexDataErrorMessage)));
    }

    @ParameterizedTest
    @EnumSource(TransactionProviderEnum.class)
    void unsuccessfulCall(final TransactionProviderEnum providerEnum) throws Exception {
        final TransactionIdOrHashParameter transactionIdOrHash = setUp(providerEnum);

        reset(contractDebugService);
        when(contractDebugService.processOpcodeCall(
                callServiceParametersCaptor.capture(),
                tracerOptionsCaptor.capture()
        )).thenAnswer(context -> {
            final OpcodeTracerOptions options = context.getArgument(1);
            opcodesResultCaptor.set(Builder.unsuccessfulOpcodesProcessingResult(options));
            return opcodesResultCaptor.get();
        });

        mockMvc.perform(opcodesRequest(transactionIdOrHash))
                .andExpect(status().isOk())
                .andExpect(responseBody(Builder.opcodesResponse(opcodesResultCaptor.get(), entityDatabaseAccessor)));

        assertThat(callServiceParametersCaptor.getValue()).isEqualTo(expectedCallServiceParameters.get());
    }

    @ParameterizedTest
    @MethodSource("transactionsWithDifferentTracerOptions")
    void callWithDifferentCombinationsOfTracerOptions(final TransactionProviderEnum providerEnum,
                                                      final OpcodeTracerOptions options) throws Exception {
        final TransactionIdOrHashParameter transactionIdOrHash = setUp(providerEnum);

        mockMvc.perform(opcodesRequest(transactionIdOrHash, options))
                .andExpect(status().isOk())
                .andExpect(responseBody(Builder.opcodesResponse(opcodesResultCaptor.get(), entityDatabaseAccessor)));

        assertThat(tracerOptionsCaptor.getValue()).isEqualTo(options);
        assertThat(callServiceParametersCaptor.getValue()).isEqualTo(expectedCallServiceParameters.get());
    }

    @ParameterizedTest
    @EnumSource(TransactionProviderEnum.class)
    void callWithContractResultNotFoundExceptionTest(final TransactionProviderEnum providerEnum) throws Exception {
        final TransactionIdOrHashParameter transactionIdOrHash = setUp(providerEnum);

        when(contractResultRepository.findById(anyLong())).thenReturn(Optional.empty());

        mockMvc.perform(opcodesRequest(transactionIdOrHash))
                .andExpect(status().isNotFound())
                .andExpect(responseBody(new GenericErrorResponse("Contract result not found")));
    }

    @ParameterizedTest
    @EnumSource(TransactionProviderEnum.class)
    void callWithTransactionNotFoundExceptionTest(final TransactionProviderEnum providerEnum) throws Exception {
        final TransactionIdOrHashParameter transactionIdOrHash = setUp(providerEnum);

        final GenericErrorResponse expectedError = switch (transactionIdOrHash) {
            case TransactionHashParameter parameter -> {
                reset(contractTransactionHashRepository);
                when(contractTransactionHashRepository.findByHash(parameter.hash().toArray())).thenReturn(Optional.empty());
                yield new GenericErrorResponse("Contract transaction hash not found");
            }
            case TransactionIdParameter parameter -> {
                reset(transactionRepository);
                when(transactionRepository.findByPayerAccountIdAndValidStartNs(
                        parameter.payerAccountId(),
                        convertToNanosMax(parameter.validStart())
                )).thenReturn(Optional.empty());
                yield new GenericErrorResponse("Transaction not found");
            }
        };

        mockMvc.perform(opcodesRequest(transactionIdOrHash))
                .andExpect(status().isNotFound())
                .andExpect(responseBody(expectedError));
    }

    @ParameterizedTest
    @MethodSource("transactionsWithDifferentSenderAddresses")
    void callWithDifferentSenderAddressShouldUseEvmAddressWhenPossible(final TransactionProviderEnum providerEnum) throws Exception {
        final TransactionIdOrHashParameter transactionIdOrHash = setUp(providerEnum);

        expectedCallServiceParameters.set(expectedCallServiceParameters.get().toBuilder()
                .sender(new HederaEvmAccount(entityAddress(providerEnum.getSenderEntity().get())))
                .build());

        mockMvc.perform(opcodesRequest(transactionIdOrHash))
                .andExpect(status().isOk())
                .andExpect(responseBody(Builder.opcodesResponse(opcodesResultCaptor.get(), entityDatabaseAccessor)));

        assertThat(callServiceParametersCaptor.getValue()).isEqualTo(expectedCallServiceParameters.get());
    }


    @ParameterizedTest
    @MethodSource("transactionsWithDifferentReceiverAddresses")
    void callWithDifferentReceiverAddressShouldUseEvmAddressWhenPossible(final TransactionProviderEnum providerEnum) throws Exception {
        final TransactionIdOrHashParameter transactionIdOrHash = setUp(providerEnum);

        expectedCallServiceParameters.set(expectedCallServiceParameters.get().toBuilder()
                .receiver(entityAddress(providerEnum.getContractEntity().get()))
                .build());

        mockMvc.perform(opcodesRequest(transactionIdOrHash))
                .andExpect(status().isOk())
                .andExpect(responseBody(Builder.opcodesResponse(opcodesResultCaptor.get(), entityDatabaseAccessor)));

        assertThat(callServiceParametersCaptor.getValue()).isEqualTo(expectedCallServiceParameters.get());
    }

    @ParameterizedTest
    @ValueSource(
            strings = {
                    " ",
                    "0x",
                    "0xghijklmno",
                    "0x00000000000000000000000000000000000004e",
                    "0x00000000000000000000000000000000000004e2a",
                    "00000000001239847e",
                    "0.0.1234-1234567890", // missing nanos
                    "0.0.1234-0-1234567890", // nanos overflow
                    "0.0.1234-1-123456789-",  // dash after nanos
            })
    void callInvalidTransactionIdOrHash(final String transactionIdOrHash) throws Exception {
        when(rateLimitBucket.tryConsume(1)).thenReturn(true);

        final var expectedMessage = StringUtils.hasText(transactionIdOrHash) ?
                "Unsupported ID format: '%s'".formatted(transactionIdOrHash) :
                "Missing transaction ID or hash";

        mockMvc.perform(opcodesRequest(transactionIdOrHash))
                .andExpect(status().isBadRequest())
                .andExpect(content().string(new StringContains(expectedMessage)));
    }

    @ParameterizedTest
    @EnumSource(TransactionProviderEnum.class)
    void exceedingRateLimit(final TransactionProviderEnum providerEnum) throws Exception {
        final TransactionIdOrHashParameter transactionIdOrHash = setUp(providerEnum);

        for (var i = 0; i < 3; i++) {
            mockMvc.perform(opcodesRequest(transactionIdOrHash))
                    .andExpect(status().isOk())
                    .andExpect(responseBody(Builder.opcodesResponse(opcodesResultCaptor.get(), entityDatabaseAccessor)));

            assertThat(callServiceParametersCaptor.getValue()).isEqualTo(expectedCallServiceParameters.get());
        }

        when(rateLimitBucket.tryConsume(1)).thenReturn(false);
        mockMvc.perform(opcodesRequest(transactionIdOrHash))
                .andExpect(status().isTooManyRequests())
                .andExpect(responseBody(new GenericErrorResponse("Rate limit exceeded.")));
    }

    /*
     * https://stackoverflow.com/questions/62723224/webtestclient-cors-with-spring-boot-and-webflux
     * The Spring WebTestClient CORS testing requires that the URI contain any hostname and port.
     */
    @ParameterizedTest
    @EnumSource(TransactionProviderEnum.class)
    void callSuccessCors(final TransactionProviderEnum providerEnum) throws Exception {
        final TransactionIdOrHashParameter transactionIdOrHash = setUp(providerEnum);

        final String param = switch (transactionIdOrHash) {
            case TransactionHashParameter hashParameter -> hashParameter.hash().toHexString();
            case TransactionIdParameter transactionIdParameter -> Builder.transactionIdString(
                    transactionIdParameter.payerAccountId(),
                    transactionIdParameter.validStart()
            );
        };

        mockMvc.perform(options(OPCODES_URI, param)
                        .accept(MediaType.APPLICATION_JSON)
                        .contentType(MediaType.APPLICATION_JSON)
                        .header("Origin", "https://example.com")
                        .header("Access-Control-Request-Method", "GET"))
                .andExpect(status().isOk())
                .andExpect(header().string("Access-Control-Allow-Origin", "*"))
                .andExpect(header().string("Access-Control-Allow-Methods", "GET,HEAD,POST"));
    }

    static Stream<Arguments> transactionsWithDifferentTracerOptions() {
        final List<OpcodeTracerOptions> tracerOptions = List.of(
                new OpcodeTracerOptions(true, true, true),
                new OpcodeTracerOptions(false, true, true),
                new OpcodeTracerOptions(true, false, true),
                new OpcodeTracerOptions(true, true, false),
                new OpcodeTracerOptions(false, false, true),
                new OpcodeTracerOptions(false, true, false),
                new OpcodeTracerOptions(true, false, false),
                new OpcodeTracerOptions(false, false, false)
        );
        return Arrays.stream(TransactionProviderEnum.values())
                .flatMap(providerEnum -> tracerOptions.stream()
                        .map(options -> Arguments.of(providerEnum, options)));
    }

    static Stream<Arguments> transactionsWithDifferentSenderAddresses() {
        return Arrays.stream(TransactionProviderEnum.values())
                .flatMap(providerEnum -> entityAddressCombinations(providerEnum.getPayerAccountId())
                        .map(addressPair -> Arguments.of(Named.of(
                                "%s(evmAddress=%s, alias=%s)".formatted(
                                        providerEnum.name(),
                                        addressPair.getLeft() != null ? Bytes.of(addressPair.getLeft()) : null,
                                        addressPair.getRight() != null ? Bytes.of(addressPair.getRight()) : null
                                ),
                                providerEnum.customize(p -> {
                                    p.setPayerEvmAddress(addressPair.getLeft());
                                    p.setPayerAlias(addressPair.getRight());
                                })
                        ))));
    }

    static Stream<Arguments> transactionsWithDifferentReceiverAddresses() {
        return Arrays.stream(TransactionProviderEnum.values())
                .flatMap(providerEnum -> entityAddressCombinations(providerEnum.getContractId())
                        .map(addressPair -> Arguments.of(Named.of(
                                "%s(evmAddress=%s, alias=%s)".formatted(
                                        providerEnum.name(),
                                        addressPair.getLeft() != null ? Bytes.of(addressPair.getLeft()) : null,
                                        addressPair.getRight() != null ? Bytes.of(addressPair.getRight()) : null
                                ),
                                providerEnum.customize(p -> {
                                    p.setContractEvmAddress(addressPair.getLeft());
                                    p.setContractAlias(addressPair.getRight());
                                })
                        ))));
    }

    static Stream<Pair<byte[], byte[]>> entityAddressCombinations(EntityId entityId) {
        Supplier<byte[]> validAlias = () -> new byte[] {
                0, 0, 0, 0, // shard
                0, 0, 0, 0, 0, 0, 0, 0, // realm
                0, 0, 0, 0, 0, 0, 0, Long.valueOf(entityId.getNum()).byteValue(), // num
        };
        Supplier<byte[]> invalidAlias = () -> DOMAIN_BUILDER.key(Key.KeyCase.ED25519);
        return Stream.of(
                Pair.of(DOMAIN_BUILDER.evmAddress(), validAlias.get()),
                Pair.of(null, validAlias.get()),
                Pair.of(null, invalidAlias.get()),
                Pair.of(null, null)
        );
    }

    /**
     * Utility class with helper methods for building different objects in the tests
     */
    @UtilityClass
    private static class Builder {

        private static String transactionIdString(final EntityId payerAccountId, final Instant validStart) {
            return "%s-%d-%d".formatted(payerAccountId.toString(), validStart.getEpochSecond(), validStart.getNano());
        }

        private static OpcodesResponse opcodesResponse(final OpcodesProcessingResult result,
                                                       final EntityDatabaseAccessor entityDatabaseAccessor) {
            return new OpcodesResponse()
                    .address(result.transactionProcessingResult().getRecipient()
                            .flatMap(address -> entityDatabaseAccessor.get(address, Optional.empty()))
                            .map(TransactionProviderEnum::entityAddress)
                            .map(Address::toHexString)
                            .orElse(Address.ZERO.toHexString()))
                    .contractId(result.transactionProcessingResult().getRecipient()
                            .flatMap(address -> entityDatabaseAccessor.get(address, Optional.empty()))
                            .map(Entity::toEntityId)
                            .map(EntityId::toString)
                            .orElse(null))
                    .failed(!result.transactionProcessingResult().isSuccessful())
                    .gas(result.transactionProcessingResult().getGasUsed())
                    .opcodes(result.opcodes().stream()
                            .map(opcode -> new com.hedera.mirror.rest.model.Opcode()
                                    .depth(opcode.depth())
                                    .gas(opcode.gas())
                                    .gasCost(opcode.gasCost())
                                    .op(opcode.op())
                                    .pc(opcode.pc())
                                    .reason(opcode.reason())
                                    .stack(opcode.stack().stream()
                                            .map(Bytes::toHexString)
                                            .toList())
                                    .memory(opcode.memory().stream()
                                            .map(Bytes::toHexString)
                                            .toList())
                                    .storage(opcode.storage().entrySet().stream()
                                            .collect(Collectors.toMap(
                                                    entry -> entry.getKey().toHexString(),
                                                    entry -> entry.getValue().toHexString()))))
                            .toList())
                    .returnValue(Optional.ofNullable(result.transactionProcessingResult().getOutput())
                            .map(Bytes::toHexString)
                            .orElse(Bytes.EMPTY.toHexString()));
        }

        private static OpcodesProcessingResult successfulOpcodesProcessingResult(final ContractDebugParameters params,
                                                                                 final OpcodeTracerOptions options) {
            final Address recipient = params != null ? params.getReceiver() : Address.ZERO;
            final List<Opcode> opcodes = opcodes(options);
            final long gasUsed = opcodes.stream().map(Opcode::gas).reduce(Long::sum).orElse(0L);
            final long gasCost = opcodes.stream().map(Opcode::gasCost).reduce(Long::sum).orElse(0L);
            return new OpcodesProcessingResult(
                    HederaEvmTransactionProcessingResult
                            .successful(List.of(), gasUsed , 0, gasCost, Bytes.EMPTY, recipient),
                    opcodes
            );
        }

        private static OpcodesProcessingResult unsuccessfulOpcodesProcessingResult(final OpcodeTracerOptions options) {
            final List<Opcode> opcodes = opcodes(options);
            final long gasUsed = opcodes.stream().map(Opcode::gas).reduce(Long::sum).orElse(0L);
            final long gasCost = opcodes.stream().map(Opcode::gasCost).reduce(Long::sum).orElse(0L);
            return new OpcodesProcessingResult(
                    HederaEvmTransactionProcessingResult.failed(
                            gasUsed, 0, gasCost, Optional.of(Bytes.EMPTY), Optional.of(ExceptionalHaltReason.PRECOMPILE_ERROR)),
                    opcodes
            );
        }

        private static List<Opcode> opcodes(final OpcodeTracerOptions options) {
            return Arrays.asList(
                    new Opcode(
                            1273,
                            "PUSH1",
                            2731,
                            3,
                            2,
                            options.isStack() ?
                                    List.of(
                                            Bytes.fromHexString("000000000000000000000000000000000000000000000000000000004700d305"),
                                            Bytes.fromHexString("00000000000000000000000000000000000000000000000000000000000000a7")) :
                                    Collections.emptyList(),
                            options.isMemory() ?
                                    List.of(
                                            Bytes.fromHexString("4e487b7100000000000000000000000000000000000000000000000000000000"),
                                            Bytes.fromHexString("0000001200000000000000000000000000000000000000000000000000000000")) :
                                    Collections.emptyList(),
                            Collections.emptySortedMap(),
                            null
                    ),
                    new Opcode(
                            1275,
                            "REVERT",
                            2728,
                            0,
                            2,
                            options.isStack() ?
                                    List.of(
                                            Bytes.fromHexString("000000000000000000000000000000000000000000000000000000004700d305"),
                                            Bytes.fromHexString("00000000000000000000000000000000000000000000000000000000000000a7")) :
                                    Collections.emptyList(),
                            options.isMemory() ?
                                    List.of(
                                            Bytes.fromHexString("4e487b7100000000000000000000000000000000000000000000000000000000"),
                                            Bytes.fromHexString("0000001200000000000000000000000000000000000000000000000000000000")) :
                                    Collections.emptyList(),
                            Collections.emptySortedMap(),
                            "0x4e487b710000000000000000000000000000000000000000000000000000000000000012"
                    ),
                    new Opcode(
                            682,
                            "SWAP2",
                            2776,
                            3,
                            1,
                            options.isStack() ?
                                    List.of(
                                            Bytes.fromHexString("000000000000000000000000000000000000000000000000000000000135b7d0"),
                                            Bytes.fromHexString("00000000000000000000000000000000000000000000000000000000000000a0")) :
                                    Collections.emptyList(),
                            options.isMemory() ?
                                    List.of(
                                            Bytes.fromHexString("0000000000000000000000000000000000000000000000000000000000000000"),
                                            Bytes.fromHexString("0000000000000000000000000000000000000000000000000000000000000000")) :
                                    Collections.emptyList(),
                            options.isStorage() ?
                                    ImmutableSortedMap.of(
                                            Bytes.fromHexString("0000000000000000000000000000000000000000000000000000000000000000"),
                                            Bytes.fromHexString("0000000000000000000000000000000000000000000000000000000000000014")) :
                                    Collections.emptySortedMap(),
                            null
                    )
            );
        }
    }

    @TestConfiguration
    public static class TestConfig {

        @Bean
        MirrorNodeEvmProperties evmProperties() {
            return new MirrorNodeEvmProperties();
        }

        @Bean
        MeterRegistry meterRegistry() {
            return new SimpleMeterRegistry();
        }

        @Bean
        EntityManager entityManager() {
            return mock(EntityManager.class);
        }

        @Bean
        TransactionOperations transactionOperations() {
            return mock(TransactionOperations.class);
        }

        @Bean
        RecordFileService recordFileService(final RecordFileRepository recordFileRepository) {
            return new RecordFileServiceImpl(recordFileRepository);
        }

        @Bean
        OpcodeService opcodeService(final RecordFileService recordFileService,
                                    final ContractDebugService contractDebugService,
                                    final ContractTransactionHashRepository contractTransactionHashRepository,
                                    final EthereumTransactionRepository ethereumTransactionRepository,
                                    final TransactionRepository transactionRepository,
                                    final ContractResultRepository contractResultRepository,
                                    final EntityDatabaseAccessor entityDatabaseAccessor) {
            return new OpcodeServiceImpl(
                    recordFileService,
                    contractDebugService,
                    contractTransactionHashRepository,
                    ethereumTransactionRepository,
                    transactionRepository,
                    contractResultRepository,
                    entityDatabaseAccessor);
        }
    }
}<|MERGE_RESOLUTION|>--- conflicted
+++ resolved
@@ -18,8 +18,6 @@
 
 import static com.hedera.mirror.common.util.CommonUtils.instant;
 import static com.hedera.mirror.common.util.DomainUtils.convertToNanosMax;
-import static com.hedera.mirror.web3.service.model.CallServiceParameters.CallType.ETH_DEBUG_TRACE_TRANSACTION;
-import static com.hedera.mirror.web3.evm.utils.EvmTokenUtils.toAddress;
 import static com.hedera.mirror.web3.utils.TransactionProviderEnum.entityAddress;
 import static com.hederahashgraph.api.proto.java.ResponseCodeEnum.CONTRACT_EXECUTION_EXCEPTION;
 import static org.assertj.core.api.Assertions.assertThat;
@@ -187,12 +185,7 @@
     @BeforeEach
     void setUp() {
         when(rateLimitBucket.tryConsume(anyLong())).thenReturn(true);
-<<<<<<< HEAD
-        when(gasLimitBucket.tryConsume(anyLong())).thenReturn(true);
         when(contractDebugService.processOpcodeCall(
-=======
-        when(contractCallService.processOpcodeCall(
->>>>>>> 7ba53961
                 callServiceParametersCaptor.capture(),
                 tracerOptionsCaptor.capture()
         )).thenAnswer(context -> {
