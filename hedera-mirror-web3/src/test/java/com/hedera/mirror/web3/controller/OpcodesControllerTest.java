--- conflicted
+++ resolved
@@ -96,7 +96,6 @@
 import lombok.RequiredArgsConstructor;
 import lombok.experimental.UtilityClass;
 import org.apache.tuweni.bytes.Bytes;
-import org.apache.tuweni.units.bigints.UInt256;
 import org.hamcrest.core.StringContains;
 import org.hyperledger.besu.datatypes.Address;
 import org.junit.jupiter.api.BeforeEach;
@@ -213,8 +212,7 @@
         when(gasLimitBucket.tryConsume(anyLong())).thenReturn(true);
         when(contractCallService.processOpcodeCall(
                 callServiceParametersCaptor.capture(),
-                tracerOptionsCaptor.capture(),
-                any(TransactionIdOrHashParameter.class)
+                tracerOptionsCaptor.capture()
         )).thenAnswer(context -> {
             final CallServiceParameters params = context.getArgument(0);
             final OpcodeTracerOptions options = context.getArgument(1);
@@ -279,13 +277,6 @@
     }
 
     @ParameterizedTest
-<<<<<<< HEAD
-    @ArgumentsSource(TransactionMocksProvider.class)
-    void callRevertMethodAndExpectDetailMessage(final Transaction transaction,
-                                                final EthereumTransaction ethTransaction,
-                                                final RecordFile recordFile) throws Exception {
-        setUp(transaction, ethTransaction, recordFile);
-=======
     @EnumSource(TransactionProviderEnum.class)
     void shouldThrowUnsupportedOperationFromContractCallService(final TransactionProviderEnum providerEnum) throws Exception {
         final TransactionIdOrHashParameter transactionIdOrHash = setUp(providerEnum);
@@ -305,7 +296,6 @@
     @EnumSource(TransactionProviderEnum.class)
     void callRevertMethodAndExpectDetailMessage(final TransactionProviderEnum providerEnum) throws Exception {
         final TransactionIdOrHashParameter transactionIdOrHash = setUp(providerEnum);
->>>>>>> 09d45a9f
 
         final var detailedErrorMessage = "Custom revert message";
         final var hexDataErrorMessage =
@@ -314,8 +304,7 @@
         reset(contractCallService);
         when(contractCallService.processOpcodeCall(
                 callServiceParametersCaptor.capture(),
-                tracerOptionsCaptor.capture(),
-                any(TransactionIdOrHashParameter.class)
+                tracerOptionsCaptor.capture()
         )).thenThrow(new MirrorEvmTransactionException(CONTRACT_REVERT_EXECUTED, detailedErrorMessage, hexDataErrorMessage));
 
         mockMvc.perform(opcodesRequest(transactionIdOrHash))
@@ -526,7 +515,7 @@
                                     .depth(opcode.depth())
                                     .gas(opcode.gas())
                                     .gasCost(opcode.gasCost())
-                                    .op(opcode.op().orElse(""))
+                                    .op(opcode.op())
                                     .pc(opcode.pc())
                                     .reason(opcode.reason())
                                     .stack(opcode.stack().isPresent() ?
@@ -555,14 +544,8 @@
                                                                        final OpcodeTracerOptions options) {
             final Address recipient = params != null ? params.getReceiver() : Address.ZERO;
             final List<Opcode> opcodes = opcodes(options);
-            final long gasUsed = opcodes.stream()
-                    .map(Opcode::gas)
-                    .reduce(Long::sum)
-                    .orElse(0L);
-            final long gasCost = opcodes.stream()
-                    .map(Opcode::gasCost)
-                    .reduce(Long::sum)
-                    .orElse(0L);
+            final long gasUsed = opcodes.stream().map(Opcode::gas).reduce(Long::sum).orElse(0L);
+            final long gasCost = opcodes.stream().map(Opcode::gasCost).reduce(Long::sum).orElse(0L);
             return OpcodesProcessingResult.builder()
                     .transactionProcessingResult(HederaEvmTransactionProcessingResult
                             .successful(List.of(), gasUsed , 0, gasCost, Bytes.EMPTY, recipient))
@@ -574,7 +557,7 @@
             return Arrays.asList(
                     new Opcode(
                             1273,
-                            Optional.of("PUSH1"),
+                            "PUSH1",
                             2731,
                             3,
                             2,
@@ -594,7 +577,7 @@
                     ),
                     new Opcode(
                             1275,
-                            Optional.of("REVERT"),
+                            "REVERT",
                             2728,
                             0,
                             2,
@@ -614,7 +597,7 @@
                     ),
                     new Opcode(
                             682,
-                            Optional.of("SWAP2"),
+                            "SWAP2",
                             2776,
                             3,
                             1,
@@ -630,8 +613,8 @@
                                     }) : Optional.empty(),
                             options.isStorage() ?
                                     Optional.of(ImmutableSortedMap.of(
-                                            UInt256.fromHexString("0000000000000000000000000000000000000000000000000000000000000000"),
-                                            UInt256.fromHexString("0000000000000000000000000000000000000000000000000000000000000014")
+                                            Bytes.fromHexString("0000000000000000000000000000000000000000000000000000000000000000"),
+                                            Bytes.fromHexString("0000000000000000000000000000000000000000000000000000000000000014")
                                     )) : Optional.empty(),
                             null
                     )
