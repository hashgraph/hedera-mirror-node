--- conflicted
+++ resolved
@@ -18,6 +18,7 @@
 
 import static com.hedera.mirror.common.util.CommonUtils.instant;
 import static com.hedera.mirror.common.util.DomainUtils.convertToNanosMax;
+import static com.hedera.mirror.web3.service.model.CallServiceParameters.CallType.ETH_DEBUG_TRACE_TRANSACTION;
 import static com.hedera.mirror.web3.utils.TransactionProviderEnum.entityAddress;
 import static com.hederahashgraph.api.proto.java.ResponseCodeEnum.CONTRACT_EXECUTION_EXCEPTION;
 import static org.assertj.core.api.Assertions.assertThat;
@@ -52,6 +53,7 @@
 import com.hedera.mirror.web3.repository.EthereumTransactionRepository;
 import com.hedera.mirror.web3.repository.RecordFileRepository;
 import com.hedera.mirror.web3.repository.TransactionRepository;
+import com.hedera.mirror.web3.service.ContractDebugService;
 import com.hedera.mirror.web3.service.OpcodeService;
 import com.hedera.mirror.web3.service.OpcodeServiceImpl;
 import com.hedera.mirror.web3.service.RecordFileService;
@@ -238,17 +240,6 @@
         when(transactionRepository.findByPayerAccountIdAndValidStartNs(payerAccountId, validStartNs))
                 .thenReturn(Optional.of(transaction));
         when(ethereumTransactionRepository.findByConsensusTimestampAndPayerAccountId(
-<<<<<<< HEAD
-                        contractTransactionHash.getConsensusTimestamp(), payerAccountId))
-                .thenReturn(Optional.ofNullable(ethTransaction));
-        when(contractResultRepository.findById(consensusTimestamp)).thenReturn(Optional.of(contractResult));
-        when(recordFileRepository.findByTimestamp(consensusTimestamp)).thenReturn(Optional.of(recordFile));
-        when(entityDatabaseAccessor.evmAddressFromId(contractId, Optional.empty()))
-                .thenReturn(contractAddress);
-        when(entityDatabaseAccessor.evmAddressFromId(senderId, Optional.empty()))
-                .thenReturn(senderAddress);
-        when(entityDatabaseAccessor.get(contractAddress, Optional.empty())).thenReturn(Optional.of(contractEntity));
-=======
                 contractTransactionHash.getConsensusTimestamp(),
                 EntityId.of(contractTransactionHash.getPayerAccountId())
         )).thenReturn(Optional.ofNullable(ethTransaction));
@@ -257,7 +248,6 @@
         when(entityDatabaseAccessor.evmAddressFromId(contractId, Optional.empty())).thenReturn(contractAddress);
         when(entityDatabaseAccessor.evmAddressFromId(senderId, Optional.empty())).thenReturn(senderAddress);
         when(entityDatabaseAccessor.get(contractAddress, Optional.empty())).thenReturn(Optional.ofNullable(contractEntity));
->>>>>>> bef34da9
         when(entityDatabaseAccessor.get(senderAddress, Optional.empty())).thenReturn(Optional.of(senderEntity));
 
         if (ethTransaction != null) {
@@ -311,8 +301,8 @@
 
     @ParameterizedTest
     @MethodSource("transactionsWithDifferentTracerOptions")
-    void callWithDifferentCombinationsOfTracerOptions(
-            final TransactionProviderEnum providerEnum, final OpcodeTracerOptions options) throws Exception {
+    void callWithDifferentCombinationsOfTracerOptions(final TransactionProviderEnum providerEnum,
+                                                      final OpcodeTracerOptions options) throws Exception {
         final TransactionIdOrHashParameter transactionIdOrHash = setUp(providerEnum);
 
         mockMvc.perform(opcodesRequest(transactionIdOrHash, options))
@@ -340,23 +330,21 @@
     void callWithTransactionNotFoundExceptionTest(final TransactionProviderEnum providerEnum) throws Exception {
         final TransactionIdOrHashParameter transactionIdOrHash = setUp(providerEnum);
 
-        final GenericErrorResponse expectedError =
-                switch (transactionIdOrHash) {
-                    case TransactionHashParameter parameter -> {
-                        reset(contractTransactionHashRepository);
-                        when(contractTransactionHashRepository.findByHash(
-                                        parameter.hash().toArray()))
-                                .thenReturn(Optional.empty());
-                        yield new GenericErrorResponse("Contract transaction hash not found");
-                    }
-                    case TransactionIdParameter parameter -> {
-                        reset(transactionRepository);
-                        when(transactionRepository.findByPayerAccountIdAndValidStartNs(
-                                        parameter.payerAccountId(), convertToNanosMax(parameter.validStart())))
-                                .thenReturn(Optional.empty());
-                        yield new GenericErrorResponse("Transaction not found");
-                    }
-                };
+        final GenericErrorResponse expectedError = switch (transactionIdOrHash) {
+            case TransactionHashParameter parameter -> {
+                reset(contractTransactionHashRepository);
+                when(contractTransactionHashRepository.findByHash(parameter.hash().toArray())).thenReturn(Optional.empty());
+                yield new GenericErrorResponse("Contract transaction hash not found");
+            }
+            case TransactionIdParameter parameter -> {
+                reset(transactionRepository);
+                when(transactionRepository.findByPayerAccountIdAndValidStartNs(
+                        parameter.payerAccountId(),
+                        convertToNanosMax(parameter.validStart())
+                )).thenReturn(Optional.empty());
+                yield new GenericErrorResponse("Transaction not found");
+            }
+        };
 
         mockMvc.perform(opcodesRequest(transactionIdOrHash))
                 .andExpect(status().isNotFound())
@@ -365,8 +353,7 @@
 
     @ParameterizedTest
     @MethodSource("transactionsWithDifferentSenderAddresses")
-    void callWithDifferentSenderAddressShouldUseEvmAddressWhenPossible(final TransactionProviderEnum providerEnum)
-            throws Exception {
+    void callWithDifferentSenderAddressShouldUseEvmAddressWhenPossible(final TransactionProviderEnum providerEnum) throws Exception {
         final TransactionIdOrHashParameter transactionIdOrHash = setUp(providerEnum);
 
         if (transactionIdOrHash instanceof TransactionIdParameter id && id.payerAccountId() == null) {
@@ -379,8 +366,7 @@
         }
 
         expectedCallServiceParameters.set(expectedCallServiceParameters.get().toBuilder()
-                .sender(new HederaEvmAccount(
-                        entityAddress(providerEnum.getSenderEntity().get())))
+                .sender(new HederaEvmAccount(entityAddress(providerEnum.getSenderEntity().get())))
                 .build());
 
         mockMvc.perform(opcodesRequest(transactionIdOrHash))
@@ -390,10 +376,10 @@
         assertThat(callServiceParametersCaptor.getValue()).isEqualTo(expectedCallServiceParameters.get());
     }
 
+
     @ParameterizedTest
     @MethodSource("transactionsWithDifferentReceiverAddresses")
-    void callWithDifferentReceiverAddressShouldUseEvmAddressWhenPossible(final TransactionProviderEnum providerEnum)
-            throws Exception {
+    void callWithDifferentReceiverAddressShouldUseEvmAddressWhenPossible(final TransactionProviderEnum providerEnum) throws Exception {
         final TransactionIdOrHashParameter transactionIdOrHash = setUp(providerEnum);
 
         expectedCallServiceParameters.set(expectedCallServiceParameters.get().toBuilder()
@@ -410,22 +396,22 @@
     @ParameterizedTest
     @ValueSource(
             strings = {
-                " ",
-                "0x",
-                "0xghijklmno",
-                "0x00000000000000000000000000000000000004e",
-                "0x00000000000000000000000000000000000004e2a",
-                "00000000001239847e",
-                "0.0.1234-1234567890", // missing nanos
-                "0.0.1234-0-1234567890", // nanos overflow
-                "0.0.1234-1-123456789-", // dash after nanos
+                    " ",
+                    "0x",
+                    "0xghijklmno",
+                    "0x00000000000000000000000000000000000004e",
+                    "0x00000000000000000000000000000000000004e2a",
+                    "00000000001239847e",
+                    "0.0.1234-1234567890", // missing nanos
+                    "0.0.1234-0-1234567890", // nanos overflow
+                    "0.0.1234-1-123456789-",  // dash after nanos
             })
     void callInvalidTransactionIdOrHash(final String transactionIdOrHash) throws Exception {
         when(rateLimitBucket.tryConsume(1)).thenReturn(true);
 
-        final var expectedMessage = StringUtils.hasText(transactionIdOrHash)
-                ? "Unsupported ID format: '%s'".formatted(transactionIdOrHash)
-                : "Missing transaction ID or hash";
+        final var expectedMessage = StringUtils.hasText(transactionIdOrHash) ?
+                "Unsupported ID format: '%s'".formatted(transactionIdOrHash) :
+                "Missing transaction ID or hash";
 
         mockMvc.perform(opcodesRequest(transactionIdOrHash))
                 .andExpect(status().isBadRequest())
@@ -440,8 +426,7 @@
         for (var i = 0; i < 3; i++) {
             mockMvc.perform(opcodesRequest(transactionIdOrHash))
                     .andExpect(status().isOk())
-                    .andExpect(
-                            responseBody(Builder.opcodesResponse(opcodesResultCaptor.get(), entityDatabaseAccessor)));
+                    .andExpect(responseBody(Builder.opcodesResponse(opcodesResultCaptor.get(), entityDatabaseAccessor)));
 
             assertThat(callServiceParametersCaptor.getValue()).isEqualTo(expectedCallServiceParameters.get());
         }
@@ -461,14 +446,13 @@
     void callSuccessCors(final TransactionProviderEnum providerEnum) throws Exception {
         final TransactionIdOrHashParameter transactionIdOrHash = setUp(providerEnum);
 
-        final String param =
-                switch (transactionIdOrHash) {
-                    case TransactionHashParameter hashParameter -> hashParameter
-                            .hash()
-                            .toHexString();
-                    case TransactionIdParameter transactionIdParameter -> Builder.transactionIdString(
-                            transactionIdParameter.payerAccountId(), transactionIdParameter.validStart());
-                };
+        final String param = switch (transactionIdOrHash) {
+            case TransactionHashParameter hashParameter -> hashParameter.hash().toHexString();
+            case TransactionIdParameter transactionIdParameter -> Builder.transactionIdString(
+                    transactionIdParameter.payerAccountId(),
+                    transactionIdParameter.validStart()
+            );
+        };
 
         mockMvc.perform(options(OPCODES_URI, param)
                         .accept(MediaType.APPLICATION_JSON)
@@ -495,35 +479,6 @@
     }
 
     static Stream<Arguments> transactionsWithDifferentSenderAddresses() {
-<<<<<<< HEAD
-        return Arrays.stream(TransactionProviderEnum.values()).flatMap(providerEnum -> entityAddressCombinations(
-                        providerEnum.getPayerAccountId())
-                .map(addressPair -> Arguments.of(Named.of(
-                        "%s(evmAddress=%s, alias=%s)"
-                                .formatted(
-                                        providerEnum.name(),
-                                        addressPair.getLeft() != null ? Bytes.of(addressPair.getLeft()) : null,
-                                        addressPair.getRight() != null ? Bytes.of(addressPair.getRight()) : null),
-                        providerEnum.customize(p -> {
-                            p.setPayerEvmAddress(addressPair.getLeft());
-                            p.setPayerAlias(addressPair.getRight());
-                        })))));
-    }
-
-    static Stream<Arguments> transactionsWithDifferentReceiverAddresses() {
-        return Arrays.stream(TransactionProviderEnum.values()).flatMap(providerEnum -> entityAddressCombinations(
-                        providerEnum.getContractId())
-                .map(addressPair -> Arguments.of(Named.of(
-                        "%s(evmAddress=%s, alias=%s)"
-                                .formatted(
-                                        providerEnum.name(),
-                                        addressPair.getLeft() != null ? Bytes.of(addressPair.getLeft()) : null,
-                                        addressPair.getRight() != null ? Bytes.of(addressPair.getRight()) : null),
-                        providerEnum.customize(p -> {
-                            p.setContractEvmAddress(addressPair.getLeft());
-                            p.setContractAlias(addressPair.getRight());
-                        })))));
-=======
         return Arrays.stream(TransactionProviderEnum.values())
                 .flatMap(providerEnum -> entityAddressCombinations(providerEnum.getPayerAccountId())
                         .map(pair -> Arguments.of(Named.of(
@@ -555,56 +510,25 @@
                                     p.setContractAlias(pair.getRight());
                                 })
                         ))));
->>>>>>> bef34da9
     }
 
     static Stream<Triple<EntityId, byte[], byte[]>> entityAddressCombinations(@Nullable EntityId entityId) {
         long entityIdNum = entityId == null ? 0L : entityId.getNum();
         // spotless:off
         Supplier<byte[]> validAlias = () -> new byte[] {
-<<<<<<< HEAD
-            0,
-            0,
-            0,
-            0, // shard
-            0,
-            0,
-            0,
-            0,
-            0,
-            0,
-            0,
-            0, // realm
-            0,
-            0,
-            0,
-            0,
-            0,
-            0,
-            0,
-            Long.valueOf(entityId.getNum()).byteValue(), // num
-=======
                 0, 0, 0, 0, // shard
                 0, 0, 0, 0, 0, 0, 0, 0, // realm
                 0, 0, 0, 0, 0, 0, 0, (byte) entityIdNum, // num
->>>>>>> bef34da9
         };
         // spotless:on
         Supplier<byte[]> invalidAlias = () -> DOMAIN_BUILDER.key(Key.KeyCase.ED25519);
         return Stream.of(
-<<<<<<< HEAD
-                Pair.of(DOMAIN_BUILDER.evmAddress(), validAlias.get()),
-                Pair.of(null, validAlias.get()),
-                Pair.of(null, invalidAlias.get()),
-                Pair.of(null, null));
-=======
                 Triple.of(DOMAIN_BUILDER.entityId(), DOMAIN_BUILDER.evmAddress(), validAlias.get()),
                 Triple.of(DOMAIN_BUILDER.entityId(), null, validAlias.get()),
                 Triple.of(DOMAIN_BUILDER.entityId(), null, invalidAlias.get()),
                 Triple.of(DOMAIN_BUILDER.entityId(), null, null),
                 Triple.of(EntityId.EMPTY, new byte[0], new byte[0]),
                 Triple.of(null, null, null));
->>>>>>> bef34da9
     }
 
     /**
@@ -617,17 +541,15 @@
             return "%s-%d-%d".formatted(payerAccountId, validStart.getEpochSecond(), validStart.getNano());
         }
 
-        private static OpcodesResponse opcodesResponse(
-                final OpcodesProcessingResult result, final EntityDatabaseAccessor entityDatabaseAccessor) {
+        private static OpcodesResponse opcodesResponse(final OpcodesProcessingResult result,
+                                                       final EntityDatabaseAccessor entityDatabaseAccessor) {
             return new OpcodesResponse()
-                    .address(result.transactionProcessingResult()
-                            .getRecipient()
+                    .address(result.transactionProcessingResult().getRecipient()
                             .flatMap(address -> entityDatabaseAccessor.get(address, Optional.empty()))
                             .map(TransactionProviderEnum::entityAddress)
                             .map(Address::toHexString)
                             .orElse(Address.ZERO.toHexString()))
-                    .contractId(result.transactionProcessingResult()
-                            .getRecipient()
+                    .contractId(result.transactionProcessingResult().getRecipient()
                             .flatMap(address -> entityDatabaseAccessor.get(address, Optional.empty()))
                             .map(Entity::toEntityId)
                             .map(EntityId::toString)
@@ -653,8 +575,7 @@
                                                     entry -> entry.getKey().toHexString(),
                                                     entry -> entry.getValue().toHexString()))))
                             .toList())
-                    .returnValue(Optional.ofNullable(
-                                    result.transactionProcessingResult().getOutput())
+                    .returnValue(Optional.ofNullable(result.transactionProcessingResult().getOutput())
                             .map(Bytes::toHexString)
                             .orElse(Bytes.EMPTY.toHexString()));
         }
@@ -663,30 +584,24 @@
                 final ContractDebugParameters params, final OpcodeTracerOptions options) {
             final Address recipient = params != null ? params.getReceiver() : Address.ZERO;
             final List<Opcode> opcodes = opcodes(options);
-            final long gasUsed =
-                    opcodes.stream().map(Opcode::gas).reduce(Long::sum).orElse(0L);
-            final long gasCost =
-                    opcodes.stream().map(Opcode::gasCost).reduce(Long::sum).orElse(0L);
+            final long gasUsed = opcodes.stream().map(Opcode::gas).reduce(Long::sum).orElse(0L);
+            final long gasCost = opcodes.stream().map(Opcode::gasCost).reduce(Long::sum).orElse(0L);
             return new OpcodesProcessingResult(
-                    HederaEvmTransactionProcessingResult.successful(
-                            List.of(), gasUsed, 0, gasCost, Bytes.EMPTY, recipient),
-                    opcodes);
+                    HederaEvmTransactionProcessingResult
+                            .successful(List.of(), gasUsed , 0, gasCost, Bytes.EMPTY, recipient),
+                    opcodes
+            );
         }
 
         private static OpcodesProcessingResult unsuccessfulOpcodesProcessingResult(final OpcodeTracerOptions options) {
             final List<Opcode> opcodes = opcodes(options);
-            final long gasUsed =
-                    opcodes.stream().map(Opcode::gas).reduce(Long::sum).orElse(0L);
-            final long gasCost =
-                    opcodes.stream().map(Opcode::gasCost).reduce(Long::sum).orElse(0L);
+            final long gasUsed = opcodes.stream().map(Opcode::gas).reduce(Long::sum).orElse(0L);
+            final long gasCost = opcodes.stream().map(Opcode::gasCost).reduce(Long::sum).orElse(0L);
             return new OpcodesProcessingResult(
                     HederaEvmTransactionProcessingResult.failed(
-                            gasUsed,
-                            0,
-                            gasCost,
-                            Optional.of(Bytes.EMPTY),
-                            Optional.of(ExceptionalHaltReason.PRECOMPILE_ERROR)),
-                    opcodes);
+                            gasUsed, 0, gasCost, Optional.of(Bytes.EMPTY), Optional.of(ExceptionalHaltReason.PRECOMPILE_ERROR)),
+                    opcodes
+            );
         }
 
         private static List<Opcode> opcodes(final OpcodeTracerOptions options) {
@@ -697,72 +612,62 @@
                             2731,
                             3,
                             2,
-                            options.isStack()
-                                    ? List.of(
-                                            Bytes.fromHexString(
-                                                    "000000000000000000000000000000000000000000000000000000004700d305"),
-                                            Bytes.fromHexString(
-                                                    "00000000000000000000000000000000000000000000000000000000000000a7"))
-                                    : Collections.emptyList(),
-                            options.isMemory()
-                                    ? List.of(
-                                            Bytes.fromHexString(
-                                                    "4e487b7100000000000000000000000000000000000000000000000000000000"),
-                                            Bytes.fromHexString(
-                                                    "0000001200000000000000000000000000000000000000000000000000000000"))
-                                    : Collections.emptyList(),
+                            options.isStack() ?
+                                    List.of(
+                                            Bytes.fromHexString("000000000000000000000000000000000000000000000000000000004700d305"),
+                                            Bytes.fromHexString("00000000000000000000000000000000000000000000000000000000000000a7")) :
+                                    Collections.emptyList(),
+                            options.isMemory() ?
+                                    List.of(
+                                            Bytes.fromHexString("4e487b7100000000000000000000000000000000000000000000000000000000"),
+                                            Bytes.fromHexString("0000001200000000000000000000000000000000000000000000000000000000")) :
+                                    Collections.emptyList(),
                             Collections.emptySortedMap(),
-                            null),
+                            null
+                    ),
                     new Opcode(
                             1275,
                             "REVERT",
                             2728,
                             0,
                             2,
-                            options.isStack()
-                                    ? List.of(
-                                            Bytes.fromHexString(
-                                                    "000000000000000000000000000000000000000000000000000000004700d305"),
-                                            Bytes.fromHexString(
-                                                    "00000000000000000000000000000000000000000000000000000000000000a7"))
-                                    : Collections.emptyList(),
-                            options.isMemory()
-                                    ? List.of(
-                                            Bytes.fromHexString(
-                                                    "4e487b7100000000000000000000000000000000000000000000000000000000"),
-                                            Bytes.fromHexString(
-                                                    "0000001200000000000000000000000000000000000000000000000000000000"))
-                                    : Collections.emptyList(),
+                            options.isStack() ?
+                                    List.of(
+                                            Bytes.fromHexString("000000000000000000000000000000000000000000000000000000004700d305"),
+                                            Bytes.fromHexString("00000000000000000000000000000000000000000000000000000000000000a7")) :
+                                    Collections.emptyList(),
+                            options.isMemory() ?
+                                    List.of(
+                                            Bytes.fromHexString("4e487b7100000000000000000000000000000000000000000000000000000000"),
+                                            Bytes.fromHexString("0000001200000000000000000000000000000000000000000000000000000000")) :
+                                    Collections.emptyList(),
                             Collections.emptySortedMap(),
-                            "0x4e487b710000000000000000000000000000000000000000000000000000000000000012"),
+                            "0x4e487b710000000000000000000000000000000000000000000000000000000000000012"
+                    ),
                     new Opcode(
                             682,
                             "SWAP2",
                             2776,
                             3,
                             1,
-                            options.isStack()
-                                    ? List.of(
-                                            Bytes.fromHexString(
-                                                    "000000000000000000000000000000000000000000000000000000000135b7d0"),
-                                            Bytes.fromHexString(
-                                                    "00000000000000000000000000000000000000000000000000000000000000a0"))
-                                    : Collections.emptyList(),
-                            options.isMemory()
-                                    ? List.of(
-                                            Bytes.fromHexString(
-                                                    "0000000000000000000000000000000000000000000000000000000000000000"),
-                                            Bytes.fromHexString(
-                                                    "0000000000000000000000000000000000000000000000000000000000000000"))
-                                    : Collections.emptyList(),
-                            options.isStorage()
-                                    ? ImmutableSortedMap.of(
-                                            Bytes.fromHexString(
-                                                    "0000000000000000000000000000000000000000000000000000000000000000"),
-                                            Bytes.fromHexString(
-                                                    "0000000000000000000000000000000000000000000000000000000000000014"))
-                                    : Collections.emptySortedMap(),
-                            null));
+                            options.isStack() ?
+                                    List.of(
+                                            Bytes.fromHexString("000000000000000000000000000000000000000000000000000000000135b7d0"),
+                                            Bytes.fromHexString("00000000000000000000000000000000000000000000000000000000000000a0")) :
+                                    Collections.emptyList(),
+                            options.isMemory() ?
+                                    List.of(
+                                            Bytes.fromHexString("0000000000000000000000000000000000000000000000000000000000000000"),
+                                            Bytes.fromHexString("0000000000000000000000000000000000000000000000000000000000000000")) :
+                                    Collections.emptyList(),
+                            options.isStorage() ?
+                                    ImmutableSortedMap.of(
+                                            Bytes.fromHexString("0000000000000000000000000000000000000000000000000000000000000000"),
+                                            Bytes.fromHexString("0000000000000000000000000000000000000000000000000000000000000014")) :
+                                    Collections.emptySortedMap(),
+                            null
+                    )
+            );
         }
     }
 
