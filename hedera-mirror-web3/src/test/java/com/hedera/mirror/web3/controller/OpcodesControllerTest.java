/*
 * Copyright (C) 2024 Hedera Hashgraph, LLC
 *
 * Licensed under the Apache License, Version 2.0 (the "License");
 * you may not use this file except in compliance with the License.
 * You may obtain a copy of the License at
 *
 *      http://www.apache.org/licenses/LICENSE-2.0
 *
 * Unless required by applicable law or agreed to in writing, software
 * distributed under the License is distributed on an "AS IS" BASIS,
 * WITHOUT WARRANTIES OR CONDITIONS OF ANY KIND, either express or implied.
 * See the License for the specific language governing permissions and
 * limitations under the License.
 */

package com.hedera.mirror.web3.controller;

import static com.hedera.mirror.common.util.CommonUtils.timestamp;
import static com.hedera.mirror.common.util.CommonUtils.toAccountID;
import static com.hederahashgraph.api.proto.java.ResponseCodeEnum.CONTRACT_REVERT_EXECUTED;
import static org.junit.jupiter.api.Assertions.assertEquals;
import static org.mockito.ArgumentMatchers.any;
import static org.mockito.ArgumentMatchers.anyLong;
import static org.mockito.Mockito.mock;
import static org.mockito.Mockito.when;
import static org.springframework.test.web.servlet.request.MockMvcRequestBuilders.get;
import static org.springframework.test.web.servlet.request.MockMvcRequestBuilders.options;
import static org.springframework.test.web.servlet.result.MockMvcResultMatchers.content;
import static org.springframework.test.web.servlet.result.MockMvcResultMatchers.header;
import static org.springframework.test.web.servlet.result.MockMvcResultMatchers.status;

import com.fasterxml.jackson.core.JsonProcessingException;
import com.fasterxml.jackson.databind.ObjectMapper;
import com.hedera.mirror.common.domain.transaction.EthereumTransaction;
import com.hedera.mirror.common.domain.transaction.Opcode;
import com.hedera.mirror.common.domain.transaction.RecordFile;
import com.hedera.mirror.common.domain.transaction.Transaction;
import com.hedera.mirror.rest.model.OpcodesResponse;
import com.hedera.mirror.web3.common.TransactionIdOrHashParameter;
import com.hedera.mirror.web3.evm.contracts.execution.OpcodesProcessingResult;
import com.hedera.mirror.web3.evm.properties.MirrorNodeEvmProperties;
import com.hedera.mirror.web3.exception.MirrorEvmTransactionException;
import com.hedera.mirror.web3.service.CallServiceParametersBuilder;
import com.hedera.mirror.web3.service.CallServiceParametersBuilderImpl;
import com.hedera.mirror.web3.service.ContractCallService;
import com.hedera.mirror.web3.service.EthereumTransactionService;
import com.hedera.mirror.web3.service.RecordFileService;
import com.hedera.mirror.web3.service.TransactionService;
import com.hedera.mirror.web3.service.model.CallServiceParameters;
import com.hedera.mirror.web3.utils.TransactionMocksProvider;
import com.hedera.mirror.web3.viewmodel.GenericErrorResponse;
import com.hedera.node.app.service.evm.contracts.execution.HederaEvmTransactionProcessingResult;
import com.hedera.services.utils.EntityIdUtils;
import com.hederahashgraph.api.proto.java.AccountID;
import com.hederahashgraph.api.proto.java.ContractID;
import com.hederahashgraph.api.proto.java.Timestamp;
import com.hederahashgraph.api.proto.java.TransactionID;
import io.github.bucket4j.Bucket;
import io.micrometer.core.instrument.MeterRegistry;
import io.micrometer.core.instrument.simple.SimpleMeterRegistry;
import jakarta.annotation.Resource;
import jakarta.persistence.EntityManager;
import java.util.Arrays;
import java.util.Collections;
import java.util.List;
import java.util.Map;
import java.util.Optional;
import java.util.concurrent.atomic.AtomicReference;
import java.util.stream.Collectors;
import lombok.experimental.UtilityClass;
import org.apache.tuweni.bytes.Bytes;
import org.hamcrest.core.StringContains;
import org.hyperledger.besu.datatypes.Address;
import org.junit.jupiter.api.TestInstance;
import org.junit.jupiter.api.extension.ExtendWith;
import org.junit.jupiter.params.ParameterizedTest;
import org.junit.jupiter.params.provider.ArgumentsSource;
import org.junit.jupiter.params.provider.ValueSource;
import org.mockito.ArgumentCaptor;
import org.mockito.Captor;
import org.springframework.beans.factory.annotation.Autowired;
import org.springframework.boot.test.autoconfigure.web.servlet.WebMvcTest;
import org.springframework.boot.test.context.TestConfiguration;
import org.springframework.boot.test.mock.mockito.MockBean;
import org.springframework.context.annotation.Bean;
import org.springframework.http.MediaType;
import org.springframework.test.context.junit.jupiter.SpringExtension;
import org.springframework.test.web.servlet.MockMvc;
import org.springframework.test.web.servlet.ResultMatcher;
import org.springframework.test.web.servlet.request.MockHttpServletRequestBuilder;
import org.springframework.transaction.support.TransactionOperations;

@ExtendWith(SpringExtension.class)
@WebMvcTest(controllers = OpcodesController.class)
@TestInstance(TestInstance.Lifecycle.PER_CLASS)
class OpcodesControllerTest {

    private static final String OPCODES_URI = "/api/v1/contracts/results/{transactionIdOrHash}/opcodes";

    @Resource
    private MockMvc mockMvc;

    @Resource
    private ObjectMapper objectMapper;

    @MockBean
    private ContractCallService contractCallService;

    @MockBean
    private Bucket bucket;

    @MockBean
    private TransactionService transactionService;

    @MockBean
    private EthereumTransactionService ethereumTransactionService;

    @MockBean
    private RecordFileService recordFileService;

    @Autowired
    private CallServiceParametersBuilder callServiceParametersBuilder;

    @Captor
    private ArgumentCaptor<CallServiceParameters> callServiceParametersCaptor;

    private final AtomicReference<OpcodesProcessingResult> opcodesResultCaptor = new AtomicReference<>();

    private MockHttpServletRequestBuilder opcodesRequest(TransactionIdOrHashParameter parameter) {
        return opcodesRequest(parameter, true, false, false);
    }

    private MockHttpServletRequestBuilder opcodesRequest(TransactionIdOrHashParameter parameter,
                                                         boolean stack,
                                                         boolean memory,
                                                         boolean storage) {
        final String transactionIdOrHash = parameter.isHash() ?
                Bytes.of(parameter.hash().toByteArray()).toHexString() :
                transactionIdString(
                        parameter.transactionID().getAccountID(),
                        parameter.transactionID().getTransactionValidStart()
                );

        return opcodesRequest(transactionIdOrHash)
                .queryParam("stack", String.valueOf(stack))
                .queryParam("memory", String.valueOf(memory))
                .queryParam("storage", String.valueOf(storage));
    }

    private MockHttpServletRequestBuilder opcodesRequest(String transactionIdOrHash) {
        return get(OPCODES_URI, transactionIdOrHash)
                .accept(MediaType.APPLICATION_JSON)
                .contentType(MediaType.APPLICATION_JSON);
    }

    private ResultMatcher responseBody(Object expectedBody) throws JsonProcessingException {
        return content().string(objectMapper.writeValueAsString(expectedBody));
    }

    private TransactionIdOrHashParameter getTransactionIdOrHash(Transaction transaction,
                                                                EthereumTransaction ethereumTransaction) {
        if (ethereumTransaction != null) {
            final String ethHash = Bytes.of(ethereumTransaction.getHash()).toHexString();
            return TransactionIdOrHashParameter.valueOf(ethHash);
        } else {
            final String transactionId = transactionIdString(
                    toAccountID(transaction.getPayerAccountId()),
                    timestamp(transaction.getValidStartNs())
            );
            return TransactionIdOrHashParameter.valueOf(transactionId);
        }
    }

    private String transactionIdString(AccountID accountID, Timestamp transactionValidStart) {
        final String entityId = "%d.%d.%d".formatted(accountID.getShardNum(), accountID.getRealmNum(), accountID.getAccountNum());
        return "%s-%d-%d".formatted(
                entityId,
                transactionValidStart.getSeconds(),
                transactionValidStart.getNanos());
    }

    void setUp(Transaction transaction, EthereumTransaction ethTransaction, RecordFile recordFile) {
<<<<<<< HEAD
        final var transactionHash = Bytes.of(ethTransaction.getHash()).toHexString();
        given(bucket.tryConsume(1)).willReturn(true);
        given(contractCallService.processOpcodeCall(callServiceParametersCaptor.capture(), TransactionIdOrHashParameter.valueOf(transactionHash))).willAnswer(context -> {
=======
        when(bucket.tryConsume(1)).thenReturn(true);
        when(contractCallService.processOpcodeCall(callServiceParametersCaptor.capture())).thenAnswer(context -> {
>>>>>>> 52054647
            final CallServiceParameters params = context.getArgument(0);
            final var recipient = params != null ? params.getReceiver() : Address.ZERO;
            final var output = Bytes.EMPTY;
            final var result = Builder.opcodesProcessingResult(recipient, output);
            opcodesResultCaptor.set(result);
            return result;
        });
        when(ethereumTransactionService.findByHash(any(byte[].class))).thenReturn(Optional.ofNullable(ethTransaction));
        when(ethereumTransactionService.findByConsensusTimestamp(anyLong())).thenReturn(Optional.ofNullable(ethTransaction));
        when(transactionService.findByTransactionId(any(TransactionID.class))).thenReturn(Optional.of(transaction));
        when(transactionService.findByConsensusTimestamp(anyLong())).thenReturn(Optional.of(transaction));
        when(recordFileService.findRecordFileForTimestamp(anyLong())).thenReturn(Optional.of(recordFile));
    }

    @ParameterizedTest
    @ArgumentsSource(TransactionMocksProvider.class)
    void exceedingRateLimit(Transaction transaction,
                            EthereumTransaction ethTransaction,
                            RecordFile recordFile) throws Exception {
        setUp(transaction, ethTransaction, recordFile);

        final TransactionIdOrHashParameter transactionIdOrHash = getTransactionIdOrHash(transaction, ethTransaction);

        for (var i = 0; i < 3; i++) {
            mockMvc.perform(opcodesRequest(transactionIdOrHash))
                    .andExpect(status().isOk())
                    .andExpect(responseBody(Builder.opcodesResponse(opcodesResultCaptor.get())));

            assertEquals(
                    callServiceParametersBuilder.buildFromTransaction(transactionIdOrHash),
                    callServiceParametersCaptor.getValue());
        }

        when(bucket.tryConsume(1)).thenReturn(false);
        mockMvc.perform(opcodesRequest(transactionIdOrHash))
                .andExpect(status().isTooManyRequests());
    }

    @ParameterizedTest
    @ArgumentsSource(TransactionMocksProvider.class)
    void callRevertMethodAndExpectDetailMessage(Transaction transaction,
                                                EthereumTransaction ethTransaction,
                                                RecordFile recordFile) throws Exception {
        setUp(transaction, ethTransaction, recordFile);

        final var detailedErrorMessage = "Custom revert message";
        final var hexDataErrorMessage =
                "0x08c379a000000000000000000000000000000000000000000000000000000000000000200000000000000000000000000000000000000000000000000000000000000015437573746f6d20726576657274206d6573736167650000000000000000000000";

<<<<<<< HEAD
        given(contractCallService.processOpcodeCall(any(), TransactionIdOrHashParameter.valueOf(transactionHash))).willThrow(
=======
        when(contractCallService.processOpcodeCall(any())).thenThrow(
>>>>>>> 52054647
                new MirrorEvmTransactionException(CONTRACT_REVERT_EXECUTED, detailedErrorMessage, hexDataErrorMessage));

        final TransactionIdOrHashParameter transactionIdOrHash = getTransactionIdOrHash(transaction, ethTransaction);

        mockMvc.perform(opcodesRequest(transactionIdOrHash))
                .andExpect(status().isBadRequest())
                .andExpect(responseBody(new GenericErrorResponse(
                        CONTRACT_REVERT_EXECUTED.name(), detailedErrorMessage, hexDataErrorMessage)));
    }

    @ParameterizedTest
    @ArgumentsSource(TransactionMocksProvider.class)
    void callWithDisabledStackOrMemoryOrStorage(Transaction transaction,
                                                EthereumTransaction ethTransaction,
                                                RecordFile recordFile) throws Exception {
        setUp(transaction, ethTransaction, recordFile);

        final TransactionIdOrHashParameter transactionIdOrHash = getTransactionIdOrHash(transaction, ethTransaction);

        final var requestParams = new boolean[][] {
                { false, true, true },
                { true, false, true },
                { true, true, false },
                { false, false, false }
        };

        for (var params : requestParams) {
            mockMvc.perform(opcodesRequest(transactionIdOrHash, params[0], params[1], params[2]))
                    .andExpect(status().isOk())
                    .andExpect(responseBody(
                            Builder.opcodesResponse(opcodesResultCaptor.get(), params[0], params[1], params[2])));

            assertEquals(
                    callServiceParametersBuilder.buildFromTransaction(transactionIdOrHash),
                    callServiceParametersCaptor.getValue());
        }
    }

    @ParameterizedTest
    @ArgumentsSource(TransactionMocksProvider.class)
    void callWithRecordFileNotFoundExceptionTest(Transaction transaction,
                                                 EthereumTransaction ethTransaction,
                                                 RecordFile recordFile) throws Exception {
        setUp(transaction, ethTransaction, recordFile);
        when(recordFileService.findRecordFileForTimestamp(any())).thenReturn(Optional.empty());

        final TransactionIdOrHashParameter transactionIdOrHash = getTransactionIdOrHash(transaction, ethTransaction);

        mockMvc.perform(opcodesRequest(transactionIdOrHash))
                .andExpect(status().isBadRequest())
                .andExpect(responseBody(new GenericErrorResponse("Record file with transaction not found")));
    }

    /*
     * https://stackoverflow.com/questions/62723224/webtestclient-cors-with-spring-boot-and-webflux
     * The Spring WebTestClient CORS testing requires that the URI contain any hostname and port.
     */
    @ParameterizedTest
    @ArgumentsSource(TransactionMocksProvider.class)
    void callSuccessCors(Transaction transaction,
                         EthereumTransaction ethTransaction,
                         RecordFile recordFile) throws Exception {
        setUp(transaction, ethTransaction, recordFile);

        final TransactionIdOrHashParameter transactionIdOrHash = getTransactionIdOrHash(transaction, ethTransaction);
        final String param = transactionIdOrHash.isTransactionId() ?
                transactionIdOrHash.transactionID().toString() :
                Bytes.of(transactionIdOrHash.hash().toByteArray()).toHexString();

        mockMvc.perform(options(OPCODES_URI, param)
                        .accept(MediaType.APPLICATION_JSON)
                        .contentType(MediaType.APPLICATION_JSON)
                        .header("Origin", "https://example.com")
                        .header("Access-Control-Request-Method", "GET"))
                .andExpect(status().isOk())
                .andExpect(header().string("Access-Control-Allow-Origin", "*"))
                .andExpect(header().string("Access-Control-Allow-Methods", "GET"));
    }

    @ParameterizedTest
    @ValueSource(
            strings = {
                    " ",
                    "0x",
                    "0xghijklmno",
                    "0x00000000000000000000000000000000000004e",
                    "0x00000000000000000000000000000000000004e2a",
                    "0x000000000000000000000000000000Z0000007e7",
                    "00000000001239847e"
            })
    void callInvalidTransactionIdOrHash(String transactionIdOrHash) throws Exception {
        final var expectedMessage = transactionIdOrHash.isBlank() ?
                "Transaction ID or hash is required" :
                "Invalid transaction ID or hash";
        mockMvc.perform(opcodesRequest(transactionIdOrHash))
                .andExpect(status().isBadRequest())
                .andExpect(content().string(new StringContains(expectedMessage)));
    }

    /**
     * Utility class with helper methods for building different objects in the tests
     */
    @UtilityClass
    private static class Builder {

        private static OpcodesResponse opcodesResponse(OpcodesProcessingResult result) {
            return opcodesResponse(result, true, false, false);
        }

        private static OpcodesResponse opcodesResponse(OpcodesProcessingResult result,
                                                       boolean stack,
                                                       boolean memory,
                                                       boolean storage) {
            return new OpcodesResponse()
                    .contractId(result.transactionProcessingResult().getRecipient()
                            .map(EntityIdUtils::contractIdFromEvmAddress)
                            .map(ContractID::toString)
                            .orElse(null))
                    .address(result.transactionProcessingResult().getRecipient()
                            .map(Address::toHexString)
                            .orElse(Address.ZERO.toHexString()))
                    .gas(result.transactionProcessingResult().getGasPrice())
                    .failed(!result.transactionProcessingResult().isSuccessful())
                    .returnValue(Optional.ofNullable(result.transactionProcessingResult().getOutput())
                            .map(Bytes::toHexString)
                            .orElse(Bytes.EMPTY.toHexString()))
                    .opcodes(result.opcodes().stream()
                            .map(opcode -> new com.hedera.mirror.rest.model.Opcode()
                                    .pc(opcode.pc())
                                    .op(opcode.op())
                                    .gas(opcode.gas())
                                    .gasCost(opcode.gasCost())
                                    .depth(opcode.depth())
                                    .stack(stack ?
                                            opcode.stack().stream()
                                                    .map(Bytes::toHexString)
                                                    .toList() :
                                            List.of())
                                    .memory(memory ?
                                            opcode.memory().stream()
                                                    .map(Bytes::toHexString)
                                                    .toList() :
                                            List.of())
                                    .storage(storage ?
                                            opcode.storage().entrySet().stream()
                                                    .collect(Collectors.toMap(
                                                            Map.Entry::getKey,
                                                            entry -> entry.getValue().toHexString())) :
                                            Map.of())
                                    .reason(opcode.reason()))
                            .toList());
        }

        private static OpcodesProcessingResult opcodesProcessingResult(final Address recipient,
                                                                       final Bytes output) {
            final List<Opcode> opcodes = opcodes();
            final long gasUsed = opcodes.stream().map(Opcode::gas).reduce(Long::sum).orElse(0L);
            final long gasCost = opcodes.stream().map(Opcode::gasCost).reduce(Long::sum).orElse(0L);
            return OpcodesProcessingResult.builder()
                    .transactionProcessingResult(HederaEvmTransactionProcessingResult
                            .successful(List.of(), gasUsed , 0, gasCost, output, recipient))
                    .opcodes(opcodes)
                    .build();
        }

        private static List<Opcode> opcodes() {
            return Arrays.asList(
                    new Opcode(
                            1273,
                            "PUSH1",
                            2731,
                            3,
                            2,
                            Arrays.asList(
                                    Bytes.fromHexString("000000000000000000000000000000000000000000000000000000004700d305"),
                                    Bytes.fromHexString("00000000000000000000000000000000000000000000000000000000000000a7")
                            ),
                            Arrays.asList(
                                    Bytes.fromHexString("4e487b7100000000000000000000000000000000000000000000000000000000"),
                                    Bytes.fromHexString("0000001200000000000000000000000000000000000000000000000000000000")
                            ),
                            Collections.emptyMap(),
                            null
                    ),
                    new Opcode(
                            1275,
                            "REVERT",
                            2728,
                            0,
                            2,
                            Arrays.asList(
                                    Bytes.fromHexString("000000000000000000000000000000000000000000000000000000004700d305"),
                                    Bytes.fromHexString("00000000000000000000000000000000000000000000000000000000000000a7")
                            ),
                            Arrays.asList(
                                    Bytes.fromHexString("4e487b7100000000000000000000000000000000000000000000000000000000"),
                                    Bytes.fromHexString("0000001200000000000000000000000000000000000000000000000000000000")
                            ),
                            Collections.emptyMap(),
                            "0x4e487b710000000000000000000000000000000000000000000000000000000000000012"
                    ),
                    new Opcode(
                            682,
                            "SWAP2",
                            2776,
                            3,
                            1,
                            Arrays.asList(
                                    Bytes.fromHexString("000000000000000000000000000000000000000000000000000000000135b7d0"),
                                    Bytes.fromHexString("00000000000000000000000000000000000000000000000000000000000000a0")
                            ),
                            Arrays.asList(
                                    Bytes.fromHexString("0000000000000000000000000000000000000000000000000000000000000000"),
                                    Bytes.fromHexString("0000000000000000000000000000000000000000000000000000000000000000")
                            ),
                            Map.of(
                                    "0000000000000000000000000000000000000000000000000000000000000000",
                                    Bytes.fromHexString("0000000000000000000000000000000000000000000000000000000000000014")
                            ),
                            null
                    )
            );
        }
    }

    @TestConfiguration
    public static class TestConfig {

        @Bean
        MirrorNodeEvmProperties evmProperties() {
            return new MirrorNodeEvmProperties();
        }

        @Bean
        MeterRegistry meterRegistry() {
            return new SimpleMeterRegistry();
        }

        @Bean
        EntityManager entityManager() {
            return mock(EntityManager.class);
        }

        @Bean
        TransactionOperations transactionOperations() {
            return mock(TransactionOperations.class);
        }

        @Bean
        CallServiceParametersBuilder callServiceParametersBuilder(TransactionService transactionService,
                                                                  EthereumTransactionService ethereumTransactionService,
                                                                  RecordFileService recordFileService) {
            return new CallServiceParametersBuilderImpl(
                    transactionService,
                    ethereumTransactionService,
                    recordFileService
            );
        }
    }
}<|MERGE_RESOLUTION|>--- conflicted
+++ resolved
@@ -181,14 +181,11 @@
     }
 
     void setUp(Transaction transaction, EthereumTransaction ethTransaction, RecordFile recordFile) {
-<<<<<<< HEAD
         final var transactionHash = Bytes.of(ethTransaction.getHash()).toHexString();
         given(bucket.tryConsume(1)).willReturn(true);
         given(contractCallService.processOpcodeCall(callServiceParametersCaptor.capture(), TransactionIdOrHashParameter.valueOf(transactionHash))).willAnswer(context -> {
-=======
         when(bucket.tryConsume(1)).thenReturn(true);
         when(contractCallService.processOpcodeCall(callServiceParametersCaptor.capture())).thenAnswer(context -> {
->>>>>>> 52054647
             final CallServiceParameters params = context.getArgument(0);
             final var recipient = params != null ? params.getReceiver() : Address.ZERO;
             final var output = Bytes.EMPTY;
@@ -238,11 +235,7 @@
         final var hexDataErrorMessage =
                 "0x08c379a000000000000000000000000000000000000000000000000000000000000000200000000000000000000000000000000000000000000000000000000000000015437573746f6d20726576657274206d6573736167650000000000000000000000";
 
-<<<<<<< HEAD
-        given(contractCallService.processOpcodeCall(any(), TransactionIdOrHashParameter.valueOf(transactionHash))).willThrow(
-=======
         when(contractCallService.processOpcodeCall(any())).thenThrow(
->>>>>>> 52054647
                 new MirrorEvmTransactionException(CONTRACT_REVERT_EXECUTED, detailedErrorMessage, hexDataErrorMessage));
 
         final TransactionIdOrHashParameter transactionIdOrHash = getTransactionIdOrHash(transaction, ethTransaction);
