--- conflicted
+++ resolved
@@ -34,10 +34,7 @@
 
 import com.fasterxml.jackson.core.JsonProcessingException;
 import com.fasterxml.jackson.databind.ObjectMapper;
-<<<<<<< HEAD
-=======
 import com.google.common.collect.ImmutableSortedMap;
->>>>>>> 88260ef9
 import com.hedera.mirror.common.domain.entity.EntityId;
 import com.hedera.mirror.common.domain.transaction.EthereumTransaction;
 import com.hedera.mirror.common.domain.transaction.Opcode;
@@ -201,12 +198,8 @@
         when(bucket.tryConsume(1)).thenReturn(true);
         when(contractCallService.processOpcodeCall(
                 callServiceParametersCaptor.capture(),
-<<<<<<< HEAD
-                tracerOptionsCaptor.capture()
-=======
                 tracerOptionsCaptor.capture(),
                 any(TransactionIdOrHashParameter.class)
->>>>>>> 88260ef9
         )).thenAnswer(context -> {
             final CallServiceParameters params = context.getArgument(0);
             final OpcodeTracerOptions options = context.getArgument(1);
@@ -222,29 +215,6 @@
         )).thenReturn(Optional.of(transaction));
         when(transactionRepository.findById(transaction.getConsensusTimestamp())).thenReturn(Optional.of(transaction));
         when(recordFileRepository.findByTimestamp(transaction.getConsensusTimestamp())).thenReturn(Optional.of(recordFile));
-<<<<<<< HEAD
-    }
-
-    @ParameterizedTest
-    @ArgumentsSource(TransactionMocksProvider.class)
-    void shouldThrowUnsupportedOperationFromContractCallService(Transaction transaction,
-                                                                EthereumTransaction ethTransaction,
-                                                                RecordFile recordFile) throws Exception {
-        setUp(transaction, ethTransaction, recordFile);
-
-        reset(contractCallService);
-        when(contractCallService.processOpcodeCall(
-                callServiceParametersCaptor.capture(),
-                tracerOptionsCaptor.capture()
-        )).thenCallRealMethod();
-
-        final TransactionIdOrHashParameter transactionIdOrHash = getTransactionIdOrHash(transaction, ethTransaction);
-
-        mockMvc.perform(opcodesRequest(transactionIdOrHash))
-                .andExpect(status().isNotImplemented())
-                .andExpect(responseBody(new GenericErrorResponse("Not implemented")));
-=======
->>>>>>> 88260ef9
     }
 
     @ParameterizedTest
@@ -286,12 +256,8 @@
         reset(contractCallService);
         when(contractCallService.processOpcodeCall(
                 callServiceParametersCaptor.capture(),
-<<<<<<< HEAD
-                tracerOptionsCaptor.capture()
-=======
                 tracerOptionsCaptor.capture(),
                 any(TransactionIdOrHashParameter.class)
->>>>>>> 88260ef9
         )).thenThrow(new MirrorEvmTransactionException(CONTRACT_REVERT_EXECUTED, detailedErrorMessage, hexDataErrorMessage));
 
         final TransactionIdOrHashParameter transactionIdOrHash = getTransactionIdOrHash(transaction, ethTransaction);
@@ -321,12 +287,7 @@
         for (var options : tracerOptions) {
             mockMvc.perform(opcodesRequest(transactionIdOrHash, options))
                     .andExpect(status().isOk())
-<<<<<<< HEAD
-                    .andExpect(responseBody(
-                            Builder.opcodesResponse(opcodesResultCaptor.get(), options)));
-=======
                     .andExpect(responseBody(Builder.opcodesResponse(opcodesResultCaptor.get())));
->>>>>>> 88260ef9
 
             assertEquals(options, tracerOptionsCaptor.getValue());
             assertEquals(
@@ -428,14 +389,6 @@
     private static class Builder {
 
         private static OpcodesResponse opcodesResponse(OpcodesProcessingResult result) {
-<<<<<<< HEAD
-            return opcodesResponse(result, new OpcodeTracerOptions());
-        }
-
-        private static OpcodesResponse opcodesResponse(OpcodesProcessingResult result,
-                                                       OpcodeTracerOptions options) {
-=======
->>>>>>> 88260ef9
             return new OpcodesResponse()
                     .contractId(result.transactionProcessingResult().getRecipient()
                             .map(EntityIdUtils::contractIdFromEvmAddress)
@@ -456,20 +409,6 @@
                                     .gas(opcode.gas())
                                     .gasCost(opcode.gasCost().orElse(0L))
                                     .depth(opcode.depth())
-<<<<<<< HEAD
-                                    .stack(options.isStack() ?
-                                            opcode.stack().stream()
-                                                    .map(Bytes::toHexString)
-                                                    .toList() :
-                                            List.of())
-                                    .memory(options.isMemory() ?
-                                            opcode.memory().stream()
-                                                    .map(Bytes::toHexString)
-                                                    .toList() :
-                                            List.of())
-                                    .storage(options.isStorage() ?
-                                            opcode.storage().entrySet().stream()
-=======
                                     .stack(opcode.stack().isPresent() ?
                                             Arrays.stream(opcode.stack().get())
                                                     .map(Bytes::toHexString)
@@ -482,7 +421,6 @@
                                             List.of())
                                     .storage(opcode.storage().isPresent() ?
                                             opcode.storage().get().entrySet().stream()
->>>>>>> 88260ef9
                                                     .collect(Collectors.toMap(
                                                             entry -> entry.getKey().toHexString(),
                                                             entry -> entry.getValue().toHexString())) :
@@ -495,10 +433,6 @@
                                                                        final OpcodeTracerOptions options) {
             final Address recipient = params != null ? params.getReceiver() : Address.ZERO;
             final List<Opcode> opcodes = opcodes(options);
-<<<<<<< HEAD
-            final long gasUsed = opcodes.stream().map(Opcode::gas).reduce(Long::sum).orElse(0L);
-            final long gasCost = opcodes.stream().map(Opcode::gasCost).reduce(Long::sum).orElse(0L);
-=======
             final long gasUsed = opcodes.stream()
                     .map(Opcode::gas)
                     .reduce(Long::sum)
@@ -509,7 +443,6 @@
                     .map(OptionalLong::getAsLong)
                     .reduce(Long::sum)
                     .orElse(0L);
->>>>>>> 88260ef9
             return OpcodesProcessingResult.builder()
                     .transactionProcessingResult(HederaEvmTransactionProcessingResult
                             .successful(List.of(), gasUsed , 0, gasCost, Bytes.EMPTY, recipient))
@@ -526,18 +459,6 @@
                             OptionalLong.of(3),
                             2,
                             options.isStack() ?
-<<<<<<< HEAD
-                                    Arrays.asList(
-                                            Bytes.fromHexString("000000000000000000000000000000000000000000000000000000004700d305"),
-                                            Bytes.fromHexString("00000000000000000000000000000000000000000000000000000000000000a7")
-                                    ) : List.of(),
-                            options.isMemory() ?
-                                    Arrays.asList(
-                                            Bytes.fromHexString("4e487b7100000000000000000000000000000000000000000000000000000000"),
-                                            Bytes.fromHexString("0000001200000000000000000000000000000000000000000000000000000000")
-                                    ) : List.of(),
-                            Collections.emptyMap(),
-=======
                                     Optional.of(new Bytes[]{
                                             Bytes.fromHexString("000000000000000000000000000000000000000000000000000000004700d305"),
                                             Bytes.fromHexString("00000000000000000000000000000000000000000000000000000000000000a7")
@@ -548,7 +469,6 @@
                                             Bytes.fromHexString("0000001200000000000000000000000000000000000000000000000000000000")
                                     }) : Optional.empty(),
                             options.isMemory() ? Optional.of(Collections.emptyMap()) : Optional.empty(),
->>>>>>> 88260ef9
                             null
                     ),
                     new Opcode(
@@ -558,18 +478,6 @@
                             OptionalLong.of(0),
                             2,
                             options.isStack() ?
-<<<<<<< HEAD
-                                    Arrays.asList(
-                                        Bytes.fromHexString("000000000000000000000000000000000000000000000000000000004700d305"),
-                                        Bytes.fromHexString("00000000000000000000000000000000000000000000000000000000000000a7")
-                                    ) : List.of(),
-                            options.isMemory() ?
-                                    Arrays.asList(
-                                        Bytes.fromHexString("4e487b7100000000000000000000000000000000000000000000000000000000"),
-                                        Bytes.fromHexString("0000001200000000000000000000000000000000000000000000000000000000")
-                                    ) : List.of(),
-                            Collections.emptyMap(),
-=======
                                     Optional.of(new Bytes[]{
                                             Bytes.fromHexString("000000000000000000000000000000000000000000000000000000004700d305"),
                                             Bytes.fromHexString("00000000000000000000000000000000000000000000000000000000000000a7")
@@ -580,7 +488,6 @@
                                             Bytes.fromHexString("0000001200000000000000000000000000000000000000000000000000000000")
                                     }) : Optional.empty(),
                             options.isMemory() ? Optional.of(Collections.emptyMap()) : Optional.empty(),
->>>>>>> 88260ef9
                             "0x4e487b710000000000000000000000000000000000000000000000000000000000000012"
                     ),
                     new Opcode(
@@ -590,22 +497,6 @@
                             OptionalLong.of(3),
                             1,
                             options.isStack() ?
-<<<<<<< HEAD
-                                    Arrays.asList(
-                                        Bytes.fromHexString("000000000000000000000000000000000000000000000000000000000135b7d0"),
-                                        Bytes.fromHexString("00000000000000000000000000000000000000000000000000000000000000a0")
-                                    ) : List.of(),
-                            options.isMemory() ?
-                                    Arrays.asList(
-                                        Bytes.fromHexString("0000000000000000000000000000000000000000000000000000000000000000"),
-                                        Bytes.fromHexString("0000000000000000000000000000000000000000000000000000000000000000")
-                                    ) : List.of(),
-                            options.isStorage() ?
-                                    Map.of(
-                                            "0000000000000000000000000000000000000000000000000000000000000000",
-                                            Bytes.fromHexString("0000000000000000000000000000000000000000000000000000000000000014")
-                                    ) : Collections.emptyMap(),
-=======
                                     Optional.of(new Bytes[] {
                                             Bytes.fromHexString("000000000000000000000000000000000000000000000000000000000135b7d0"),
                                             Bytes.fromHexString("00000000000000000000000000000000000000000000000000000000000000a0")
@@ -620,7 +511,6 @@
                                             UInt256.fromHexString("0000000000000000000000000000000000000000000000000000000000000000"),
                                             UInt256.fromHexString("0000000000000000000000000000000000000000000000000000000000000014")
                                     )) : Optional.empty(),
->>>>>>> 88260ef9
                             null
                     )
             );
