--- conflicted
+++ resolved
@@ -72,12 +72,9 @@
     @MockBean
     private Bucket bucket;
 
-<<<<<<< HEAD
-=======
     @Autowired
     private MirrorNodeEvmProperties evmProperties;
 
->>>>>>> 88ba05ed
     @TestConfiguration
     public static class TestConfig {
         @Bean
