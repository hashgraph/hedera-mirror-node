--- conflicted
+++ resolved
@@ -417,11 +417,7 @@
     @Test
     void callWithBlockNumberNotFoundExceptionTest() {
         final var request = request();
-<<<<<<< HEAD
-        given(service.processCall(any())).willThrow(new BlockNumberNotFoundException("Unknown block number"));
-=======
         given(service.processCall(any())).willThrow(new BlockNumberNotFoundException());
->>>>>>> 273ea0d2
 
         webClient
                 .post()
