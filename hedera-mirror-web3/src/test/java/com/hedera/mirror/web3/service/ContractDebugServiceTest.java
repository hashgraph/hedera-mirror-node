/*
 * Copyright (C) 2024 Hedera Hashgraph, LLC
 *
 * Licensed under the Apache License, Version 2.0 (the "License");
 * you may not use this file except in compliance with the License.
 * You may obtain a copy of the License at
 *
 *      http://www.apache.org/licenses/LICENSE-2.0
 *
 * Unless required by applicable law or agreed to in writing, software
 * distributed under the License is distributed on an "AS IS" BASIS,
 * WITHOUT WARRANTIES OR CONDITIONS OF ANY KIND, either express or implied.
 * See the License for the specific language governing permissions and
 * limitations under the License.
 */

package com.hedera.mirror.web3.service;

import static com.hedera.mirror.web3.evm.utils.EvmTokenUtils.toAddress;
import static org.assertj.core.api.AssertionsForClassTypes.assertThat;
import static org.mockito.Mockito.doAnswer;

import com.google.protobuf.ByteString;
import com.hedera.mirror.common.domain.entity.EntityId;
import com.hedera.mirror.common.domain.token.TokenFreezeStatusEnum;
import com.hedera.mirror.common.domain.token.TokenPauseStatusEnum;
import com.hedera.mirror.web3.common.ContractCallContext;
import com.hedera.mirror.web3.convert.BytesDecoder;
import com.hedera.mirror.web3.evm.contracts.execution.OpcodesProcessingResult;
import com.hedera.mirror.web3.evm.contracts.execution.traceability.OpcodeTracerOptions;
import com.hedera.mirror.web3.service.model.ContractDebugParameters;
import com.hedera.mirror.web3.utils.ContractFunctionProviderEnum;
import com.hedera.mirror.web3.viewmodel.BlockType;
import com.hedera.node.app.service.evm.contracts.execution.HederaEvmTransactionProcessingResult;
import java.math.BigInteger;
import java.util.Comparator;
import java.util.List;
import lombok.Getter;
import lombok.RequiredArgsConstructor;
import lombok.SneakyThrows;
import org.apache.tuweni.bytes.Bytes;
import org.hyperledger.besu.datatypes.Address;
import org.hyperledger.besu.evm.frame.ExceptionalHaltReason;
import org.junit.jupiter.api.BeforeEach;
import org.junit.jupiter.params.ParameterizedTest;
import org.junit.jupiter.params.provider.EnumSource;
import org.mockito.ArgumentCaptor;
import org.mockito.Captor;

@RequiredArgsConstructor
class ContractDebugServiceTest extends ContractCallTestSetup {

    private static final Long DEFAULT_CALL_VALUE = 0L;
    private static final OpcodeTracerOptions OPTIONS = new OpcodeTracerOptions(false, false, false);
    private final ContractDebugService contractDebugService;

    @Captor
    private ArgumentCaptor<ContractDebugParameters> paramsCaptor;

    @Captor
    private ArgumentCaptor<Long> gasCaptor;

    private HederaEvmTransactionProcessingResult resultCaptor;
    private ContractCallContext contextCaptor;
    private EntityId ownerEntityId;
    private EntityId senderEntityId;
    private EntityId treasuryEntityId;
    private EntityId spenderEntityId;

    private static String toHumanReadableMessage(final String solidityError) {
        return BytesDecoder.maybeDecodeSolidityErrorStringToReadableMessage(Bytes.fromHexString(solidityError));
    }

    private static Comparator<Long> gasComparator() {
        return (d1, d2) -> {
            final var diff = Math.abs(d1 - d2);
            return Math.toIntExact(diff <= 64L ? 0 : d1 - d2);
        };
    }

    @BeforeEach
    void setUpEntities() {
        // Obligatory data
        genesisBlockPersist();
        historicalBlocksPersist();
        historicalDataPersist();
        precompileContractPersist();
        // Account entities
        receiverPersist();
        notAssociatedSpenderEntityPersist();
        ownerEntityId = ownerEntityPersist();
        senderEntityId = senderEntityPersist();
        treasuryEntityId = treasureEntityPersist();
        spenderEntityId = spenderEntityPersist();
    }

    @BeforeEach
    void setUpArgumentCaptors() {
        doAnswer(invocation -> {
                    final var transactionProcessingResult =
                            (HederaEvmTransactionProcessingResult) invocation.callRealMethod();
                    resultCaptor = transactionProcessingResult;
                    contextCaptor = ContractCallContext.get();
                    return transactionProcessingResult;
                })
                .when(processor)
                .execute(paramsCaptor.capture(), gasCaptor.capture());
    }

    @ParameterizedTest
    @EnumSource(SupportedContractModificationFunctions.class)
    void evmPrecompileSupportedModificationTokenFunctions(final ContractFunctionProviderEnum function) {
        setUpModificationContractEntities();
        final var params = serviceParametersForDebug(
                function,
                MODIFICATION_CONTRACT_ABI_PATH,
                MODIFICATION_CONTRACT_ADDRESS,
                DEFAULT_CALL_VALUE,
                domainBuilder.timestamp());
        verifyOpcodeTracerCall(params, function);
    }

    @ParameterizedTest
    @EnumSource(NestedEthCallContractFunctionsNegativeCases.class)
    void failedNestedCallWithHardcodedResult(final ContractFunctionProviderEnum function) {
        nestedEthCallsContractPersist();
        final var params = serviceParametersForDebug(
                function,
                NESTED_CALLS_ABI_PATH,
                NESTED_ETH_CALLS_CONTRACT_ADDRESS,
                DEFAULT_CALL_VALUE,
                domainBuilder.timestamp());
        verifyOpcodeTracerCall(params, function);
    }

    @ParameterizedTest
    @EnumSource(DynamicCallsContractFunctions.class)
    void evmDynamicCallsTokenFunctions(final ContractFunctionProviderEnum function) {
        setUpDynamicCallsContractEntities();
        final var params = serviceParametersForDebug(
                function,
                DYNAMIC_ETH_CALLS_ABI_PATH,
                DYNAMIC_ETH_CALLS_CONTRACT_ALIAS,
                DEFAULT_CALL_VALUE,
                domainBuilder.timestamp());
        verifyOpcodeTracerCall(params, function);
    }

    private void verifyOpcodeTracerCall(
            final ContractDebugParameters params, final ContractFunctionProviderEnum function) {
        if (function.getExpectedErrorMessage() != null) {
            verifyThrowingOpcodeTracerCall(params, function);
        } else {
            verifySuccessfulOpcodeTracerCall(params, function);
        }
        assertThat(paramsCaptor.getValue()).isEqualTo(params);
        assertThat(gasCaptor.getValue()).isEqualTo(params.getGas());
    }

    @SneakyThrows
    private void verifyThrowingOpcodeTracerCall(
            final ContractDebugParameters params, final ContractFunctionProviderEnum function) {
        final var actual = contractDebugService.processOpcodeCall(params, OPTIONS);
        assertThat(actual.transactionProcessingResult().isSuccessful()).isFalse();
        assertThat(actual.transactionProcessingResult().getOutput()).isEqualTo(Bytes.EMPTY);
        assertThat(actual.transactionProcessingResult())
                .satisfiesAnyOf(
                        result -> assertThat(result.getRevertReason())
                                .isPresent()
                                .map(BytesDecoder::maybeDecodeSolidityErrorStringToReadableMessage)
                                .hasValue(function.getExpectedErrorMessage()),
                        result -> assertThat(result.getHaltReason())
                                .isPresent()
                                .map(ExceptionalHaltReason::getDescription)
                                .hasValue(function.getExpectedErrorMessage()));
        assertThat(actual.opcodes().size()).isNotZero();
        assertThat(toHumanReadableMessage(actual.opcodes().getLast().reason()))
                .isEqualTo(function.getExpectedErrorMessage());
    }

    private void verifySuccessfulOpcodeTracerCall(
            final ContractDebugParameters params, final ContractFunctionProviderEnum function) {
        final var actual = contractDebugService.processOpcodeCall(params, OPTIONS);
        final var expected = new OpcodesProcessingResult(resultCaptor, contextCaptor.getOpcodes());

        if (function.getExpectedResultFields() != null) {
            assertThat(actual.transactionProcessingResult().getOutput().toHexString())
                    .isEqualTo(functionEncodeDecoder.encodedResultFor(
                            function.getName(), NESTED_CALLS_ABI_PATH, function.getExpectedResultFields()));
        }

        // Compare transaction processing result
        assertThat(actual.transactionProcessingResult())
                .usingRecursiveComparison()
                .ignoringFields("logs")
                .isEqualTo(expected.transactionProcessingResult());
        // Compare opcodes with gas tolerance
        assertThat(actual.opcodes())
                .usingRecursiveComparison()
                .withComparatorForFields(gasComparator(), "gas")
                .isEqualTo(expected.opcodes());
    }

    private void setUpModificationContractEntities() {
        final var modificationContractId = modificationContractPersist();
        commonTokensPersist(modificationContractId, MODIFICATION_CONTRACT_ADDRESS);
        fungibleTokenPersist(
                spenderEntityId,
                KEY_PROTO,
                FROZEN_FUNGIBLE_TOKEN_ADDRESS,
                AUTO_RENEW_ACCOUNT_ADDRESS,
                9999999999999L,
                TokenPauseStatusEnum.PAUSED,
                true);
        fungibleTokenPersist(
                senderEntityId,
                KEY_PROTO,
                UNPAUSED_FUNGIBLE_TOKEN_ADDRESS,
                AUTO_RENEW_ACCOUNT_ADDRESS,
                9999999999999L,
                TokenPauseStatusEnum.UNPAUSED,
                false);
    }

    private void setUpDynamicCallsContractEntities() {
        final var dynamicCallsContractId = dynamicEthCallContractPresist();
        commonTokensPersist(dynamicCallsContractId, DYNAMIC_ETH_CALLS_CONTRACT_ADDRESS);
        final var nftWithoutKycKeyEntityId = nftPersistWithoutKycKey(
                NFT_TRANSFER_ADDRESS_WITHOUT_KYC_KEY,
                AUTO_RENEW_ACCOUNT_ADDRESS,
                dynamicCallsContractId,
                spenderEntityId,
                dynamicCallsContractId,
                KEY_PROTO,
                TokenPauseStatusEnum.UNPAUSED,
                false);
        tokenAccountsPersist(dynamicCallsContractId, List.of(nftWithoutKycKeyEntityId));
    }

    private void commonTokensPersist(EntityId contractId, Address contractAddress) {
        final var tokenId = fungibleTokenPersist(
                ownerEntityId,
                KEY_PROTO,
                FUNGIBLE_TOKEN_ADDRESS,
                AUTO_RENEW_ACCOUNT_ADDRESS,
                9999999999999L,
                TokenPauseStatusEnum.PAUSED,
                true);
        final var treasuryTokenId = fungibleTokenPersist(
                treasuryEntityId,
                new byte[0],
                TREASURY_TOKEN_ADDRESS,
                AUTO_RENEW_ACCOUNT_ADDRESS,
                9999999999999L,
                TokenPauseStatusEnum.UNPAUSED,
                false);
        final var transferFromTokenId = fungibleTokenPersist(
                treasuryEntityId,
                new byte[0],
                TRANSFRER_FROM_TOKEN_ADDRESS,
                AUTO_RENEW_ACCOUNT_ADDRESS,
                9999999999999L,
                TokenPauseStatusEnum.UNPAUSED,
                false);
        fungibleTokenPersist(
                treasuryEntityId,
                KEY_PROTO,
                NOT_FROZEN_FUNGIBLE_TOKEN_ADDRESS,
                AUTO_RENEW_ACCOUNT_ADDRESS,
                0L,
                TokenPauseStatusEnum.PAUSED,
                false);
        final var nftEntityId = nftPersist(
                NFT_ADDRESS,
                AUTO_RENEW_ACCOUNT_ADDRESS,
                ownerEntityId,
                spenderEntityId,
                ownerEntityId,
                KEY_PROTO,
                TokenPauseStatusEnum.PAUSED,
                true);
        final var nftTransferEntityId = nftPersist(
                NFT_TRANSFER_ADDRESS,
                AUTO_RENEW_ACCOUNT_ADDRESS,
                ownerEntityId,
                spenderEntityId,
                ownerEntityId,
                KEY_PROTO,
                TokenPauseStatusEnum.UNPAUSED,
                false);
        nftPersist(
                NFT_ADDRESS_WITH_DIFFERENT_OWNER_AND_TREASURY,
                AUTO_RENEW_ACCOUNT_ADDRESS,
                senderEntityId,
                spenderEntityId,
                ownerEntityId,
                KEY_PROTO,
                TokenPauseStatusEnum.UNPAUSED,
                false);
        allowancesPersist(ownerEntityId, contractId, tokenId, nftEntityId);
        allowancesPersist(senderEntityId, contractId, transferFromTokenId, nftEntityId);
        contractAllowancesPersist(senderEntityId, contractAddress, treasuryTokenId, nftTransferEntityId);
        tokenAccountsPersist(
                contractId, List.of(tokenId, treasuryTokenId, transferFromTokenId, nftEntityId, nftTransferEntityId));
    }

    private void tokenAccountsPersist(EntityId contractId, List<EntityId> tokenIds) {
        for (EntityId tokenId : tokenIds) {
            tokenAccountPersist(contractId, tokenId, TokenFreezeStatusEnum.UNFROZEN);
        }
    }

    @Getter
    @RequiredArgsConstructor
    private enum DynamicCallsContractFunctions implements ContractFunctionProviderEnum {
        MINT_FUNGIBLE_TOKEN(
                "mintTokenGetTotalSupplyAndBalanceOfTreasury",
                new Object[] {NOT_FROZEN_FUNGIBLE_TOKEN_ADDRESS, 100L, new byte[0][0], TREASURY_ADDRESS},
                null),
        MINT_NFT(
                "mintTokenGetTotalSupplyAndBalanceOfTreasury",
                new Object[] {
                    NFT_ADDRESS,
                    0L,
                    new byte[][] {ByteString.copyFromUtf8("firstMeta").toByteArray()},
                    OWNER_ADDRESS
                },
                null),
        BURN_FUNGIBLE_TOKEN(
                "burnTokenGetTotalSupplyAndBalanceOfTreasury",
                new Object[] {NOT_FROZEN_FUNGIBLE_TOKEN_ADDRESS, 12L, new long[0], TREASURY_ADDRESS},
                null),
        BURN_NFT(
                "burnTokenGetTotalSupplyAndBalanceOfTreasury",
                new Object[] {NFT_ADDRESS, 0L, new long[] {1L}, OWNER_ADDRESS},
                null),
        WIPE_FUNGIBLE_TOKEN(
                "wipeTokenGetTotalSupplyAndBalanceOfTreasury",
                new Object[] {NOT_FROZEN_FUNGIBLE_TOKEN_ADDRESS, 10L, new long[0], SENDER_ALIAS},
                null),
        WIPE_NFT(
                "wipeTokenGetTotalSupplyAndBalanceOfTreasury",
                new Object[] {NFT_ADDRESS_WITH_DIFFERENT_OWNER_AND_TREASURY, 0L, new long[] {1L}, SENDER_ALIAS},
                null),
        PAUSE_UNPAUSE_FUNGIBLE_TOKEN(
                "pauseTokenGetPauseStatusUnpauseGetPauseStatus", new Object[] {FUNGIBLE_TOKEN_ADDRESS}, null),
        FREEZE_UNFREEZE_FUNGIBLE_TOKEN(
                "freezeTokenGetPauseStatusUnpauseGetPauseStatus",
                new Object[] {NOT_FROZEN_FUNGIBLE_TOKEN_ADDRESS, SPENDER_ALIAS},
                null),
        PAUSE_UNPAUSE_NFT("pauseTokenGetPauseStatusUnpauseGetPauseStatus", new Object[] {NFT_ADDRESS}, null),
        FREEZE_UNFREEZE_NFT(
                "freezeTokenGetPauseStatusUnpauseGetPauseStatus", new Object[] {NFT_ADDRESS, SPENDER_ALIAS}, null),
        ASSOCIATE_TRANSFER_NFT(
                "associateTokenTransfer",
                new Object[] {
                    NFT_TRANSFER_ADDRESS_WITHOUT_KYC_KEY,
                    DYNAMIC_ETH_CALLS_CONTRACT_ALIAS,
                    NOT_ASSOCIATED_SPENDER_ALIAS,
                    BigInteger.ZERO,
                    BigInteger.ONE
                },
                null),
        ASSOCIATE_TRANSFER_FUNGIBLE_TOKEN(
                "associateTokenTransfer",
                new Object[] {
                    TREASURY_TOKEN_ADDRESS,
                    DYNAMIC_ETH_CALLS_CONTRACT_ALIAS,
                    NOT_ASSOCIATED_SPENDER_ALIAS,
                    BigInteger.ONE,
                    BigInteger.ZERO
                },
                null),
        ASSOCIATE_DISSOCIATE_TRANSFER_FUNGIBLE_TOKEN_FAIL(
                "associateTokenDissociateFailTransfer",
                new Object[] {
                    TREASURY_TOKEN_ADDRESS,
                    NOT_ASSOCIATED_SPENDER_ALIAS,
                    DYNAMIC_ETH_CALLS_CONTRACT_ALIAS,
                    BigInteger.ONE,
                    BigInteger.ZERO
                },
                "IERC20: failed to transfer"),
        ASSOCIATE_DISSOCIATE_TRANSFER_NFT_FAIL(
                "associateTokenDissociateFailTransfer",
                new Object[] {NFT_TRANSFER_ADDRESS, SENDER_ALIAS, RECEIVER_ADDRESS, BigInteger.ZERO, BigInteger.ONE},
                "IERC721: failed to transfer"),
        ASSOCIATE_TRANSFER_NFT_EXCEPTION(
                "associateTokenTransfer",
                new Object[] {
                    toAddress(1), // Not persisted address
                    DYNAMIC_ETH_CALLS_CONTRACT_ALIAS,
                    NOT_ASSOCIATED_SPENDER_ALIAS,
                    BigInteger.ZERO,
                    BigInteger.ONE
                },
                "Failed to associate tokens"),
        APPROVE_FUNGIBLE_TOKEN_GET_ALLOWANCE(
                "approveTokenGetAllowance",
                new Object[] {FUNGIBLE_TOKEN_ADDRESS, OWNER_ADDRESS, BigInteger.ONE, BigInteger.ZERO},
                null),
        APPROVE_NFT_GET_ALLOWANCE(
                "approveTokenGetAllowance",
                new Object[] {NFT_ADDRESS, SPENDER_ALIAS, BigInteger.ZERO, BigInteger.ONE},
                null),
        APPROVE_FUNGIBLE_TOKEN_TRANSFER_FROM_GET_ALLOWANCE(
                "approveTokenTransferFromGetAllowanceGetBalance",
                new Object[] {TREASURY_TOKEN_ADDRESS, SPENDER_ALIAS, BigInteger.ONE, BigInteger.ZERO},
                null),
        APPROVE_FUNGIBLE_TOKEN_TRANSFER_FROM_GET_ALLOWANCE_2(
                "approveTokenTransferFromGetAllowanceGetBalance",
                new Object[] {TREASURY_TOKEN_ADDRESS, SENDER_ALIAS, BigInteger.ONE, BigInteger.ZERO},
                null),
        APPROVE_NFT_TOKEN_TRANSFER_FROM_GET_ALLOWANCE(
                "approveTokenTransferFromGetAllowanceGetBalance",
                new Object[] {NFT_TRANSFER_ADDRESS_WITHOUT_KYC_KEY, SPENDER_ALIAS, BigInteger.ZERO, BigInteger.ONE},
                null),
        APPROVE_NFT_TOKEN_TRANSFER_FROM_GET_ALLOWANCE_2(
                "approveTokenTransferFromGetAllowanceGetBalance",
                new Object[] {NFT_TRANSFER_ADDRESS_WITHOUT_KYC_KEY, SENDER_ALIAS, BigInteger.ZERO, BigInteger.ONE},
                null),
        APPROVE_FUNGIBLE_TOKEN_TRANSFER_GET_ALLOWANCE(
                "approveTokenTransferGetAllowanceGetBalance",
                new Object[] {TREASURY_TOKEN_ADDRESS, SPENDER_ALIAS, BigInteger.ONE, BigInteger.ZERO},
                null),
        APPROVE_NFT_TRANSFER_GET_ALLOWANCE(
                "approveTokenTransferGetAllowanceGetBalance",
                new Object[] {NFT_TRANSFER_ADDRESS, SPENDER_ALIAS, BigInteger.ZERO, BigInteger.ONE},
                null),
        APPROVE_CRYPTO_TRANSFER_FUNGIBLE_GET_ALLOWANCE(
                "approveTokenCryptoTransferGetAllowanceGetBalance",
                new Object[] {
                    new Object[] {},
                    new Object[] {TREASURY_TOKEN_ADDRESS, DYNAMIC_ETH_CALLS_CONTRACT_ALIAS, SPENDER_ALIAS, 1L, false}
                },
                null),
        APPROVE_CRYPTO_TRANSFER_NFT_GET_ALLOWANCE(
                "approveTokenCryptoTransferGetAllowanceGetBalance",
                new Object[] {
                    new Object[] {},
                    new Object[] {NFT_TRANSFER_ADDRESS, DYNAMIC_ETH_CALLS_CONTRACT_ALIAS, SPENDER_ALIAS, 1L, true}
                },
                null),
        APPROVE_FOR_ALL_TRANSFER_FROM_NFT_GET_ALLOWANCE(
                "approveForAllTokenTransferFromGetAllowance",
                new Object[] {NFT_TRANSFER_ADDRESS, SPENDER_ALIAS, 1L},
                null),
        APPROVE_FOR_ALL_TRANSFER_NFT_GET_ALLOWANCE(
                "approveForAllTokenTransferGetAllowance", new Object[] {NFT_TRANSFER_ADDRESS, SPENDER_ALIAS, 1L}, null),
        APPROVE_FOR_ALL_CRYPTO_TRANSFER_NFT_GET_ALLOWANCE(
                "approveForAllCryptoTransferGetAllowance",
                new Object[] {
                    new Object[] {},
                    new Object[] {NFT_TRANSFER_ADDRESS, DYNAMIC_ETH_CALLS_CONTRACT_ALIAS, SPENDER_ALIAS, 1L, true}
                },
                null),
        TRANSFER_NFT_GET_ALLOWANCE_OWNER_OF(
                "transferFromNFTGetAllowance", new Object[] {NFT_TRANSFER_ADDRESS, 1L}, null),
        TRANSFER_FUNGIBLE_TOKEN_GET_BALANCE(
                "transferFromGetAllowanceGetBalance",
                new Object[] {TREASURY_TOKEN_ADDRESS, SPENDER_ALIAS, BigInteger.ONE, BigInteger.ZERO},
                null),
        TRANSFER_NFT_GET_OWNER(
                "transferFromGetAllowanceGetBalance",
                new Object[] {NFT_TRANSFER_ADDRESS, SPENDER_ALIAS, BigInteger.ZERO, BigInteger.ONE},
                null),
        CRYPTO_TRANSFER_FUNFIBLE_TOKEN_GET_OWNER(
                "cryptoTransferFromGetAllowanceGetBalance",
                new Object[] {
                    new Object[] {},
                    new Object[] {TREASURY_TOKEN_ADDRESS, DYNAMIC_ETH_CALLS_CONTRACT_ALIAS, SPENDER_ALIAS, 1L, false}
                },
                null),
        CRYPTO_TRANSFER_NFT_GET_OWNER(
                "cryptoTransferFromGetAllowanceGetBalance",
                new Object[] {
                    new Object[] {},
                    new Object[] {NFT_TRANSFER_ADDRESS, DYNAMIC_ETH_CALLS_CONTRACT_ALIAS, SPENDER_ALIAS, 1L, true}
                },
                null),
        GRANT_KYC_REVOKE_KYC_FUNGIBLE("grantKycRevokeKyc", new Object[] {FUNGIBLE_TOKEN_ADDRESS, SENDER_ALIAS}, null),
        GRANT_KYC_REVOKE_KYC_NFT("grantKycRevokeKyc", new Object[] {NFT_ADDRESS, SENDER_ALIAS}, null),
        ADDRESS_THIS("getAddressThis", null, null);
        private final String name;
        private final Object[] functionParameters;
        private final String expectedErrorMessage;
    }

    @Getter
    @RequiredArgsConstructor
<<<<<<< HEAD
    enum SupportedContractModificationFunctions implements ContractFunctionProviderEnum {
        TRANSFER_FROM(
                "transferFromExternal",
                new Object[] {TRANSFRER_FROM_TOKEN_ADDRESS, SENDER_ALIAS, SPENDER_ALIAS, 1L},
                new Object[] {}),
        APPROVE("approveExternal", new Object[] {FUNGIBLE_TOKEN_ADDRESS, SPENDER_ALIAS, 1L}, new Object[] {}),
        DELETE_ALLOWANCE(
                "approveExternal", new Object[] {FUNGIBLE_TOKEN_ADDRESS, SPENDER_ADDRESS, 0L}, new Object[] {}),
        DELETE_ALLOWANCE_NFT("approveNFTExternal", new Object[] {NFT_ADDRESS, Address.ZERO, 1L}, new Object[] {}),
        APPROVE_NFT("approveNFTExternal", new Object[] {NFT_ADDRESS, TREASURY_ADDRESS, 1L}, new Object[] {}),
        SET_APPROVAL_FOR_ALL(
                "setApprovalForAllExternal", new Object[] {NFT_ADDRESS, TREASURY_ADDRESS, true}, new Object[] {}),
        ASSOCIATE_TOKEN(
                "associateTokenExternal", new Object[] {SPENDER_ALIAS, FUNGIBLE_TOKEN_ADDRESS}, new Object[] {}),
        ASSOCIATE_TOKENS(
                "associateTokensExternal",
                new Object[] {SPENDER_ALIAS, new Address[] {FUNGIBLE_TOKEN_ADDRESS}},
                new Object[] {}),
        HRC_ASSOCIATE_REDIRECT(
                "associateWithRedirect", new Address[] {FUNGIBLE_TOKEN_ADDRESS_NOT_ASSOCIATED}, new Object[] {}),
        MINT_TOKEN(
                "mintTokenExternal",
                new Object[] {NOT_FROZEN_FUNGIBLE_TOKEN_ADDRESS, 100L, new byte[0][0]},
                new Object[] {SUCCESS_RESULT, 12445L, new long[0]}),
        MINT_NFT_TOKEN(
                "mintTokenExternal",
                new Object[] {
                    NFT_ADDRESS,
                    0L,
                    new byte[][] {ByteString.copyFromUtf8("firstMeta").toByteArray()}
                },
                new Object[] {SUCCESS_RESULT, 1_000_000_000L + 1, new long[] {1L}}),
        DISSOCIATE_TOKEN(
                "dissociateTokenExternal", new Object[] {SPENDER_ALIAS, TREASURY_TOKEN_ADDRESS}, new Object[] {}),
        DISSOCIATE_TOKENS(
                "dissociateTokensExternal",
                new Object[] {SPENDER_ALIAS, new Address[] {TREASURY_TOKEN_ADDRESS}},
                new Object[] {}),
        HRC_DISSOCIATE_REDIRECT("dissociateWithRedirect", new Address[] {FUNGIBLE_TOKEN_ADDRESS}, new Object[] {}),
        BURN_TOKEN(
                "burnTokenExternal",
                new Object[] {NOT_FROZEN_FUNGIBLE_TOKEN_ADDRESS, 1L, new long[0]},
                new Object[] {SUCCESS_RESULT, 12345L - 1}),
        BURN_NFT_TOKEN("burnTokenExternal", new Object[] {NFT_ADDRESS, 0L, new long[] {1}}, new Object[] {
            SUCCESS_RESULT, 1_000_000_000L - 1
        }),
        WIPE_TOKEN(
                "wipeTokenAccountExternal",
                new Object[] {NOT_FROZEN_FUNGIBLE_TOKEN_ADDRESS, SENDER_ALIAS, 1L},
                new Object[] {}),
        WIPE_NFT_TOKEN(
                "wipeTokenAccountNFTExternal",
                new Object[] {NFT_ADDRESS_WITH_DIFFERENT_OWNER_AND_TREASURY, SENDER_ALIAS, new long[] {1}},
                new Object[] {}),
        REVOKE_TOKEN_KYC(
                "revokeTokenKycExternal", new Object[] {FUNGIBLE_TOKEN_ADDRESS, SENDER_ALIAS}, new Object[] {}),
        GRANT_TOKEN_KYC("grantTokenKycExternal", new Object[] {FUNGIBLE_TOKEN_ADDRESS, SENDER_ALIAS}, new Object[] {}),
        DELETE_TOKEN("deleteTokenExternal", new Object[] {FUNGIBLE_TOKEN_ADDRESS}, new Object[] {}),
        FREEZE_TOKEN(
                "freezeTokenExternal",
                new Object[] {NOT_FROZEN_FUNGIBLE_TOKEN_ADDRESS, SPENDER_ALIAS},
                new Object[] {}),
        UNFREEZE_TOKEN(
                "unfreezeTokenExternal", new Object[] {FROZEN_FUNGIBLE_TOKEN_ADDRESS, SPENDER_ALIAS}, new Object[] {}),
        PAUSE_TOKEN("pauseTokenExternal", new Object[] {FUNGIBLE_TOKEN_ADDRESS}, new Object[] {}),
        UNPAUSE_TOKEN("unpauseTokenExternal", new Object[] {FUNGIBLE_TOKEN_ADDRESS}, new Object[] {}),
        CREATE_FUNGIBLE_TOKEN("createFungibleTokenExternal", new Object[] {FUNGIBLE_TOKEN, 10L, 10}, new Object[] {
            SUCCESS_RESULT, MODIFICATION_CONTRACT_ADDRESS
        }),
        CREATE_FUNGIBLE_TOKEN_WITH_CUSTOM_FEES(
                "createFungibleTokenWithCustomFeesExternal",
                new Object[] {FUNGIBLE_TOKEN, 10L, 10, FIXED_FEE_WRAPPER, FRACTIONAL_FEE_WRAPPER},
                new Object[] {SUCCESS_RESULT, MODIFICATION_CONTRACT_ADDRESS}),
        CREATE_NON_FUNGIBLE_TOKEN("createNonFungibleTokenExternal", new Object[] {NON_FUNGIBLE_TOKEN}, new Object[] {
            SUCCESS_RESULT, MODIFICATION_CONTRACT_ADDRESS
        }),
        CREATE_NON_FUNGIBLE_TOKEN_WITH_CUSTOM_FEES(
                "createNonFungibleTokenWithCustomFeesExternal",
                new Object[] {NON_FUNGIBLE_TOKEN, FIXED_FEE_WRAPPER, ROYALTY_FEE_WRAPPER},
                new Object[] {SUCCESS_RESULT, MODIFICATION_CONTRACT_ADDRESS}),
        TRANSFER_TOKEN_WITH(
                "transferTokenExternal",
                new Object[] {TREASURY_TOKEN_ADDRESS, SPENDER_ALIAS, SENDER_ALIAS, 1L},
                new Object[] {}),
        TRANSFER_TOKENS(
                "transferTokensExternal",
                new Object[] {TREASURY_TOKEN_ADDRESS, new Address[] {OWNER_ADDRESS, SPENDER_ALIAS}, new long[] {1L, -1L}
                },
                new Object[] {}),
        TRANSFER_TOKENS_WITH_ALIAS(
                "transferTokensExternal",
                new Object[] {TREASURY_TOKEN_ADDRESS, new Address[] {SPENDER_ALIAS, SENDER_ALIAS}, new long[] {1L, -1L}
                },
                new Object[] {}),
        CRYPTO_TRANSFER_TOKENS(
                "cryptoTransferExternal",
                new Object[] {
                    new Object[] {}, new Object[] {TREASURY_TOKEN_ADDRESS, SENDER_ALIAS, OWNER_ADDRESS, 5L, false}
                },
                new Object[] {}),
        CRYPTO_TRANSFER_TOKENS_WITH_ALIAS(
                "cryptoTransferExternal",
                new Object[] {
                    new Object[] {}, new Object[] {TREASURY_TOKEN_ADDRESS, SENDER_ALIAS, SPENDER_ALIAS, 5L, false}
                },
                new Object[] {}),
        CRYPTO_TRANSFER_HBARS_AND_TOKENS(
                "cryptoTransferExternal",
                new Object[] {
                    new Object[] {SENDER_ALIAS, OWNER_ADDRESS, 5L},
                    new Object[] {TREASURY_TOKEN_ADDRESS, SENDER_ALIAS, OWNER_ADDRESS, 5L, false}
                },
                new Object[] {}),
        CRYPTO_TRANSFER_HBARS(
                "cryptoTransferExternal",
                new Object[] {
                    new Object[] {SENDER_ALIAS, OWNER_ADDRESS, 5L},
                    new Object[] {}
                },
                new Object[] {}),
        CRYPTO_TRANSFER_NFT(
                "cryptoTransferExternal",
                new Object[] {
                    new Object[] {}, new Object[] {NFT_TRANSFER_ADDRESS, OWNER_ADDRESS, SPENDER_ALIAS, 1L, true}
                },
                new Object[] {}),
        TRANSFER_NFT_TOKENS(
                "transferNFTsExternal",
                new Object[] {
                    NFT_TRANSFER_ADDRESS, new Address[] {OWNER_ADDRESS}, new Address[] {SPENDER_ALIAS}, new long[] {1}
                },
                new Object[] {}),
        TRANSFER_NFT_TOKEN(
                "transferNFTExternal",
                new Object[] {NFT_TRANSFER_ADDRESS, OWNER_ADDRESS, SPENDER_ALIAS, 1L},
                new Object[] {}),
        TRANSFER_FROM_NFT(
                "transferFromNFTExternal",
                new Object[] {NFT_TRANSFER_ADDRESS, OWNER_ADDRESS, SPENDER_ALIAS, 1L},
                new Object[] {}),
        UPDATE_TOKEN_INFO(
                "updateTokenInfoExternal",
                new Object[] {UNPAUSED_FUNGIBLE_TOKEN_ADDRESS, FUNGIBLE_TOKEN2},
                new Object[] {}),
        UPDATE_TOKEN_EXPIRY(
                "updateTokenExpiryInfoExternal",
                new Object[] {UNPAUSED_FUNGIBLE_TOKEN_ADDRESS, TOKEN_EXPIRY_WRAPPER},
                new Object[] {}),
        UPDATE_TOKEN_KEYS_CONTRACT_ADDRESS(
                "updateTokenKeysExternal",
                new Object[] {
                    UNPAUSED_FUNGIBLE_TOKEN_ADDRESS,
                    new Object[] {
                        new Object[] {
                            АLL_CASES_KEY_TYPE,
                            new Object[] {
                                false, PRECOMPILE_TEST_CONTRACT_ADDRESS, new byte[0], new byte[0], Address.ZERO
                            }
                        }
                    }
                },
                new Object[] {}),
        UPDATE_TOKEN_KEYS_DELEGATABLE_CONTRACT_ID(
                "updateTokenKeysExternal",
                new Object[] {
                    UNPAUSED_FUNGIBLE_TOKEN_ADDRESS,
                    new Object[] {
                        new Object[] {
                            АLL_CASES_KEY_TYPE,
                            new Object[] {
                                false, Address.ZERO, new byte[0], new byte[0], PRECOMPILE_TEST_CONTRACT_ADDRESS
                            }
                        }
                    }
                },
                new Object[] {}),
        UPDATE_TOKEN_KEYS_ED25519(
                "updateTokenKeysExternal",
                new Object[] {
                    UNPAUSED_FUNGIBLE_TOKEN_ADDRESS,
                    new Object[] {
                        new Object[] {
                            АLL_CASES_KEY_TYPE,
                            new Object[] {false, Address.ZERO, NEW_ED25519_KEY, new byte[0], Address.ZERO}
                        }
                    }
                },
                new Object[] {}),
        UPDATE_TOKEN_KEYS_ECDSA(
                "updateTokenKeysExternal",
                new Object[] {
                    UNPAUSED_FUNGIBLE_TOKEN_ADDRESS,
                    new Object[] {
                        new Object[] {
                            АLL_CASES_KEY_TYPE,
                            new Object[] {false, Address.ZERO, new byte[0], NEW_ECDSA_KEY, Address.ZERO}
                        }
                    }
                },
                new Object[] {});

        private final String name;
        private final Object[] functionParameters;
        private final Object[] expectedResult;
=======
    private enum NestedEthCallContractFunctionsNegativeCases implements ContractFunctionProviderEnum {
        GET_TOKEN_INFO_HISTORICAL(
                "nestedGetTokenInfoAndHardcodedResult",
                new Object[] {NFT_ADDRESS_HISTORICAL},
                new Object[] {"hardcodedResult"},
                BlockType.of(String.valueOf(EVM_V_34_BLOCK - 1))),
        GET_TOKEN_INFO(
                "nestedGetTokenInfoAndHardcodedResult",
                new Object[] {Address.ZERO},
                new Object[] {"hardcodedResult"},
                BlockType.LATEST),
        HTS_GET_APPROVED_HISTORICAL(
                "nestedHtsGetApprovedAndHardcodedResult",
                new Object[] {NFT_ADDRESS_HISTORICAL, 1L},
                new Object[] {"hardcodedResult"},
                BlockType.of(String.valueOf(EVM_V_34_BLOCK - 1))),
        HTS_GET_APPROVED(
                "nestedHtsGetApprovedAndHardcodedResult",
                new Object[] {Address.ZERO, 1L},
                new Object[] {"hardcodedResult"},
                BlockType.LATEST),
        MINT_TOKEN_HISTORICAL(
                "nestedMintTokenAndHardcodedResult",
                new Object[] {
                    NFT_ADDRESS_HISTORICAL,
                    0L,
                    new byte[][] {ByteString.copyFromUtf8("firstMeta").toByteArray()}
                },
                new Object[] {"hardcodedResult"},
                BlockType.of(String.valueOf(EVM_V_34_BLOCK - 1))),
        MINT_TOKEN(
                "nestedMintTokenAndHardcodedResult",
                new Object[] {
                    Address.ZERO,
                    0L,
                    new byte[][] {ByteString.copyFromUtf8("firstMeta").toByteArray()}
                },
                new Object[] {"hardcodedResult"},
                BlockType.LATEST);

        private final String name;
        private final Object[] functionParameters;
        private final Object[] expectedResultFields;
        private final BlockType block;
>>>>>>> bb82c7b3
    }
}<|MERGE_RESOLUTION|>--- conflicted
+++ resolved
@@ -488,7 +488,6 @@
 
     @Getter
     @RequiredArgsConstructor
-<<<<<<< HEAD
     enum SupportedContractModificationFunctions implements ContractFunctionProviderEnum {
         TRANSFER_FROM(
                 "transferFromExternal",
@@ -693,7 +692,10 @@
         private final String name;
         private final Object[] functionParameters;
         private final Object[] expectedResult;
-=======
+    }
+
+    @Getter
+    @RequiredArgsConstructor
     private enum NestedEthCallContractFunctionsNegativeCases implements ContractFunctionProviderEnum {
         GET_TOKEN_INFO_HISTORICAL(
                 "nestedGetTokenInfoAndHardcodedResult",
@@ -738,6 +740,5 @@
         private final Object[] functionParameters;
         private final Object[] expectedResultFields;
         private final BlockType block;
->>>>>>> bb82c7b3
     }
 }