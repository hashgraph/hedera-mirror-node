/*
 * Copyright (C) 2023 Hedera Hashgraph, LLC
 *
 * Licensed under the Apache License, Version 2.0 (the "License");
 * you may not use this file except in compliance with the License.
 * You may obtain a copy of the License at
 *
 *      http://www.apache.org/licenses/LICENSE-2.0
 *
 * Unless required by applicable law or agreed to in writing, software
 * distributed under the License is distributed on an "AS IS" BASIS,
 * WITHOUT WARRANTIES OR CONDITIONS OF ANY KIND, either express or implied.
 * See the License for the specific language governing permissions and
 * limitations under the License.
 */

package com.hedera.mirror.web3.evm.store.contract.precompile;

import static org.assertj.core.api.AssertionsForClassTypes.assertThat;
import static org.assertj.core.api.AssertionsForClassTypes.assertThatThrownBy;

import com.hedera.mirror.web3.config.IntegrationTestConfiguration;
import com.hedera.services.store.contracts.precompile.PrecompileMapper;
import org.junit.jupiter.api.Test;
import org.springframework.beans.factory.annotation.Autowired;
import org.springframework.boot.test.context.SpringBootTest;
import org.springframework.context.annotation.Import;

@SpringBootTest
@Import(IntegrationTestConfiguration.class)
class PrecompileMapperTest {

<<<<<<< HEAD
    private static final String ERROR_MESSAGE = "Precompile not supported for non-static frames";

=======
>>>>>>> c8412398
    @Autowired
    private PrecompileMapper precompileMapper;

    @Test
    void nonExistingAbiThrows() {
        int functionSelector = 0x11111111;

        assertThatThrownBy(() -> precompileMapper.lookup(functionSelector))
                .isInstanceOf(UnsupportedOperationException.class)
                .hasMessage(ERROR_MESSAGE);
    }

    @Test
    void supportedPrecompileIsFound() {
        int functionSelector = 0x00000000;
        final var result = precompileMapper.lookup(functionSelector);
        assertThat(result).isNotEmpty();
    }

    @Test
    void unsupportedPrecompileThrowsException() {
        int functionSelector = 0x189a554c;

        assertThatThrownBy(() -> precompileMapper.lookup(functionSelector))
                .isInstanceOf(UnsupportedOperationException.class);
    }
}<|MERGE_RESOLUTION|>--- conflicted
+++ resolved
@@ -30,21 +30,14 @@
 @Import(IntegrationTestConfiguration.class)
 class PrecompileMapperTest {
 
-<<<<<<< HEAD
-    private static final String ERROR_MESSAGE = "Precompile not supported for non-static frames";
-
-=======
->>>>>>> c8412398
     @Autowired
     private PrecompileMapper precompileMapper;
 
     @Test
-    void nonExistingAbiThrows() {
+    void nonExistingAbiReturnsEmpty() {
         int functionSelector = 0x11111111;
-
-        assertThatThrownBy(() -> precompileMapper.lookup(functionSelector))
-                .isInstanceOf(UnsupportedOperationException.class)
-                .hasMessage(ERROR_MESSAGE);
+        final var result = precompileMapper.lookup(functionSelector);
+        assertThat(result).isEmpty();
     }
 
     @Test
