/*
 * Copyright (C) 2023 Hedera Hashgraph, LLC
 *
 * Licensed under the Apache License, Version 2.0 (the "License");
 * you may not use this file except in compliance with the License.
 * You may obtain a copy of the License at
 *
 *      http://www.apache.org/licenses/LICENSE-2.0
 *
 * Unless required by applicable law or agreed to in writing, software
 * distributed under the License is distributed on an "AS IS" BASIS,
 * WITHOUT WARRANTIES OR CONDITIONS OF ANY KIND, either express or implied.
 * See the License for the specific language governing permissions and
 * limitations under the License.
 */

package com.hedera.mirror.web3.service;

import static com.hedera.mirror.web3.service.model.CallServiceParameters.CallType.ERROR;
import static com.hedera.mirror.web3.service.model.CallServiceParameters.CallType.ETH_CALL;
import static com.hedera.mirror.web3.service.model.CallServiceParameters.CallType.ETH_ESTIMATE_GAS;
import static com.hederahashgraph.api.proto.java.ResponseCodeEnum.CONTRACT_REVERT_EXECUTED;
import static org.assertj.core.api.AssertionsForClassTypes.assertThat;
import static org.assertj.core.api.AssertionsForClassTypes.assertThatCode;
import static org.assertj.core.api.AssertionsForClassTypes.assertThatThrownBy;

import com.hedera.mirror.web3.exception.InvalidTransactionException;
import com.hedera.mirror.web3.service.model.CallServiceParameters.CallType;
import lombok.RequiredArgsConstructor;
import org.apache.tuweni.bytes.Bytes;
import org.assertj.core.data.Percentage;
import org.hyperledger.besu.datatypes.Address;
import org.junit.jupiter.api.BeforeEach;
import org.junit.jupiter.api.Test;
import org.junit.jupiter.params.ParameterizedTest;
import org.junit.jupiter.params.provider.EnumSource;

class ContractCallServiceTest extends ContractCallTestSetup {

    private static final String GAS_METRICS = "hedera.mirror.web3.call.gas";

    @BeforeEach
    void setup() {
        // reset gas metrics
        meterRegistry.clear();
    }

    @Test
    void pureCall() {
        final var gasUsedBeforeExecution = getGasUsedBeforeExecution(ETH_CALL);

        // multiplySimpleNumbers()
        final var pureFuncHash = "8070450f";
        final var successfulReadResponse = "0x0000000000000000000000000000000000000000000000000000000000000004";
        final var serviceParameters = serviceParametersForExecution(
                Bytes.fromHexString(pureFuncHash), ETH_CALL_CONTRACT_ADDRESS, ETH_CALL, 0L);

        assertThat(contractCallService.processCall(serviceParameters)).isEqualTo(successfulReadResponse);

        assertGasUsedIsPositive(gasUsedBeforeExecution, ETH_CALL);
    }

    @Test
    void estimateGasForPureCall() {
        final var pureFuncHash = "8070450f";
        final var gasUsedBeforeExecution = getGasUsedBeforeExecution(ETH_ESTIMATE_GAS);
        final var serviceParameters = serviceParametersForExecution(
                Bytes.fromHexString(pureFuncHash), ETH_CALL_CONTRACT_ADDRESS, ETH_ESTIMATE_GAS, 0L);

        final var expectedGasUsed = gasUsedAfterExecution(serviceParameters);

        assertThat(longValueOf.applyAsLong(contractCallService.processCall(serviceParameters)))
                .as("result must be within 5-20% bigger than the gas used from the first call")
                .isGreaterThanOrEqualTo((long) (expectedGasUsed * 1.05)) // expectedGasUsed value increased by 5%
                .isCloseTo(expectedGasUsed, Percentage.withPercentage(20)); // Maximum percentage

        assertGasUsedIsPositive(gasUsedBeforeExecution, ETH_ESTIMATE_GAS);
    }

    @Test
    void estimateGasWithoutReceiver() {
        final var serviceParameters =
                serviceParametersForExecution(Bytes.fromHexString("0x"), Address.ZERO, ETH_ESTIMATE_GAS, 0L);

        final var expectedGasUsed = gasUsedAfterExecution(serviceParameters);

        assertThat(longValueOf.applyAsLong(contractCallService.processCall(serviceParameters)))
                .as("result must be within 5-20% bigger than the gas used from the first call")
                .isGreaterThanOrEqualTo((long) (expectedGasUsed * 1.05)) // expectedGasUsed value increased by 5%
                .isCloseTo(expectedGasUsed, Percentage.withPercentage(20)); // Maximum percentage
    }

    @Test
    void viewCall() {
        final var gasUsedBeforeExecution = getGasUsedBeforeExecution(ETH_CALL);

        // returnStorageData()
        final var viewFuncHash =
                "0x6601c296000000000000000000000000000000000000000000000000000000000000002000000000000000000000000000000000000000000000000000000000000000036b75720000000000000000000000000000000000000000000000000000000000";
        final var successfulReadResponse =
                "0x000000000000000000000000000000000000000000000000000000000000002000000000000000000000000000000000000000000000000000000000000000047465737400000000000000000000000000000000000000000000000000000000";
        final var serviceParameters = serviceParametersForExecution(
                Bytes.fromHexString(viewFuncHash), ETH_CALL_CONTRACT_ADDRESS, ETH_CALL, 0L);

        assertThat(contractCallService.processCall(serviceParameters)).isEqualTo(successfulReadResponse);

        assertGasUsedIsPositive(gasUsedBeforeExecution, ETH_CALL);
    }

    @Test
    void estimateGasForViewCall() {
        final var viewFuncHash =
                "0x6601c296000000000000000000000000000000000000000000000000000000000000002000000000000000000000000000000000000000000000000000000000000000036b75720000000000000000000000000000000000000000000000000000000000";
        final var serviceParameters = serviceParametersForExecution(
                Bytes.fromHexString(viewFuncHash), ETH_CALL_CONTRACT_ADDRESS, ETH_ESTIMATE_GAS, 0L);

        final var expectedGasUsed = gasUsedAfterExecution(serviceParameters);

        assertThat(longValueOf.applyAsLong(contractCallService.processCall(serviceParameters)))
                .as("result must be within 5-20% bigger than the gas used from the first call")
                .isGreaterThanOrEqualTo((long) (expectedGasUsed * 1.05)) // expectedGasUsed value increased by 5%
                .isCloseTo(expectedGasUsed, Percentage.withPercentage(20)); // Maximum percentage
    }

    @Test
    void transferFunds() {
        final var gasUsedBeforeExecution = getGasUsedBeforeExecution(ETH_CALL);

        final var serviceParameters =
                serviceParametersForExecution(Bytes.fromHexString("0x"), RECEIVER_ADDRESS, ETH_CALL, 7L);

        assertThatCode(() -> contractCallService.processCall(serviceParameters)).doesNotThrowAnyException();

        assertGasUsedIsPositive(gasUsedBeforeExecution, ETH_CALL);
    }

    @Test
    void balanceCall() {
        final var gasUsedBeforeExecution = getGasUsedBeforeExecution(ETH_CALL);

        // getAccountBalance(address)
        // Use alias address when applicable as EVM checks alias with highest priority
        final var balanceCall = "0x93423e9c000000000000000000000000" + SENDER_ALIAS.toUnprefixedHexString();
        final var expectedBalance = "0x000000000000000000000000000000000000000000000000000000e8d4a51000";
        final var serviceParameters = serviceParametersForExecution(
                Bytes.fromHexString(balanceCall), ETH_CALL_CONTRACT_ADDRESS, ETH_CALL, 0L);

        final var isSuccessful = contractCallService.processCall(serviceParameters);
        assertThat(isSuccessful).isEqualTo(expectedBalance);

        assertGasUsedIsPositive(gasUsedBeforeExecution, ETH_CALL);
    }

    @Test
    void estimateGasForBalanceCall() {
        final var balanceCall = "0x93423e9c00000000000000000000000000000000000000000000000000000000000003e6";
        final var serviceParameters = serviceParametersForExecution(
                Bytes.fromHexString(balanceCall), ETH_CALL_CONTRACT_ADDRESS, ETH_ESTIMATE_GAS, 0L);

        final var expectedGasUsed = gasUsedAfterExecution(serviceParameters);

        assertThat(longValueOf.applyAsLong(contractCallService.processCall(serviceParameters)))
                .as("result must be within 5-20% bigger than the gas used from the first call")
                .isGreaterThanOrEqualTo((long) (expectedGasUsed * 1.05)) // expectedGasUsed value increased by 5%
                .isCloseTo(expectedGasUsed, Percentage.withPercentage(20)); // Maximum percentage
    }

    @Test
    void testRevertDetailMessage() {
        final var revertFunctionSignature = "0xa26388bb";
        final var serviceParameters = serviceParametersForExecution(
                Bytes.fromHexString(revertFunctionSignature), ETH_CALL_CONTRACT_ADDRESS, ETH_CALL, 0L);

        assertThatThrownBy(() -> contractCallService.processCall(serviceParameters))
                .isInstanceOf(InvalidTransactionException.class)
                .hasMessage(CONTRACT_REVERT_EXECUTED.name())
                .hasFieldOrPropertyWithValue("detail", "Custom revert message")
                .hasFieldOrPropertyWithValue(
                        "data",
                        "0x08c379a000000000000000000000000000000000000000000000000000000000000000200000000000000000000000000000000000000000000000000000000000000015437573746f6d20726576657274206d6573736167650000000000000000000000");
    }

    @ParameterizedTest
    @EnumSource(RevertFunctions.class)
    void testReverts(final RevertFunctions revertFunctions) {
        final var serviceParameters = serviceParametersForExecution(
                Bytes.fromHexString(revertFunctions.functionSignature), REVERTER_CONTRACT_ADDRESS, ETH_CALL, 0L);

        assertThatThrownBy(() -> contractCallService.processCall(serviceParameters))
                .isInstanceOf(InvalidTransactionException.class)
                .hasMessage(CONTRACT_REVERT_EXECUTED.name())
                .hasFieldOrPropertyWithValue("detail", revertFunctions.errorDetail)
                .hasFieldOrPropertyWithValue("data", revertFunctions.errorData);
    }

    @Test
    void invalidFunctionSig() {
        final var gasUsedBeforeExecution = getGasUsedBeforeExecution(ERROR);

        final var wrongFunctionSignature = "0x542ec32e";
        final var serviceParameters = serviceParametersForExecution(
                Bytes.fromHexString(wrongFunctionSignature), ETH_CALL_CONTRACT_ADDRESS, ETH_CALL, 0L);

        assertThatThrownBy(() -> contractCallService.processCall(serviceParameters))
                .isInstanceOf(InvalidTransactionException.class)
                .hasMessage("CONTRACT_REVERT_EXECUTED")
                .hasFieldOrPropertyWithValue("data", "0x");

        assertGasUsedIsPositive(gasUsedBeforeExecution, ERROR);
    }

    @Test
    void transferNegative() {
        final var serviceParameters =
                serviceParametersForExecution(Bytes.fromHexString("0x"), RECEIVER_ADDRESS, ETH_CALL, -5L);

        assertThatThrownBy(() -> contractCallService.processCall(serviceParameters))
                .isInstanceOf(InvalidTransactionException.class);
    }

    @Test
    void transferExceedsBalance() {
        final var serviceParameters =
<<<<<<< HEAD
                serviceParametersForExecution(Bytes.fromHexString("0x"), RECEIVER_ADDRESS, ETH_CALL, 210000L);
=======
                serviceParametersForExecution(Bytes.fromHexString("0x"), RECEIVER_ADDRESS, ETH_CALL, 1500000000000L);
        receiverPersist();
>>>>>>> 52a3fd71

        assertThatThrownBy(() -> contractCallService.processCall(serviceParameters))
                .isInstanceOf(InvalidTransactionException.class);
    }

    @Test
    void transferThruContract() {
        // transferHbarsToAddress(address)
        final var stateChangePayable = "0x80b9f03c00000000000000000000000000000000000000000000000000000000000004e6";
        final var serviceParameters = serviceParametersForExecution(
                Bytes.fromHexString(stateChangePayable), ETH_CALL_CONTRACT_ADDRESS, ETH_CALL, 90L);

        assertThat(contractCallService.processCall(serviceParameters)).isEqualTo("0x");
    }

    @Test
    void hollowAccountCreationWorks() {
        // transferHbarsToAddress(address)
        final var gasUsedBeforeExecution = getGasUsedBeforeExecution(ETH_ESTIMATE_GAS);
        final var transferHbarsInput = "0x80b9f03c00000000000000000000000000a94f5374fce5edbc8e2a8697c15331677e6ebf0b";
        final var serviceParameters = serviceParametersForExecution(
                Bytes.fromHexString(transferHbarsInput), ETH_CALL_CONTRACT_ADDRESS, ETH_ESTIMATE_GAS, 90L);

        final var expectedGasUsed = gasUsedAfterExecution(serviceParameters);

        assertThat(longValueOf.applyAsLong(contractCallService.processCall(serviceParameters)))
                .as("result must be within 5-20% bigger than the gas used from the first call")
                .isGreaterThanOrEqualTo((long) (expectedGasUsed * 1.05)) // expectedGasUsed value increased by 5%
                .isCloseTo(expectedGasUsed, Percentage.withPercentage(20)); // Maximum percentage

        assertGasUsedIsPositive(gasUsedBeforeExecution, ETH_ESTIMATE_GAS);
    }

    @Test
    void estimateGasForStateChangeCall() {
        final var gasUsedBeforeExecution = getGasUsedBeforeExecution(ETH_ESTIMATE_GAS);
        final var stateChangeHash =
                "0x9ac27b62000000000000000000000000000000000000000000000000000000000000002000000000000000000000000000000000000000000000000000000000000000033233320000000000000000000000000000000000000000000000000000000000";
        final var serviceParameters = serviceParametersForExecution(
                Bytes.fromHexString(stateChangeHash), ETH_CALL_CONTRACT_ADDRESS, ETH_ESTIMATE_GAS, 0);

        final var expectedGasUsed = gasUsedAfterExecution(serviceParameters);

        assertThat(longValueOf.applyAsLong(contractCallService.processCall(serviceParameters)))
                .as("result must be within 5-20% bigger than the gas used from the first call")
                .isGreaterThanOrEqualTo((long) (expectedGasUsed * 1.05)) // expectedGasUsed value increased by 5%
                .isCloseTo(expectedGasUsed, Percentage.withPercentage(20)); // Maximum percentage

        assertGasUsedIsPositive(gasUsedBeforeExecution, ETH_ESTIMATE_GAS);
    }

    @Test
    void estimateGasForCreate2ContractDeploy() {
        final var gasUsedBeforeExecution = getGasUsedBeforeExecution(ETH_ESTIMATE_GAS);

        // deployViaCreate2()
        final var deployViaCreate2Hash = "0xdbb6f04a";
        final var serviceParameters = serviceParametersForExecution(
                Bytes.fromHexString(deployViaCreate2Hash), ETH_CALL_CONTRACT_ADDRESS, ETH_ESTIMATE_GAS, 0);

        final var expectedGasUsed = gasUsedAfterExecution(serviceParameters);

        assertThat(longValueOf.applyAsLong(contractCallService.processCall(serviceParameters)))
                .as("result must be within 5-20% bigger than the gas used from the first call")
                .isGreaterThanOrEqualTo((long) (expectedGasUsed * 1.05)) // expectedGasUsed value increased by 5%
                .isCloseTo(expectedGasUsed, Percentage.withPercentage(20)); // Maximum percentage

        assertGasUsedIsPositive(gasUsedBeforeExecution, ETH_ESTIMATE_GAS);
    }

    @Test
    void estimateGasForDirectCreateContractDeploy() {
        final var gasUsedBeforeExecution = getGasUsedBeforeExecution(ETH_ESTIMATE_GAS);

        final var serviceParameters =
                serviceParametersForTopLevelContractCreate(ETH_CALL_INIT_CONTRACT_BYTES_PATH, ETH_ESTIMATE_GAS);
        final var expectedGasUsed = gasUsedAfterExecution(serviceParameters);

        assertThat(longValueOf.applyAsLong(contractCallService.processCall(serviceParameters)))
                .as("result must be within 5-20% bigger than the gas used from the first call")
                .isGreaterThanOrEqualTo((long) (expectedGasUsed * 1.05)) // expectedGasUsed value increased by 5%
                .isCloseTo(expectedGasUsed, Percentage.withPercentage(20)); // Maximum percentage

        assertGasUsedIsPositive(gasUsedBeforeExecution, ETH_ESTIMATE_GAS);
    }

    @Test
    void nestedContractStateChangesWork() {
        final var stateChangeHash =
                "0x51fecdca000000000000000000000000000000000000000000000000000000000000004000000000000000000000000000000000000000000000000000000000000004ed00000000000000000000000000000000000000000000000000000000000000046976616e00000000000000000000000000000000000000000000000000000000";
        final var serviceParameters = serviceParametersForExecution(
                Bytes.fromHexString(stateChangeHash), ETH_CALL_CONTRACT_ADDRESS, ETH_CALL, 0);

        assertThat(contractCallService.processCall(serviceParameters))
                .isEqualTo(
                        "0x000000000000000000000000000000000000000000000000000000000000002000000000000000000000000000000000000000000000000000000000000000046976616e00000000000000000000000000000000000000000000000000000000");
    }

    @Test
    void contractCreationWork() {
        final var deployHash =
                "0xc32723ed000000000000000000000000000000000000000000000000000000000000002000000000000000000000000000000000000000000000000000000000000000046976616e00000000000000000000000000000000000000000000000000000000";
        final var serviceParameters =
                serviceParametersForExecution(Bytes.fromHexString(deployHash), ETH_CALL_CONTRACT_ADDRESS, ETH_CALL, 0);

        assertThat(contractCallService.processCall(serviceParameters))
                .isEqualTo(
                        "0x000000000000000000000000000000000000000000000000000000000000002000000000000000000000000000000000000000000000000000000000000000086976616e6976616e000000000000000000000000000000000000000000000000");
    }

    @Test
    void stateChangeWorksWithDynamicEthCall() {
        final var gasUsedBeforeExecution = getGasUsedBeforeExecution(ETH_CALL);

        // writeToStorageSlot(string)
        final var stateChange =
                "000000000000000000000000000000000000000000000000000000000000002000000000000000000000000000000000000000000000000000000000000000033233320000000000000000000000000000000000000000000000000000000000";
        final var stateChangeHash = "0x9ac27b62" + stateChange;
        final var serviceParameters = serviceParametersForExecution(
                Bytes.fromHexString(stateChangeHash), ETH_CALL_CONTRACT_ADDRESS, ETH_CALL, 0);

        assertThat(contractCallService.processCall(serviceParameters)).isEqualTo("0x" + stateChange);

        assertGasUsedIsPositive(gasUsedBeforeExecution, ETH_CALL);
    }

    @Test
    void ercPrecompileCallRevertsForEstimateGas() {
        final var tokenNameCall = "0x6f0fccab0000000000000000000000000000000000000000000000000000000000000416";
        final var gasUsedBeforeExecution = getGasUsedBeforeExecution(ETH_ESTIMATE_GAS);
        final var serviceParameters = serviceParametersForExecution(
                Bytes.fromHexString(tokenNameCall), ETH_CALL_CONTRACT_ADDRESS, ETH_ESTIMATE_GAS, 0);

        final var expectedGasUsed = gasUsedAfterExecution(serviceParameters);

        assertThat(longValueOf.applyAsLong(contractCallService.processCall(serviceParameters)))
                .as("result must be within 5-20% bigger than the gas used from the first call")
                .isGreaterThanOrEqualTo((long) (expectedGasUsed * 1.05)) // expectedGasUsed value increased by 5%
                .isCloseTo(expectedGasUsed, Percentage.withPercentage(20)); // Maximum percentage

        assertGasUsedIsPositive(gasUsedBeforeExecution, ETH_ESTIMATE_GAS);
    }

    private double getGasUsedBeforeExecution(final CallType callType) {
        final var callCounter = meterRegistry.find(GAS_METRICS).counters().stream()
                .filter(c -> callType.name().equals(c.getId().getTag("type")))
                .findFirst();

        var gasUsedBeforeExecution = 0d;
        if (callCounter.isPresent()) {
            gasUsedBeforeExecution = callCounter.get().count();
        }

        return gasUsedBeforeExecution;
    }

    private void assertGasUsedIsPositive(final double gasUsedBeforeExecution, final CallType callType) {
        final var afterExecution = meterRegistry.find(GAS_METRICS).counters().stream()
                .filter(c -> callType.name().equals(c.getId().getTag("type")))
                .findFirst()
                .get();

        final var gasConsumed = afterExecution.count() - gasUsedBeforeExecution;
        assertThat(gasConsumed).isPositive();
    }

    @RequiredArgsConstructor
    private enum RevertFunctions {
        REVERT_WITH_CUSTOM_ERROR_PURE("revertWithCustomErrorPure", "35314694", "", "0x0bd3d39c"),
        REVERT_WITH_PANIC_PURE(
                "revertWithPanicPure",
                "83889056",
                "",
                "0x4e487b710000000000000000000000000000000000000000000000000000000000000012"),
        REVERT_PAYABLE(
                "revertPayable",
                "d0efd7ef",
                "RevertReasonPayable",
                "0x08c379a000000000000000000000000000000000000000000000000000000000000000200000000000000000000000000000000000000000000000000000000000000013526576657274526561736f6e50617961626c6500000000000000000000000000"),
        REVERT_PURE(
                "revertPure",
                "b2e0100c",
                "RevertReasonPure",
                "0x08c379a000000000000000000000000000000000000000000000000000000000000000200000000000000000000000000000000000000000000000000000000000000010526576657274526561736f6e5075726500000000000000000000000000000000"),
        REVERT_VIEW(
                "revertView",
                "90e9b875",
                "RevertReasonView",
                "0x08c379a000000000000000000000000000000000000000000000000000000000000000200000000000000000000000000000000000000000000000000000000000000010526576657274526561736f6e5669657700000000000000000000000000000000"),
        REVERT_WITH_CUSTOM_ERROR("revertWithCustomError", "46fc4bb1", "", "0x0bd3d39c"),
        REVERT_WITH_NOTHING("revertWithNothing", "fe0a3dd7", "", "0x"),
        REVERT_WITH_NOTHING_PURE("revertWithNothingPure", "2dac842f", "", "0x"),
        REVERT_WITH_PANIC(
                "revertWithPanic",
                "33fe3fbd",
                "",
                "0x4e487b710000000000000000000000000000000000000000000000000000000000000012"),
        REVERT_WITH_STRING(
                "revertWithString",
                "0323d234",
                "Some revert message",
                "0x08c379a000000000000000000000000000000000000000000000000000000000000000200000000000000000000000000000000000000000000000000000000000000013536f6d6520726576657274206d65737361676500000000000000000000000000"),
        REVERT_WITH_STRING_PURE(
                "revertWithStringPure",
                "8b153371",
                "Some revert message",
                "0x08c379a000000000000000000000000000000000000000000000000000000000000000200000000000000000000000000000000000000000000000000000000000000013536f6d6520726576657274206d65737361676500000000000000000000000000"),
        REVERT_WITH_CUSTOM_ERROR_WITH_PARAMETERS(
                "revertWithCustomErrorWithParameters",
                "86451c2b",
                "",
                "0xcc4263a0000000000000000000000000000000000000000000000000000000000000004000000000000000000000000000000000000000000000000000000000000000010000000000000000000000000000000000000000000000000000000000000013536f6d6520726576657274206d65737361676500000000000000000000000000"),
        REVERT_WITH_CUSTOM_ERROR_WITH_PARAMETERS_PURE(
                "revertWithCustomErrorWithParameters",
                "b1c5ae51",
                "",
                "0xcc4263a0000000000000000000000000000000000000000000000000000000000000004000000000000000000000000000000000000000000000000000000000000000010000000000000000000000000000000000000000000000000000000000000013536f6d6520726576657274206d65737361676500000000000000000000000000");

        private final String name;
        private final String functionSignature;
        private final String errorDetail;
        private final String errorData;
    }
}<|MERGE_RESOLUTION|>--- conflicted
+++ resolved
@@ -221,12 +221,7 @@
     @Test
     void transferExceedsBalance() {
         final var serviceParameters =
-<<<<<<< HEAD
-                serviceParametersForExecution(Bytes.fromHexString("0x"), RECEIVER_ADDRESS, ETH_CALL, 210000L);
-=======
                 serviceParametersForExecution(Bytes.fromHexString("0x"), RECEIVER_ADDRESS, ETH_CALL, 1500000000000L);
-        receiverPersist();
->>>>>>> 52a3fd71
 
         assertThatThrownBy(() -> contractCallService.processCall(serviceParameters))
                 .isInstanceOf(InvalidTransactionException.class);
