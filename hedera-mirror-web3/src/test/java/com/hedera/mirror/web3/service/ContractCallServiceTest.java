--- conflicted
+++ resolved
@@ -124,13 +124,10 @@
 
     @Test
     void estimateGasWithoutReceiver() {
-<<<<<<< HEAD
-        final var serviceParameters = serviceParameters("", 0, ETH_ESTIMATE_GAS, true, 0, Address.ZERO);
-=======
         final var pureFuncHash = "8070450f";
         final var gasUsedBeforeExecution = getGasUsedBeforeExecution(ETH_ESTIMATE_GAS);
         final var serviceParameters = serviceParameters(pureFuncHash, 0, ETH_ESTIMATE_GAS, true, 0, Address.ZERO);
->>>>>>> 0ebfc9f2
+        final var serviceParameters = serviceParameters("", 0, ETH_ESTIMATE_GAS, true, 0, Address.ZERO);
 
         persistEntities(false);
         final var expectedGasUsed = gasUsedAfterExecution(serviceParameters);
@@ -139,11 +136,6 @@
                 .as("result must be within 5-20% bigger than the gas used from the first call")
                 .isGreaterThanOrEqualTo((long) (expectedGasUsed * 1.05)) // expectedGasUsed value increased by 5%
                 .isCloseTo(expectedGasUsed, Percentage.withPercentage(20)); // Maximum percentage
-<<<<<<< HEAD
-=======
-
-        assertGasUsedIsPositive(gasUsedBeforeExecution, ETH_ESTIMATE_GAS);
->>>>>>> 0ebfc9f2
     }
 
     @Test
