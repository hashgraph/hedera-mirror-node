--- conflicted
+++ resolved
@@ -125,10 +125,6 @@
 
     @Test
     void estimateGasForViewCall() {
-<<<<<<< HEAD
-        final var gasUsedBeforeExecution = getGasUsedBeforeExecution(ETH_ESTIMATE_GAS);
-=======
->>>>>>> f319cbfc
         final var viewFuncHash =
                 "0x6601c296000000000000000000000000000000000000000000000000000000000000002000000000000000000000000000000000000000000000000000000000000000036b75720000000000000000000000000000000000000000000000000000000000";
         final var expectedGasUsed = 23296L;
@@ -138,11 +134,6 @@
         persistEntities(false);
 
         assertThat(contractCallService.processCall(serviceParameters)).isEqualTo(hexValueOf.apply(expectedGasUsed));
-<<<<<<< HEAD
-
-        assertGasUsedIsPositive(gasUsedBeforeExecution, ETH_ESTIMATE_GAS);
-=======
->>>>>>> f319cbfc
     }
 
     @Test
@@ -283,13 +274,6 @@
     @Test
     void estimateGasForStateChangeCall() {
         final var gasUsedBeforeExecution = getGasUsedBeforeExecution(ETH_ESTIMATE_GAS);
-<<<<<<< HEAD
-        final var stateChangeHash =
-                "0x9ac27b62000000000000000000000000000000000000000000000000000000000000002000000000000000000000000000000000000000000000000000000000000000033233320000000000000000000000000000000000000000000000000000000000";
-        final var serviceParameters =
-                serviceParameters(stateChangeHash, 0, ETH_ESTIMATE_GAS, false, ETH_CALL_CONTRACT_ADDRESS, 0);
-        final var expectedGasUsed = 29579L;
-=======
         final var stateChangeHash =
                 "0x9ac27b62000000000000000000000000000000000000000000000000000000000000002000000000000000000000000000000000000000000000000000000000000000033233320000000000000000000000000000000000000000000000000000000000";
         final var serviceParameters =
@@ -312,25 +296,6 @@
                 "0x9ac27b62000000000000000000000000000000000000000000000000000000000000002000000000000000000000000000000000000000000000000000000000000000033233320000000000000000000000000000000000000000000000000000000000";
         final var serviceParameters =
                 serviceParameters(stateChangeHash, 0, ETH_CALL, true, ETH_CALL_CONTRACT_ADDRESS, 0);
->>>>>>> f319cbfc
-
-        persistEntities(false);
-
-        assertThat(contractCallService.processCall(serviceParameters)).isEqualTo(hexValueOf.apply(expectedGasUsed));
-
-        assertGasUsedIsPositive(gasUsedBeforeExecution, ETH_ESTIMATE_GAS);
-    }
-
-    @Test
-<<<<<<< HEAD
-    void stateChangeFails() {
-        final var gasUsedBeforeExecution = getGasUsedBeforeExecution(ERROR);
-
-        // writeToStorageSlot(string)
-        final var stateChangeHash =
-                "0x9ac27b62000000000000000000000000000000000000000000000000000000000000002000000000000000000000000000000000000000000000000000000000000000033233320000000000000000000000000000000000000000000000000000000000";
-        final var serviceParameters =
-                serviceParameters(stateChangeHash, 0, ETH_CALL, true, ETH_CALL_CONTRACT_ADDRESS, 0);
 
         persistEntities(false);
 
@@ -339,7 +304,9 @@
                 .hasFieldOrPropertyWithValue("data", "0x");
 
         assertGasUsedIsPositive(gasUsedBeforeExecution, ERROR);
-=======
+    }
+
+    @Test
     void estimateGasWithExactValue() {
         final var viewFuncHash =
                 "0x6601c296000000000000000000000000000000000000000000000000000000000000002000000000000000000000000000000000000000000000000000000000000000036b75720000000000000000000000000000000000000000000000000000000000";
@@ -351,7 +318,6 @@
 
         assertThat(contractCallService.processCall(serviceParameters))
                 .isEqualTo(hexValueOf.apply(expectedAndProvidedGas));
->>>>>>> f319cbfc
     }
 
     private CallServiceParameters serviceParameters(
