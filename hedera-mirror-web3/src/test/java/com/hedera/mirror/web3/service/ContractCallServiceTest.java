--- conflicted
+++ resolved
@@ -52,14 +52,8 @@
         // multiplySimpleNumbers()
         final var pureFuncHash = "8070450f";
         final var successfulReadResponse = "0x0000000000000000000000000000000000000000000000000000000000000004";
-<<<<<<< HEAD
         final var serviceParameters = serviceParametersForExecution(
                 Bytes.fromHexString(pureFuncHash), ETH_CALL_CONTRACT_ADDRESS, ETH_CALL, 0L);
-=======
-        final var serviceParameters = serviceParameters(pureFuncHash, 0, ETH_CALL, false, 0, ETH_CALL_CONTRACT_ADDRESS);
-
-        persistEntities(false);
->>>>>>> d201244e
 
         assertThat(contractCallService.processCall(serviceParameters)).isEqualTo(successfulReadResponse);
 
@@ -85,12 +79,8 @@
 
     @Test
     void estimateGasWithoutReceiver() {
-<<<<<<< HEAD
         final var serviceParameters =
                 serviceParametersForExecution(Bytes.fromHexString("0x"), Address.ZERO, ETH_ESTIMATE_GAS, 0L);
-=======
-        final var serviceParameters = serviceParameters("", 0, ETH_ESTIMATE_GAS, false, 0, Address.ZERO);
->>>>>>> d201244e
 
         final var expectedGasUsed = gasUsedAfterExecution(serviceParameters);
 
@@ -109,14 +99,8 @@
                 "0x6601c296000000000000000000000000000000000000000000000000000000000000002000000000000000000000000000000000000000000000000000000000000000036b75720000000000000000000000000000000000000000000000000000000000";
         final var successfulReadResponse =
                 "0x000000000000000000000000000000000000000000000000000000000000002000000000000000000000000000000000000000000000000000000000000000047465737400000000000000000000000000000000000000000000000000000000";
-<<<<<<< HEAD
         final var serviceParameters = serviceParametersForExecution(
                 Bytes.fromHexString(viewFuncHash), ETH_CALL_CONTRACT_ADDRESS, ETH_CALL, 0L);
-=======
-        final var serviceParameters = serviceParameters(viewFuncHash, 0, ETH_CALL, false, 0, ETH_CALL_CONTRACT_ADDRESS);
-
-        persistEntities(false);
->>>>>>> d201244e
 
         assertThat(contractCallService.processCall(serviceParameters)).isEqualTo(successfulReadResponse);
 
@@ -142,14 +126,9 @@
     void transferFunds() {
         final var gasUsedBeforeExecution = getGasUsedBeforeExecution(ETH_CALL);
 
-<<<<<<< HEAD
         final var serviceParameters =
                 serviceParametersForExecution(Bytes.fromHexString("0x"), RECEIVER_ADDRESS, ETH_CALL, 7L);
         receiverPersist();
-=======
-        final var serviceParameters = serviceParameters("0x", 7L, ETH_CALL, false, 0, RECEIVER_ADDRESS);
-        persistEntities(true);
->>>>>>> d201244e
 
         assertThatCode(() -> contractCallService.processCall(serviceParameters)).doesNotThrowAnyException();
 
@@ -163,14 +142,8 @@
         // getAccountBalance(address)
         final var balanceCall = "0x93423e9c00000000000000000000000000000000000000000000000000000000000002e6";
         final var expectedBalance = "0x0000000000000000000000000000000000000000000000000000000000004e20";
-<<<<<<< HEAD
         final var serviceParameters = serviceParametersForExecution(
                 Bytes.fromHexString(balanceCall), ETH_CALL_CONTRACT_ADDRESS, ETH_CALL, 0L);
-=======
-        final var params = serviceParameters(balanceCall, 0, ETH_CALL, false, 0, ETH_CALL_CONTRACT_ADDRESS);
-
-        persistEntities(false);
->>>>>>> d201244e
 
         final var isSuccessful = contractCallService.processCall(serviceParameters);
         assertThat(isSuccessful).isEqualTo(expectedBalance);
@@ -181,13 +154,8 @@
     @Test
     void estimateGasForBalanceCall() {
         final var balanceCall = "0x93423e9c00000000000000000000000000000000000000000000000000000000000003e6";
-<<<<<<< HEAD
         final var serviceParameters = serviceParametersForExecution(
                 Bytes.fromHexString(balanceCall), ETH_CALL_CONTRACT_ADDRESS, ETH_ESTIMATE_GAS, 0L);
-=======
-        final var serviceParameters =
-                serviceParameters(balanceCall, 0, ETH_ESTIMATE_GAS, false, 15_000_000L, ETH_CALL_CONTRACT_ADDRESS);
->>>>>>> d201244e
 
         final var expectedGasUsed = gasUsedAfterExecution(serviceParameters);
 
@@ -200,15 +168,8 @@
     @Test
     void testRevertDetailMessage() {
         final var revertFunctionSignature = "0xa26388bb";
-<<<<<<< HEAD
         final var serviceParameters = serviceParametersForExecution(
                 Bytes.fromHexString(revertFunctionSignature), ETH_CALL_CONTRACT_ADDRESS, ETH_CALL, 0L);
-=======
-        final var serviceParameters =
-                serviceParameters(revertFunctionSignature, 0, ETH_CALL, false, 0, ETH_CALL_CONTRACT_ADDRESS);
-
-        persistEntities(false);
->>>>>>> d201244e
 
         assertThatThrownBy(() -> contractCallService.processCall(serviceParameters))
                 .isInstanceOf(InvalidTransactionException.class)
@@ -222,15 +183,8 @@
     @ParameterizedTest
     @EnumSource(RevertFunctions.class)
     void testReverts(final RevertFunctions revertFunctions) {
-<<<<<<< HEAD
         final var serviceParameters = serviceParametersForExecution(
                 Bytes.fromHexString(revertFunctions.functionSignature), REVERTER_CONTRACT_ADDRESS, ETH_CALL, 0L);
-=======
-        final var serviceParameters =
-                serviceParameters(revertFunctions.functionSignature, 0, ETH_CALL, false, 0, REVERTER_CONTRACT_ADDRESS);
-
-        persistEntities(false);
->>>>>>> d201244e
 
         assertThatThrownBy(() -> contractCallService.processCall(serviceParameters))
                 .isInstanceOf(InvalidTransactionException.class)
@@ -244,15 +198,8 @@
         final var gasUsedBeforeExecution = getGasUsedBeforeExecution(ERROR);
 
         final var wrongFunctionSignature = "0x542ec32e";
-<<<<<<< HEAD
         final var serviceParameters = serviceParametersForExecution(
                 Bytes.fromHexString(wrongFunctionSignature), ETH_CALL_CONTRACT_ADDRESS, ETH_CALL, 0L);
-=======
-        final var serviceParameters =
-                serviceParameters(wrongFunctionSignature, 0, ETH_CALL, false, 0, ETH_CALL_CONTRACT_ADDRESS);
-
-        persistEntities(false);
->>>>>>> d201244e
 
         assertThatThrownBy(() -> contractCallService.processCall(serviceParameters))
                 .isInstanceOf(InvalidTransactionException.class)
@@ -264,14 +211,9 @@
 
     @Test
     void transferNegative() {
-<<<<<<< HEAD
         final var serviceParameters =
                 serviceParametersForExecution(Bytes.fromHexString("0x"), RECEIVER_ADDRESS, ETH_CALL, -5L);
         receiverPersist();
-=======
-        final var serviceParameters = serviceParameters("0x", -5L, ETH_CALL, false, 0, RECEIVER_ADDRESS);
-        persistEntities(true);
->>>>>>> d201244e
 
         assertThatThrownBy(() -> contractCallService.processCall(serviceParameters))
                 .isInstanceOf(InvalidTransactionException.class);
@@ -279,14 +221,9 @@
 
     @Test
     void transferExceedsBalance() {
-<<<<<<< HEAD
         final var serviceParameters =
                 serviceParametersForExecution(Bytes.fromHexString("0x"), RECEIVER_ADDRESS, ETH_CALL, 210000L);
         receiverPersist();
-=======
-        final var serviceParameters = serviceParameters("0x", 210000L, ETH_CALL, false, 0, RECEIVER_ADDRESS);
-        persistEntities(true);
->>>>>>> d201244e
 
         assertThatThrownBy(() -> contractCallService.processCall(serviceParameters))
                 .isInstanceOf(InvalidTransactionException.class);
@@ -295,23 +232,11 @@
     @Test
     void transferThruContract() {
         // transferHbarsToAddress(address)
-<<<<<<< HEAD
         final var stateChangePayable = "0x80b9f03c00000000000000000000000000000000000000000000000000000000000004e6";
         final var serviceParameters = serviceParametersForExecution(
                 Bytes.fromHexString(stateChangePayable), ETH_CALL_CONTRACT_ADDRESS, ETH_CALL, 90L);
 
-        assertThatThrownBy(() -> contractCallService.processCall(serviceParameters))
-                .isInstanceOf(UnsupportedOperationException.class)
-                .hasMessage("Auto account creation is not supported.");
-=======
-        final var stateChangePayable = "0x80b9f03c0000000000000000000000000000000000000000000000000000000000000742";
-        final var params = serviceParameters(stateChangePayable, 90L, ETH_CALL, false, 0, ETH_CALL_CONTRACT_ADDRESS);
-        final var successfulReadResponse = "0x";
-
-        persistEntities(false);
-
-        assertThat(contractCallService.processCall(params)).isEqualTo(successfulReadResponse);
->>>>>>> d201244e
+        assertThat(contractCallService.processCall(serviceParameters)).isEqualTo("0x");
     }
 
     @Test
@@ -319,27 +244,17 @@
         // transferHbarsToAddress(address)
         final var gasUsedBeforeExecution = getGasUsedBeforeExecution(ETH_ESTIMATE_GAS);
         final var transferHbarsInput = "0x80b9f03c00000000000000000000000000a94f5374fce5edbc8e2a8697c15331677e6ebf0b";
-<<<<<<< HEAD
         final var serviceParameters = serviceParametersForExecution(
                 Bytes.fromHexString(transferHbarsInput), ETH_CALL_CONTRACT_ADDRESS, ETH_ESTIMATE_GAS, 90L);
 
-        assertThatThrownBy(() -> contractCallService.processCall(serviceParameters))
-                .isInstanceOf(UnsupportedOperationException.class)
-                .hasMessage("Auto account creation is not supported.");
-=======
-        final var params =
-                serviceParameters(transferHbarsInput, 90L, ETH_ESTIMATE_GAS, false, 0, ETH_CALL_CONTRACT_ADDRESS);
-
-        persistEntities(false);
-        final var expectedGasUsed = gasUsedAfterExecution(params);
-
-        assertThat(longValueOf.applyAsLong(contractCallService.processCall(params)))
+        final var expectedGasUsed = gasUsedAfterExecution(serviceParameters);
+
+        assertThat(longValueOf.applyAsLong(contractCallService.processCall(serviceParameters)))
                 .as("result must be within 5-20% bigger than the gas used from the first call")
                 .isGreaterThanOrEqualTo((long) (expectedGasUsed * 1.05)) // expectedGasUsed value increased by 5%
                 .isCloseTo(expectedGasUsed, Percentage.withPercentage(20)); // Maximum percentage
 
         assertGasUsedIsPositive(gasUsedBeforeExecution, ETH_ESTIMATE_GAS);
->>>>>>> d201244e
     }
 
     @Test
@@ -404,8 +319,7 @@
     }
 
     @Test
-<<<<<<< HEAD
-    void stateChangeWorks() {
+    void stateChangeWorksWithDynamicEthCall() {
         final var gasUsedBeforeExecution = getGasUsedBeforeExecution(ETH_CALL);
 
         // writeToStorageSlot(string)
@@ -416,22 +330,6 @@
                 Bytes.fromHexString(stateChangeHash), ETH_CALL_CONTRACT_ADDRESS, ETH_CALL, 0);
 
         assertThat(contractCallService.processCall(serviceParameters)).isEqualTo("0x" + stateChange);
-=======
-    void stateChangeWorksWithDynamicEthCall() {
-        final var gasUsedBeforeExecution = getGasUsedBeforeExecution(ETH_CALL);
-
-        final var updatedStorageValue =
-                "000000000000000000000000000000000000000000000000000000000000002000000000000000000000000000000000000000000000000000000000000000033233320000000000000000000000000000000000000000000000000000000000";
-
-        // writeToStorageSlot(string)
-        final var stateChangeHash = "0x9ac27b62" + updatedStorageValue;
-        final var serviceParameters =
-                serviceParameters(stateChangeHash, 0, ETH_CALL, false, 0, ETH_CALL_CONTRACT_ADDRESS);
-
-        persistEntities(false);
-
-        assertThat(contractCallService.processCall(serviceParameters)).isEqualTo("0x" + updatedStorageValue);
->>>>>>> d201244e
 
         assertGasUsedIsPositive(gasUsedBeforeExecution, ETH_CALL);
     }
