/*
 * Copyright (C) 2023 Hedera Hashgraph, LLC
 *
 * Licensed under the Apache License, Version 2.0 (the "License");
 * you may not use this file except in compliance with the License.
 * You may obtain a copy of the License at
 *
 *      http://www.apache.org/licenses/LICENSE-2.0
 *
 * Unless required by applicable law or agreed to in writing, software
 * distributed under the License is distributed on an "AS IS" BASIS,
 * WITHOUT WARRANTIES OR CONDITIONS OF ANY KIND, either express or implied.
 * See the License for the specific language governing permissions and
 * limitations under the License.
 */

package com.hedera.mirror.web3.service;

import static com.hedera.mirror.web3.service.model.CallServiceParameters.CallType.ETH_CALL;
import static com.hedera.mirror.web3.service.model.CallServiceParameters.CallType.ETH_ESTIMATE_GAS;
import static com.hedera.mirror.web3.utils.FunctionEncodeDecoder.convertAddress;
import static com.hederahashgraph.api.proto.java.CustomFee.FeeCase.FRACTIONAL_FEE;
import static org.assertj.core.api.AssertionsForClassTypes.assertThat;
import static org.assertj.core.api.AssertionsForClassTypes.assertThatThrownBy;

import com.esaulpaugh.headlong.abi.Tuple;
import com.google.protobuf.ByteString;
import com.hedera.mirror.web3.exception.InvalidTransactionException;
import com.hederahashgraph.api.proto.java.CustomFee.FeeCase;
import lombok.RequiredArgsConstructor;
import org.assertj.core.data.Percentage;
import org.hyperledger.besu.datatypes.Address;
import org.junit.jupiter.api.Test;
import org.junit.jupiter.params.ParameterizedTest;
import org.junit.jupiter.params.provider.CsvSource;
import org.junit.jupiter.params.provider.EnumSource;

class ContractCallServicePrecompileTest extends ContractCallTestSetup {
    private static final String ERROR_MESSAGE = "Precompile not supported for non-static frames";

    @ParameterizedTest
    @EnumSource(ContractReadFunctions.class)
    void evmPrecompileReadOnlyTokenFunctionsTest(ContractReadFunctions contractFunc) {
        final var functionHash =
                functionEncodeDecoder.functionHashFor(contractFunc.name, ABI_PATH, contractFunc.functionParameters);
        final var serviceParameters = serviceParametersForExecution(functionHash, CONTRACT_ADDRESS, ETH_CALL, 0L);
        final var successfulResponse =
                functionEncodeDecoder.encodedResultFor(contractFunc.name, ABI_PATH, contractFunc.expectedResultFields);

        assertThat(contractCallService.processCall(serviceParameters)).isEqualTo(successfulResponse);
    }

    @ParameterizedTest
    @EnumSource(ContractReadFunctions.class)
    void evmPrecompileReadOnlyTokenFunctionsTestWithNonStaticFrame(ContractReadFunctions contractFunc) {
        final var functionHash =
                functionEncodeDecoder.functionHashFor(contractFunc.name, ABI_PATH, contractFunc.functionParameters);
        final var serviceParameters = serviceParametersForExecution(functionHash, CONTRACT_ADDRESS, ETH_CALL, 0L);
        final var successfulResponse =
                functionEncodeDecoder.encodedResultFor(contractFunc.name, ABI_PATH, contractFunc.expectedResultFields);

        assertThat(contractCallService.processCall(serviceParameters)).isEqualTo(successfulResponse);
    }

    @ParameterizedTest
    @EnumSource(UnsupportedContractModificationFunctions.class)
    void evmPrecompileUnsupportedModificationTokenFunctionsTest(UnsupportedContractModificationFunctions contractFunc) {
        final var functionHash = functionEncodeDecoder.functionHashWithEmptyDataFor(
                contractFunc.name, MODIFICATION_CONTRACT_ABI_PATH, contractFunc.functionParameters);
        final var serviceParameters =
                serviceParametersForExecution(functionHash, MODIFICATION_CONTRACT_ADDRESS, ETH_ESTIMATE_GAS, 0L);

        assertThatThrownBy(() -> contractCallService.processCall(serviceParameters))
                .isInstanceOf(UnsupportedOperationException.class)
                .hasMessage(ERROR_MESSAGE);
    }

    @ParameterizedTest
    @EnumSource(SupportedContractModificationFunctions.class)
    void evmPrecompileSupportedModificationTokenFunctionsTest(SupportedContractModificationFunctions contractFunc) {
        final var functionHash = functionEncodeDecoder.functionHashFor(
                contractFunc.name, MODIFICATION_CONTRACT_ABI_PATH, contractFunc.functionParameters);
        final var serviceParameters =
                serviceParametersForExecution(functionHash, MODIFICATION_CONTRACT_ADDRESS, ETH_ESTIMATE_GAS, 0L);

        final var expectedGasUsed = gasUsedAfterExecution(serviceParameters);

        assertThat(longValueOf.applyAsLong(contractCallService.processCall(serviceParameters)))
                .as("result must be within 5-20% bigger than the gas used from the first call")
                .isGreaterThanOrEqualTo((long) (expectedGasUsed * 1.05)) // expectedGasUsed value increased by 5%
                .isCloseTo(expectedGasUsed, Percentage.withPercentage(20)); // Maximum percentage
    }

    @ParameterizedTest
    @EnumSource(FeeCase.class)
    void customFees(FeeCase feeCase) {
        final var functionName = "getCustomFeesForToken";
        final var functionHash = functionEncodeDecoder.functionHashFor(functionName, ABI_PATH, FUNGIBLE_TOKEN_ADDRESS);
        final var serviceParameters = serviceParametersForExecution(functionHash, CONTRACT_ADDRESS, ETH_CALL, 0L);
        customFeesPersist(feeCase);

        final var callResult = contractCallService.processCall(serviceParameters);
        final var decodeResult = functionEncodeDecoder.decodeResult(functionName, ABI_PATH, callResult);
        final Tuple[] fixedFee = decodeResult.get(0);
        final Tuple[] fractionalFee = decodeResult.get(1);
        final Tuple[] royaltyFee = decodeResult.get(2);

        switch (feeCase) {
            case FIXED_FEE -> {
                assertThat((long) fixedFee[0].get(0)).isEqualTo(100L);
                assertThat((com.esaulpaugh.headlong.abi.Address) fixedFee[0].get(1))
                        .isEqualTo(convertAddress(FUNGIBLE_TOKEN_ADDRESS));
                assertThat((boolean) fixedFee[0].get(2)).isFalse();
                assertThat((boolean) fixedFee[0].get(3)).isFalse();
                assertThat((com.esaulpaugh.headlong.abi.Address) fixedFee[0].get(4))
                        .isEqualTo(convertAddress(SENDER_ADDRESS));
            }
            case FRACTIONAL_FEE -> {
                assertThat((long) fractionalFee[0].get(0)).isEqualTo(100L);
                assertThat((long) fractionalFee[0].get(1)).isEqualTo(10L);
                assertThat((long) fractionalFee[0].get(2)).isEqualTo(1L);
                assertThat((long) fractionalFee[0].get(3)).isEqualTo(1000L);
                assertThat((boolean) fractionalFee[0].get(4)).isTrue();
                assertThat((com.esaulpaugh.headlong.abi.Address) fractionalFee[0].get(5))
                        .isEqualTo(convertAddress(SENDER_ADDRESS));
            }
            case ROYALTY_FEE -> {
                assertThat((long) royaltyFee[0].get(0)).isEqualTo(20L);
                assertThat((long) royaltyFee[0].get(1)).isEqualTo(10L);
                assertThat((long) royaltyFee[0].get(2)).isEqualTo(100L);
                assertThat((com.esaulpaugh.headlong.abi.Address) royaltyFee[0].get(3))
                        .isEqualTo(convertAddress(FUNGIBLE_TOKEN_ADDRESS));
                assertThat((boolean) royaltyFee[0].get(4)).isFalse();
                assertThat((com.esaulpaugh.headlong.abi.Address) royaltyFee[0].get(5))
                        .isEqualTo(convertAddress(SENDER_ADDRESS));
            }
        }
    }

    @ParameterizedTest
    @CsvSource({"getInformationForFungibleToken,false", "getInformationForNonFungibleToken,true"})
    void getTokenInfo(String functionName, boolean isNft) {
        final var functionHash = isNft
                ? functionEncodeDecoder.functionHashFor(functionName, ABI_PATH, NFT_ADDRESS, 1L)
                : functionEncodeDecoder.functionHashFor(functionName, ABI_PATH, FUNGIBLE_TOKEN_ADDRESS);
        final var serviceParameters = serviceParametersForExecution(functionHash, CONTRACT_ADDRESS, ETH_CALL, 0L);
        customFeesPersist(FRACTIONAL_FEE);

        final var callResult = contractCallService.processCall(serviceParameters);
        final Tuple decodeResult = functionEncodeDecoder
                .decodeResult(functionName, ABI_PATH, callResult)
                .get(0);
        Tuple tokenInfo = decodeResult.get(0);
        Tuple hederaToken = tokenInfo.get(0);
        boolean deleted = tokenInfo.get(2);
        boolean defaultKycStatus = tokenInfo.get(3);
        boolean pauseStatus = tokenInfo.get(4);
        Tuple[] fractionalFees = tokenInfo.get(6);
        String ledgerId = tokenInfo.get(8);
        String name = hederaToken.get(0);
        String symbol = hederaToken.get(1);
        com.esaulpaugh.headlong.abi.Address treasury = hederaToken.get(2);
        String memo = hederaToken.get(3);
        boolean supplyType = hederaToken.get(4);
        long maxSupply = hederaToken.get(5);
        boolean freezeStatus = hederaToken.get(6);
        Tuple expiry = hederaToken.get(8);
        com.esaulpaugh.headlong.abi.Address autoRenewAccount = expiry.get(1);
        long autoRenewPeriod = expiry.get(2);

        assertThat(deleted).isFalse();
        assertThat(defaultKycStatus).isFalse();
        assertThat(pauseStatus).isFalse();
        assertThat(fractionalFees).isNotEmpty();
        assertThat(ledgerId).isEqualTo("0x01");
        assertThat(name).isEqualTo("Hbars");
        assertThat(symbol).isEqualTo("HBAR");
        assertThat(treasury).isEqualTo(convertAddress(OWNER_ADDRESS));
        assertThat(memo).isEqualTo("TestMemo");
        assertThat(freezeStatus).isFalse();
        assertThat(autoRenewPeriod).isEqualTo(1800L);

        if (isNft) {
            long serialNum = decodeResult.get(1);
            com.esaulpaugh.headlong.abi.Address owner = decodeResult.get(2);
            long creationTime = decodeResult.get(3);
            byte[] metadata = decodeResult.get(4);
            com.esaulpaugh.headlong.abi.Address spender = decodeResult.get(5);

            assertThat(serialNum).isEqualTo(1L);
            assertThat(owner).isEqualTo(convertAddress(OWNER_ADDRESS));
            assertThat(creationTime).isEqualTo(1475067194L);
            assertThat(metadata).isNotEmpty();
            assertThat(spender).isEqualTo(convertAddress(SPENDER_ADDRESS));
            assertThat(maxSupply).isEqualTo(2000000000L);
            assertThat(supplyType).isTrue();
            assertThat(autoRenewAccount).isEqualTo(convertAddress(NFT_ADDRESS));
        } else {
            int decimals = decodeResult.get(1);
            long totalSupply = tokenInfo.get(1);
            assertThat(decimals).isEqualTo(12);
            assertThat(totalSupply).isEqualTo(12345L);
            assertThat(maxSupply).isEqualTo(2525L);
            assertThat(supplyType).isFalse();
            assertThat(autoRenewAccount).isEqualTo(convertAddress(FUNGIBLE_TOKEN_ADDRESS));
        }
    }

    @Test
    void nftInfoForInvalidSerialNo() {
        final var functionHash =
                functionEncodeDecoder.functionHashFor("getInformationForNonFungibleToken", ABI_PATH, NFT_ADDRESS, 4L);
        final var serviceParameters = serviceParametersForExecution(functionHash, CONTRACT_ADDRESS, ETH_CALL, 0L);

        assertThatThrownBy(() -> contractCallService.processCall(serviceParameters))
                .isInstanceOf(InvalidTransactionException.class);
    }

    @Test
    void tokenInfoForNonTokenAccount() {
        final var functionHash =
                functionEncodeDecoder.functionHashFor("getInformationForFungibleToken", ABI_PATH, SENDER_ADDRESS);
        final var serviceParameters = serviceParametersForExecution(functionHash, CONTRACT_ADDRESS, ETH_CALL, 0L);

        assertThatThrownBy(() -> contractCallService.processCall(serviceParameters))
                .isInstanceOf(InvalidTransactionException.class);
    }

    @Test
    void notExistingPrecompileCallFails() {
        final var functionHash = functionEncodeDecoder.functionHashFor(
                "callNotExistingPrecompile", MODIFICATION_CONTRACT_ABI_PATH, FUNGIBLE_TOKEN_ADDRESS);
        final var serviceParameters =
                serviceParametersForExecution(functionHash, MODIFICATION_CONTRACT_ADDRESS, ETH_ESTIMATE_GAS, 0L);

        assertThatThrownBy(() -> contractCallService.processCall(serviceParameters))
                .isInstanceOf(UnsupportedOperationException.class)
                .hasMessage(ERROR_MESSAGE);
    }

    @RequiredArgsConstructor
    enum ContractReadFunctions {
        IS_FROZEN("isTokenFrozen", new Address[] {FUNGIBLE_TOKEN_ADDRESS, SENDER_ADDRESS}, new Boolean[] {true}),
        IS_FROZEN_ETH_ADDRESS(
                "isTokenFrozen", new Address[] {FUNGIBLE_TOKEN_ADDRESS, ETH_ADDRESS}, new Boolean[] {true}),
        IS_KYC("isKycGranted", new Address[] {FUNGIBLE_TOKEN_ADDRESS, SENDER_ADDRESS}, new Boolean[] {true}),
        IS_KYC_FOR_NFT("isKycGranted", new Address[] {NFT_ADDRESS, SENDER_ADDRESS}, new Boolean[] {true}),
        IS_TOKEN_PRECOMPILE("isTokenAddress", new Address[] {FUNGIBLE_TOKEN_ADDRESS}, new Boolean[] {true}),
        IS_TOKEN_PRECOMPILE_NFT("isTokenAddress", new Address[] {NFT_ADDRESS}, new Boolean[] {true}),
        GET_TOKEN_DEFAULT_KYC("getTokenDefaultKyc", new Address[] {FUNGIBLE_TOKEN_ADDRESS}, new Boolean[] {false}),
        GET_TOKEN_DEFAULT_KYC_NFT("getTokenDefaultKyc", new Address[] {NFT_ADDRESS}, new Boolean[] {true}),
        GET_TOKEN_TYPE("getType", new Address[] {FUNGIBLE_TOKEN_ADDRESS}, new Long[] {0L}),
        GET_TOKEN_TYPE_FOR_NFT("getType", new Address[] {NFT_ADDRESS}, new Long[] {1L}),
        GET_TOKEN_DEFAULT_FREEZE(
                "getTokenDefaultFreeze", new Address[] {FUNGIBLE_TOKEN_ADDRESS}, new Boolean[] {false}),
        GET_TOKEN_DEFAULT_FREEZE_FOR_NFT("getTokenDefaultFreeze", new Address[] {NFT_ADDRESS}, new Boolean[] {false}),
        GET_TOKEN_ADMIN_KEY("getTokenKeyPublic", new Object[] {FUNGIBLE_TOKEN_ADDRESS, 1L}, new Object[] {
            false, Address.ZERO, new byte[0], ECDSA_KEY, Address.ZERO
        }),
        GET_TOKEN_FREEZE_KEY("getTokenKeyPublic", new Object[] {FUNGIBLE_TOKEN_ADDRESS, 4L}, new Object[] {
            false, Address.ZERO, new byte[0], ECDSA_KEY, Address.ZERO
        }),
        GET_TOKEN_WIPE_KEY("getTokenKeyPublic", new Object[] {FUNGIBLE_TOKEN_ADDRESS, 8L}, new Object[] {
            false, Address.ZERO, new byte[0], ECDSA_KEY, Address.ZERO
        }),
        GET_TOKEN_SUPPLY_KEY("getTokenKeyPublic", new Object[] {FUNGIBLE_TOKEN_ADDRESS, 16L}, new Object[] {
            false, Address.ZERO, new byte[0], ECDSA_KEY, Address.ZERO
        }),
        GET_TOKEN_KYC_KEY_FOR_NFT("getTokenKeyPublic", new Object[] {NFT_ADDRESS, 2L}, new Object[] {
            false, Address.ZERO, new byte[0], ECDSA_KEY, Address.ZERO
        }),
        GET_TOKEN_FEE_KEY_FOR_NFT("getTokenKeyPublic", new Object[] {NFT_ADDRESS, 32L}, new Object[] {
            false, Address.ZERO, new byte[0], ECDSA_KEY, Address.ZERO
        }),
        GET_TOKEN_PAUSE_KEY_FOR_NFT("getTokenKeyPublic", new Object[] {NFT_ADDRESS, 64L}, new Object[] {
            false, Address.ZERO, new byte[0], ECDSA_KEY, Address.ZERO
        });

        private final String name;
        private final Object[] functionParameters;
        private final Object[] expectedResultFields;
    }

    @RequiredArgsConstructor
    enum UnsupportedContractModificationFunctions {
        CREATE_FUNGIBLE_TOKEN("createFungibleTokenExternal", new Object[] {new Object[] {}, 0L, 0}),
        CREATE_FUNGIBLE_TOKEN_WITH_CUSTOM_FEES(
                "createFungibleTokenWithCustomFeesExternal",
                new Object[] {new Object[] {}, 0L, 0, new Object[] {}, new Object[] {}}),
        CREATE_NON_FUNGIBLE_TOKEN("createNonFungibleTokenExternal", new Object[] {new Object[] {}}),
        CREATE_NON_FUNGIBLE_TOKEN_WITH_CUSTOM_FEES(
                "createNonFungibleTokenWithCustomFeesExternal",
                new Object[] {new Object[] {}, new Object[] {}, new Object[] {}}),
        TRANSFER_FROM("transferFromExternal", new Object[] {EMPTY_ADDRESS, EMPTY_ADDRESS, EMPTY_ADDRESS, 0L}),
        TRANSFER_FROM_NFT("transferFromNFTExternal", new Object[] {EMPTY_ADDRESS, EMPTY_ADDRESS, EMPTY_ADDRESS, 0L}),
        SET_APPROVAL_FOR_ALL("setApprovalForAllExternal", new Object[] {EMPTY_ADDRESS, EMPTY_ADDRESS, false}),
<<<<<<< HEAD
        UNPAUSE_TOKEN("unpauseTokenExternal", new Object[] {EMPTY_ADDRESS}),
=======
        TRANSFER_TOKENS("transferTokensExternal", new Object[] {EMPTY_ADDRESS, new Address[0], new long[0]}),
        TRANSFER_NFT_TOKENS(
                "transferNFTsExternal", new Object[] {EMPTY_ADDRESS, new Address[0], new Address[0], new long[0]}),
        TRANSFER_TOKEN("transferTokenExternal", new Object[] {EMPTY_ADDRESS, EMPTY_ADDRESS, EMPTY_ADDRESS, 0L}),
        TRANSFER_NFT_TOKEN("transferNFTExternal", new Object[] {EMPTY_ADDRESS, EMPTY_ADDRESS, EMPTY_ADDRESS, 0L}),
>>>>>>> 096ef40c
        UPDATE_TOKEN_KEYS("updateTokenKeysExternal", new Object[] {EMPTY_ADDRESS, new Object[] {}}),
        UPDATE_TOKEN_EXPIRY("updateTokenExpiryInfoExternal", new Object[] {EMPTY_ADDRESS, new Object[] {}}),
        UPDATE_TOKEN_INFO("updateTokenInfoExternal", new Object[] {EMPTY_ADDRESS, new Object[] {}});

        private final String name;
        private final Object[] functionParameters;
    }

    @RequiredArgsConstructor
    enum SupportedContractModificationFunctions {
        APPROVE("approveExternal", new Object[] {FUNGIBLE_TOKEN_ADDRESS, SPENDER_ADDRESS, 1L}),
        DELETE_ALLOWANCE("approveExternal", new Object[] {FUNGIBLE_TOKEN_ADDRESS, SPENDER_ADDRESS, 0L}),
        DELETE_ALLOWANCE_NFT("approveNFTExternal", new Object[] {NFT_ADDRESS, Address.ZERO, 1L}),
        APPROVE_NFT("approveNFTExternal", new Object[] {NFT_ADDRESS, SPENDER_ADDRESS, 1L}),
        ASSOCIATE_TOKEN("associateTokenExternal", new Object[] {SPENDER_ADDRESS, FUNGIBLE_TOKEN_ADDRESS}),
        ASSOCIATE_TOKENS(
                "associateTokensExternal", new Object[] {SPENDER_ADDRESS, new Address[] {FUNGIBLE_TOKEN_ADDRESS}}),
        MINT_TOKEN("mintTokenExternal", new Object[] {NOT_FROZEN_FUNGIBLE_TOKEN_ADDRESS, 100L, new byte[0][0]}),
        MINT_NFT_TOKEN("mintTokenExternal", new Object[] {
            NFT_ADDRESS, 0L, new byte[][] {ByteString.copyFromUtf8("firstMeta").toByteArray()}
        }),
        DISSOCIATE_TOKEN("dissociateTokenExternal", new Object[] {SPENDER_ADDRESS, TREASURY_TOKEN_ADDRESS}),
        DISSOCIATE_TOKENS(
                "dissociateTokensExternal", new Object[] {SPENDER_ADDRESS, new Address[] {TREASURY_TOKEN_ADDRESS}}),
        BURN_TOKEN("burnTokenExternal", new Object[] {NOT_FROZEN_FUNGIBLE_TOKEN_ADDRESS, 1L, new long[0]}),
        WIPE_TOKEN("wipeTokenAccountExternal", new Object[] {NOT_FROZEN_FUNGIBLE_TOKEN_ADDRESS, ETH_ADDRESS, 1L}),
        WIPE_NFT_TOKEN(
                "wipeTokenAccountNFTExternal",
                new Object[] {NFT_ADDRESS_WITH_DIFFERENT_OWNER_AND_TREASURY, SENDER_ADDRESS, new long[] {1}}),
        BURN_NFT_TOKEN("burnTokenExternal", new Object[] {NFT_ADDRESS, 0L, new long[] {1}}),
        REVOKE_TOKEN_KYC("revokeTokenKycExternal", new Object[] {FUNGIBLE_TOKEN_ADDRESS, SENDER_ADDRESS}),
        GRANT_TOKEN_KYC("grantTokenKycExternal", new Object[] {FUNGIBLE_TOKEN_ADDRESS, SENDER_ADDRESS}),
        DELETE_TOKEN("deleteTokenExternal", new Object[] {FUNGIBLE_TOKEN_ADDRESS}),
        FREEZE_TOKEN("freezeTokenExternal", new Object[] {NOT_FROZEN_FUNGIBLE_TOKEN_ADDRESS, SPENDER_ADDRESS}),
        UNFREEZE_TOKEN("unfreezeTokenExternal", new Object[] {FROZEN_FUNGIBLE_TOKEN_ADDRESS, SPENDER_ADDRESS}),
        PAUSE_TOKEN("pauseTokenExternal", new Object[] {FUNGIBLE_TOKEN_ADDRESS}),
<<<<<<< HEAD
        TRANSFER_TOKEN(
                "transferTokenExternal", new Object[] {TREASURY_TOKEN_ADDRESS, SPENDER_ADDRESS, SENDER_ADDRESS, 1L}),
        TRANSFER_TOKENS("transferTokensExternal", new Object[] {
            TREASURY_TOKEN_ADDRESS, new Address[] {SPENDER_ADDRESS, SENDER_ADDRESS}, new long[] {1L, -1L}
        }),
        TRANSFER_NFT_TOKENS("transferNFTsExternal", new Object[] {
            NFT_ADDRESS, new Address[] {OWNER_ADDRESS}, new Address[] {SPENDER_ADDRESS}, new long[] {1}
        }),
        TRANSFER_NFT_TOKEN("transferNFTExternal", new Object[] {NFT_ADDRESS, OWNER_ADDRESS, SPENDER_ADDRESS, 1L});
=======
        UNPAUSE_TOKEN("unpauseTokenExternal", new Object[] {FUNGIBLE_TOKEN_ADDRESS});
>>>>>>> 096ef40c

        private final String name;
        private final Object[] functionParameters;
    }
}<|MERGE_RESOLUTION|>--- conflicted
+++ resolved
@@ -294,15 +294,6 @@
         TRANSFER_FROM("transferFromExternal", new Object[] {EMPTY_ADDRESS, EMPTY_ADDRESS, EMPTY_ADDRESS, 0L}),
         TRANSFER_FROM_NFT("transferFromNFTExternal", new Object[] {EMPTY_ADDRESS, EMPTY_ADDRESS, EMPTY_ADDRESS, 0L}),
         SET_APPROVAL_FOR_ALL("setApprovalForAllExternal", new Object[] {EMPTY_ADDRESS, EMPTY_ADDRESS, false}),
-<<<<<<< HEAD
-        UNPAUSE_TOKEN("unpauseTokenExternal", new Object[] {EMPTY_ADDRESS}),
-=======
-        TRANSFER_TOKENS("transferTokensExternal", new Object[] {EMPTY_ADDRESS, new Address[0], new long[0]}),
-        TRANSFER_NFT_TOKENS(
-                "transferNFTsExternal", new Object[] {EMPTY_ADDRESS, new Address[0], new Address[0], new long[0]}),
-        TRANSFER_TOKEN("transferTokenExternal", new Object[] {EMPTY_ADDRESS, EMPTY_ADDRESS, EMPTY_ADDRESS, 0L}),
-        TRANSFER_NFT_TOKEN("transferNFTExternal", new Object[] {EMPTY_ADDRESS, EMPTY_ADDRESS, EMPTY_ADDRESS, 0L}),
->>>>>>> 096ef40c
         UPDATE_TOKEN_KEYS("updateTokenKeysExternal", new Object[] {EMPTY_ADDRESS, new Object[] {}}),
         UPDATE_TOKEN_EXPIRY("updateTokenExpiryInfoExternal", new Object[] {EMPTY_ADDRESS, new Object[] {}}),
         UPDATE_TOKEN_INFO("updateTokenInfoExternal", new Object[] {EMPTY_ADDRESS, new Object[] {}});
@@ -339,7 +330,7 @@
         FREEZE_TOKEN("freezeTokenExternal", new Object[] {NOT_FROZEN_FUNGIBLE_TOKEN_ADDRESS, SPENDER_ADDRESS}),
         UNFREEZE_TOKEN("unfreezeTokenExternal", new Object[] {FROZEN_FUNGIBLE_TOKEN_ADDRESS, SPENDER_ADDRESS}),
         PAUSE_TOKEN("pauseTokenExternal", new Object[] {FUNGIBLE_TOKEN_ADDRESS}),
-<<<<<<< HEAD
+        UNPAUSE_TOKEN("unpauseTokenExternal", new Object[] {FUNGIBLE_TOKEN_ADDRESS}),
         TRANSFER_TOKEN(
                 "transferTokenExternal", new Object[] {TREASURY_TOKEN_ADDRESS, SPENDER_ADDRESS, SENDER_ADDRESS, 1L}),
         TRANSFER_TOKENS("transferTokensExternal", new Object[] {
@@ -349,9 +340,6 @@
             NFT_ADDRESS, new Address[] {OWNER_ADDRESS}, new Address[] {SPENDER_ADDRESS}, new long[] {1}
         }),
         TRANSFER_NFT_TOKEN("transferNFTExternal", new Object[] {NFT_ADDRESS, OWNER_ADDRESS, SPENDER_ADDRESS, 1L});
-=======
-        UNPAUSE_TOKEN("unpauseTokenExternal", new Object[] {FUNGIBLE_TOKEN_ADDRESS});
->>>>>>> 096ef40c
 
         private final String name;
         private final Object[] functionParameters;
