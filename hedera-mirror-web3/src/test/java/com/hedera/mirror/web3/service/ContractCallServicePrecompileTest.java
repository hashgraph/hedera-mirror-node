--- conflicted
+++ resolved
@@ -114,26 +114,6 @@
         testWeb3jService.setSender(senderAddress);
     }
 
-    private void historicalBlocksPersist() {
-        recordFileBeforeEvm34 = domainBuilder
-                .recordFile()
-                .customize(f -> f.index(EVM_V_34_BLOCK - 1))
-                .persist();
-        recordFileAfterEvm34 = domainBuilder
-                .recordFile()
-                .customize(f -> f.index(EVM_V_34_BLOCK))
-                .persist();
-        recordFileEvm38 = domainBuilder
-                .recordFile()
-                .customize(f -> f.index(EVM_V_38_BLOCK))
-                .persist();
-        recordFileEvm46 = domainBuilder
-                .recordFile()
-                .customize(f -> f.index(EVM_V_46_BLOCK))
-                .persist();
-        recordFileEvm46Latest = domainBuilder.recordFile().persist();
-    }
-
     protected void fileDataPersist() {
         final long nanos = 1_234_567_890L;
         final ExchangeRateSet exchangeRatesSet = ExchangeRateSet.newBuilder()
@@ -497,20 +477,7 @@
                 .isInstanceOf(MirrorEvmTransactionException.class);
     }
 
-<<<<<<< HEAD
-=======
-    private static long getValue(SupportedContractModificationFunctions contractFunc) {
-        return switch (contractFunc) {
-            case CREATE_FUNGIBLE_TOKEN,
-                    CREATE_FUNGIBLE_TOKEN_WITH_CUSTOM_FEES,
-                    CREATE_NON_FUNGIBLE_TOKEN,
-                    CREATE_NON_FUNGIBLE_TOKEN_WITH_CUSTOM_FEES -> 10000 * 100_000_000L;
-            default -> 0L;
-        };
-    }
-
     @Getter
->>>>>>> 5db8c84d
     @RequiredArgsConstructor
     enum ContractReadFunctions implements ContractFunctionProviderEnum {
         IS_FROZEN("isTokenFrozen", new Address[] {FUNGIBLE_TOKEN_ADDRESS, SENDER_ADDRESS}, new Boolean[] {true}),
