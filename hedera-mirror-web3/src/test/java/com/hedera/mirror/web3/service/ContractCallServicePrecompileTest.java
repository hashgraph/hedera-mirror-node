--- conflicted
+++ resolved
@@ -48,11 +48,7 @@
     private static final String ERROR_MESSAGE = "Precompile not supported for non-static frames";
 
     private static Stream<Arguments> htsContractFunctionArgumentsProviderHistoricalReadOnly() {
-<<<<<<< HEAD
-        List<String> blockNumbers = List.of(String.valueOf(EVM_V_34_BLOCK));
-=======
         List<String> blockNumbers = List.of(String.valueOf(PERSISTENCE_HISTORICAL_BLOCK));
->>>>>>> b3fe502e
 
         return Arrays.stream(ContractReadFunctionsHistorical.values()).flatMap(htsFunction -> blockNumbers.stream()
                 .map(blockNumber -> Arguments.of(htsFunction, blockNumber)));
@@ -110,11 +106,7 @@
                 contractFunc.name, PRECOMPILE_TEST_CONTRACT_ABI_PATH, contractFunc.expectedResultFields);
         final var emptyResponse = Bytes.EMPTY.toHexString();
 
-<<<<<<< HEAD
-        if (Long.parseLong(blockNumber) < EVM_V_34_BLOCK) {
-=======
         if (Long.parseLong(blockNumber) < PERSISTENCE_HISTORICAL_BLOCK) {
->>>>>>> b3fe502e
             assertThat(contractCallService.processCall(serviceParameters)).isEqualTo(emptyResponse);
         } else {
             assertThat(contractCallService.processCall(serviceParameters)).isEqualTo(successfulResponse);
