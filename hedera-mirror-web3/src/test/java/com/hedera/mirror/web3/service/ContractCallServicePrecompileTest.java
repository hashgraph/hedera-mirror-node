--- conflicted
+++ resolved
@@ -327,13 +327,11 @@
         DISSOCIATE_TOKENS(
                 "dissociateTokensExternal", new Object[] {SPENDER_ADDRESS, new Address[] {TREASURY_TOKEN_ADDRESS}}),
         BURN_TOKEN("burnTokenExternal", new Object[] {NOT_FROZEN_FUNGIBLE_TOKEN_ADDRESS, 1L, new long[0]}),
-<<<<<<< HEAD
-        GRANT_TOKEN_KYC("grantTokenKycExternal", new Object[] {FUNGIBLE_TOKEN_ADDRESS, SENDER_ADDRESS});
-=======
         WIPE_TOKEN(
                 "wipeTokenAccountExternal", new Object[] {NOT_FROZEN_FUNGIBLE_TOKEN_ADDRESS, ETH_ACCOUNT_ADDRESS, 1L}),
-        WIPE_NFT_TOKEN("wipeTokenAccountNFTExternal", new Object[] {NFT_ADDRESS, SPENDER_ADDRESS, new long[] {1}});
->>>>>>> a580098b
+        WIPE_NFT_TOKEN("wipeTokenAccountNFTExternal", new Object[] {NFT_ADDRESS, SPENDER_ADDRESS, new long[] {1}}),
+        BURN_TOKEN("burnTokenExternal", new Object[] {NOT_FROZEN_FUNGIBLE_TOKEN_ADDRESS, 1L, new long[0]}),
+        GRANT_TOKEN_KYC("grantTokenKycExternal", new Object[] {FUNGIBLE_TOKEN_ADDRESS, SENDER_ADDRESS});
 
         private final String name;
         private final Object[] functionParameters;
