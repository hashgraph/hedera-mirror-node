--- conflicted
+++ resolved
@@ -333,11 +333,6 @@
         WIPE_NFT_TOKEN(
                 "wipeTokenAccountNFTExternal",
                 new Object[] {NFT_ADDRESS_WITH_DIFFERENT_OWNER_AND_TREASURY, SENDER_ADDRESS, new long[] {1}}),
-<<<<<<< HEAD
-        GRANT_TOKEN_KYC("grantTokenKycExternal", new Object[] {FUNGIBLE_TOKEN_ADDRESS, SENDER_ADDRESS}),
-        UPDATE_TOKEN_INFO("updateTokenInfoExternal", new Object[] {FUNGIBLE_TOKEN_ADDRESS});
-
-=======
         WIPE_NFT_TOKEN_WITH_ALIAS(
                 "wipeTokenAccountNFTExternal",
                 new Object[] {NFT_ADDRESS_WITH_DIFFERENT_OWNER_AND_TREASURY, SENDER_ALIAS, new long[] {1}}),
@@ -358,8 +353,9 @@
         CREATE_NON_FUNGIBLE_TOKEN("createNonFungibleTokenExternal", new Object[] {NON_FUNGIBLE_TOKEN}),
         CREATE_NON_FUNGIBLE_TOKEN_WITH_CUSTOM_FEES(
                 "createNonFungibleTokenWithCustomFeesExternal",
-                new Object[] {NON_FUNGIBLE_TOKEN, FIXED_FEE_WRAPPER, ROYALTY_FEE_WRAPPER});
->>>>>>> 99e1d4fa
+                new Object[] {NON_FUNGIBLE_TOKEN, FIXED_FEE_WRAPPER, ROYALTY_FEE_WRAPPER}),
+        UPDATE_TOKEN_INFO("updateTokenInfoExternal", new Object[] {FUNGIBLE_TOKEN_ADDRESS});
+
         private final String name;
         private final Object[] functionParameters;
     }
