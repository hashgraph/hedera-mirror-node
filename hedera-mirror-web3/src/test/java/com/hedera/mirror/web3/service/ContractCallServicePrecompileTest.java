--- conflicted
+++ resolved
@@ -297,15 +297,7 @@
         APPROVE_NFT("approveNFTExternal", new Object[] {EMPTY_ADDRESS, EMPTY_ADDRESS, 0L}),
         FREEZE_TOKEN("freezeTokenExternal", new Object[] {EMPTY_ADDRESS, EMPTY_ADDRESS}),
         SET_APPROVAL_FOR_ALL("setApprovalForAllExternal", new Object[] {EMPTY_ADDRESS, EMPTY_ADDRESS, false}),
-<<<<<<< HEAD
         PAUSE_TOKEN("pauseTokenExternal", new Object[] {EMPTY_ADDRESS}),
-=======
-        TRANSFER_TOKENS("transferTokensExternal", new Object[] {EMPTY_ADDRESS, new Address[0], new long[0]}),
-        TRANSFER_NFT_TOKENS(
-                "transferNFTsExternal", new Object[] {EMPTY_ADDRESS, new Address[0], new Address[0], new long[0]}),
-        TRANSFER_TOKEN("transferTokenExternal", new Object[] {EMPTY_ADDRESS, EMPTY_ADDRESS, EMPTY_ADDRESS, 0L}),
-        TRANSFER_NFT_TOKEN("transferNFTExternal", new Object[] {EMPTY_ADDRESS, EMPTY_ADDRESS, EMPTY_ADDRESS, 0L}),
->>>>>>> 6c70e9d3
         UNPAUSE_TOKEN("unpauseTokenExternal", new Object[] {EMPTY_ADDRESS}),
         UPDATE_TOKEN_KEYS("updateTokenKeysExternal", new Object[] {EMPTY_ADDRESS, new Object[] {}}),
         UPDATE_TOKEN_EXPIRY("updateTokenExpiryInfoExternal", new Object[] {EMPTY_ADDRESS, new Object[] {}}),
@@ -336,7 +328,7 @@
         REVOKE_TOKEN_KYC("revokeTokenKycExternal", new Object[] {FUNGIBLE_TOKEN_ADDRESS, SENDER_ADDRESS}),
         GRANT_TOKEN_KYC("grantTokenKycExternal", new Object[] {FUNGIBLE_TOKEN_ADDRESS, SENDER_ADDRESS}),
         DELETE_TOKEN("deleteTokenExternal", new Object[] {FUNGIBLE_TOKEN_ADDRESS}),
-<<<<<<< HEAD
+        PAUSE_TOKEN("pauseTokenExternal", new Object[] {FUNGIBLE_TOKEN_ADDRESS}),
         TRANSFER_TOKEN(
                 "transferTokenExternal", new Object[] {TREASURY_TOKEN_ADDRESS, SPENDER_ADDRESS, SENDER_ADDRESS, 1L}),
         TRANSFER_TOKENS("transferTokensExternal", new Object[] {
@@ -346,9 +338,6 @@
             NFT_ADDRESS, new Address[] {OWNER_ADDRESS}, new Address[] {SPENDER_ADDRESS}, new long[] {1}
         }),
         TRANSFER_NFT_TOKEN("transferNFTExternal", new Object[] {NFT_ADDRESS, OWNER_ADDRESS, SPENDER_ADDRESS, 1L});
-=======
-        PAUSE_TOKEN("pauseTokenExternal", new Object[] {FUNGIBLE_TOKEN_ADDRESS});
->>>>>>> 6c70e9d3
 
         private final String name;
         private final Object[] functionParameters;
