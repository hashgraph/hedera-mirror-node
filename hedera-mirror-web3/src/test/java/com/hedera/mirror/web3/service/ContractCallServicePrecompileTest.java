--- conflicted
+++ resolved
@@ -77,23 +77,6 @@
     }
 
     @ParameterizedTest
-<<<<<<< HEAD
-=======
-    @EnumSource(UnsupportedContractModificationFunctions.class)
-    void evmPrecompileUnsupportedModificationTokenFunctionsTest(
-            final UnsupportedContractModificationFunctions contractFunc) {
-        final var functionHash = functionEncodeDecoder.functionHashWithEmptyDataFor(
-                contractFunc.name, MODIFICATION_CONTRACT_ABI_PATH, contractFunc.functionParameters);
-        final var serviceParameters =
-                serviceParametersForExecution(functionHash, MODIFICATION_CONTRACT_ADDRESS, ETH_ESTIMATE_GAS, 0L);
-
-        assertThatThrownBy(() -> contractCallService.processCall(serviceParameters))
-                .isInstanceOf(UnsupportedOperationException.class)
-                .hasMessage(ERROR_MESSAGE);
-    }
-
-    @ParameterizedTest
->>>>>>> 38f46e72
     @EnumSource(SupportedContractModificationFunctions.class)
     void evmPrecompileSupportedModificationTokenFunctionsTest(
             final SupportedContractModificationFunctions contractFunc) {
