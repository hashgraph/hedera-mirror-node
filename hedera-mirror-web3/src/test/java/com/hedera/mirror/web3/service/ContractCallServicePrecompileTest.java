--- conflicted
+++ resolved
@@ -47,12 +47,7 @@
 class ContractCallServicePrecompileTest extends ContractCallTestSetup {
 
     private static Stream<Arguments> htsContractFunctionArgumentsProviderHistoricalReadOnly() {
-<<<<<<< HEAD
-        List<String> blockNumbers =
-                List.of(String.valueOf(PERSISTENCE_HISTORICAL_BLOCK - 1), String.valueOf(PERSISTENCE_HISTORICAL_BLOCK));
-=======
-        List<String> blockNumbers = List.of(String.valueOf(EVM_V_34_BLOCK));
->>>>>>> e78d0962
+        List<String> blockNumbers = List.of(String.valueOf(EVM_V_34_BLOCK - 1), String.valueOf(EVM_V_34_BLOCK));
 
         return Arrays.stream(ContractReadFunctionsHistorical.values()).flatMap(htsFunction -> blockNumbers.stream()
                 .map(blockNumber -> Arguments.of(htsFunction, blockNumber)));
@@ -109,8 +104,7 @@
         final var successfulResponse = functionEncodeDecoder.encodedResultFor(
                 contractFunc.name, PRECOMPILE_TEST_CONTRACT_ABI_PATH, contractFunc.expectedResultFields);
 
-<<<<<<< HEAD
-        if (Long.parseLong(blockNumber) < PERSISTENCE_HISTORICAL_BLOCK) {
+        if (Long.parseLong(blockNumber) < EVM_V_34_BLOCK) {
             switch (contractFunc) {
                 case GET_CUSTOM_FEES_FOR_TOKEN_WITH_FIXED_FEE,
                         GET_CUSTOM_FEES_FOR_TOKEN_WITH_FRACTIONAL_FEE,
@@ -125,10 +119,6 @@
 
             assertThatThrownBy(() -> contractCallService.processCall(serviceParameters))
                     .isInstanceOf(MirrorEvmTransactionException.class);
-=======
-        if (Long.parseLong(blockNumber) < EVM_V_34_BLOCK) {
-            assertThat(contractCallService.processCall(serviceParameters)).isEqualTo(emptyResponse);
->>>>>>> e78d0962
         } else {
             assertThat(contractCallService.processCall(serviceParameters)).isEqualTo(successfulResponse);
         }
