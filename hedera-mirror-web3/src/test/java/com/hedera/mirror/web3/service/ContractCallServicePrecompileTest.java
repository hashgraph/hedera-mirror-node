--- conflicted
+++ resolved
@@ -318,28 +318,10 @@
 
     @RequiredArgsConstructor
     enum SupportedContractModificationFunctions {
-<<<<<<< HEAD
-        //        ASSOCIATE_TOKEN("associateTokenExternal", new Object[] {SPENDER_ADDRESS, FUNGIBLE_TOKEN_ADDRESS}),
-        //        ASSOCIATE_TOKENS(
-        //                "associateTokensExternal", new Object[] {SPENDER_ADDRESS, new Address[]
-        // {FUNGIBLE_TOKEN_ADDRESS}}),
-        //        MINT_TOKEN("mintTokenExternal", new Object[] {NOT_FROZEN_FUNGIBLE_TOKEN_ADDRESS, 100L, new
-        // byte[0][0]}),
-        //        DISSOCIATE_TOKEN("dissociateTokenExternal", new Object[] {SPENDER_ADDRESS, TREASURY_TOKEN_ADDRESS}),
-        //        DISSOCIATE_TOKENS(
-        //                "dissociateTokensExternal", new Object[] {SPENDER_ADDRESS, new Address[]
-        // {TREASURY_TOKEN_ADDRESS}}),
-        //        BURN_TOKEN("burnTokenExternal", new Object[] {NOT_FROZEN_FUNGIBLE_TOKEN_ADDRESS, 1L, new long[0]}),
-        //        WIPE_TOKEN(
-        //                "wipeTokenAccountExternal", new Object[] {NOT_FROZEN_FUNGIBLE_TOKEN_ADDRESS,
-        // ETH_ACCOUNT_ADDRESS, 1L}),
-        //        APPROVE("approveExternal", new Object[] {FUNGIBLE_TOKEN_ADDRESS, SPENDER_ADDRESS, 1L}),
-        // DELETE_ALLOWANCE("approveExternal", new Object[] {FUNGIBLE_TOKEN_ADDRESS, SPENDER_ADDRESS, 0L}),
-        DELETE_ALLOWANCE_NFT("approveNFTExternal", new Object[] {NFT_ADDRESS, Address.ZERO, 1L});
-        //        APPROVE_NFT("approveNFTExternal", new Object[] {NFT_ADDRESS, TREASURY_ADDRESS, 1L}),
-        //        WIPE_NFT_TOKEN("wipeTokenAccountNFTExternal", new Object[] {NFT_ADDRESS, SPENDER_ADDRESS, new long[]
-        // {1}});
-=======
+        APPROVE("approveExternal", new Object[] {FUNGIBLE_TOKEN_ADDRESS, SPENDER_ADDRESS, 1L}),
+        DELETE_ALLOWANCE("approveExternal", new Object[] {FUNGIBLE_TOKEN_ADDRESS, SPENDER_ADDRESS, 0L}),
+        DELETE_ALLOWANCE_NFT("approveNFTExternal", new Object[] {NFT_ADDRESS, Address.ZERO, 1L}),
+        APPROVE_NFT("approveNFTExternal", new Object[] {NFT_ADDRESS, TREASURY_ADDRESS, 1L}),
         ASSOCIATE_TOKEN("associateTokenExternal", new Object[] {SPENDER_ADDRESS, FUNGIBLE_TOKEN_ADDRESS}),
         ASSOCIATE_TOKENS(
                 "associateTokensExternal", new Object[] {SPENDER_ADDRESS, new Address[] {FUNGIBLE_TOKEN_ADDRESS}}),
@@ -357,7 +339,6 @@
                 "wipeTokenAccountNFTExternal",
                 new Object[] {NFT_ADDRESS_WITH_DIFFERENT_OWNER_AND_TREASURY, SENDER_ADDRESS, new long[] {1}}),
         GRANT_TOKEN_KYC("grantTokenKycExternal", new Object[] {FUNGIBLE_TOKEN_ADDRESS, SENDER_ADDRESS});
->>>>>>> 81a7cf62
 
         private final String name;
         private final Object[] functionParameters;
