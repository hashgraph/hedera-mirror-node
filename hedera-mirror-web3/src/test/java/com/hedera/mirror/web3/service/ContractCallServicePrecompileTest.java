/*
 * Copyright (C) 2023 Hedera Hashgraph, LLC
 *
 * Licensed under the Apache License, Version 2.0 (the "License");
 * you may not use this file except in compliance with the License.
 * You may obtain a copy of the License at
 *
 *      http://www.apache.org/licenses/LICENSE-2.0
 *
 * Unless required by applicable law or agreed to in writing, software
 * distributed under the License is distributed on an "AS IS" BASIS,
 * WITHOUT WARRANTIES OR CONDITIONS OF ANY KIND, either express or implied.
 * See the License for the specific language governing permissions and
 * limitations under the License.
 */

package com.hedera.mirror.web3.service;

import static com.hedera.mirror.web3.service.model.CallServiceParameters.CallType.ETH_CALL;
import static com.hedera.mirror.web3.service.model.CallServiceParameters.CallType.ETH_ESTIMATE_GAS;
import static com.hedera.mirror.web3.utils.FunctionEncodeDecoder.convertAddress;
import static com.hederahashgraph.api.proto.java.CustomFee.FeeCase.FRACTIONAL_FEE;
import static org.assertj.core.api.AssertionsForClassTypes.assertThat;
import static org.assertj.core.api.AssertionsForClassTypes.assertThatThrownBy;

import com.esaulpaugh.headlong.abi.Tuple;
import com.google.protobuf.ByteString;
import com.hedera.mirror.web3.exception.InvalidTransactionException;
import com.hederahashgraph.api.proto.java.CustomFee.FeeCase;
import lombok.RequiredArgsConstructor;
import org.assertj.core.data.Percentage;
import org.hyperledger.besu.datatypes.Address;
import org.junit.jupiter.api.Test;
import org.junit.jupiter.params.ParameterizedTest;
import org.junit.jupiter.params.provider.CsvSource;
import org.junit.jupiter.params.provider.EnumSource;

class ContractCallServicePrecompileTest extends ContractCallTestSetup {
    private static final String ERROR_MESSAGE = "Precompile not supported for non-static frames";

    @ParameterizedTest
    @EnumSource(ContractReadFunctions.class)
    void evmPrecompileReadOnlyTokenFunctionsTest(ContractReadFunctions contractFunc) {
        final var functionHash =
                functionEncodeDecoder.functionHashFor(contractFunc.name, ABI_PATH, contractFunc.functionParameters);
        final var serviceParameters = serviceParametersForExecution(functionHash, CONTRACT_ADDRESS, ETH_CALL, 0L);
        final var successfulResponse =
                functionEncodeDecoder.encodedResultFor(contractFunc.name, ABI_PATH, contractFunc.expectedResultFields);

        assertThat(contractCallService.processCall(serviceParameters)).isEqualTo(successfulResponse);
    }

    @ParameterizedTest
    @EnumSource(ContractReadFunctions.class)
    void evmPrecompileReadOnlyTokenFunctionsTestWithNonStaticFrame(ContractReadFunctions contractFunc) {
        final var functionHash =
                functionEncodeDecoder.functionHashFor(contractFunc.name, ABI_PATH, contractFunc.functionParameters);
        final var serviceParameters = serviceParametersForExecution(functionHash, CONTRACT_ADDRESS, ETH_CALL, 0L);
        final var successfulResponse =
                functionEncodeDecoder.encodedResultFor(contractFunc.name, ABI_PATH, contractFunc.expectedResultFields);

        assertThat(contractCallService.processCall(serviceParameters)).isEqualTo(successfulResponse);
    }

    @ParameterizedTest
    @EnumSource(UnsupportedContractModificationFunctions.class)
    void evmPrecompileUnsupportedModificationTokenFunctionsTest(UnsupportedContractModificationFunctions contractFunc) {
        final var functionHash = functionEncodeDecoder.functionHashWithEmptyDataFor(
                contractFunc.name, MODIFICATION_CONTRACT_ABI_PATH, contractFunc.functionParameters);
        final var serviceParameters =
                serviceParametersForExecution(functionHash, MODIFICATION_CONTRACT_ADDRESS, ETH_ESTIMATE_GAS, 0L);

        assertThatThrownBy(() -> contractCallService.processCall(serviceParameters))
                .isInstanceOf(UnsupportedOperationException.class)
                .hasMessage(ERROR_MESSAGE);
    }

    @ParameterizedTest
    @EnumSource(SupportedContractModificationFunctions.class)
    void evmPrecompileSupportedModificationTokenFunctionsTest(SupportedContractModificationFunctions contractFunc) {
        final var functionHash = functionEncodeDecoder.functionHashFor(
                contractFunc.name, MODIFICATION_CONTRACT_ABI_PATH, contractFunc.functionParameters);
        final var serviceParameters =
                serviceParametersForExecution(functionHash, MODIFICATION_CONTRACT_ADDRESS, ETH_ESTIMATE_GAS, 0L);

        final var expectedGasUsed = gasUsedAfterExecution(serviceParameters);

        assertThat(longValueOf.applyAsLong(contractCallService.processCall(serviceParameters)))
                .as("result must be within 5-20% bigger than the gas used from the first call")
                .isGreaterThanOrEqualTo((long) (expectedGasUsed * 1.05)) // expectedGasUsed value increased by 5%
                .isCloseTo(expectedGasUsed, Percentage.withPercentage(20)); // Maximum percentage
    }

    @ParameterizedTest
    @EnumSource(FeeCase.class)
    void customFees(FeeCase feeCase) {
        final var functionName = "getCustomFeesForToken";
        final var functionHash = functionEncodeDecoder.functionHashFor(functionName, ABI_PATH, FUNGIBLE_TOKEN_ADDRESS);
        final var serviceParameters = serviceParametersForExecution(functionHash, CONTRACT_ADDRESS, ETH_CALL, 0L);
        customFeesPersist(feeCase);

        final var callResult = contractCallService.processCall(serviceParameters);
        final var decodeResult = functionEncodeDecoder.decodeResult(functionName, ABI_PATH, callResult);
        final Tuple[] fixedFee = decodeResult.get(0);
        final Tuple[] fractionalFee = decodeResult.get(1);
        final Tuple[] royaltyFee = decodeResult.get(2);

        switch (feeCase) {
            case FIXED_FEE -> {
                assertThat((long) fixedFee[0].get(0)).isEqualTo(100L);
                assertThat((com.esaulpaugh.headlong.abi.Address) fixedFee[0].get(1))
                        .isEqualTo(convertAddress(FUNGIBLE_TOKEN_ADDRESS));
                assertThat((boolean) fixedFee[0].get(2)).isFalse();
                assertThat((boolean) fixedFee[0].get(3)).isFalse();
                assertThat((com.esaulpaugh.headlong.abi.Address) fixedFee[0].get(4))
                        .isEqualTo(convertAddress(SENDER_ALIAS));
            }
            case FRACTIONAL_FEE -> {
                assertThat((long) fractionalFee[0].get(0)).isEqualTo(100L);
                assertThat((long) fractionalFee[0].get(1)).isEqualTo(10L);
                assertThat((long) fractionalFee[0].get(2)).isEqualTo(1L);
                assertThat((long) fractionalFee[0].get(3)).isEqualTo(1000L);
                assertThat((boolean) fractionalFee[0].get(4)).isTrue();
                assertThat((com.esaulpaugh.headlong.abi.Address) fractionalFee[0].get(5))
                        .isEqualTo(convertAddress(SENDER_ALIAS));
            }
            case ROYALTY_FEE -> {
                assertThat((long) royaltyFee[0].get(0)).isEqualTo(20L);
                assertThat((long) royaltyFee[0].get(1)).isEqualTo(10L);
                assertThat((long) royaltyFee[0].get(2)).isEqualTo(100L);
                assertThat((com.esaulpaugh.headlong.abi.Address) royaltyFee[0].get(3))
                        .isEqualTo(convertAddress(FUNGIBLE_TOKEN_ADDRESS));
                assertThat((boolean) royaltyFee[0].get(4)).isFalse();
                assertThat((com.esaulpaugh.headlong.abi.Address) royaltyFee[0].get(5))
                        .isEqualTo(convertAddress(SENDER_ALIAS));
            }
        }
    }

    @ParameterizedTest
    @CsvSource({"getInformationForFungibleToken,false", "getInformationForNonFungibleToken,true"})
    void getTokenInfo(String functionName, boolean isNft) {
        final var functionHash = isNft
                ? functionEncodeDecoder.functionHashFor(functionName, ABI_PATH, NFT_ADDRESS, 1L)
                : functionEncodeDecoder.functionHashFor(functionName, ABI_PATH, FUNGIBLE_TOKEN_ADDRESS);
        final var serviceParameters = serviceParametersForExecution(functionHash, CONTRACT_ADDRESS, ETH_CALL, 0L);
        customFeesPersist(FRACTIONAL_FEE);

        final var callResult = contractCallService.processCall(serviceParameters);
        final Tuple decodeResult = functionEncodeDecoder
                .decodeResult(functionName, ABI_PATH, callResult)
                .get(0);
        Tuple tokenInfo = decodeResult.get(0);
        Tuple hederaToken = tokenInfo.get(0);
        boolean deleted = tokenInfo.get(2);
        boolean defaultKycStatus = tokenInfo.get(3);
        boolean pauseStatus = tokenInfo.get(4);
        Tuple[] fractionalFees = tokenInfo.get(6);
        String ledgerId = tokenInfo.get(8);
        String name = hederaToken.get(0);
        String symbol = hederaToken.get(1);
        com.esaulpaugh.headlong.abi.Address treasury = hederaToken.get(2);
        String memo = hederaToken.get(3);
        boolean supplyType = hederaToken.get(4);
        long maxSupply = hederaToken.get(5);
        boolean freezeStatus = hederaToken.get(6);
        Tuple expiry = hederaToken.get(8);
        com.esaulpaugh.headlong.abi.Address autoRenewAccount = expiry.get(1);
        long autoRenewPeriod = expiry.get(2);

        assertThat(deleted).isFalse();
        assertThat(defaultKycStatus).isFalse();
        assertThat(pauseStatus).isTrue();
        assertThat(fractionalFees).isNotEmpty();
        assertThat(ledgerId).isEqualTo("0x01");
        assertThat(name).isEqualTo("Hbars");
        assertThat(symbol).isEqualTo("HBAR");
        assertThat(treasury).isEqualTo(convertAddress(OWNER_ADDRESS));
        assertThat(memo).isEqualTo("TestMemo");
        assertThat(freezeStatus).isTrue();
        assertThat(autoRenewPeriod).isEqualTo(1800L);

        if (isNft) {
            long serialNum = decodeResult.get(1);
            com.esaulpaugh.headlong.abi.Address owner = decodeResult.get(2);
            long creationTime = decodeResult.get(3);
            byte[] metadata = decodeResult.get(4);
            com.esaulpaugh.headlong.abi.Address spender = decodeResult.get(5);

            assertThat(serialNum).isEqualTo(1L);
            assertThat(owner).isEqualTo(convertAddress(OWNER_ADDRESS));
            assertThat(creationTime).isEqualTo(1475067194L);
            assertThat(metadata).isNotEmpty();
            assertThat(spender).isEqualTo(convertAddress(SPENDER_ADDRESS));
            assertThat(maxSupply).isEqualTo(2000000000L);
            assertThat(supplyType).isTrue();
            assertThat(autoRenewAccount).isEqualTo(convertAddress(NFT_ADDRESS));
        } else {
            int decimals = decodeResult.get(1);
            long totalSupply = tokenInfo.get(1);
            assertThat(decimals).isEqualTo(12);
            assertThat(totalSupply).isEqualTo(12345L);
            assertThat(maxSupply).isEqualTo(2525L);
            assertThat(supplyType).isFalse();
            assertThat(autoRenewAccount).isEqualTo(convertAddress(FUNGIBLE_TOKEN_ADDRESS));
        }
    }

    @Test
    void nftInfoForInvalidSerialNo() {
        final var functionHash =
                functionEncodeDecoder.functionHashFor("getInformationForNonFungibleToken", ABI_PATH, NFT_ADDRESS, 4L);
        final var serviceParameters = serviceParametersForExecution(functionHash, CONTRACT_ADDRESS, ETH_CALL, 0L);

        assertThatThrownBy(() -> contractCallService.processCall(serviceParameters))
                .isInstanceOf(InvalidTransactionException.class);
    }

    @Test
    void tokenInfoForNonTokenAccount() {
        final var functionHash =
                functionEncodeDecoder.functionHashFor("getInformationForFungibleToken", ABI_PATH, SENDER_ADDRESS);
        final var serviceParameters = serviceParametersForExecution(functionHash, CONTRACT_ADDRESS, ETH_CALL, 0L);

        assertThatThrownBy(() -> contractCallService.processCall(serviceParameters))
                .isInstanceOf(InvalidTransactionException.class);
    }

    @Test
    void notExistingPrecompileCallFails() {
        final var functionHash = functionEncodeDecoder.functionHashFor(
                "callNotExistingPrecompile", MODIFICATION_CONTRACT_ABI_PATH, FUNGIBLE_TOKEN_ADDRESS);
        final var serviceParameters =
                serviceParametersForExecution(functionHash, MODIFICATION_CONTRACT_ADDRESS, ETH_ESTIMATE_GAS, 0L);

        assertThatThrownBy(() -> contractCallService.processCall(serviceParameters))
                .isInstanceOf(UnsupportedOperationException.class)
                .hasMessage(ERROR_MESSAGE);
    }

    @RequiredArgsConstructor
    enum ContractReadFunctions {
        IS_FROZEN("isTokenFrozen", new Address[] {FUNGIBLE_TOKEN_ADDRESS, SENDER_ADDRESS}, new Boolean[] {true}),
        IS_FROZEN_WITH_ALIAS(
                "isTokenFrozen", new Address[] {FUNGIBLE_TOKEN_ADDRESS, SENDER_ALIAS}, new Boolean[] {true}),
        IS_KYC("isKycGranted", new Address[] {FUNGIBLE_TOKEN_ADDRESS, SENDER_ADDRESS}, new Boolean[] {true}),
        IS_KYC_WITH_ALIAS("isKycGranted", new Address[] {FUNGIBLE_TOKEN_ADDRESS, SENDER_ALIAS}, new Boolean[] {true}),
        IS_KYC_FOR_NFT("isKycGranted", new Address[] {NFT_ADDRESS, SENDER_ADDRESS}, new Boolean[] {true}),
        IS_KYC_FOR_NFT_WITH_ALIAS("isKycGranted", new Address[] {NFT_ADDRESS, SENDER_ALIAS}, new Boolean[] {true}),
        IS_TOKEN_PRECOMPILE("isTokenAddress", new Address[] {FUNGIBLE_TOKEN_ADDRESS}, new Boolean[] {true}),
        IS_TOKEN_PRECOMPILE_NFT("isTokenAddress", new Address[] {NFT_ADDRESS}, new Boolean[] {true}),
        GET_TOKEN_DEFAULT_KYC("getTokenDefaultKyc", new Address[] {FUNGIBLE_TOKEN_ADDRESS}, new Boolean[] {true}),
        GET_TOKEN_DEFAULT_KYC_NFT("getTokenDefaultKyc", new Address[] {NFT_ADDRESS}, new Boolean[] {true}),
        GET_TOKEN_TYPE("getType", new Address[] {FUNGIBLE_TOKEN_ADDRESS}, new Long[] {0L}),
        GET_TOKEN_TYPE_FOR_NFT("getType", new Address[] {NFT_ADDRESS}, new Long[] {1L}),
        GET_TOKEN_DEFAULT_FREEZE("getTokenDefaultFreeze", new Address[] {FUNGIBLE_TOKEN_ADDRESS}, new Boolean[] {true}),
        GET_TOKEN_DEFAULT_FREEZE_FOR_NFT("getTokenDefaultFreeze", new Address[] {NFT_ADDRESS}, new Boolean[] {true}),
        GET_TOKEN_ADMIN_KEY("getTokenKeyPublic", new Object[] {FUNGIBLE_TOKEN_ADDRESS, 1L}, new Object[] {
            false, Address.ZERO, new byte[0], ECDSA_KEY, Address.ZERO
        }),
        GET_TOKEN_FREEZE_KEY("getTokenKeyPublic", new Object[] {FUNGIBLE_TOKEN_ADDRESS, 4L}, new Object[] {
            false, Address.ZERO, new byte[0], ECDSA_KEY, Address.ZERO
        }),
        GET_TOKEN_WIPE_KEY("getTokenKeyPublic", new Object[] {FUNGIBLE_TOKEN_ADDRESS, 8L}, new Object[] {
            false, Address.ZERO, new byte[0], ECDSA_KEY, Address.ZERO
        }),
        GET_TOKEN_SUPPLY_KEY("getTokenKeyPublic", new Object[] {FUNGIBLE_TOKEN_ADDRESS, 16L}, new Object[] {
            false, Address.ZERO, new byte[0], ECDSA_KEY, Address.ZERO
        }),
        GET_TOKEN_KYC_KEY_FOR_NFT("getTokenKeyPublic", new Object[] {NFT_ADDRESS, 2L}, new Object[] {
            false, Address.ZERO, new byte[0], ECDSA_KEY, Address.ZERO
        }),
        GET_TOKEN_FEE_KEY_FOR_NFT("getTokenKeyPublic", new Object[] {NFT_ADDRESS, 32L}, new Object[] {
            false, Address.ZERO, new byte[0], ECDSA_KEY, Address.ZERO
        }),
        GET_TOKEN_PAUSE_KEY_FOR_NFT("getTokenKeyPublic", new Object[] {NFT_ADDRESS, 64L}, new Object[] {
            false, Address.ZERO, new byte[0], ECDSA_KEY, Address.ZERO
        });

        private final String name;
        private final Object[] functionParameters;
        private final Object[] expectedResultFields;
    }

    @RequiredArgsConstructor
    enum UnsupportedContractModificationFunctions {
<<<<<<< HEAD
        UPDATE_TOKEN_EXPIRY("updateTokenExpiryInfoExternal", new Object[] {EMPTY_ADDRESS, new Object[] {}}),
        UPDATE_TOKEN_INFO("updateTokenInfoExternal", new Object[] {EMPTY_ADDRESS, new Object[] {}});
=======
        UPDATE_TOKEN_KEYS("updateTokenKeysExternal", new Object[] {EMPTY_ADDRESS, new Object[] {}}),
        UPDATE_TOKEN_EXPIRY("updateTokenExpiryInfoExternal", new Object[] {EMPTY_ADDRESS, new Object[] {}});
>>>>>>> 08147205

        private final String name;
        private final Object[] functionParameters;
    }

    @RequiredArgsConstructor
    enum SupportedContractModificationFunctions {
        APPROVE("approveExternal", new Object[] {FUNGIBLE_TOKEN_ADDRESS, SPENDER_ADDRESS, 1L}),
        DELETE_ALLOWANCE("approveExternal", new Object[] {FUNGIBLE_TOKEN_ADDRESS, SPENDER_ADDRESS, 0L}),
        DELETE_ALLOWANCE_NFT("approveNFTExternal", new Object[] {NFT_ADDRESS, Address.ZERO, 1L}),
        APPROVE_NFT("approveNFTExternal", new Object[] {NFT_ADDRESS, TREASURY_ADDRESS, 1L}),
        SET_APPROVAL_FOR_ALL("setApprovalForAllExternal", new Object[] {NFT_ADDRESS, TREASURY_ADDRESS, true}),
        ASSOCIATE_TOKEN("associateTokenExternal", new Object[] {SPENDER_ADDRESS, FUNGIBLE_TOKEN_ADDRESS}),
        ASSOCIATE_TOKEN_WITH_ALIAS("associateTokenExternal", new Object[] {SPENDER_ALIAS, FUNGIBLE_TOKEN_ADDRESS}),
        ASSOCIATE_TOKENS(
                "associateTokensExternal", new Object[] {SPENDER_ADDRESS, new Address[] {FUNGIBLE_TOKEN_ADDRESS}}),
        ASSOCIATE_TOKENS_WITH_ALIAS(
                "associateTokensExternal", new Object[] {SPENDER_ALIAS, new Address[] {FUNGIBLE_TOKEN_ADDRESS}}),
        MINT_TOKEN("mintTokenExternal", new Object[] {NOT_FROZEN_FUNGIBLE_TOKEN_ADDRESS, 100L, new byte[0][0]}),
        MINT_NFT_TOKEN("mintTokenExternal", new Object[] {
            NFT_ADDRESS, 0L, new byte[][] {ByteString.copyFromUtf8("firstMeta").toByteArray()}
        }),
        DISSOCIATE_TOKEN("dissociateTokenExternal", new Object[] {SPENDER_ADDRESS, TREASURY_TOKEN_ADDRESS}),
        DISSOCIATE_TOKEN_WITH_ALIAS("dissociateTokenExternal", new Object[] {SPENDER_ALIAS, TREASURY_TOKEN_ADDRESS}),
        DISSOCIATE_TOKENS(
                "dissociateTokensExternal", new Object[] {SPENDER_ADDRESS, new Address[] {TREASURY_TOKEN_ADDRESS}}),
        DISSOCIATE_TOKENS_WITH_ALIAS(
                "dissociateTokensExternal", new Object[] {SPENDER_ALIAS, new Address[] {TREASURY_TOKEN_ADDRESS}}),
        BURN_TOKEN("burnTokenExternal", new Object[] {NOT_FROZEN_FUNGIBLE_TOKEN_ADDRESS, 1L, new long[0]}),
        WIPE_TOKEN("wipeTokenAccountExternal", new Object[] {NOT_FROZEN_FUNGIBLE_TOKEN_ADDRESS, SENDER_ALIAS, 1L}),
        WIPE_TOKEN_WITH_ALIAS(
                "wipeTokenAccountExternal", new Object[] {NOT_FROZEN_FUNGIBLE_TOKEN_ADDRESS, SENDER_ALIAS, 1L}),
        WIPE_NFT_TOKEN(
                "wipeTokenAccountNFTExternal",
                new Object[] {NFT_ADDRESS_WITH_DIFFERENT_OWNER_AND_TREASURY, SENDER_ADDRESS, new long[] {1}}),
        WIPE_NFT_TOKEN_WITH_ALIAS(
                "wipeTokenAccountNFTExternal",
                new Object[] {NFT_ADDRESS_WITH_DIFFERENT_OWNER_AND_TREASURY, SENDER_ALIAS, new long[] {1}}),
        BURN_NFT_TOKEN("burnTokenExternal", new Object[] {NFT_ADDRESS, 0L, new long[] {1}}),
        REVOKE_TOKEN_KYC("revokeTokenKycExternal", new Object[] {FUNGIBLE_TOKEN_ADDRESS, SENDER_ADDRESS}),
        REVOKE_TOKEN_KYC_WITH_ALIAS("revokeTokenKycExternal", new Object[] {FUNGIBLE_TOKEN_ADDRESS, SENDER_ALIAS}),
        GRANT_TOKEN_KYC("grantTokenKycExternal", new Object[] {FUNGIBLE_TOKEN_ADDRESS, SENDER_ADDRESS}),
        GRANT_TOKEN_KYC_WITH_ALIAS("grantTokenKycExternal", new Object[] {FUNGIBLE_TOKEN_ADDRESS, SENDER_ALIAS}),
        DELETE_TOKEN("deleteTokenExternal", new Object[] {FUNGIBLE_TOKEN_ADDRESS}),
        FREEZE_TOKEN("freezeTokenExternal", new Object[] {NOT_FROZEN_FUNGIBLE_TOKEN_ADDRESS, SPENDER_ADDRESS}),
        UNFREEZE_TOKEN("unfreezeTokenExternal", new Object[] {FROZEN_FUNGIBLE_TOKEN_ADDRESS, SPENDER_ADDRESS}),
        PAUSE_TOKEN("pauseTokenExternal", new Object[] {FUNGIBLE_TOKEN_ADDRESS}),
        UNPAUSE_TOKEN("unpauseTokenExternal", new Object[] {FUNGIBLE_TOKEN_ADDRESS}),
        CREATE_FUNGIBLE_TOKEN("createFungibleTokenExternal", new Object[] {FUNGIBLE_TOKEN, 10L, 10}),
        CREATE_FUNGIBLE_TOKEN_WITH_CUSTOM_FEES(
                "createFungibleTokenWithCustomFeesExternal",
                new Object[] {FUNGIBLE_TOKEN, 10L, 10, FIXED_FEE_WRAPPER, FRACTIONAL_FEE_WRAPPER}),
        CREATE_NON_FUNGIBLE_TOKEN("createNonFungibleTokenExternal", new Object[] {NON_FUNGIBLE_TOKEN}),
        CREATE_NON_FUNGIBLE_TOKEN_WITH_CUSTOM_FEES(
                "createNonFungibleTokenWithCustomFeesExternal",
                new Object[] {NON_FUNGIBLE_TOKEN, FIXED_FEE_WRAPPER, ROYALTY_FEE_WRAPPER}),
        TRANSFER_TOKEN(
                "transferTokenExternal", new Object[] {TREASURY_TOKEN_ADDRESS, SPENDER_ADDRESS, SENDER_ADDRESS, 1L}),
        TRANSFER_TOKENS("transferTokensExternal", new Object[] {
            TREASURY_TOKEN_ADDRESS, new Address[] {SPENDER_ADDRESS, SENDER_ADDRESS}, new long[] {1L, -1L}
        }),
        TRANSFER_NFT_TOKENS("transferNFTsExternal", new Object[] {
            NFT_TRANSFER_ADDRESS, new Address[] {OWNER_ADDRESS}, new Address[] {SPENDER_ADDRESS}, new long[] {1}
        }),
        TRANSFER_NFT_TOKEN(
                "transferNFTExternal", new Object[] {NFT_TRANSFER_ADDRESS, OWNER_ADDRESS, SPENDER_ADDRESS, 1L}),
        TRANSFER_FROM(
                "transferFromExternal", new Object[] {TREASURY_TOKEN_ADDRESS, SENDER_ADDRESS, SPENDER_ADDRESS, 1L}),
        TRANSFER_FROM_NFT(
                "transferFromNFTExternal", new Object[] {NFT_TRANSFER_ADDRESS, OWNER_ADDRESS, SPENDER_ADDRESS, 1L}),
<<<<<<< HEAD
        UPDATE_TOKEN_KEYS("updateTokenKeysExternal", new Object[] {
            UNPAUSED_FUNGIBLE_TOKEN_ADDRESS,
            new Object[] {new Object[] {2, new Object[] {false, Address.ZERO, new byte[0], NEW_ECDSA_KEY, Address.ZERO}}
            }
        });
=======
        UPDATE_TOKEN_INFO("updateTokenInfoExternal", new Object[] {UNPAUSED_FUNGIBLE_TOKEN_ADDRESS, FUNGIBLE_TOKEN});
>>>>>>> 08147205

        private final String name;
        private final Object[] functionParameters;
    }
}<|MERGE_RESOLUTION|>--- conflicted
+++ resolved
@@ -284,13 +284,7 @@
 
     @RequiredArgsConstructor
     enum UnsupportedContractModificationFunctions {
-<<<<<<< HEAD
-        UPDATE_TOKEN_EXPIRY("updateTokenExpiryInfoExternal", new Object[] {EMPTY_ADDRESS, new Object[] {}}),
-        UPDATE_TOKEN_INFO("updateTokenInfoExternal", new Object[] {EMPTY_ADDRESS, new Object[] {}});
-=======
-        UPDATE_TOKEN_KEYS("updateTokenKeysExternal", new Object[] {EMPTY_ADDRESS, new Object[] {}}),
         UPDATE_TOKEN_EXPIRY("updateTokenExpiryInfoExternal", new Object[] {EMPTY_ADDRESS, new Object[] {}});
->>>>>>> 08147205
 
         private final String name;
         private final Object[] functionParameters;
@@ -361,15 +355,12 @@
                 "transferFromExternal", new Object[] {TREASURY_TOKEN_ADDRESS, SENDER_ADDRESS, SPENDER_ADDRESS, 1L}),
         TRANSFER_FROM_NFT(
                 "transferFromNFTExternal", new Object[] {NFT_TRANSFER_ADDRESS, OWNER_ADDRESS, SPENDER_ADDRESS, 1L}),
-<<<<<<< HEAD
+        UPDATE_TOKEN_INFO("updateTokenInfoExternal", new Object[] {UNPAUSED_FUNGIBLE_TOKEN_ADDRESS, FUNGIBLE_TOKEN}),
         UPDATE_TOKEN_KEYS("updateTokenKeysExternal", new Object[] {
             UNPAUSED_FUNGIBLE_TOKEN_ADDRESS,
             new Object[] {new Object[] {2, new Object[] {false, Address.ZERO, new byte[0], NEW_ECDSA_KEY, Address.ZERO}}
             }
         });
-=======
-        UPDATE_TOKEN_INFO("updateTokenInfoExternal", new Object[] {UNPAUSED_FUNGIBLE_TOKEN_ADDRESS, FUNGIBLE_TOKEN});
->>>>>>> 08147205
 
         private final String name;
         private final Object[] functionParameters;
