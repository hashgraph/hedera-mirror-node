/*
 * Copyright (C) 2023 Hedera Hashgraph, LLC
 *
 * Licensed under the Apache License, Version 2.0 (the "License");
 * you may not use this file except in compliance with the License.
 * You may obtain a copy of the License at
 *
 *      http://www.apache.org/licenses/LICENSE-2.0
 *
 * Unless required by applicable law or agreed to in writing, software
 * distributed under the License is distributed on an "AS IS" BASIS,
 * WITHOUT WARRANTIES OR CONDITIONS OF ANY KIND, either express or implied.
 * See the License for the specific language governing permissions and
 * limitations under the License.
 */

package com.hedera.mirror.web3.service;

import static com.hedera.mirror.web3.service.model.CallServiceParameters.CallType.ETH_CALL;
import static com.hedera.mirror.web3.service.model.CallServiceParameters.CallType.ETH_ESTIMATE_GAS;
import static com.hedera.mirror.web3.utils.FunctionEncodeDecoder.convertAddress;
import static com.hederahashgraph.api.proto.java.CustomFee.FeeCase.FRACTIONAL_FEE;
import static org.assertj.core.api.AssertionsForClassTypes.assertThat;
import static org.assertj.core.api.AssertionsForClassTypes.assertThatThrownBy;

import com.esaulpaugh.headlong.abi.Tuple;
import com.google.protobuf.ByteString;
import com.hedera.mirror.web3.exception.InvalidTransactionException;
import com.hederahashgraph.api.proto.java.CustomFee.FeeCase;
import lombok.RequiredArgsConstructor;
import org.assertj.core.data.Percentage;
import org.hyperledger.besu.datatypes.Address;
import org.junit.jupiter.api.Test;
import org.junit.jupiter.params.ParameterizedTest;
import org.junit.jupiter.params.provider.CsvSource;
import org.junit.jupiter.params.provider.EnumSource;

class ContractCallServicePrecompileTest extends ContractCallTestSetup {
    private static final String ERROR_MESSAGE = "Precompile not supported for non-static frames";

    @ParameterizedTest
    @EnumSource(ContractReadFunctions.class)
    void evmPrecompileReadOnlyTokenFunctionsTest(ContractReadFunctions contractFunc) {
        final var functionHash =
                functionEncodeDecoder.functionHashFor(contractFunc.name, ABI_PATH, contractFunc.functionParameters);
        final var serviceParameters = serviceParametersForExecution(functionHash, CONTRACT_ADDRESS, ETH_CALL, 0L);
        final var successfulResponse =
                functionEncodeDecoder.encodedResultFor(contractFunc.name, ABI_PATH, contractFunc.expectedResultFields);

        assertThat(contractCallService.processCall(serviceParameters)).isEqualTo(successfulResponse);
    }

    @ParameterizedTest
    @EnumSource(ContractReadFunctions.class)
    void evmPrecompileReadOnlyTokenFunctionsTestWithNonStaticFrame(ContractReadFunctions contractFunc) {
        final var functionHash =
                functionEncodeDecoder.functionHashFor(contractFunc.name, ABI_PATH, contractFunc.functionParameters);
        final var serviceParameters = serviceParametersForExecution(functionHash, CONTRACT_ADDRESS, ETH_CALL, 0L);
        final var successfulResponse =
                functionEncodeDecoder.encodedResultFor(contractFunc.name, ABI_PATH, contractFunc.expectedResultFields);

        assertThat(contractCallService.processCall(serviceParameters)).isEqualTo(successfulResponse);
    }

    @ParameterizedTest
    @EnumSource(UnsupportedContractModificationFunctions.class)
    void evmPrecompileUnsupportedModificationTokenFunctionsTest(UnsupportedContractModificationFunctions contractFunc) {
        final var functionHash = functionEncodeDecoder.functionHashWithEmptyDataFor(
                contractFunc.name, MODIFICATION_CONTRACT_ABI_PATH, contractFunc.functionParameters);
        final var serviceParameters =
                serviceParametersForExecution(functionHash, MODIFICATION_CONTRACT_ADDRESS, ETH_ESTIMATE_GAS, 0L);

        assertThatThrownBy(() -> contractCallService.processCall(serviceParameters))
                .isInstanceOf(UnsupportedOperationException.class)
                .hasMessage(ERROR_MESSAGE);
    }

    @ParameterizedTest
    @EnumSource(SupportedContractModificationFunctions.class)
    void evmPrecompileSupportedModificationTokenFunctionsTest(SupportedContractModificationFunctions contractFunc) {
        final var functionHash = functionEncodeDecoder.functionHashFor(
                contractFunc.name, MODIFICATION_CONTRACT_ABI_PATH, contractFunc.functionParameters);
        final var serviceParameters =
                serviceParametersForExecution(functionHash, MODIFICATION_CONTRACT_ADDRESS, ETH_ESTIMATE_GAS, 0L);

        final var expectedGasUsed = gasUsedAfterExecution(serviceParameters);

        assertThat(longValueOf.applyAsLong(contractCallService.processCall(serviceParameters)))
                .as("result must be within 5-20% bigger than the gas used from the first call")
                .isGreaterThanOrEqualTo((long) (expectedGasUsed * 1.05)) // expectedGasUsed value increased by 5%
                .isCloseTo(expectedGasUsed, Percentage.withPercentage(20)); // Maximum percentage
    }

    @ParameterizedTest
    @EnumSource(FeeCase.class)
    void customFees(FeeCase feeCase) {
        final var functionName = "getCustomFeesForToken";
        final var functionHash = functionEncodeDecoder.functionHashFor(functionName, ABI_PATH, FUNGIBLE_TOKEN_ADDRESS);
        final var serviceParameters = serviceParametersForExecution(functionHash, CONTRACT_ADDRESS, ETH_CALL, 0L);
        customFeesPersist(feeCase);

        final var callResult = contractCallService.processCall(serviceParameters);
        final var decodeResult = functionEncodeDecoder.decodeResult(functionName, ABI_PATH, callResult);
        final Tuple[] fixedFee = decodeResult.get(0);
        final Tuple[] fractionalFee = decodeResult.get(1);
        final Tuple[] royaltyFee = decodeResult.get(2);

        switch (feeCase) {
            case FIXED_FEE -> {
                assertThat((long) fixedFee[0].get(0)).isEqualTo(100L);
                assertThat((com.esaulpaugh.headlong.abi.Address) fixedFee[0].get(1))
                        .isEqualTo(convertAddress(FUNGIBLE_TOKEN_ADDRESS));
                assertThat((boolean) fixedFee[0].get(2)).isFalse();
                assertThat((boolean) fixedFee[0].get(3)).isFalse();
                assertThat((com.esaulpaugh.headlong.abi.Address) fixedFee[0].get(4))
                        .isEqualTo(convertAddress(SENDER_ADDRESS));
            }
            case FRACTIONAL_FEE -> {
                assertThat((long) fractionalFee[0].get(0)).isEqualTo(100L);
                assertThat((long) fractionalFee[0].get(1)).isEqualTo(10L);
                assertThat((long) fractionalFee[0].get(2)).isEqualTo(1L);
                assertThat((long) fractionalFee[0].get(3)).isEqualTo(1000L);
                assertThat((boolean) fractionalFee[0].get(4)).isTrue();
                assertThat((com.esaulpaugh.headlong.abi.Address) fractionalFee[0].get(5))
                        .isEqualTo(convertAddress(SENDER_ADDRESS));
            }
            case ROYALTY_FEE -> {
                assertThat((long) royaltyFee[0].get(0)).isEqualTo(20L);
                assertThat((long) royaltyFee[0].get(1)).isEqualTo(10L);
                assertThat((long) royaltyFee[0].get(2)).isEqualTo(100L);
                assertThat((com.esaulpaugh.headlong.abi.Address) royaltyFee[0].get(3))
                        .isEqualTo(convertAddress(FUNGIBLE_TOKEN_ADDRESS));
                assertThat((boolean) royaltyFee[0].get(4)).isFalse();
                assertThat((com.esaulpaugh.headlong.abi.Address) royaltyFee[0].get(5))
                        .isEqualTo(convertAddress(SENDER_ADDRESS));
            }
        }
    }

    @ParameterizedTest
    @CsvSource({"getInformationForFungibleToken,false", "getInformationForNonFungibleToken,true"})
    void getTokenInfo(String functionName, boolean isNft) {
        final var functionHash = isNft
                ? functionEncodeDecoder.functionHashFor(functionName, ABI_PATH, NFT_ADDRESS, 1L)
                : functionEncodeDecoder.functionHashFor(functionName, ABI_PATH, FUNGIBLE_TOKEN_ADDRESS);
        final var serviceParameters = serviceParametersForExecution(functionHash, CONTRACT_ADDRESS, ETH_CALL, 0L);
        customFeesPersist(FRACTIONAL_FEE);

        final var callResult = contractCallService.processCall(serviceParameters);
        final Tuple decodeResult = functionEncodeDecoder
                .decodeResult(functionName, ABI_PATH, callResult)
                .get(0);
        Tuple tokenInfo = decodeResult.get(0);
        Tuple hederaToken = tokenInfo.get(0);
        boolean deleted = tokenInfo.get(2);
        boolean defaultKycStatus = tokenInfo.get(3);
        boolean pauseStatus = tokenInfo.get(4);
        Tuple[] fractionalFees = tokenInfo.get(6);
        String ledgerId = tokenInfo.get(8);
        String name = hederaToken.get(0);
        String symbol = hederaToken.get(1);
        com.esaulpaugh.headlong.abi.Address treasury = hederaToken.get(2);
        String memo = hederaToken.get(3);
        boolean supplyType = hederaToken.get(4);
        long maxSupply = hederaToken.get(5);
        boolean freezeStatus = hederaToken.get(6);
        Tuple expiry = hederaToken.get(8);
        com.esaulpaugh.headlong.abi.Address autoRenewAccount = expiry.get(1);
        long autoRenewPeriod = expiry.get(2);

        assertThat(deleted).isFalse();
        assertThat(defaultKycStatus).isFalse();
        assertThat(pauseStatus).isTrue();
        assertThat(fractionalFees).isNotEmpty();
        assertThat(ledgerId).isEqualTo("0x01");
        assertThat(name).isEqualTo("Hbars");
        assertThat(symbol).isEqualTo("HBAR");
        assertThat(treasury).isEqualTo(convertAddress(OWNER_ADDRESS));
        assertThat(memo).isEqualTo("TestMemo");
        assertThat(freezeStatus).isTrue();
        assertThat(autoRenewPeriod).isEqualTo(1800L);

        if (isNft) {
            long serialNum = decodeResult.get(1);
            com.esaulpaugh.headlong.abi.Address owner = decodeResult.get(2);
            long creationTime = decodeResult.get(3);
            byte[] metadata = decodeResult.get(4);
            com.esaulpaugh.headlong.abi.Address spender = decodeResult.get(5);

            assertThat(serialNum).isEqualTo(1L);
            assertThat(owner).isEqualTo(convertAddress(OWNER_ADDRESS));
            assertThat(creationTime).isEqualTo(1475067194L);
            assertThat(metadata).isNotEmpty();
            assertThat(spender).isEqualTo(convertAddress(SPENDER_ADDRESS));
            assertThat(maxSupply).isEqualTo(2000000000L);
            assertThat(supplyType).isTrue();
            assertThat(autoRenewAccount).isEqualTo(convertAddress(NFT_ADDRESS));
        } else {
            int decimals = decodeResult.get(1);
            long totalSupply = tokenInfo.get(1);
            assertThat(decimals).isEqualTo(12);
            assertThat(totalSupply).isEqualTo(12345L);
            assertThat(maxSupply).isEqualTo(2525L);
            assertThat(supplyType).isFalse();
            assertThat(autoRenewAccount).isEqualTo(convertAddress(FUNGIBLE_TOKEN_ADDRESS));
        }
    }

    @Test
    void nftInfoForInvalidSerialNo() {
        final var functionHash =
                functionEncodeDecoder.functionHashFor("getInformationForNonFungibleToken", ABI_PATH, NFT_ADDRESS, 4L);
        final var serviceParameters = serviceParametersForExecution(functionHash, CONTRACT_ADDRESS, ETH_CALL, 0L);

        assertThatThrownBy(() -> contractCallService.processCall(serviceParameters))
                .isInstanceOf(InvalidTransactionException.class);
    }

    @Test
    void tokenInfoForNonTokenAccount() {
        final var functionHash =
                functionEncodeDecoder.functionHashFor("getInformationForFungibleToken", ABI_PATH, SENDER_ADDRESS);
        final var serviceParameters = serviceParametersForExecution(functionHash, CONTRACT_ADDRESS, ETH_CALL, 0L);

        assertThatThrownBy(() -> contractCallService.processCall(serviceParameters))
                .isInstanceOf(InvalidTransactionException.class);
    }

    @Test
    void notExistingPrecompileCallFails() {
        final var functionHash = functionEncodeDecoder.functionHashFor(
                "callNotExistingPrecompile", MODIFICATION_CONTRACT_ABI_PATH, FUNGIBLE_TOKEN_ADDRESS);
        final var serviceParameters =
                serviceParametersForExecution(functionHash, MODIFICATION_CONTRACT_ADDRESS, ETH_ESTIMATE_GAS, 0L);

        assertThatThrownBy(() -> contractCallService.processCall(serviceParameters))
                .isInstanceOf(UnsupportedOperationException.class)
                .hasMessage(ERROR_MESSAGE);
    }

    @RequiredArgsConstructor
    enum ContractReadFunctions {
        IS_FROZEN("isTokenFrozen", new Address[] {FUNGIBLE_TOKEN_ADDRESS, SENDER_ADDRESS}, new Boolean[] {true}),
        IS_FROZEN_ETH_ADDRESS(
                "isTokenFrozen", new Address[] {FUNGIBLE_TOKEN_ADDRESS, ETH_ADDRESS}, new Boolean[] {true}),
        IS_KYC("isKycGranted", new Address[] {FUNGIBLE_TOKEN_ADDRESS, SENDER_ADDRESS}, new Boolean[] {true}),
        IS_KYC_FOR_NFT("isKycGranted", new Address[] {NFT_ADDRESS, SENDER_ADDRESS}, new Boolean[] {true}),
        IS_TOKEN_PRECOMPILE("isTokenAddress", new Address[] {FUNGIBLE_TOKEN_ADDRESS}, new Boolean[] {true}),
        IS_TOKEN_PRECOMPILE_NFT("isTokenAddress", new Address[] {NFT_ADDRESS}, new Boolean[] {true}),
        GET_TOKEN_DEFAULT_KYC("getTokenDefaultKyc", new Address[] {FUNGIBLE_TOKEN_ADDRESS}, new Boolean[] {true}),
        GET_TOKEN_DEFAULT_KYC_NFT("getTokenDefaultKyc", new Address[] {NFT_ADDRESS}, new Boolean[] {true}),
        GET_TOKEN_TYPE("getType", new Address[] {FUNGIBLE_TOKEN_ADDRESS}, new Long[] {0L}),
        GET_TOKEN_TYPE_FOR_NFT("getType", new Address[] {NFT_ADDRESS}, new Long[] {1L}),
        GET_TOKEN_DEFAULT_FREEZE("getTokenDefaultFreeze", new Address[] {FUNGIBLE_TOKEN_ADDRESS}, new Boolean[] {true}),
        GET_TOKEN_DEFAULT_FREEZE_FOR_NFT("getTokenDefaultFreeze", new Address[] {NFT_ADDRESS}, new Boolean[] {true}),
        GET_TOKEN_ADMIN_KEY("getTokenKeyPublic", new Object[] {FUNGIBLE_TOKEN_ADDRESS, 1L}, new Object[] {
            false, Address.ZERO, new byte[0], ECDSA_KEY, Address.ZERO
        }),
        GET_TOKEN_FREEZE_KEY("getTokenKeyPublic", new Object[] {FUNGIBLE_TOKEN_ADDRESS, 4L}, new Object[] {
            false, Address.ZERO, new byte[0], ECDSA_KEY, Address.ZERO
        }),
        GET_TOKEN_WIPE_KEY("getTokenKeyPublic", new Object[] {FUNGIBLE_TOKEN_ADDRESS, 8L}, new Object[] {
            false, Address.ZERO, new byte[0], ECDSA_KEY, Address.ZERO
        }),
        GET_TOKEN_SUPPLY_KEY("getTokenKeyPublic", new Object[] {FUNGIBLE_TOKEN_ADDRESS, 16L}, new Object[] {
            false, Address.ZERO, new byte[0], ECDSA_KEY, Address.ZERO
        }),
        GET_TOKEN_KYC_KEY_FOR_NFT("getTokenKeyPublic", new Object[] {NFT_ADDRESS, 2L}, new Object[] {
            false, Address.ZERO, new byte[0], ECDSA_KEY, Address.ZERO
        }),
        GET_TOKEN_FEE_KEY_FOR_NFT("getTokenKeyPublic", new Object[] {NFT_ADDRESS, 32L}, new Object[] {
            false, Address.ZERO, new byte[0], ECDSA_KEY, Address.ZERO
        }),
        GET_TOKEN_PAUSE_KEY_FOR_NFT("getTokenKeyPublic", new Object[] {NFT_ADDRESS, 64L}, new Object[] {
            false, Address.ZERO, new byte[0], ECDSA_KEY, Address.ZERO
        });

        private final String name;
        private final Object[] functionParameters;
        private final Object[] expectedResultFields;
    }

    @RequiredArgsConstructor
    enum UnsupportedContractModificationFunctions {
        CRYPTO_TRANSFER("cryptoTransferExternal", new Object[] {
            new Object[] {EMPTY_ADDRESS, 0L, false},
            new Object[] {EMPTY_ADDRESS, new Object[] {EMPTY_ADDRESS, 0L, false}},
            new Object[] {EMPTY_ADDRESS, EMPTY_ADDRESS, 0L, false}
        }),
        CREATE_FUNGIBLE_TOKEN("createFungibleTokenExternal", new Object[] {new Object[] {}, 0L, 0}),
        CREATE_FUNGIBLE_TOKEN_WITH_CUSTOM_FEES(
                "createFungibleTokenWithCustomFeesExternal",
                new Object[] {new Object[] {}, 0L, 0, new Object[] {}, new Object[] {}}),
        CREATE_NON_FUNGIBLE_TOKEN("createNonFungibleTokenExternal", new Object[] {new Object[] {}}),
        CREATE_NON_FUNGIBLE_TOKEN_WITH_CUSTOM_FEES(
                "createNonFungibleTokenWithCustomFeesExternal",
                new Object[] {new Object[] {}, new Object[] {}, new Object[] {}}),
        TRANSFER_FROM("transferFromExternal", new Object[] {EMPTY_ADDRESS, EMPTY_ADDRESS, EMPTY_ADDRESS, 0L}),
        TRANSFER_FROM_NFT("transferFromNFTExternal", new Object[] {EMPTY_ADDRESS, EMPTY_ADDRESS, EMPTY_ADDRESS, 0L}),
<<<<<<< HEAD
        FREEZE_TOKEN("freezeTokenExternal", new Object[] {EMPTY_ADDRESS, EMPTY_ADDRESS}),
=======
        APPROVE_NFT("approveNFTExternal", new Object[] {EMPTY_ADDRESS, EMPTY_ADDRESS, 0L}),
>>>>>>> 2c38b7a5
        SET_APPROVAL_FOR_ALL("setApprovalForAllExternal", new Object[] {EMPTY_ADDRESS, EMPTY_ADDRESS, false}),
        TRANSFER_TOKENS("transferTokensExternal", new Object[] {EMPTY_ADDRESS, new Address[0], new long[0]}),
        TRANSFER_NFT_TOKENS(
                "transferNFTsExternal", new Object[] {EMPTY_ADDRESS, new Address[0], new Address[0], new long[0]}),
        TRANSFER_TOKEN("transferTokenExternal", new Object[] {EMPTY_ADDRESS, EMPTY_ADDRESS, EMPTY_ADDRESS, 0L}),
        TRANSFER_NFT_TOKEN("transferNFTExternal", new Object[] {EMPTY_ADDRESS, EMPTY_ADDRESS, EMPTY_ADDRESS, 0L}),
        UPDATE_TOKEN_KEYS("updateTokenKeysExternal", new Object[] {EMPTY_ADDRESS, new Object[] {}}),
        UPDATE_TOKEN_EXPIRY("updateTokenExpiryInfoExternal", new Object[] {EMPTY_ADDRESS, new Object[] {}}),
        UPDATE_TOKEN_INFO("updateTokenInfoExternal", new Object[] {EMPTY_ADDRESS, new Object[] {}});

        private final String name;
        private final Object[] functionParameters;
    }

    @RequiredArgsConstructor
    enum SupportedContractModificationFunctions {
        APPROVE("approveExternal", new Object[] {FUNGIBLE_TOKEN_ADDRESS, SPENDER_ADDRESS, 1L}),
        DELETE_ALLOWANCE("approveExternal", new Object[] {FUNGIBLE_TOKEN_ADDRESS, SPENDER_ADDRESS, 0L}),
        DELETE_ALLOWANCE_NFT("approveNFTExternal", new Object[] {NFT_ADDRESS, Address.ZERO, 1L}),
        APPROVE_NFT("approveNFTExternal", new Object[] {NFT_ADDRESS, SPENDER_ADDRESS, 1L}),
        ASSOCIATE_TOKEN("associateTokenExternal", new Object[] {SPENDER_ADDRESS, FUNGIBLE_TOKEN_ADDRESS}),
        ASSOCIATE_TOKENS(
                "associateTokensExternal", new Object[] {SPENDER_ADDRESS, new Address[] {FUNGIBLE_TOKEN_ADDRESS}}),
        MINT_TOKEN("mintTokenExternal", new Object[] {NOT_FROZEN_FUNGIBLE_TOKEN_ADDRESS, 100L, new byte[0][0]}),
        MINT_NFT_TOKEN("mintTokenExternal", new Object[] {
            NFT_ADDRESS, 0L, new byte[][] {ByteString.copyFromUtf8("firstMeta").toByteArray()}
        }),
        DISSOCIATE_TOKEN("dissociateTokenExternal", new Object[] {SPENDER_ADDRESS, TREASURY_TOKEN_ADDRESS}),
        DISSOCIATE_TOKENS(
                "dissociateTokensExternal", new Object[] {SPENDER_ADDRESS, new Address[] {TREASURY_TOKEN_ADDRESS}}),
        BURN_TOKEN("burnTokenExternal", new Object[] {NOT_FROZEN_FUNGIBLE_TOKEN_ADDRESS, 1L, new long[0]}),
        WIPE_TOKEN("wipeTokenAccountExternal", new Object[] {NOT_FROZEN_FUNGIBLE_TOKEN_ADDRESS, ETH_ADDRESS, 1L}),
        WIPE_NFT_TOKEN(
                "wipeTokenAccountNFTExternal",
                new Object[] {NFT_ADDRESS_WITH_DIFFERENT_OWNER_AND_TREASURY, SENDER_ADDRESS, new long[] {1}}),
        BURN_NFT_TOKEN("burnTokenExternal", new Object[] {NFT_ADDRESS, 0L, new long[] {1}}),
        REVOKE_TOKEN_KYC("revokeTokenKycExternal", new Object[] {FUNGIBLE_TOKEN_ADDRESS, SENDER_ADDRESS}),
        GRANT_TOKEN_KYC("grantTokenKycExternal", new Object[] {FUNGIBLE_TOKEN_ADDRESS, SENDER_ADDRESS}),
        DELETE_TOKEN("deleteTokenExternal", new Object[] {FUNGIBLE_TOKEN_ADDRESS}),
        FREEZE_TOKEN("freezeTokenExternal", new Object[] {NOT_FROZEN_FUNGIBLE_TOKEN_ADDRESS, SPENDER_ADDRESS}),
        UNFREEZE_TOKEN("unfreezeTokenExternal", new Object[] {FROZEN_FUNGIBLE_TOKEN_ADDRESS, SPENDER_ADDRESS}),
        PAUSE_TOKEN("pauseTokenExternal", new Object[] {FUNGIBLE_TOKEN_ADDRESS}),
        UNPAUSE_TOKEN("unpauseTokenExternal", new Object[] {FUNGIBLE_TOKEN_ADDRESS});

        private final String name;
        private final Object[] functionParameters;
    }
}<|MERGE_RESOLUTION|>--- conflicted
+++ resolved
@@ -297,11 +297,6 @@
                 new Object[] {new Object[] {}, new Object[] {}, new Object[] {}}),
         TRANSFER_FROM("transferFromExternal", new Object[] {EMPTY_ADDRESS, EMPTY_ADDRESS, EMPTY_ADDRESS, 0L}),
         TRANSFER_FROM_NFT("transferFromNFTExternal", new Object[] {EMPTY_ADDRESS, EMPTY_ADDRESS, EMPTY_ADDRESS, 0L}),
-<<<<<<< HEAD
-        FREEZE_TOKEN("freezeTokenExternal", new Object[] {EMPTY_ADDRESS, EMPTY_ADDRESS}),
-=======
-        APPROVE_NFT("approveNFTExternal", new Object[] {EMPTY_ADDRESS, EMPTY_ADDRESS, 0L}),
->>>>>>> 2c38b7a5
         SET_APPROVAL_FOR_ALL("setApprovalForAllExternal", new Object[] {EMPTY_ADDRESS, EMPTY_ADDRESS, false}),
         TRANSFER_TOKENS("transferTokensExternal", new Object[] {EMPTY_ADDRESS, new Address[0], new long[0]}),
         TRANSFER_NFT_TOKENS(
