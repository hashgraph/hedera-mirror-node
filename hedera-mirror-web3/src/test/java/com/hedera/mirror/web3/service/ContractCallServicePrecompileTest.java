/*
 * Copyright (C) 2023 Hedera Hashgraph, LLC
 *
 * Licensed under the Apache License, Version 2.0 (the "License");
 * you may not use this file except in compliance with the License.
 * You may obtain a copy of the License at
 *
 *      http://www.apache.org/licenses/LICENSE-2.0
 *
 * Unless required by applicable law or agreed to in writing, software
 * distributed under the License is distributed on an "AS IS" BASIS,
 * WITHOUT WARRANTIES OR CONDITIONS OF ANY KIND, either express or implied.
 * See the License for the specific language governing permissions and
 * limitations under the License.
 */

package com.hedera.mirror.web3.service;

import static com.hedera.mirror.web3.service.model.CallServiceParameters.CallType.ETH_CALL;
import static com.hedera.mirror.web3.service.model.CallServiceParameters.CallType.ETH_ESTIMATE_GAS;
import static com.hedera.mirror.web3.utils.FunctionEncodeDecoder.convertAddress;
import static com.hederahashgraph.api.proto.java.CustomFee.FeeCase.FRACTIONAL_FEE;
import static org.assertj.core.api.AssertionsForClassTypes.assertThat;
import static org.assertj.core.api.AssertionsForClassTypes.assertThatThrownBy;

import com.esaulpaugh.headlong.abi.Tuple;
import com.hedera.mirror.web3.exception.InvalidTransactionException;
import com.hederahashgraph.api.proto.java.CustomFee.FeeCase;
import lombok.RequiredArgsConstructor;
import org.assertj.core.data.Percentage;
import org.hyperledger.besu.datatypes.Address;
import org.junit.jupiter.api.Test;
import org.junit.jupiter.params.ParameterizedTest;
import org.junit.jupiter.params.provider.CsvSource;
import org.junit.jupiter.params.provider.EnumSource;

class ContractCallServicePrecompileTest extends ContractCallTestSetup {
    private static final String ERROR_MESSAGE = "Precompile not supported for non-static frames";

    @ParameterizedTest
    @EnumSource(ContractReadFunctions.class)
    void evmPrecompileReadOnlyTokenFunctionsTest(ContractReadFunctions contractFunc) {
        final var functionHash =
                functionEncodeDecoder.functionHashFor(contractFunc.name, ABI_PATH, contractFunc.functionParameters);
        final var serviceParameters = serviceParametersForExecution(functionHash, CONTRACT_ADDRESS, ETH_CALL, 0L);
        final var successfulResponse =
                functionEncodeDecoder.encodedResultFor(contractFunc.name, ABI_PATH, contractFunc.expectedResultFields);

        assertThat(contractCallService.processCall(serviceParameters)).isEqualTo(successfulResponse);
    }

    @ParameterizedTest
    @EnumSource(ContractReadFunctions.class)
    void evmPrecompileReadOnlyTokenFunctionsTestWithNonStaticFrame(ContractReadFunctions contractFunc) {
        final var functionHash =
                functionEncodeDecoder.functionHashFor(contractFunc.name, ABI_PATH, contractFunc.functionParameters);
        final var serviceParameters = serviceParametersForExecution(functionHash, CONTRACT_ADDRESS, ETH_CALL, 0L);
        final var successfulResponse =
                functionEncodeDecoder.encodedResultFor(contractFunc.name, ABI_PATH, contractFunc.expectedResultFields);

        assertThat(contractCallService.processCall(serviceParameters)).isEqualTo(successfulResponse);
    }

    @ParameterizedTest
    @EnumSource(UnsupportedContractModificationFunctions.class)
    void evmPrecompileUnsupportedModificationTokenFunctionsTest(UnsupportedContractModificationFunctions contractFunc) {
        final var functionHash = functionEncodeDecoder.functionHashWithEmptyDataFor(
                contractFunc.name, MODIFICATION_CONTRACT_ABI_PATH, contractFunc.functionParameters);
        final var serviceParameters =
                serviceParametersForExecution(functionHash, MODIFICATION_CONTRACT_ADDRESS, ETH_ESTIMATE_GAS, 0L);

        assertThatThrownBy(() -> contractCallService.processCall(serviceParameters))
                .isInstanceOf(UnsupportedOperationException.class)
                .hasMessage(ERROR_MESSAGE);
    }

    @ParameterizedTest
    @EnumSource(SupportedContractModificationFunctions.class)
    void evmPrecompileSupportedModificationTokenFunctionsTest(SupportedContractModificationFunctions contractFunc) {
        final var functionHash = functionEncodeDecoder.functionHashFor(
                contractFunc.name, MODIFICATION_CONTRACT_ABI_PATH, contractFunc.functionParameters);
        final var serviceParameters =
                serviceParametersForExecution(functionHash, MODIFICATION_CONTRACT_ADDRESS, ETH_ESTIMATE_GAS, 0L);

        final var expectedGasUsed = gasUsedAfterExecution(serviceParameters);

        assertThat(longValueOf.applyAsLong(contractCallService.processCall(serviceParameters)))
                .as("result must be within 5-20% bigger than the gas used from the first call")
                .isGreaterThanOrEqualTo((long) (expectedGasUsed * 1.05)) // expectedGasUsed value increased by 5%
                .isCloseTo(expectedGasUsed, Percentage.withPercentage(20)); // Maximum percentage
    }

    @ParameterizedTest
    @EnumSource(FeeCase.class)
    void customFees(FeeCase feeCase) {
        final var functionName = "getCustomFeesForToken";
        final var functionHash = functionEncodeDecoder.functionHashFor(functionName, ABI_PATH, FUNGIBLE_TOKEN_ADDRESS);
        final var serviceParameters = serviceParametersForExecution(functionHash, CONTRACT_ADDRESS, ETH_CALL, 0L);
        customFeesPersist(feeCase);

        final var callResult = contractCallService.processCall(serviceParameters);
        final var decodeResult = functionEncodeDecoder.decodeResult(functionName, ABI_PATH, callResult);
        final Tuple[] fixedFee = decodeResult.get(0);
        final Tuple[] fractionalFee = decodeResult.get(1);
        final Tuple[] royaltyFee = decodeResult.get(2);

        switch (feeCase) {
            case FIXED_FEE -> {
                assertThat((long) fixedFee[0].get(0)).isEqualTo(100L);
                assertThat((com.esaulpaugh.headlong.abi.Address) fixedFee[0].get(1))
                        .isEqualTo(convertAddress(FUNGIBLE_TOKEN_ADDRESS));
                assertThat((boolean) fixedFee[0].get(2)).isFalse();
                assertThat((boolean) fixedFee[0].get(3)).isFalse();
                assertThat((com.esaulpaugh.headlong.abi.Address) fixedFee[0].get(4))
                        .isEqualTo(convertAddress(SENDER_ADDRESS));
            }
            case FRACTIONAL_FEE -> {
                assertThat((long) fractionalFee[0].get(0)).isEqualTo(100L);
                assertThat((long) fractionalFee[0].get(1)).isEqualTo(10L);
                assertThat((long) fractionalFee[0].get(2)).isEqualTo(1L);
                assertThat((long) fractionalFee[0].get(3)).isEqualTo(1000L);
                assertThat((boolean) fractionalFee[0].get(4)).isTrue();
                assertThat((com.esaulpaugh.headlong.abi.Address) fractionalFee[0].get(5))
                        .isEqualTo(convertAddress(SENDER_ADDRESS));
            }
            case ROYALTY_FEE -> {
                assertThat((long) royaltyFee[0].get(0)).isEqualTo(20L);
                assertThat((long) royaltyFee[0].get(1)).isEqualTo(10L);
                assertThat((long) royaltyFee[0].get(2)).isEqualTo(100L);
                assertThat((com.esaulpaugh.headlong.abi.Address) royaltyFee[0].get(3))
                        .isEqualTo(convertAddress(FUNGIBLE_TOKEN_ADDRESS));
                assertThat((boolean) royaltyFee[0].get(4)).isFalse();
                assertThat((com.esaulpaugh.headlong.abi.Address) royaltyFee[0].get(5))
                        .isEqualTo(convertAddress(SENDER_ADDRESS));
            }
        }
    }

    @ParameterizedTest
    @CsvSource({"getInformationForFungibleToken,false", "getInformationForNonFungibleToken,true"})
    void getTokenInfo(String functionName, boolean isNft) {
        final var functionHash = isNft
                ? functionEncodeDecoder.functionHashFor(functionName, ABI_PATH, NFT_ADDRESS, 1L)
                : functionEncodeDecoder.functionHashFor(functionName, ABI_PATH, FUNGIBLE_TOKEN_ADDRESS);
        final var serviceParameters = serviceParametersForExecution(functionHash, CONTRACT_ADDRESS, ETH_CALL, 0L);
        customFeesPersist(FRACTIONAL_FEE);

        final var callResult = contractCallService.processCall(serviceParameters);
        final Tuple decodeResult = functionEncodeDecoder
                .decodeResult(functionName, ABI_PATH, callResult)
                .get(0);
        Tuple tokenInfo = decodeResult.get(0);
        Tuple hederaToken = tokenInfo.get(0);
        boolean deleted = tokenInfo.get(2);
        boolean defaultKycStatus = tokenInfo.get(3);
        boolean pauseStatus = tokenInfo.get(4);
        Tuple[] fractionalFees = tokenInfo.get(6);
        String ledgerId = tokenInfo.get(8);
        String name = hederaToken.get(0);
        String symbol = hederaToken.get(1);
        com.esaulpaugh.headlong.abi.Address treasury = hederaToken.get(2);
        String memo = hederaToken.get(3);
        boolean supplyType = hederaToken.get(4);
        long maxSupply = hederaToken.get(5);
        boolean freezeStatus = hederaToken.get(6);
        Tuple expiry = hederaToken.get(8);
        com.esaulpaugh.headlong.abi.Address autoRenewAccount = expiry.get(1);
        long autoRenewPeriod = expiry.get(2);

        assertThat(deleted).isFalse();
        assertThat(defaultKycStatus).isFalse();
        assertThat(pauseStatus).isTrue();
        assertThat(fractionalFees).isNotEmpty();
        assertThat(ledgerId).isEqualTo("0x01");
        assertThat(name).isEqualTo("Hbars");
        assertThat(symbol).isEqualTo("HBAR");
        assertThat(treasury).isEqualTo(convertAddress(SENDER_ADDRESS));
        assertThat(memo).isEqualTo("TestMemo");
        assertThat(freezeStatus).isTrue();
        assertThat(autoRenewPeriod).isEqualTo(1800L);

        if (isNft) {
            long serialNum = decodeResult.get(1);
            com.esaulpaugh.headlong.abi.Address owner = decodeResult.get(2);
            long creationTime = decodeResult.get(3);
            byte[] metadata = decodeResult.get(4);
            com.esaulpaugh.headlong.abi.Address spender = decodeResult.get(5);

            assertThat(serialNum).isEqualTo(1L);
            assertThat(owner).isEqualTo(convertAddress(SENDER_ADDRESS));
            assertThat(creationTime).isEqualTo(1475067194L);
            assertThat(metadata).isNotEmpty();
            assertThat(spender).isEqualTo(convertAddress(SPENDER_ADDRESS));
            assertThat(maxSupply).isEqualTo(1L);
            assertThat(supplyType).isTrue();
            assertThat(autoRenewAccount).isEqualTo(convertAddress(NFT_ADDRESS));
        } else {
            int decimals = decodeResult.get(1);
            long totalSupply = tokenInfo.get(1);
            assertThat(decimals).isEqualTo(12);
            assertThat(totalSupply).isEqualTo(12345L);
            assertThat(maxSupply).isEqualTo(2525L);
            assertThat(supplyType).isFalse();
            assertThat(autoRenewAccount).isEqualTo(convertAddress(FUNGIBLE_TOKEN_ADDRESS));
        }
    }

    @Test
    void nftInfoForInvalidSerialNo() {
        final var functionHash =
                functionEncodeDecoder.functionHashFor("getInformationForNonFungibleToken", ABI_PATH, NFT_ADDRESS, 4L);
        final var serviceParameters = serviceParametersForExecution(functionHash, CONTRACT_ADDRESS, ETH_CALL, 0L);

        assertThatThrownBy(() -> contractCallService.processCall(serviceParameters))
                .isInstanceOf(InvalidTransactionException.class);
    }

    @Test
    void tokenInfoForNonTokenAccount() {
        final var functionHash =
                functionEncodeDecoder.functionHashFor("getInformationForFungibleToken", ABI_PATH, SENDER_ADDRESS);
        final var serviceParameters = serviceParametersForExecution(functionHash, CONTRACT_ADDRESS, ETH_CALL, 0L);

        assertThatThrownBy(() -> contractCallService.processCall(serviceParameters))
                .isInstanceOf(InvalidTransactionException.class);
    }

    @Test
    void notExistingPrecompileCallFails() {
        final var functionHash = functionEncodeDecoder.functionHashFor(
                "callNotExistingPrecompile", MODIFICATION_CONTRACT_ABI_PATH, FUNGIBLE_TOKEN_ADDRESS);
        final var serviceParameters =
                serviceParametersForExecution(functionHash, MODIFICATION_CONTRACT_ADDRESS, ETH_ESTIMATE_GAS, 0L);

        assertThatThrownBy(() -> contractCallService.processCall(serviceParameters))
                .isInstanceOf(UnsupportedOperationException.class)
                .hasMessage(ERROR_MESSAGE);
    }

    @RequiredArgsConstructor
    enum ContractReadFunctions {
        IS_FROZEN("isTokenFrozen", new Address[] {FUNGIBLE_TOKEN_ADDRESS, SENDER_ADDRESS}, new Boolean[] {true}),
        IS_FROZEN_ETH_ADDRESS(
                "isTokenFrozen", new Address[] {FUNGIBLE_TOKEN_ADDRESS, ETH_ADDRESS}, new Boolean[] {true}),
        IS_KYC("isKycGranted", new Address[] {FUNGIBLE_TOKEN_ADDRESS, SENDER_ADDRESS}, new Boolean[] {true}),
        IS_KYC_FOR_NFT("isKycGranted", new Address[] {NFT_ADDRESS, SENDER_ADDRESS}, new Boolean[] {false}),
        IS_TOKEN_PRECOMPILE("isTokenAddress", new Address[] {FUNGIBLE_TOKEN_ADDRESS}, new Boolean[] {true}),
        IS_TOKEN_PRECOMPILE_NFT("isTokenAddress", new Address[] {NFT_ADDRESS}, new Boolean[] {true}),
        GET_TOKEN_DEFAULT_KYC("getTokenDefaultKyc", new Address[] {FUNGIBLE_TOKEN_ADDRESS}, new Boolean[] {true}),
        GET_TOKEN_DEFAULT_KYC_NFT("getTokenDefaultKyc", new Address[] {NFT_ADDRESS}, new Boolean[] {true}),
        GET_TOKEN_TYPE("getType", new Address[] {FUNGIBLE_TOKEN_ADDRESS}, new Long[] {0L}),
        GET_TOKEN_TYPE_FOR_NFT("getType", new Address[] {NFT_ADDRESS}, new Long[] {1L}),
        GET_TOKEN_DEFAULT_FREEZE("getTokenDefaultFreeze", new Address[] {FUNGIBLE_TOKEN_ADDRESS}, new Boolean[] {true}),
        GET_TOKEN_DEFAULT_FREEZE_FOR_NFT("getTokenDefaultFreeze", new Address[] {NFT_ADDRESS}, new Boolean[] {true}),
        GET_TOKEN_ADMIN_KEY("getTokenKeyPublic", new Object[] {FUNGIBLE_TOKEN_ADDRESS, 1L}, new Object[] {
            false, Address.ZERO, new byte[0], ECDSA_KEY, Address.ZERO
        }),
        GET_TOKEN_FREEZE_KEY("getTokenKeyPublic", new Object[] {FUNGIBLE_TOKEN_ADDRESS, 4L}, new Object[] {
            false, Address.ZERO, new byte[0], ECDSA_KEY, Address.ZERO
        }),
        GET_TOKEN_WIPE_KEY("getTokenKeyPublic", new Object[] {FUNGIBLE_TOKEN_ADDRESS, 8L}, new Object[] {
            false, Address.ZERO, new byte[0], ECDSA_KEY, Address.ZERO
        }),
        GET_TOKEN_SUPPLY_KEY("getTokenKeyPublic", new Object[] {FUNGIBLE_TOKEN_ADDRESS, 16L}, new Object[] {
            false, Address.ZERO, new byte[0], ECDSA_KEY, Address.ZERO
        }),
        GET_TOKEN_KYC_KEY_FOR_NFT("getTokenKeyPublic", new Object[] {NFT_ADDRESS, 2L}, new Object[] {
            false, Address.ZERO, new byte[0], ECDSA_KEY, Address.ZERO
        }),
        GET_TOKEN_FEE_KEY_FOR_NFT("getTokenKeyPublic", new Object[] {NFT_ADDRESS, 32L}, new Object[] {
            false, Address.ZERO, new byte[0], ECDSA_KEY, Address.ZERO
        }),
        GET_TOKEN_PAUSE_KEY_FOR_NFT("getTokenKeyPublic", new Object[] {NFT_ADDRESS, 64L}, new Object[] {
            false, Address.ZERO, new byte[0], ECDSA_KEY, Address.ZERO
        });

        private final String name;
        private final Object[] functionParameters;
        private final Object[] expectedResultFields;
    }

    @RequiredArgsConstructor
    enum UnsupportedContractModificationFunctions {
        CRYPTO_TRANSFER("cryptoTransferExternal", new Object[] {
            new Object[] {EMPTY_ADDRESS, 0L, false},
            new Object[] {EMPTY_ADDRESS, new Object[] {EMPTY_ADDRESS, 0L, false}},
            new Object[] {EMPTY_ADDRESS, EMPTY_ADDRESS, 0L, false}
        }),
<<<<<<< HEAD
        DISSOCIATE_TOKEN("dissociateTokenExternal", new Object[] {EMPTY_ADDRESS, EMPTY_ADDRESS}),
        DISSOCIATE_TOKENS("dissociateTokensExternal", new Object[] {EMPTY_ADDRESS, new Address[0]}),
=======
        BURN_TOKEN("burnTokenExternal", new Object[] {EMPTY_ADDRESS, 0L, new long[0]}),
>>>>>>> 6363f0b1
        CREATE_FUNGIBLE_TOKEN("createFungibleTokenExternal", new Object[] {new Object[] {}, 0L, 0}),
        CREATE_FUNGIBLE_TOKEN_WITH_CUSTOM_FEES(
                "createFungibleTokenWithCustomFeesExternal",
                new Object[] {new Object[] {}, 0L, 0, new Object[] {}, new Object[] {}}),
        CREATE_NON_FUNGIBLE_TOKEN("createNonFungibleTokenExternal", new Object[] {new Object[] {}}),
        CREATE_NON_FUNGIBLE_TOKEN_WITH_CUSTOM_FEES(
                "createNonFungibleTokenWithCustomFeesExternal",
                new Object[] {new Object[] {}, new Object[] {}, new Object[] {}}),
        APPROVE("approveExternal", new Object[] {EMPTY_ADDRESS, EMPTY_ADDRESS, 0L}),
        TRANSFER_FROM("transferFromExternal", new Object[] {EMPTY_ADDRESS, EMPTY_ADDRESS, EMPTY_ADDRESS, 0L}),
        TRANSFER_FROM_NFT("transferFromNFTExternal", new Object[] {EMPTY_ADDRESS, EMPTY_ADDRESS, EMPTY_ADDRESS, 0L}),
        APPROVE_NFT("approveNFTExternal", new Object[] {EMPTY_ADDRESS, EMPTY_ADDRESS, 0L}),
        FREEZE_TOKEN("freezeTokenExternal", new Object[] {EMPTY_ADDRESS, EMPTY_ADDRESS}),
        GRANT_TOKEN_KYC("grantTokenKycExternal", new Object[] {EMPTY_ADDRESS, EMPTY_ADDRESS}),
        REVOKE_TOKEN_KYC("revokeTokenKycExternal", new Object[] {EMPTY_ADDRESS, EMPTY_ADDRESS}),
        SET_APPROVAL_FOR_ALL("setApprovalForAllExternal", new Object[] {EMPTY_ADDRESS, EMPTY_ADDRESS, false}),
        TRANSFER_TOKENS("transferTokensExternal", new Object[] {EMPTY_ADDRESS, new Address[0], new long[0]}),
        TRANSFER_NFT_TOKENS(
                "transferNFTsExternal", new Object[] {EMPTY_ADDRESS, new Address[0], new Address[0], new long[0]}),
        TRANSFER_TOKEN("transferTokenExternal", new Object[] {EMPTY_ADDRESS, EMPTY_ADDRESS, EMPTY_ADDRESS, 0L}),
        TRANSFER_NFT_TOKEN("transferNFTExternal", new Object[] {EMPTY_ADDRESS, EMPTY_ADDRESS, EMPTY_ADDRESS, 0L}),
        PAUSE_TOKEN("pauseTokenExternal", new Object[] {EMPTY_ADDRESS}),
        UNPAUSE_TOKEN("unpauseTokenExternal", new Object[] {EMPTY_ADDRESS}),
        WIPE_TOKEN("wipeTokenAccountExternal", new Object[] {EMPTY_ADDRESS, EMPTY_ADDRESS, 0L}),
        WIPE_NFT_TOKEN("wipeTokenAccountNFTExternal", new Object[] {EMPTY_ADDRESS, EMPTY_ADDRESS, new long[0]}),
        DELETE_TOKEN("deleteTokenExternal", new Object[] {EMPTY_ADDRESS}),
        UPDATE_TOKEN_KEYS("updateTokenKeysExternal", new Object[] {EMPTY_ADDRESS, new Object[] {}}),
        UPDATE_TOKEN_EXPIRY("updateTokenExpiryInfoExternal", new Object[] {EMPTY_ADDRESS, new Object[] {}}),
        UPDATE_TOKEN_INFO("updateTokenInfoExternal", new Object[] {EMPTY_ADDRESS, new Object[] {}});

        private final String name;
        private final Object[] functionParameters;
    }

    @RequiredArgsConstructor
    enum SupportedContractModificationFunctions {
        ASSOCIATE_TOKEN("associateTokenExternal", new Object[] {SPENDER_ADDRESS, FUNGIBLE_TOKEN_ADDRESS}),
        ASSOCIATE_TOKENS(
                "associateTokensExternal", new Object[] {SPENDER_ADDRESS, new Address[] {FUNGIBLE_TOKEN_ADDRESS}}),
        MINT_TOKEN("mintTokenExternal", new Object[] {NOT_FROZEN_FUNGIBLE_TOKEN_ADDRESS, 100L, new byte[0][0]}),
<<<<<<< HEAD
        BURN_TOKEN("burnTokenExternal", new Object[] {NOT_FROZEN_FUNGIBLE_TOKEN_ADDRESS, 1L, new long[0]});
=======
        DISSOCIATE_TOKEN("dissociateTokenExternal", new Object[] {SPENDER_ADDRESS, TREASURY_TOKEN_ADDRESS}),
        DISSOCIATE_TOKENS(
                "dissociateTokensExternal", new Object[] {SPENDER_ADDRESS, new Address[] {TREASURY_TOKEN_ADDRESS}});
>>>>>>> 6363f0b1

        private final String name;
        private final Object[] functionParameters;
    }
}<|MERGE_RESOLUTION|>--- conflicted
+++ resolved
@@ -286,12 +286,9 @@
             new Object[] {EMPTY_ADDRESS, new Object[] {EMPTY_ADDRESS, 0L, false}},
             new Object[] {EMPTY_ADDRESS, EMPTY_ADDRESS, 0L, false}
         }),
-<<<<<<< HEAD
+        BURN_TOKEN("burnTokenExternal", new Object[] {EMPTY_ADDRESS, 0L, new long[0]}),
         DISSOCIATE_TOKEN("dissociateTokenExternal", new Object[] {EMPTY_ADDRESS, EMPTY_ADDRESS}),
         DISSOCIATE_TOKENS("dissociateTokensExternal", new Object[] {EMPTY_ADDRESS, new Address[0]}),
-=======
-        BURN_TOKEN("burnTokenExternal", new Object[] {EMPTY_ADDRESS, 0L, new long[0]}),
->>>>>>> 6363f0b1
         CREATE_FUNGIBLE_TOKEN("createFungibleTokenExternal", new Object[] {new Object[] {}, 0L, 0}),
         CREATE_FUNGIBLE_TOKEN_WITH_CUSTOM_FEES(
                 "createFungibleTokenWithCustomFeesExternal",
@@ -332,13 +329,10 @@
         ASSOCIATE_TOKENS(
                 "associateTokensExternal", new Object[] {SPENDER_ADDRESS, new Address[] {FUNGIBLE_TOKEN_ADDRESS}}),
         MINT_TOKEN("mintTokenExternal", new Object[] {NOT_FROZEN_FUNGIBLE_TOKEN_ADDRESS, 100L, new byte[0][0]}),
-<<<<<<< HEAD
-        BURN_TOKEN("burnTokenExternal", new Object[] {NOT_FROZEN_FUNGIBLE_TOKEN_ADDRESS, 1L, new long[0]});
-=======
         DISSOCIATE_TOKEN("dissociateTokenExternal", new Object[] {SPENDER_ADDRESS, TREASURY_TOKEN_ADDRESS}),
         DISSOCIATE_TOKENS(
-                "dissociateTokensExternal", new Object[] {SPENDER_ADDRESS, new Address[] {TREASURY_TOKEN_ADDRESS}});
->>>>>>> 6363f0b1
+                "dissociateTokensExternal", new Object[] {SPENDER_ADDRESS, new Address[] {TREASURY_TOKEN_ADDRESS}}),
+        BURN_TOKEN("burnTokenExternal", new Object[] {NOT_FROZEN_FUNGIBLE_TOKEN_ADDRESS, 1L, new long[0]});
 
         private final String name;
         private final Object[] functionParameters;
