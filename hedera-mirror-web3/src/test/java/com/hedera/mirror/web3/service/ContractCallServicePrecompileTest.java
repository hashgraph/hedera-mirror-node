--- conflicted
+++ resolved
@@ -333,14 +333,10 @@
         WIPE_NFT_TOKEN(
                 "wipeTokenAccountNFTExternal",
                 new Object[] {NFT_ADDRESS_WITH_DIFFERENT_OWNER_AND_TREASURY, SENDER_ADDRESS, new long[] {1}}),
-<<<<<<< HEAD
+        BURN_NFT_TOKEN("burnTokenExternal", new Object[] {NFT_ADDRESS, 0L, new long[] {1}}),
+        REVOKE_TOKEN_KYC("revokeTokenKycExternal", new Object[] {FUNGIBLE_TOKEN_ADDRESS, SENDER_ADDRESS}),
         GRANT_TOKEN_KYC("grantTokenKycExternal", new Object[] {FUNGIBLE_TOKEN_ADDRESS, SENDER_ADDRESS}),
         DELETE_TOKEN("deleteTokenExternal", new Object[] {FUNGIBLE_TOKEN_ADDRESS});
-=======
-        BURN_NFT_TOKEN("burnTokenExternal", new Object[] {NFT_ADDRESS, 0L, new long[] {1}}),
-        REVOKE_TOKEN_KYC("revokeTokenKycExternal", new Object[] {FUNGIBLE_TOKEN_ADDRESS, SENDER_ADDRESS}),
-        GRANT_TOKEN_KYC("grantTokenKycExternal", new Object[] {FUNGIBLE_TOKEN_ADDRESS, SENDER_ADDRESS});
->>>>>>> 8dbfe57e
 
         private final String name;
         private final Object[] functionParameters;
