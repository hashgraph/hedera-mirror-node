/*
 * Copyright (C) 2023 Hedera Hashgraph, LLC
 *
 * Licensed under the Apache License, Version 2.0 (the "License");
 * you may not use this file except in compliance with the License.
 * You may obtain a copy of the License at
 *
 *      http://www.apache.org/licenses/LICENSE-2.0
 *
 * Unless required by applicable law or agreed to in writing, software
 * distributed under the License is distributed on an "AS IS" BASIS,
 * WITHOUT WARRANTIES OR CONDITIONS OF ANY KIND, either express or implied.
 * See the License for the specific language governing permissions and
 * limitations under the License.
 */

package com.hedera.mirror.web3.service;

import static com.hedera.mirror.web3.service.model.CallServiceParameters.CallType.ETH_CALL;
import static com.hedera.mirror.web3.service.model.CallServiceParameters.CallType.ETH_ESTIMATE_GAS;
import static com.hedera.mirror.web3.utils.FunctionEncodeDecoder.convertAddress;
import static com.hederahashgraph.api.proto.java.CustomFee.FeeCase.FRACTIONAL_FEE;
import static org.assertj.core.api.AssertionsForClassTypes.assertThat;
import static org.assertj.core.api.AssertionsForClassTypes.assertThatThrownBy;

import com.esaulpaugh.headlong.abi.Tuple;
import com.google.protobuf.ByteString;
import com.hedera.mirror.web3.exception.InvalidTransactionException;
import com.hederahashgraph.api.proto.java.CustomFee.FeeCase;
import lombok.RequiredArgsConstructor;
import org.assertj.core.data.Percentage;
import org.hyperledger.besu.datatypes.Address;
import org.junit.jupiter.api.Test;
import org.junit.jupiter.params.ParameterizedTest;
import org.junit.jupiter.params.provider.CsvSource;
import org.junit.jupiter.params.provider.EnumSource;

class ContractCallServicePrecompileTest extends ContractCallTestSetup {
    private static final String ERROR_MESSAGE = "Precompile not supported for non-static frames";

    @ParameterizedTest
    @EnumSource(ContractReadFunctions.class)
    void evmPrecompileReadOnlyTokenFunctionsTest(ContractReadFunctions contractFunc) {
        final var functionHash =
                functionEncodeDecoder.functionHashFor(contractFunc.name, ABI_PATH, contractFunc.functionParameters);
        final var serviceParameters = serviceParametersForExecution(functionHash, CONTRACT_ADDRESS, ETH_CALL, 0L);
        final var successfulResponse =
                functionEncodeDecoder.encodedResultFor(contractFunc.name, ABI_PATH, contractFunc.expectedResultFields);

        assertThat(contractCallService.processCall(serviceParameters)).isEqualTo(successfulResponse);
    }

    @ParameterizedTest
    @EnumSource(ContractReadFunctions.class)
    void evmPrecompileReadOnlyTokenFunctionsTestWithNonStaticFrame(ContractReadFunctions contractFunc) {
        final var functionHash =
                functionEncodeDecoder.functionHashFor(contractFunc.name, ABI_PATH, contractFunc.functionParameters);
        final var serviceParameters = serviceParametersForExecution(functionHash, CONTRACT_ADDRESS, ETH_CALL, 0L);
        final var successfulResponse =
                functionEncodeDecoder.encodedResultFor(contractFunc.name, ABI_PATH, contractFunc.expectedResultFields);

        assertThat(contractCallService.processCall(serviceParameters)).isEqualTo(successfulResponse);
    }

    @ParameterizedTest
    @EnumSource(UnsupportedContractModificationFunctions.class)
    void evmPrecompileUnsupportedModificationTokenFunctionsTest(UnsupportedContractModificationFunctions contractFunc) {
        final var functionHash = functionEncodeDecoder.functionHashWithEmptyDataFor(
                contractFunc.name, MODIFICATION_CONTRACT_ABI_PATH, contractFunc.functionParameters);
        final var serviceParameters =
                serviceParametersForExecution(functionHash, MODIFICATION_CONTRACT_ADDRESS, ETH_ESTIMATE_GAS, 0L);

        assertThatThrownBy(() -> contractCallService.processCall(serviceParameters))
                .isInstanceOf(UnsupportedOperationException.class)
                .hasMessage(ERROR_MESSAGE);
    }

    @ParameterizedTest
    @EnumSource(SupportedContractModificationFunctions.class)
    void evmPrecompileSupportedModificationTokenFunctionsTest(SupportedContractModificationFunctions contractFunc) {
        final var functionHash = functionEncodeDecoder.functionHashFor(
                contractFunc.name, MODIFICATION_CONTRACT_ABI_PATH, contractFunc.functionParameters);
        final var serviceParameters =
                serviceParametersForExecution(functionHash, MODIFICATION_CONTRACT_ADDRESS, ETH_ESTIMATE_GAS, 0L);

        final var expectedGasUsed = gasUsedAfterExecution(serviceParameters);

        assertThat(longValueOf.applyAsLong(contractCallService.processCall(serviceParameters)))
                .as("result must be within 5-20% bigger than the gas used from the first call")
                .isGreaterThanOrEqualTo((long) (expectedGasUsed * 1.05)) // expectedGasUsed value increased by 5%
                .isCloseTo(expectedGasUsed, Percentage.withPercentage(20)); // Maximum percentage
    }

    @ParameterizedTest
    @EnumSource(FeeCase.class)
    void customFees(FeeCase feeCase) {
        final var functionName = "getCustomFeesForToken";
        final var functionHash = functionEncodeDecoder.functionHashFor(functionName, ABI_PATH, FUNGIBLE_TOKEN_ADDRESS);
        final var serviceParameters = serviceParametersForExecution(functionHash, CONTRACT_ADDRESS, ETH_CALL, 0L);
        customFeesPersist(feeCase);

        final var callResult = contractCallService.processCall(serviceParameters);
        final var decodeResult = functionEncodeDecoder.decodeResult(functionName, ABI_PATH, callResult);
        final Tuple[] fixedFee = decodeResult.get(0);
        final Tuple[] fractionalFee = decodeResult.get(1);
        final Tuple[] royaltyFee = decodeResult.get(2);

        switch (feeCase) {
            case FIXED_FEE -> {
                assertThat((long) fixedFee[0].get(0)).isEqualTo(100L);
                assertThat((com.esaulpaugh.headlong.abi.Address) fixedFee[0].get(1))
                        .isEqualTo(convertAddress(FUNGIBLE_TOKEN_ADDRESS));
                assertThat((boolean) fixedFee[0].get(2)).isFalse();
                assertThat((boolean) fixedFee[0].get(3)).isFalse();
                assertThat((com.esaulpaugh.headlong.abi.Address) fixedFee[0].get(4))
                        .isEqualTo(convertAddress(SENDER_ALIAS));
            }
            case FRACTIONAL_FEE -> {
                assertThat((long) fractionalFee[0].get(0)).isEqualTo(100L);
                assertThat((long) fractionalFee[0].get(1)).isEqualTo(10L);
                assertThat((long) fractionalFee[0].get(2)).isEqualTo(1L);
                assertThat((long) fractionalFee[0].get(3)).isEqualTo(1000L);
                assertThat((boolean) fractionalFee[0].get(4)).isTrue();
                assertThat((com.esaulpaugh.headlong.abi.Address) fractionalFee[0].get(5))
                        .isEqualTo(convertAddress(SENDER_ALIAS));
            }
            case ROYALTY_FEE -> {
                assertThat((long) royaltyFee[0].get(0)).isEqualTo(20L);
                assertThat((long) royaltyFee[0].get(1)).isEqualTo(10L);
                assertThat((long) royaltyFee[0].get(2)).isEqualTo(100L);
                assertThat((com.esaulpaugh.headlong.abi.Address) royaltyFee[0].get(3))
                        .isEqualTo(convertAddress(FUNGIBLE_TOKEN_ADDRESS));
                assertThat((boolean) royaltyFee[0].get(4)).isFalse();
                assertThat((com.esaulpaugh.headlong.abi.Address) royaltyFee[0].get(5))
                        .isEqualTo(convertAddress(SENDER_ALIAS));
            }
        }
    }

    @ParameterizedTest
    @CsvSource({"getInformationForFungibleToken,false", "getInformationForNonFungibleToken,true"})
    void getTokenInfo(String functionName, boolean isNft) {
        final var functionHash = isNft
                ? functionEncodeDecoder.functionHashFor(functionName, ABI_PATH, NFT_ADDRESS, 1L)
                : functionEncodeDecoder.functionHashFor(functionName, ABI_PATH, FUNGIBLE_TOKEN_ADDRESS);
        final var serviceParameters = serviceParametersForExecution(functionHash, CONTRACT_ADDRESS, ETH_CALL, 0L);
        customFeesPersist(FRACTIONAL_FEE);

        final var callResult = contractCallService.processCall(serviceParameters);
        final Tuple decodeResult = functionEncodeDecoder
                .decodeResult(functionName, ABI_PATH, callResult)
                .get(0);
        Tuple tokenInfo = decodeResult.get(0);
        Tuple hederaToken = tokenInfo.get(0);
        boolean deleted = tokenInfo.get(2);
        boolean defaultKycStatus = tokenInfo.get(3);
        boolean pauseStatus = tokenInfo.get(4);
        Tuple[] fractionalFees = tokenInfo.get(6);
        String ledgerId = tokenInfo.get(8);
        String name = hederaToken.get(0);
        String symbol = hederaToken.get(1);
        com.esaulpaugh.headlong.abi.Address treasury = hederaToken.get(2);
        String memo = hederaToken.get(3);
        boolean supplyType = hederaToken.get(4);
        long maxSupply = hederaToken.get(5);
        boolean freezeStatus = hederaToken.get(6);
        Tuple expiry = hederaToken.get(8);
        com.esaulpaugh.headlong.abi.Address autoRenewAccount = expiry.get(1);
        long autoRenewPeriod = expiry.get(2);

        assertThat(deleted).isFalse();
        assertThat(defaultKycStatus).isFalse();
        assertThat(pauseStatus).isTrue();
        assertThat(fractionalFees).isNotEmpty();
        assertThat(ledgerId).isEqualTo("0x01");
        assertThat(name).isEqualTo("Hbars");
        assertThat(symbol).isEqualTo("HBAR");
        assertThat(treasury).isEqualTo(convertAddress(OWNER_ADDRESS));
        assertThat(memo).isEqualTo("TestMemo");
        assertThat(freezeStatus).isTrue();
        assertThat(autoRenewPeriod).isEqualTo(1800L);

        if (isNft) {
            long serialNum = decodeResult.get(1);
            com.esaulpaugh.headlong.abi.Address owner = decodeResult.get(2);
            long creationTime = decodeResult.get(3);
            byte[] metadata = decodeResult.get(4);
            com.esaulpaugh.headlong.abi.Address spender = decodeResult.get(5);

            assertThat(serialNum).isEqualTo(1L);
            assertThat(owner).isEqualTo(convertAddress(OWNER_ADDRESS));
            assertThat(creationTime).isEqualTo(1475067194L);
            assertThat(metadata).isNotEmpty();
            assertThat(spender).isEqualTo(convertAddress(SPENDER_ADDRESS));
            assertThat(maxSupply).isEqualTo(2000000000L);
            assertThat(supplyType).isTrue();
            assertThat(autoRenewAccount).isEqualTo(convertAddress(NFT_ADDRESS));
        } else {
            int decimals = decodeResult.get(1);
            long totalSupply = tokenInfo.get(1);
            assertThat(decimals).isEqualTo(12);
            assertThat(totalSupply).isEqualTo(12345L);
            assertThat(maxSupply).isEqualTo(2525L);
            assertThat(supplyType).isFalse();
            assertThat(autoRenewAccount).isEqualTo(convertAddress(FUNGIBLE_TOKEN_ADDRESS));
        }
    }

    @Test
    void nftInfoForInvalidSerialNo() {
        final var functionHash =
                functionEncodeDecoder.functionHashFor("getInformationForNonFungibleToken", ABI_PATH, NFT_ADDRESS, 4L);
        final var serviceParameters = serviceParametersForExecution(functionHash, CONTRACT_ADDRESS, ETH_CALL, 0L);

        assertThatThrownBy(() -> contractCallService.processCall(serviceParameters))
                .isInstanceOf(InvalidTransactionException.class);
    }

    @Test
    void tokenInfoForNonTokenAccount() {
        final var functionHash =
                functionEncodeDecoder.functionHashFor("getInformationForFungibleToken", ABI_PATH, SENDER_ADDRESS);
        final var serviceParameters = serviceParametersForExecution(functionHash, CONTRACT_ADDRESS, ETH_CALL, 0L);

        assertThatThrownBy(() -> contractCallService.processCall(serviceParameters))
                .isInstanceOf(InvalidTransactionException.class);
    }

    @Test
    void notExistingPrecompileCallFails() {
        final var functionHash = functionEncodeDecoder.functionHashFor(
                "callNotExistingPrecompile", MODIFICATION_CONTRACT_ABI_PATH, FUNGIBLE_TOKEN_ADDRESS);
        final var serviceParameters =
                serviceParametersForExecution(functionHash, MODIFICATION_CONTRACT_ADDRESS, ETH_ESTIMATE_GAS, 0L);

        assertThatThrownBy(() -> contractCallService.processCall(serviceParameters))
                .isInstanceOf(UnsupportedOperationException.class)
                .hasMessage(ERROR_MESSAGE);
    }

    @RequiredArgsConstructor
    enum ContractReadFunctions {
        IS_FROZEN("isTokenFrozen", new Address[] {FUNGIBLE_TOKEN_ADDRESS, SENDER_ADDRESS}, new Boolean[] {true}),
        IS_FROZEN_WITH_ALIAS(
                "isTokenFrozen", new Address[] {FUNGIBLE_TOKEN_ADDRESS, SENDER_ALIAS}, new Boolean[] {true}),
        IS_KYC("isKycGranted", new Address[] {FUNGIBLE_TOKEN_ADDRESS, SENDER_ADDRESS}, new Boolean[] {true}),
        IS_KYC_WITH_ALIAS("isKycGranted", new Address[] {FUNGIBLE_TOKEN_ADDRESS, SENDER_ALIAS}, new Boolean[] {true}),
        IS_KYC_FOR_NFT("isKycGranted", new Address[] {NFT_ADDRESS, SENDER_ADDRESS}, new Boolean[] {true}),
        IS_KYC_FOR_NFT_WITH_ALIAS("isKycGranted", new Address[] {NFT_ADDRESS, SENDER_ALIAS}, new Boolean[] {true}),
        IS_TOKEN_PRECOMPILE("isTokenAddress", new Address[] {FUNGIBLE_TOKEN_ADDRESS}, new Boolean[] {true}),
        IS_TOKEN_PRECOMPILE_NFT("isTokenAddress", new Address[] {NFT_ADDRESS}, new Boolean[] {true}),
        GET_TOKEN_DEFAULT_KYC("getTokenDefaultKyc", new Address[] {FUNGIBLE_TOKEN_ADDRESS}, new Boolean[] {true}),
        GET_TOKEN_DEFAULT_KYC_NFT("getTokenDefaultKyc", new Address[] {NFT_ADDRESS}, new Boolean[] {true}),
        GET_TOKEN_TYPE("getType", new Address[] {FUNGIBLE_TOKEN_ADDRESS}, new Long[] {0L}),
        GET_TOKEN_TYPE_FOR_NFT("getType", new Address[] {NFT_ADDRESS}, new Long[] {1L}),
        GET_TOKEN_DEFAULT_FREEZE("getTokenDefaultFreeze", new Address[] {FUNGIBLE_TOKEN_ADDRESS}, new Boolean[] {true}),
        GET_TOKEN_DEFAULT_FREEZE_FOR_NFT("getTokenDefaultFreeze", new Address[] {NFT_ADDRESS}, new Boolean[] {true}),
        GET_TOKEN_ADMIN_KEY("getTokenKeyPublic", new Object[] {FUNGIBLE_TOKEN_ADDRESS, 1L}, new Object[] {
            false, Address.ZERO, new byte[0], ECDSA_KEY, Address.ZERO
        }),
        GET_TOKEN_FREEZE_KEY("getTokenKeyPublic", new Object[] {FUNGIBLE_TOKEN_ADDRESS, 4L}, new Object[] {
            false, Address.ZERO, new byte[0], ECDSA_KEY, Address.ZERO
        }),
        GET_TOKEN_WIPE_KEY("getTokenKeyPublic", new Object[] {FUNGIBLE_TOKEN_ADDRESS, 8L}, new Object[] {
            false, Address.ZERO, new byte[0], ECDSA_KEY, Address.ZERO
        }),
        GET_TOKEN_SUPPLY_KEY("getTokenKeyPublic", new Object[] {FUNGIBLE_TOKEN_ADDRESS, 16L}, new Object[] {
            false, Address.ZERO, new byte[0], ECDSA_KEY, Address.ZERO
        }),
        GET_TOKEN_KYC_KEY_FOR_NFT("getTokenKeyPublic", new Object[] {NFT_ADDRESS, 2L}, new Object[] {
            false, Address.ZERO, new byte[0], ECDSA_KEY, Address.ZERO
        }),
        GET_TOKEN_FEE_KEY_FOR_NFT("getTokenKeyPublic", new Object[] {NFT_ADDRESS, 32L}, new Object[] {
            false, Address.ZERO, new byte[0], ECDSA_KEY, Address.ZERO
        }),
        GET_TOKEN_PAUSE_KEY_FOR_NFT("getTokenKeyPublic", new Object[] {NFT_ADDRESS, 64L}, new Object[] {
            false, Address.ZERO, new byte[0], ECDSA_KEY, Address.ZERO
        });

        private final String name;
        private final Object[] functionParameters;
        private final Object[] expectedResultFields;
    }

    @RequiredArgsConstructor
    enum UnsupportedContractModificationFunctions {
        CRYPTO_TRANSFER("cryptoTransferExternal", new Object[] {
            new Object[] {EMPTY_ADDRESS, 0L, false},
            new Object[] {EMPTY_ADDRESS, new Object[] {EMPTY_ADDRESS, 0L, false}},
            new Object[] {EMPTY_ADDRESS, EMPTY_ADDRESS, 0L, false}
        }),
        TRANSFER_FROM("transferFromExternal", new Object[] {EMPTY_ADDRESS, EMPTY_ADDRESS, EMPTY_ADDRESS, 0L}),
        TRANSFER_FROM_NFT("transferFromNFTExternal", new Object[] {EMPTY_ADDRESS, EMPTY_ADDRESS, EMPTY_ADDRESS, 0L}),
        TRANSFER_TOKENS("transferTokensExternal", new Object[] {EMPTY_ADDRESS, new Address[0], new long[0]}),
        TRANSFER_NFT_TOKENS(
                "transferNFTsExternal", new Object[] {EMPTY_ADDRESS, new Address[0], new Address[0], new long[0]}),
        TRANSFER_TOKEN("transferTokenExternal", new Object[] {EMPTY_ADDRESS, EMPTY_ADDRESS, EMPTY_ADDRESS, 0L}),
        TRANSFER_NFT_TOKEN("transferNFTExternal", new Object[] {EMPTY_ADDRESS, EMPTY_ADDRESS, EMPTY_ADDRESS, 0L}),
        UPDATE_TOKEN_KEYS("updateTokenKeysExternal", new Object[] {EMPTY_ADDRESS, new Object[] {}});

        private final String name;
        private final Object[] functionParameters;
    }

    @RequiredArgsConstructor
    enum SupportedContractModificationFunctions {
        APPROVE("approveExternal", new Object[] {FUNGIBLE_TOKEN_ADDRESS, SPENDER_ADDRESS, 1L}),
        DELETE_ALLOWANCE("approveExternal", new Object[] {FUNGIBLE_TOKEN_ADDRESS, SPENDER_ADDRESS, 0L}),
        DELETE_ALLOWANCE_NFT("approveNFTExternal", new Object[] {NFT_ADDRESS, Address.ZERO, 1L}),
        APPROVE_NFT("approveNFTExternal", new Object[] {NFT_ADDRESS, TREASURY_ADDRESS, 1L}),
        SET_APPROVAL_FOR_ALL("setApprovalForAllExternal", new Object[] {NFT_ADDRESS, TREASURY_ADDRESS, true}),
        ASSOCIATE_TOKEN("associateTokenExternal", new Object[] {SPENDER_ADDRESS, FUNGIBLE_TOKEN_ADDRESS}),
        ASSOCIATE_TOKEN_WITH_ALIAS("associateTokenExternal", new Object[] {SPENDER_ALIAS, FUNGIBLE_TOKEN_ADDRESS}),
        ASSOCIATE_TOKENS(
                "associateTokensExternal", new Object[] {SPENDER_ADDRESS, new Address[] {FUNGIBLE_TOKEN_ADDRESS}}),
        ASSOCIATE_TOKENS_WITH_ALIAS(
                "associateTokensExternal", new Object[] {SPENDER_ALIAS, new Address[] {FUNGIBLE_TOKEN_ADDRESS}}),
        MINT_TOKEN("mintTokenExternal", new Object[] {NOT_FROZEN_FUNGIBLE_TOKEN_ADDRESS, 100L, new byte[0][0]}),
        MINT_NFT_TOKEN("mintTokenExternal", new Object[] {
            NFT_ADDRESS, 0L, new byte[][] {ByteString.copyFromUtf8("firstMeta").toByteArray()}
        }),
        DISSOCIATE_TOKEN("dissociateTokenExternal", new Object[] {SPENDER_ADDRESS, TREASURY_TOKEN_ADDRESS}),
        DISSOCIATE_TOKEN_WITH_ALIAS("dissociateTokenExternal", new Object[] {SPENDER_ALIAS, TREASURY_TOKEN_ADDRESS}),
        DISSOCIATE_TOKENS(
                "dissociateTokensExternal", new Object[] {SPENDER_ADDRESS, new Address[] {TREASURY_TOKEN_ADDRESS}}),
        DISSOCIATE_TOKENS_WITH_ALIAS(
                "dissociateTokensExternal", new Object[] {SPENDER_ALIAS, new Address[] {TREASURY_TOKEN_ADDRESS}}),
        BURN_TOKEN("burnTokenExternal", new Object[] {NOT_FROZEN_FUNGIBLE_TOKEN_ADDRESS, 1L, new long[0]}),
        WIPE_TOKEN("wipeTokenAccountExternal", new Object[] {NOT_FROZEN_FUNGIBLE_TOKEN_ADDRESS, SENDER_ALIAS, 1L}),
        WIPE_TOKEN_WITH_ALIAS(
                "wipeTokenAccountExternal", new Object[] {NOT_FROZEN_FUNGIBLE_TOKEN_ADDRESS, SENDER_ALIAS, 1L}),
        WIPE_NFT_TOKEN(
                "wipeTokenAccountNFTExternal",
                new Object[] {NFT_ADDRESS_WITH_DIFFERENT_OWNER_AND_TREASURY, SENDER_ADDRESS, new long[] {1}}),
        WIPE_NFT_TOKEN_WITH_ALIAS(
                "wipeTokenAccountNFTExternal",
                new Object[] {NFT_ADDRESS_WITH_DIFFERENT_OWNER_AND_TREASURY, SENDER_ALIAS, new long[] {1}}),
        BURN_NFT_TOKEN("burnTokenExternal", new Object[] {NFT_ADDRESS, 0L, new long[] {1}}),
        REVOKE_TOKEN_KYC("revokeTokenKycExternal", new Object[] {FUNGIBLE_TOKEN_ADDRESS, SENDER_ADDRESS}),
        REVOKE_TOKEN_KYC_WITH_ALIAS("revokeTokenKycExternal", new Object[] {FUNGIBLE_TOKEN_ADDRESS, SENDER_ALIAS}),
        GRANT_TOKEN_KYC("grantTokenKycExternal", new Object[] {FUNGIBLE_TOKEN_ADDRESS, SENDER_ADDRESS}),
        GRANT_TOKEN_KYC_WITH_ALIAS("grantTokenKycExternal", new Object[] {FUNGIBLE_TOKEN_ADDRESS, SENDER_ALIAS}),
        DELETE_TOKEN("deleteTokenExternal", new Object[] {FUNGIBLE_TOKEN_ADDRESS}),
        FREEZE_TOKEN("freezeTokenExternal", new Object[] {NOT_FROZEN_FUNGIBLE_TOKEN_ADDRESS, SPENDER_ADDRESS}),
        UNFREEZE_TOKEN("unfreezeTokenExternal", new Object[] {FROZEN_FUNGIBLE_TOKEN_ADDRESS, SPENDER_ADDRESS}),
        PAUSE_TOKEN("pauseTokenExternal", new Object[] {FUNGIBLE_TOKEN_ADDRESS}),
        UNPAUSE_TOKEN("unpauseTokenExternal", new Object[] {FUNGIBLE_TOKEN_ADDRESS}),
        CREATE_FUNGIBLE_TOKEN("createFungibleTokenExternal", new Object[] {FUNGIBLE_TOKEN, 10L, 10}),
        CREATE_FUNGIBLE_TOKEN_WITH_CUSTOM_FEES(
                "createFungibleTokenWithCustomFeesExternal",
                new Object[] {FUNGIBLE_TOKEN, 10L, 10, FIXED_FEE_WRAPPER, FRACTIONAL_FEE_WRAPPER}),
        CREATE_NON_FUNGIBLE_TOKEN("createNonFungibleTokenExternal", new Object[] {NON_FUNGIBLE_TOKEN}),
        CREATE_NON_FUNGIBLE_TOKEN_WITH_CUSTOM_FEES(
                "createNonFungibleTokenWithCustomFeesExternal",
                new Object[] {NON_FUNGIBLE_TOKEN, FIXED_FEE_WRAPPER, ROYALTY_FEE_WRAPPER}),
<<<<<<< HEAD
        UPDATE_TOKEN_INFO("updateTokenInfoExternal", new Object[] {FUNGIBLE_TOKEN_ADDRESS, FUNGIBLE_TOKEN}),
        UPDATE_TOKEN_EXPIRY(
                "updateTokenExpiryInfoExternal", new Object[] {FUNGIBLE_TOKEN_ADDRESS, TOKEN_EXPIRY_WRAPPER});
=======
        UPDATE_TOKEN_INFO("updateTokenInfoExternal", new Object[] {UNPAUSED_FUNGIBLE_TOKEN_ADDRESS, FUNGIBLE_TOKEN});
>>>>>>> 57d575eb

        private final String name;
        private final Object[] functionParameters;
    }
}<|MERGE_RESOLUTION|>--- conflicted
+++ resolved
@@ -353,13 +353,9 @@
         CREATE_NON_FUNGIBLE_TOKEN_WITH_CUSTOM_FEES(
                 "createNonFungibleTokenWithCustomFeesExternal",
                 new Object[] {NON_FUNGIBLE_TOKEN, FIXED_FEE_WRAPPER, ROYALTY_FEE_WRAPPER}),
-<<<<<<< HEAD
-        UPDATE_TOKEN_INFO("updateTokenInfoExternal", new Object[] {FUNGIBLE_TOKEN_ADDRESS, FUNGIBLE_TOKEN}),
+        UPDATE_TOKEN_INFO("updateTokenInfoExternal", new Object[] {UNPAUSED_FUNGIBLE_TOKEN_ADDRESS, FUNGIBLE_TOKEN}),
         UPDATE_TOKEN_EXPIRY(
                 "updateTokenExpiryInfoExternal", new Object[] {FUNGIBLE_TOKEN_ADDRESS, TOKEN_EXPIRY_WRAPPER});
-=======
-        UPDATE_TOKEN_INFO("updateTokenInfoExternal", new Object[] {UNPAUSED_FUNGIBLE_TOKEN_ADDRESS, FUNGIBLE_TOKEN});
->>>>>>> 57d575eb
 
         private final String name;
         private final Object[] functionParameters;
