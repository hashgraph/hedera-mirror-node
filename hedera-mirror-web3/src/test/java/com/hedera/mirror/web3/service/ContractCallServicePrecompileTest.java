--- conflicted
+++ resolved
@@ -284,24 +284,7 @@
 
     @RequiredArgsConstructor
     enum UnsupportedContractModificationFunctions {
-<<<<<<< HEAD
-        CRYPTO_TRANSFER("cryptoTransferExternal", new Object[] {
-            new Object[] {EMPTY_ADDRESS, 0L, false},
-            new Object[] {EMPTY_ADDRESS, new Object[] {EMPTY_ADDRESS, 0L, false}},
-            new Object[] {EMPTY_ADDRESS, EMPTY_ADDRESS, 0L, false}
-        }),
-        TRANSFER_FROM("transferFromExternal", new Object[] {EMPTY_ADDRESS, EMPTY_ADDRESS, EMPTY_ADDRESS, 0L}),
-        TRANSFER_FROM_NFT("transferFromNFTExternal", new Object[] {EMPTY_ADDRESS, EMPTY_ADDRESS, EMPTY_ADDRESS, 0L}),
-        TRANSFER_TOKENS("transferTokensExternal", new Object[] {EMPTY_ADDRESS, new Address[0], new long[0]}),
-        TRANSFER_NFT_TOKENS(
-                "transferNFTsExternal", new Object[] {EMPTY_ADDRESS, new Address[0], new Address[0], new long[0]}),
-        TRANSFER_TOKEN("transferTokenExternal", new Object[] {EMPTY_ADDRESS, EMPTY_ADDRESS, EMPTY_ADDRESS, 0L}),
-        TRANSFER_NFT_TOKEN("transferNFTExternal", new Object[] {EMPTY_ADDRESS, EMPTY_ADDRESS, EMPTY_ADDRESS, 0L}),
         UPDATE_TOKEN_KEYS("updateTokenKeysExternal", new Object[] {EMPTY_ADDRESS, new Object[] {}});
-=======
-        UPDATE_TOKEN_KEYS("updateTokenKeysExternal", new Object[] {EMPTY_ADDRESS, new Object[] {}}),
-        UPDATE_TOKEN_EXPIRY("updateTokenExpiryInfoExternal", new Object[] {EMPTY_ADDRESS, new Object[] {}});
->>>>>>> f16c52b3
 
         private final String name;
         private final Object[] functionParameters;
@@ -358,11 +341,6 @@
         CREATE_NON_FUNGIBLE_TOKEN_WITH_CUSTOM_FEES(
                 "createNonFungibleTokenWithCustomFeesExternal",
                 new Object[] {NON_FUNGIBLE_TOKEN, FIXED_FEE_WRAPPER, ROYALTY_FEE_WRAPPER}),
-<<<<<<< HEAD
-        UPDATE_TOKEN_INFO("updateTokenInfoExternal", new Object[] {UNPAUSED_FUNGIBLE_TOKEN_ADDRESS, FUNGIBLE_TOKEN}),
-        UPDATE_TOKEN_EXPIRY(
-                "updateTokenExpiryInfoExternal", new Object[] {UNPAUSED_FUNGIBLE_TOKEN_ADDRESS, TOKEN_EXPIRY_WRAPPER});
-=======
         TRANSFER_TOKEN(
                 "transferTokenExternal", new Object[] {TREASURY_TOKEN_ADDRESS, SPENDER_ADDRESS, SENDER_ADDRESS, 1L}),
         TRANSFER_TOKENS("transferTokensExternal", new Object[] {
@@ -377,8 +355,9 @@
                 "transferFromExternal", new Object[] {TREASURY_TOKEN_ADDRESS, SENDER_ADDRESS, SPENDER_ADDRESS, 1L}),
         TRANSFER_FROM_NFT(
                 "transferFromNFTExternal", new Object[] {NFT_TRANSFER_ADDRESS, OWNER_ADDRESS, SPENDER_ADDRESS, 1L}),
-        UPDATE_TOKEN_INFO("updateTokenInfoExternal", new Object[] {UNPAUSED_FUNGIBLE_TOKEN_ADDRESS, FUNGIBLE_TOKEN});
->>>>>>> f16c52b3
+        UPDATE_TOKEN_INFO("updateTokenInfoExternal", new Object[] {UNPAUSED_FUNGIBLE_TOKEN_ADDRESS, FUNGIBLE_TOKEN}),
+        UPDATE_TOKEN_EXPIRY(
+                "updateTokenExpiryInfoExternal", new Object[] {UNPAUSED_FUNGIBLE_TOKEN_ADDRESS, TOKEN_EXPIRY_WRAPPER});
 
         private final String name;
         private final Object[] functionParameters;
