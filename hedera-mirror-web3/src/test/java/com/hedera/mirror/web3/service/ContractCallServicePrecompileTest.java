/*
 * Copyright (C) 2023 Hedera Hashgraph, LLC
 *
 * Licensed under the Apache License, Version 2.0 (the "License");
 * you may not use this file except in compliance with the License.
 * You may obtain a copy of the License at
 *
 *      http://www.apache.org/licenses/LICENSE-2.0
 *
 * Unless required by applicable law or agreed to in writing, software
 * distributed under the License is distributed on an "AS IS" BASIS,
 * WITHOUT WARRANTIES OR CONDITIONS OF ANY KIND, either express or implied.
 * See the License for the specific language governing permissions and
 * limitations under the License.
 */

package com.hedera.mirror.web3.service;

import static com.hedera.mirror.web3.service.model.CallServiceParameters.CallType.ETH_CALL;
import static com.hedera.mirror.web3.service.model.CallServiceParameters.CallType.ETH_ESTIMATE_GAS;
import static com.hedera.mirror.web3.utils.FunctionEncodeDecoder.convertAddress;
import static com.hederahashgraph.api.proto.java.CustomFee.FeeCase.FRACTIONAL_FEE;
import static org.assertj.core.api.AssertionsForClassTypes.assertThat;
import static org.assertj.core.api.AssertionsForClassTypes.assertThatThrownBy;

import com.esaulpaugh.headlong.abi.Tuple;
import com.google.protobuf.ByteString;
import com.hedera.mirror.web3.exception.InvalidTransactionException;
import com.hederahashgraph.api.proto.java.CustomFee.FeeCase;
import lombok.RequiredArgsConstructor;
import org.assertj.core.data.Percentage;
import org.hyperledger.besu.datatypes.Address;
import org.junit.jupiter.api.Test;
import org.junit.jupiter.params.ParameterizedTest;
import org.junit.jupiter.params.provider.CsvSource;
import org.junit.jupiter.params.provider.EnumSource;
import org.junit.jupiter.params.provider.EnumSource.Mode;

class ContractCallServicePrecompileTest extends ContractCallTestSetup {
    private static final String ERROR_MESSAGE = "Precompile not supported for non-static frames";

    @ParameterizedTest
    @EnumSource(
            value = ContractReadFunctions.class,
            mode = Mode.EXCLUDE,
<<<<<<< HEAD
            names = {
                "GET_FUNGIBLE_TOKEN_INFO",
                "GET_NFT_INFO",
                "GET_INFORMATION_FOR_TOKEN_FUNGIBLE",
                "GET_INFORMATION_FOR_TOKEN_NFT"
            })
    void evmPrecompileReadOnlyTokenFunctionsTest(final ContractReadFunctions contractFunc) {
=======
            names = {"GET_CUSTOM_FEES_FOR_TOKEN"})
    void evmPrecompileReadOnlyTokenFunctionsTestEthCall(ContractReadFunctions contractFunc) {
>>>>>>> f0e2b6cd
        final var functionHash =
                functionEncodeDecoder.functionHashFor(contractFunc.name, ABI_PATH, contractFunc.functionParameters);
        final var serviceParameters = serviceParametersForExecution(functionHash, CONTRACT_ADDRESS, ETH_CALL, 0L);
        final var successfulResponse =
                functionEncodeDecoder.encodedResultFor(contractFunc.name, ABI_PATH, contractFunc.expectedResultFields);

        assertThat(contractCallService.processCall(serviceParameters)).isEqualTo(successfulResponse);
    }

    @ParameterizedTest
    @EnumSource(ContractReadFunctions.class)
<<<<<<< HEAD
    void evmPrecompileReadOnlyTokenFunctionsEstimateTest(final ContractReadFunctions contractFunc) {
=======
    void evmPrecompileReadOnlyTokenFunctionsTestEthEstimateGas(ContractReadFunctions contractFunc) {
>>>>>>> f0e2b6cd
        final var functionHash =
                functionEncodeDecoder.functionHashFor(contractFunc.name, ABI_PATH, contractFunc.functionParameters);
        final var serviceParameters =
                serviceParametersForExecution(functionHash, CONTRACT_ADDRESS, ETH_ESTIMATE_GAS, 0L);

        final var expectedGasUsed = gasUsedAfterExecution(serviceParameters);

        assertThat(longValueOf.applyAsLong(contractCallService.processCall(serviceParameters)))
                .as("result must be within 5-20% bigger than the gas used from the first call")
                .isGreaterThanOrEqualTo((long) (expectedGasUsed * 1.05)) // expectedGasUsed value increased by 5%
                .isCloseTo(expectedGasUsed, Percentage.withPercentage(20)); // Maximum percentage
    }

    @ParameterizedTest
    @EnumSource(UnsupportedContractModificationFunctions.class)
    void evmPrecompileUnsupportedModificationTokenFunctionsTest(
            final UnsupportedContractModificationFunctions contractFunc) {
        final var functionHash = functionEncodeDecoder.functionHashWithEmptyDataFor(
                contractFunc.name, MODIFICATION_CONTRACT_ABI_PATH, contractFunc.functionParameters);
        final var serviceParameters =
                serviceParametersForExecution(functionHash, MODIFICATION_CONTRACT_ADDRESS, ETH_ESTIMATE_GAS, 0L);

        assertThatThrownBy(() -> contractCallService.processCall(serviceParameters))
                .isInstanceOf(UnsupportedOperationException.class)
                .hasMessage(ERROR_MESSAGE);
    }

    @ParameterizedTest
    @EnumSource(SupportedContractModificationFunctions.class)
    void evmPrecompileSupportedModificationTokenFunctionsTest(
            final SupportedContractModificationFunctions contractFunc) {
        final var functionHash = functionEncodeDecoder.functionHashFor(
                contractFunc.name, MODIFICATION_CONTRACT_ABI_PATH, contractFunc.functionParameters);
        final var serviceParameters =
                serviceParametersForExecution(functionHash, MODIFICATION_CONTRACT_ADDRESS, ETH_ESTIMATE_GAS, 0L);

        final var expectedGasUsed = gasUsedAfterExecution(serviceParameters);

        assertThat(longValueOf.applyAsLong(contractCallService.processCall(serviceParameters)))
                .as("result must be within 5-20% bigger than the gas used from the first call")
                .isGreaterThanOrEqualTo((long) (expectedGasUsed * 1.05)) // expectedGasUsed value increased by 5%
                .isCloseTo(expectedGasUsed, Percentage.withPercentage(20)); // Maximum percentage
    }

    @ParameterizedTest
    @EnumSource(FeeCase.class)
<<<<<<< HEAD
    void customFees(final FeeCase feeCase) {
=======
    void customFeesEthCall(FeeCase feeCase) {
>>>>>>> f0e2b6cd
        final var functionName = "getCustomFeesForToken";
        final var functionHash = functionEncodeDecoder.functionHashFor(functionName, ABI_PATH, FUNGIBLE_TOKEN_ADDRESS);
        final var serviceParameters = serviceParametersForExecution(functionHash, CONTRACT_ADDRESS, ETH_CALL, 0L);
        customFeesPersist(feeCase);

        final var callResult = contractCallService.processCall(serviceParameters);
        final var decodeResult = functionEncodeDecoder.decodeResult(functionName, ABI_PATH, callResult);
        final Tuple[] fixedFee = decodeResult.get(0);
        final Tuple[] fractionalFee = decodeResult.get(1);
        final Tuple[] royaltyFee = decodeResult.get(2);

        switch (feeCase) {
            case FIXED_FEE -> {
                assertThat((long) fixedFee[0].get(0)).isEqualTo(100L);
                assertThat((com.esaulpaugh.headlong.abi.Address) fixedFee[0].get(1))
                        .isEqualTo(convertAddress(FUNGIBLE_TOKEN_ADDRESS));
                assertThat((boolean) fixedFee[0].get(2)).isFalse();
                assertThat((boolean) fixedFee[0].get(3)).isFalse();
                assertThat((com.esaulpaugh.headlong.abi.Address) fixedFee[0].get(4))
                        .isEqualTo(convertAddress(SENDER_ALIAS));
            }
            case FRACTIONAL_FEE -> {
                assertThat((long) fractionalFee[0].get(0)).isEqualTo(100L);
                assertThat((long) fractionalFee[0].get(1)).isEqualTo(10L);
                assertThat((long) fractionalFee[0].get(2)).isEqualTo(1L);
                assertThat((long) fractionalFee[0].get(3)).isEqualTo(1000L);
                assertThat((boolean) fractionalFee[0].get(4)).isTrue();
                assertThat((com.esaulpaugh.headlong.abi.Address) fractionalFee[0].get(5))
                        .isEqualTo(convertAddress(SENDER_ALIAS));
            }
            case ROYALTY_FEE -> {
                assertThat((long) royaltyFee[0].get(0)).isEqualTo(20L);
                assertThat((long) royaltyFee[0].get(1)).isEqualTo(10L);
                assertThat((long) royaltyFee[0].get(2)).isEqualTo(100L);
                assertThat((com.esaulpaugh.headlong.abi.Address) royaltyFee[0].get(3))
                        .isEqualTo(convertAddress(FUNGIBLE_TOKEN_ADDRESS));
                assertThat((boolean) royaltyFee[0].get(4)).isFalse();
                assertThat((com.esaulpaugh.headlong.abi.Address) royaltyFee[0].get(5))
                        .isEqualTo(convertAddress(SENDER_ALIAS));
            }
        }
    }

    @ParameterizedTest
    @CsvSource({"getInformationForFungibleToken,false", "getInformationForNonFungibleToken,true"})
    void getTokenInfo(final String functionName, final boolean isNft) {
        final var functionHash = isNft
                ? functionEncodeDecoder.functionHashFor(functionName, ABI_PATH, NFT_ADDRESS, 1L)
                : functionEncodeDecoder.functionHashFor(functionName, ABI_PATH, FUNGIBLE_TOKEN_ADDRESS);
        final var serviceParameters = serviceParametersForExecution(functionHash, CONTRACT_ADDRESS, ETH_CALL, 0L);
        customFeesPersist(FRACTIONAL_FEE);

        final var callResult = contractCallService.processCall(serviceParameters);
        final Tuple decodeResult = functionEncodeDecoder
                .decodeResult(functionName, ABI_PATH, callResult)
                .get(0);
        final Tuple tokenInfo = decodeResult.get(0);
        final Tuple hederaToken = tokenInfo.get(0);
        final boolean deleted = tokenInfo.get(2);
        final boolean defaultKycStatus = tokenInfo.get(3);
        final boolean pauseStatus = tokenInfo.get(4);
        final Tuple[] fractionalFees = tokenInfo.get(6);
        final String ledgerId = tokenInfo.get(8);
        final String name = hederaToken.get(0);
        final String symbol = hederaToken.get(1);
        final com.esaulpaugh.headlong.abi.Address treasury = hederaToken.get(2);
        final String memo = hederaToken.get(3);
        final boolean supplyType = hederaToken.get(4);
        final long maxSupply = hederaToken.get(5);
        final boolean freezeStatus = hederaToken.get(6);
        final Tuple expiry = hederaToken.get(8);
        final com.esaulpaugh.headlong.abi.Address autoRenewAccount = expiry.get(1);
        final long autoRenewPeriod = expiry.get(2);

        assertThat(deleted).isFalse();
        assertThat(defaultKycStatus).isFalse();
        assertThat(pauseStatus).isTrue();
        assertThat(fractionalFees).isNotEmpty();
        assertThat(ledgerId).isEqualTo("0x01");
        assertThat(name).isEqualTo("Hbars");
        assertThat(symbol).isEqualTo("HBAR");
        assertThat(treasury).isEqualTo(convertAddress(OWNER_ADDRESS));
        assertThat(memo).isEqualTo("TestMemo");
        assertThat(freezeStatus).isTrue();
        assertThat(autoRenewPeriod).isEqualTo(1800L);

        if (isNft) {
            final long serialNum = decodeResult.get(1);
            final com.esaulpaugh.headlong.abi.Address owner = decodeResult.get(2);
            final long creationTime = decodeResult.get(3);
            final byte[] metadata = decodeResult.get(4);
            final com.esaulpaugh.headlong.abi.Address spender = decodeResult.get(5);

            assertThat(serialNum).isEqualTo(1L);
            assertThat(owner).isEqualTo(convertAddress(OWNER_ADDRESS));
            assertThat(creationTime).isEqualTo(1475067194L);
            assertThat(metadata).isNotEmpty();
            assertThat(spender).isEqualTo(convertAddress(SPENDER_ADDRESS));
            assertThat(maxSupply).isEqualTo(2000000000L);
            assertThat(supplyType).isTrue();
            assertThat(autoRenewAccount).isEqualTo(convertAddress(NFT_ADDRESS));
        } else {
            final int decimals = decodeResult.get(1);
            final long totalSupply = tokenInfo.get(1);
            assertThat(decimals).isEqualTo(12);
            assertThat(totalSupply).isEqualTo(12345L);
            assertThat(maxSupply).isEqualTo(2525L);
            assertThat(supplyType).isFalse();
            assertThat(autoRenewAccount).isEqualTo(convertAddress(FUNGIBLE_TOKEN_ADDRESS));
        }
    }

    @Test
    void nftInfoForInvalidSerialNo() {
        final var functionHash =
                functionEncodeDecoder.functionHashFor("getInformationForNonFungibleToken", ABI_PATH, NFT_ADDRESS, 4L);
        final var serviceParameters = serviceParametersForExecution(functionHash, CONTRACT_ADDRESS, ETH_CALL, 0L);

        assertThatThrownBy(() -> contractCallService.processCall(serviceParameters))
                .isInstanceOf(InvalidTransactionException.class);
    }

    @Test
    void tokenInfoForNonTokenAccount() {
        final var functionHash =
                functionEncodeDecoder.functionHashFor("getInformationForFungibleToken", ABI_PATH, SENDER_ADDRESS);
        final var serviceParameters = serviceParametersForExecution(functionHash, CONTRACT_ADDRESS, ETH_CALL, 0L);

        assertThatThrownBy(() -> contractCallService.processCall(serviceParameters))
                .isInstanceOf(InvalidTransactionException.class);
    }

    @Test
    void notExistingPrecompileCallFails() {
        final var functionHash = functionEncodeDecoder.functionHashFor(
                "callNotExistingPrecompile", MODIFICATION_CONTRACT_ABI_PATH, FUNGIBLE_TOKEN_ADDRESS);
        final var serviceParameters =
                serviceParametersForExecution(functionHash, MODIFICATION_CONTRACT_ADDRESS, ETH_ESTIMATE_GAS, 0L);

        assertThatThrownBy(() -> contractCallService.processCall(serviceParameters))
                .isInstanceOf(UnsupportedOperationException.class)
                .hasMessage(ERROR_MESSAGE);
    }

    @RequiredArgsConstructor
    enum ContractReadFunctions {
        IS_FROZEN("isTokenFrozen", new Address[] {FUNGIBLE_TOKEN_ADDRESS, SENDER_ADDRESS}, new Boolean[] {true}),
        IS_FROZEN_WITH_ALIAS(
                "isTokenFrozen", new Address[] {FUNGIBLE_TOKEN_ADDRESS, SENDER_ALIAS}, new Boolean[] {true}),
        IS_KYC("isKycGranted", new Address[] {FUNGIBLE_TOKEN_ADDRESS, SENDER_ADDRESS}, new Boolean[] {true}),
        IS_KYC_WITH_ALIAS("isKycGranted", new Address[] {FUNGIBLE_TOKEN_ADDRESS, SENDER_ALIAS}, new Boolean[] {true}),
        IS_KYC_FOR_NFT("isKycGranted", new Address[] {NFT_ADDRESS, SENDER_ADDRESS}, new Boolean[] {true}),
        IS_KYC_FOR_NFT_WITH_ALIAS("isKycGranted", new Address[] {NFT_ADDRESS, SENDER_ALIAS}, new Boolean[] {true}),
        IS_TOKEN_PRECOMPILE("isTokenAddress", new Address[] {FUNGIBLE_TOKEN_ADDRESS}, new Boolean[] {true}),
        IS_TOKEN_PRECOMPILE_NFT("isTokenAddress", new Address[] {NFT_ADDRESS}, new Boolean[] {true}),
        GET_TOKEN_DEFAULT_KYC("getTokenDefaultKyc", new Address[] {FUNGIBLE_TOKEN_ADDRESS}, new Boolean[] {true}),
        GET_TOKEN_DEFAULT_KYC_NFT("getTokenDefaultKyc", new Address[] {NFT_ADDRESS}, new Boolean[] {true}),
        GET_TOKEN_TYPE("getType", new Address[] {FUNGIBLE_TOKEN_ADDRESS}, new Long[] {0L}),
        GET_TOKEN_TYPE_FOR_NFT("getType", new Address[] {NFT_ADDRESS}, new Long[] {1L}),
        GET_TOKEN_DEFAULT_FREEZE("getTokenDefaultFreeze", new Address[] {FUNGIBLE_TOKEN_ADDRESS}, new Boolean[] {true}),
        GET_TOKEN_DEFAULT_FREEZE_FOR_NFT("getTokenDefaultFreeze", new Address[] {NFT_ADDRESS}, new Boolean[] {true}),
<<<<<<< HEAD
        GET_TOKEN_ADMIN_KEY("getTokenKeyPublic", new Object[] {FUNGIBLE_TOKEN_ADDRESS, 1L}, new Object[] {
            false, Address.ZERO, new byte[0], ECDSA_KEY, Address.ZERO
        }),
        GET_TOKEN_FREEZE_KEY("getTokenKeyPublic", new Object[] {FUNGIBLE_TOKEN_ADDRESS, 4L}, new Object[] {
            false, Address.ZERO, new byte[0], ECDSA_KEY, Address.ZERO
        }),
        GET_TOKEN_WIPE_KEY("getTokenKeyPublic", new Object[] {FUNGIBLE_TOKEN_ADDRESS, 8L}, new Object[] {
            false, Address.ZERO, new byte[0], ECDSA_KEY, Address.ZERO
        }),
        GET_TOKEN_SUPPLY_KEY("getTokenKeyPublic", new Object[] {FUNGIBLE_TOKEN_ADDRESS, 16L}, new Object[] {
            false, Address.ZERO, new byte[0], ECDSA_KEY, Address.ZERO
        }),
        GET_TOKEN_KYC_KEY_FOR_NFT("getTokenKeyPublic", new Object[] {NFT_ADDRESS, 2L}, new Object[] {
            false, Address.ZERO, new byte[0], ECDSA_KEY, Address.ZERO
        }),
        GET_TOKEN_FEE_KEY_FOR_NFT("getTokenKeyPublic", new Object[] {NFT_ADDRESS, 32L}, new Object[] {
            false, Address.ZERO, new byte[0], ECDSA_KEY, Address.ZERO
        }),
        GET_TOKEN_PAUSE_KEY_FOR_NFT("getTokenKeyPublic", new Object[] {NFT_ADDRESS, 64L}, new Object[] {
            false, Address.ZERO, new byte[0], ECDSA_KEY, Address.ZERO
        }),
        GET_FUNGIBLE_TOKEN_INFO(
                "getInformationForFungibleToken", new Object[] {FUNGIBLE_TOKEN_ADDRESS}, new Object[] {}),
        GET_NFT_INFO("getInformationForNonFungibleToken", new Object[] {NFT_ADDRESS, 1L}, new Object[] {}),
        GET_INFORMATION_FOR_TOKEN_FUNGIBLE(
                "getInformationForToken", new Object[] {FUNGIBLE_TOKEN_ADDRESS}, new Object[] {}),
        GET_INFORMATION_FOR_TOKEN_NFT("getInformationForToken", new Object[] {NFT_ADDRESS}, new Object[] {});
=======
        GET_TOKEN_ADMIN_KEY_WITH_CONTRACT_ADDRESS(
                "getTokenKeyPublic",
                new Object[] {FUNGIBLE_TOKEN_ADDRESS_GET_KEY_WITH_CONTRACT_ADDRESS, 1L},
                new Object[] {false, CONTRACT_ADDRESS, new byte[0], new byte[0], Address.ZERO}),
        GET_TOKEN_FREEZE_KEY_WITH_CONTRACT_ADDRESS(
                "getTokenKeyPublic",
                new Object[] {FUNGIBLE_TOKEN_ADDRESS_GET_KEY_WITH_CONTRACT_ADDRESS, 4L},
                new Object[] {false, CONTRACT_ADDRESS, new byte[0], new byte[0], Address.ZERO}),
        GET_TOKEN_WIPE_KEY_WITH_CONTRACT_ADDRESS(
                "getTokenKeyPublic",
                new Object[] {FUNGIBLE_TOKEN_ADDRESS_GET_KEY_WITH_CONTRACT_ADDRESS, 8L},
                new Object[] {false, CONTRACT_ADDRESS, new byte[0], new byte[0], Address.ZERO}),
        GET_TOKEN_SUPPLY_KEY_WITH_CONTRACT_ADDRESS(
                "getTokenKeyPublic",
                new Object[] {FUNGIBLE_TOKEN_ADDRESS_GET_KEY_WITH_CONTRACT_ADDRESS, 16L},
                new Object[] {false, CONTRACT_ADDRESS, new byte[0], new byte[0], Address.ZERO}),
        GET_TOKEN_ADMIN_KEY_WITH_ED25519_KEY(
                "getTokenKeyPublic",
                new Object[] {FUNGIBLE_TOKEN_ADDRESS_GET_KEY_WITH_ED25519_KEY, 1L},
                new Object[] {false, Address.ZERO, ED25519_KEY, new byte[0], Address.ZERO}),
        GET_TOKEN_FREEZE_KEY_WITH_ED25519_KEY(
                "getTokenKeyPublic",
                new Object[] {FUNGIBLE_TOKEN_ADDRESS_GET_KEY_WITH_ED25519_KEY, 4L},
                new Object[] {false, Address.ZERO, ED25519_KEY, new byte[0], Address.ZERO}),
        GET_TOKEN_WIPE_KEY_WITH_ED25519_KEY(
                "getTokenKeyPublic",
                new Object[] {FUNGIBLE_TOKEN_ADDRESS_GET_KEY_WITH_ED25519_KEY, 8L},
                new Object[] {false, Address.ZERO, ED25519_KEY, new byte[0], Address.ZERO}),
        GET_TOKEN_SUPPLY_KEY_WITH_ED25519_KEY(
                "getTokenKeyPublic",
                new Object[] {FUNGIBLE_TOKEN_ADDRESS_GET_KEY_WITH_ED25519_KEY, 16L},
                new Object[] {false, Address.ZERO, ED25519_KEY, new byte[0], Address.ZERO}),
        GET_TOKEN_ADMIN_KEY_WITH_ECDSA_KEY(
                "getTokenKeyPublic",
                new Object[] {FUNGIBLE_TOKEN_ADDRESS_GET_KEY_WITH_ECDSA_KEY, 1L},
                new Object[] {false, Address.ZERO, new byte[0], ECDSA_KEY, Address.ZERO}),
        GET_TOKEN_FREEZE_KEY_WITH_ECDSA_KEY(
                "getTokenKeyPublic",
                new Object[] {FUNGIBLE_TOKEN_ADDRESS_GET_KEY_WITH_ECDSA_KEY, 4L},
                new Object[] {false, Address.ZERO, new byte[0], ECDSA_KEY, Address.ZERO}),
        GET_TOKEN_WIPE_KEY_WITH_ECDSA_KEY(
                "getTokenKeyPublic",
                new Object[] {FUNGIBLE_TOKEN_ADDRESS_GET_KEY_WITH_ECDSA_KEY, 8L},
                new Object[] {false, Address.ZERO, new byte[0], ECDSA_KEY, Address.ZERO}),
        GET_TOKEN_SUPPLY_KEY_WITH_ECDSA_KEY(
                "getTokenKeyPublic",
                new Object[] {FUNGIBLE_TOKEN_ADDRESS_GET_KEY_WITH_ECDSA_KEY, 16L},
                new Object[] {false, Address.ZERO, new byte[0], ECDSA_KEY, Address.ZERO}),
        GET_TOKEN_ADMIN_KEY_WITH_DELEGATABLE_CONTRACT_ID(
                "getTokenKeyPublic",
                new Object[] {FUNGIBLE_TOKEN_ADDRESS_GET_KEY_WITH_DELEGATABLE_CONTRACT_ID, 1L},
                new Object[] {false, Address.ZERO, new byte[0], new byte[0], CONTRACT_ADDRESS}),
        GET_TOKEN_FREEZE_KEY_WITH_DELEGATABLE_CONTRACT_ID(
                "getTokenKeyPublic",
                new Object[] {FUNGIBLE_TOKEN_ADDRESS_GET_KEY_WITH_DELEGATABLE_CONTRACT_ID, 4L},
                new Object[] {false, Address.ZERO, new byte[0], new byte[0], CONTRACT_ADDRESS}),
        GET_TOKEN_WIPE_KEY_WITH_DELEGATABLE_CONTRACT_ID(
                "getTokenKeyPublic",
                new Object[] {FUNGIBLE_TOKEN_ADDRESS_GET_KEY_WITH_DELEGATABLE_CONTRACT_ID, 8L},
                new Object[] {false, Address.ZERO, new byte[0], new byte[0], CONTRACT_ADDRESS}),
        GET_TOKEN_SUPPLY_KEY_WITH_DELEGATABLE_CONTRACT_ID(
                "getTokenKeyPublic",
                new Object[] {FUNGIBLE_TOKEN_ADDRESS_GET_KEY_WITH_DELEGATABLE_CONTRACT_ID, 16L},
                new Object[] {false, Address.ZERO, new byte[0], new byte[0], CONTRACT_ADDRESS}),
        GET_TOKEN_KYC_KEY_FOR_NFT_WITH_CONTRACT_ADDRESS(
                "getTokenKeyPublic",
                new Object[] {NFT_ADDRESS_GET_KEY_WITH_CONTRACT_ADDRESS, 2L},
                new Object[] {false, CONTRACT_ADDRESS, new byte[0], new byte[0], Address.ZERO}),
        GET_TOKEN_FEE_KEY_FOR_NFT_WITH_CONTRACT_ADDRESS(
                "getTokenKeyPublic",
                new Object[] {NFT_ADDRESS_GET_KEY_WITH_CONTRACT_ADDRESS, 32L},
                new Object[] {false, CONTRACT_ADDRESS, new byte[0], new byte[0], Address.ZERO}),
        GET_TOKEN_PAUSE_KEY_FOR_NFT_WITH_CONTRACT_ADDRESS(
                "getTokenKeyPublic",
                new Object[] {NFT_ADDRESS_GET_KEY_WITH_CONTRACT_ADDRESS, 64L},
                new Object[] {false, CONTRACT_ADDRESS, new byte[0], new byte[0], Address.ZERO}),
        GET_TOKEN_KYC_KEY_FOR_NFT_WITH_ED25519_KEY(
                "getTokenKeyPublic",
                new Object[] {NFT_ADDRESS_GET_KEY_WITH_ED25519_KEY, 2L},
                new Object[] {false, Address.ZERO, ED25519_KEY, new byte[0], Address.ZERO}),
        GET_TOKEN_FEE_KEY_FOR_NFT_WITH_ED25519_KEY(
                "getTokenKeyPublic",
                new Object[] {NFT_ADDRESS_GET_KEY_WITH_ED25519_KEY, 32L},
                new Object[] {false, Address.ZERO, ED25519_KEY, new byte[0], Address.ZERO}),
        GET_TOKEN_PAUSE_KEY_FOR_NFT_WITH_ED25519_KEY(
                "getTokenKeyPublic",
                new Object[] {NFT_ADDRESS_GET_KEY_WITH_ED25519_KEY, 64L},
                new Object[] {false, Address.ZERO, ED25519_KEY, new byte[0], Address.ZERO}),
        GET_TOKEN_KYC_KEY_FOR_NFT_WITH_ECDSA_KEY(
                "getTokenKeyPublic",
                new Object[] {NFT_ADDRESS_GET_KEY_WITH_ECDSA_KEY, 2L},
                new Object[] {false, Address.ZERO, new byte[0], ECDSA_KEY, Address.ZERO}),
        GET_TOKEN_FEE_KEY_FOR_NFT_WITH_ECDSA_KEY(
                "getTokenKeyPublic",
                new Object[] {NFT_ADDRESS_GET_KEY_WITH_ECDSA_KEY, 32L},
                new Object[] {false, Address.ZERO, new byte[0], ECDSA_KEY, Address.ZERO}),
        GET_TOKEN_PAUSE_KEY_FOR_NFT_WITH_ECDSA_KEY(
                "getTokenKeyPublic",
                new Object[] {NFT_ADDRESS_GET_KEY_WITH_ECDSA_KEY, 64L},
                new Object[] {false, Address.ZERO, new byte[0], ECDSA_KEY, Address.ZERO}),
        GET_TOKEN_KYC_KEY_FOR_NFT_WITH_DELEGATABLE_CONTRACT_ID(
                "getTokenKeyPublic",
                new Object[] {NFT_ADDRESS_GET_KEY_WITH_DELEGATABLE_CONTRACT_ID, 2L},
                new Object[] {false, Address.ZERO, new byte[0], new byte[0], CONTRACT_ADDRESS}),
        GET_TOKEN_FEE_KEY_FOR_NFT_WITH_DELEGATABLE_CONTRACT_ID(
                "getTokenKeyPublic",
                new Object[] {NFT_ADDRESS_GET_KEY_WITH_DELEGATABLE_CONTRACT_ID, 32L},
                new Object[] {false, Address.ZERO, new byte[0], new byte[0], CONTRACT_ADDRESS}),
        GET_TOKEN_PAUSE_KEY_FOR_NFT_WITH_DELEGATABLE_CONTRACT_ID(
                "getTokenKeyPublic",
                new Object[] {NFT_ADDRESS_GET_KEY_WITH_DELEGATABLE_CONTRACT_ID, 64L},
                new Object[] {false, Address.ZERO, new byte[0], new byte[0], CONTRACT_ADDRESS}),
        GET_CUSTOM_FEES_FOR_TOKEN("getCustomFeesForToken", new Object[] {FUNGIBLE_TOKEN_ADDRESS}, new Object[] {});
>>>>>>> f0e2b6cd

        private final String name;
        private final Object[] functionParameters;
        private final Object[] expectedResultFields;
    }

    @RequiredArgsConstructor
    enum UnsupportedContractModificationFunctions {
        UPDATE_TOKEN_KEYS("updateTokenKeysExternal", new Object[] {EMPTY_ADDRESS, new Object[] {}});

        private final String name;
        private final Object[] functionParameters;
    }

    @RequiredArgsConstructor
    enum SupportedContractModificationFunctions {
        APPROVE("approveExternal", new Object[] {FUNGIBLE_TOKEN_ADDRESS, SPENDER_ADDRESS, 1L}),
        DELETE_ALLOWANCE("approveExternal", new Object[] {FUNGIBLE_TOKEN_ADDRESS, SPENDER_ADDRESS, 0L}),
        DELETE_ALLOWANCE_NFT("approveNFTExternal", new Object[] {NFT_ADDRESS, Address.ZERO, 1L}),
        APPROVE_NFT("approveNFTExternal", new Object[] {NFT_ADDRESS, TREASURY_ADDRESS, 1L}),
        SET_APPROVAL_FOR_ALL("setApprovalForAllExternal", new Object[] {NFT_ADDRESS, TREASURY_ADDRESS, true}),
        ASSOCIATE_TOKEN("associateTokenExternal", new Object[] {SPENDER_ADDRESS, FUNGIBLE_TOKEN_ADDRESS}),
        ASSOCIATE_TOKEN_WITH_ALIAS("associateTokenExternal", new Object[] {SPENDER_ALIAS, FUNGIBLE_TOKEN_ADDRESS}),
        ASSOCIATE_TOKENS(
                "associateTokensExternal", new Object[] {SPENDER_ADDRESS, new Address[] {FUNGIBLE_TOKEN_ADDRESS}}),
        ASSOCIATE_TOKENS_WITH_ALIAS(
                "associateTokensExternal", new Object[] {SPENDER_ALIAS, new Address[] {FUNGIBLE_TOKEN_ADDRESS}}),
        MINT_TOKEN("mintTokenExternal", new Object[] {NOT_FROZEN_FUNGIBLE_TOKEN_ADDRESS, 100L, new byte[0][0]}),
        MINT_NFT_TOKEN("mintTokenExternal", new Object[] {
            NFT_ADDRESS, 0L, new byte[][] {ByteString.copyFromUtf8("firstMeta").toByteArray()}
        }),
        DISSOCIATE_TOKEN("dissociateTokenExternal", new Object[] {SPENDER_ADDRESS, TREASURY_TOKEN_ADDRESS}),
        DISSOCIATE_TOKEN_WITH_ALIAS("dissociateTokenExternal", new Object[] {SPENDER_ALIAS, TREASURY_TOKEN_ADDRESS}),
        DISSOCIATE_TOKENS(
                "dissociateTokensExternal", new Object[] {SPENDER_ADDRESS, new Address[] {TREASURY_TOKEN_ADDRESS}}),
        DISSOCIATE_TOKENS_WITH_ALIAS(
                "dissociateTokensExternal", new Object[] {SPENDER_ALIAS, new Address[] {TREASURY_TOKEN_ADDRESS}}),
        BURN_TOKEN("burnTokenExternal", new Object[] {NOT_FROZEN_FUNGIBLE_TOKEN_ADDRESS, 1L, new long[0]}),
        WIPE_TOKEN("wipeTokenAccountExternal", new Object[] {NOT_FROZEN_FUNGIBLE_TOKEN_ADDRESS, SENDER_ALIAS, 1L}),
        WIPE_TOKEN_WITH_ALIAS(
                "wipeTokenAccountExternal", new Object[] {NOT_FROZEN_FUNGIBLE_TOKEN_ADDRESS, SENDER_ALIAS, 1L}),
        WIPE_NFT_TOKEN(
                "wipeTokenAccountNFTExternal",
                new Object[] {NFT_ADDRESS_WITH_DIFFERENT_OWNER_AND_TREASURY, SENDER_ADDRESS, new long[] {1}}),
        WIPE_NFT_TOKEN_WITH_ALIAS(
                "wipeTokenAccountNFTExternal",
                new Object[] {NFT_ADDRESS_WITH_DIFFERENT_OWNER_AND_TREASURY, SENDER_ALIAS, new long[] {1}}),
        BURN_NFT_TOKEN("burnTokenExternal", new Object[] {NFT_ADDRESS, 0L, new long[] {1}}),
        REVOKE_TOKEN_KYC("revokeTokenKycExternal", new Object[] {FUNGIBLE_TOKEN_ADDRESS, SENDER_ADDRESS}),
        REVOKE_TOKEN_KYC_WITH_ALIAS("revokeTokenKycExternal", new Object[] {FUNGIBLE_TOKEN_ADDRESS, SENDER_ALIAS}),
        GRANT_TOKEN_KYC("grantTokenKycExternal", new Object[] {FUNGIBLE_TOKEN_ADDRESS, SENDER_ADDRESS}),
        GRANT_TOKEN_KYC_WITH_ALIAS("grantTokenKycExternal", new Object[] {FUNGIBLE_TOKEN_ADDRESS, SENDER_ALIAS}),
        DELETE_TOKEN("deleteTokenExternal", new Object[] {FUNGIBLE_TOKEN_ADDRESS}),
        FREEZE_TOKEN("freezeTokenExternal", new Object[] {NOT_FROZEN_FUNGIBLE_TOKEN_ADDRESS, SPENDER_ADDRESS}),
        UNFREEZE_TOKEN("unfreezeTokenExternal", new Object[] {FROZEN_FUNGIBLE_TOKEN_ADDRESS, SPENDER_ADDRESS}),
        PAUSE_TOKEN("pauseTokenExternal", new Object[] {FUNGIBLE_TOKEN_ADDRESS}),
        UNPAUSE_TOKEN("unpauseTokenExternal", new Object[] {FUNGIBLE_TOKEN_ADDRESS}),
        CREATE_FUNGIBLE_TOKEN("createFungibleTokenExternal", new Object[] {FUNGIBLE_TOKEN, 10L, 10}),
        CREATE_FUNGIBLE_TOKEN_WITH_CUSTOM_FEES(
                "createFungibleTokenWithCustomFeesExternal",
                new Object[] {FUNGIBLE_TOKEN, 10L, 10, FIXED_FEE_WRAPPER, FRACTIONAL_FEE_WRAPPER}),
        CREATE_NON_FUNGIBLE_TOKEN("createNonFungibleTokenExternal", new Object[] {NON_FUNGIBLE_TOKEN}),
        CREATE_NON_FUNGIBLE_TOKEN_WITH_CUSTOM_FEES(
                "createNonFungibleTokenWithCustomFeesExternal",
                new Object[] {NON_FUNGIBLE_TOKEN, FIXED_FEE_WRAPPER, ROYALTY_FEE_WRAPPER}),
        TRANSFER_TOKEN(
                "transferTokenExternal", new Object[] {TREASURY_TOKEN_ADDRESS, SPENDER_ADDRESS, SENDER_ADDRESS, 1L}),
        TRANSFER_TOKENS("transferTokensExternal", new Object[] {
            TREASURY_TOKEN_ADDRESS, new Address[] {SPENDER_ADDRESS, SENDER_ADDRESS}, new long[] {1L, -1L}
        }),
        TRANSFER_NFT_TOKENS("transferNFTsExternal", new Object[] {
            NFT_TRANSFER_ADDRESS, new Address[] {OWNER_ADDRESS}, new Address[] {SPENDER_ADDRESS}, new long[] {1}
        }),
        TRANSFER_NFT_TOKEN(
                "transferNFTExternal", new Object[] {NFT_TRANSFER_ADDRESS, OWNER_ADDRESS, SPENDER_ADDRESS, 1L}),
        TRANSFER_FROM(
                "transferFromExternal", new Object[] {TREASURY_TOKEN_ADDRESS, SENDER_ADDRESS, SPENDER_ADDRESS, 1L}),
        TRANSFER_FROM_NFT(
                "transferFromNFTExternal", new Object[] {NFT_TRANSFER_ADDRESS, OWNER_ADDRESS, SPENDER_ADDRESS, 1L}),
        UPDATE_TOKEN_INFO("updateTokenInfoExternal", new Object[] {UNPAUSED_FUNGIBLE_TOKEN_ADDRESS, FUNGIBLE_TOKEN}),
        UPDATE_TOKEN_EXPIRY(
                "updateTokenExpiryInfoExternal", new Object[] {UNPAUSED_FUNGIBLE_TOKEN_ADDRESS, TOKEN_EXPIRY_WRAPPER});

        private final String name;
        private final Object[] functionParameters;
    }
}<|MERGE_RESOLUTION|>--- conflicted
+++ resolved
@@ -43,18 +43,14 @@
     @EnumSource(
             value = ContractReadFunctions.class,
             mode = Mode.EXCLUDE,
-<<<<<<< HEAD
             names = {
+                "GET_CUSTOM_FEES_FOR_TOKEN",
                 "GET_FUNGIBLE_TOKEN_INFO",
                 "GET_NFT_INFO",
                 "GET_INFORMATION_FOR_TOKEN_FUNGIBLE",
                 "GET_INFORMATION_FOR_TOKEN_NFT"
             })
-    void evmPrecompileReadOnlyTokenFunctionsTest(final ContractReadFunctions contractFunc) {
-=======
-            names = {"GET_CUSTOM_FEES_FOR_TOKEN"})
     void evmPrecompileReadOnlyTokenFunctionsTestEthCall(ContractReadFunctions contractFunc) {
->>>>>>> f0e2b6cd
         final var functionHash =
                 functionEncodeDecoder.functionHashFor(contractFunc.name, ABI_PATH, contractFunc.functionParameters);
         final var serviceParameters = serviceParametersForExecution(functionHash, CONTRACT_ADDRESS, ETH_CALL, 0L);
@@ -66,11 +62,7 @@
 
     @ParameterizedTest
     @EnumSource(ContractReadFunctions.class)
-<<<<<<< HEAD
-    void evmPrecompileReadOnlyTokenFunctionsEstimateTest(final ContractReadFunctions contractFunc) {
-=======
-    void evmPrecompileReadOnlyTokenFunctionsTestEthEstimateGas(ContractReadFunctions contractFunc) {
->>>>>>> f0e2b6cd
+    void evmPrecompileReadOnlyTokenFunctionsTestEthEstimateGas(final ContractReadFunctions contractFunc) {
         final var functionHash =
                 functionEncodeDecoder.functionHashFor(contractFunc.name, ABI_PATH, contractFunc.functionParameters);
         final var serviceParameters =
@@ -117,11 +109,7 @@
 
     @ParameterizedTest
     @EnumSource(FeeCase.class)
-<<<<<<< HEAD
-    void customFees(final FeeCase feeCase) {
-=======
-    void customFeesEthCall(FeeCase feeCase) {
->>>>>>> f0e2b6cd
+    void customFeesEthCall(final FeeCase feeCase) {
         final var functionName = "getCustomFeesForToken";
         final var functionHash = functionEncodeDecoder.functionHashFor(functionName, ABI_PATH, FUNGIBLE_TOKEN_ADDRESS);
         final var serviceParameters = serviceParametersForExecution(functionHash, CONTRACT_ADDRESS, ETH_CALL, 0L);
@@ -283,149 +271,125 @@
         GET_TOKEN_TYPE_FOR_NFT("getType", new Address[] {NFT_ADDRESS}, new Long[] {1L}),
         GET_TOKEN_DEFAULT_FREEZE("getTokenDefaultFreeze", new Address[] {FUNGIBLE_TOKEN_ADDRESS}, new Boolean[] {true}),
         GET_TOKEN_DEFAULT_FREEZE_FOR_NFT("getTokenDefaultFreeze", new Address[] {NFT_ADDRESS}, new Boolean[] {true}),
-<<<<<<< HEAD
-        GET_TOKEN_ADMIN_KEY("getTokenKeyPublic", new Object[] {FUNGIBLE_TOKEN_ADDRESS, 1L}, new Object[] {
-            false, Address.ZERO, new byte[0], ECDSA_KEY, Address.ZERO
-        }),
-        GET_TOKEN_FREEZE_KEY("getTokenKeyPublic", new Object[] {FUNGIBLE_TOKEN_ADDRESS, 4L}, new Object[] {
-            false, Address.ZERO, new byte[0], ECDSA_KEY, Address.ZERO
-        }),
-        GET_TOKEN_WIPE_KEY("getTokenKeyPublic", new Object[] {FUNGIBLE_TOKEN_ADDRESS, 8L}, new Object[] {
-            false, Address.ZERO, new byte[0], ECDSA_KEY, Address.ZERO
-        }),
-        GET_TOKEN_SUPPLY_KEY("getTokenKeyPublic", new Object[] {FUNGIBLE_TOKEN_ADDRESS, 16L}, new Object[] {
-            false, Address.ZERO, new byte[0], ECDSA_KEY, Address.ZERO
-        }),
-        GET_TOKEN_KYC_KEY_FOR_NFT("getTokenKeyPublic", new Object[] {NFT_ADDRESS, 2L}, new Object[] {
-            false, Address.ZERO, new byte[0], ECDSA_KEY, Address.ZERO
-        }),
-        GET_TOKEN_FEE_KEY_FOR_NFT("getTokenKeyPublic", new Object[] {NFT_ADDRESS, 32L}, new Object[] {
-            false, Address.ZERO, new byte[0], ECDSA_KEY, Address.ZERO
-        }),
-        GET_TOKEN_PAUSE_KEY_FOR_NFT("getTokenKeyPublic", new Object[] {NFT_ADDRESS, 64L}, new Object[] {
-            false, Address.ZERO, new byte[0], ECDSA_KEY, Address.ZERO
-        }),
+        GET_TOKEN_ADMIN_KEY_WITH_CONTRACT_ADDRESS(
+                "getTokenKeyPublic",
+                new Object[] {FUNGIBLE_TOKEN_ADDRESS_GET_KEY_WITH_CONTRACT_ADDRESS, 1L},
+                new Object[] {false, CONTRACT_ADDRESS, new byte[0], new byte[0], Address.ZERO}),
+        GET_TOKEN_FREEZE_KEY_WITH_CONTRACT_ADDRESS(
+                "getTokenKeyPublic",
+                new Object[] {FUNGIBLE_TOKEN_ADDRESS_GET_KEY_WITH_CONTRACT_ADDRESS, 4L},
+                new Object[] {false, CONTRACT_ADDRESS, new byte[0], new byte[0], Address.ZERO}),
+        GET_TOKEN_WIPE_KEY_WITH_CONTRACT_ADDRESS(
+                "getTokenKeyPublic",
+                new Object[] {FUNGIBLE_TOKEN_ADDRESS_GET_KEY_WITH_CONTRACT_ADDRESS, 8L},
+                new Object[] {false, CONTRACT_ADDRESS, new byte[0], new byte[0], Address.ZERO}),
+        GET_TOKEN_SUPPLY_KEY_WITH_CONTRACT_ADDRESS(
+                "getTokenKeyPublic",
+                new Object[] {FUNGIBLE_TOKEN_ADDRESS_GET_KEY_WITH_CONTRACT_ADDRESS, 16L},
+                new Object[] {false, CONTRACT_ADDRESS, new byte[0], new byte[0], Address.ZERO}),
+        GET_TOKEN_ADMIN_KEY_WITH_ED25519_KEY(
+                "getTokenKeyPublic",
+                new Object[] {FUNGIBLE_TOKEN_ADDRESS_GET_KEY_WITH_ED25519_KEY, 1L},
+                new Object[] {false, Address.ZERO, ED25519_KEY, new byte[0], Address.ZERO}),
+        GET_TOKEN_FREEZE_KEY_WITH_ED25519_KEY(
+                "getTokenKeyPublic",
+                new Object[] {FUNGIBLE_TOKEN_ADDRESS_GET_KEY_WITH_ED25519_KEY, 4L},
+                new Object[] {false, Address.ZERO, ED25519_KEY, new byte[0], Address.ZERO}),
+        GET_TOKEN_WIPE_KEY_WITH_ED25519_KEY(
+                "getTokenKeyPublic",
+                new Object[] {FUNGIBLE_TOKEN_ADDRESS_GET_KEY_WITH_ED25519_KEY, 8L},
+                new Object[] {false, Address.ZERO, ED25519_KEY, new byte[0], Address.ZERO}),
+        GET_TOKEN_SUPPLY_KEY_WITH_ED25519_KEY(
+                "getTokenKeyPublic",
+                new Object[] {FUNGIBLE_TOKEN_ADDRESS_GET_KEY_WITH_ED25519_KEY, 16L},
+                new Object[] {false, Address.ZERO, ED25519_KEY, new byte[0], Address.ZERO}),
+        GET_TOKEN_ADMIN_KEY_WITH_ECDSA_KEY(
+                "getTokenKeyPublic",
+                new Object[] {FUNGIBLE_TOKEN_ADDRESS_GET_KEY_WITH_ECDSA_KEY, 1L},
+                new Object[] {false, Address.ZERO, new byte[0], ECDSA_KEY, Address.ZERO}),
+        GET_TOKEN_FREEZE_KEY_WITH_ECDSA_KEY(
+                "getTokenKeyPublic",
+                new Object[] {FUNGIBLE_TOKEN_ADDRESS_GET_KEY_WITH_ECDSA_KEY, 4L},
+                new Object[] {false, Address.ZERO, new byte[0], ECDSA_KEY, Address.ZERO}),
+        GET_TOKEN_WIPE_KEY_WITH_ECDSA_KEY(
+                "getTokenKeyPublic",
+                new Object[] {FUNGIBLE_TOKEN_ADDRESS_GET_KEY_WITH_ECDSA_KEY, 8L},
+                new Object[] {false, Address.ZERO, new byte[0], ECDSA_KEY, Address.ZERO}),
+        GET_TOKEN_SUPPLY_KEY_WITH_ECDSA_KEY(
+                "getTokenKeyPublic",
+                new Object[] {FUNGIBLE_TOKEN_ADDRESS_GET_KEY_WITH_ECDSA_KEY, 16L},
+                new Object[] {false, Address.ZERO, new byte[0], ECDSA_KEY, Address.ZERO}),
+        GET_TOKEN_ADMIN_KEY_WITH_DELEGATABLE_CONTRACT_ID(
+                "getTokenKeyPublic",
+                new Object[] {FUNGIBLE_TOKEN_ADDRESS_GET_KEY_WITH_DELEGATABLE_CONTRACT_ID, 1L},
+                new Object[] {false, Address.ZERO, new byte[0], new byte[0], CONTRACT_ADDRESS}),
+        GET_TOKEN_FREEZE_KEY_WITH_DELEGATABLE_CONTRACT_ID(
+                "getTokenKeyPublic",
+                new Object[] {FUNGIBLE_TOKEN_ADDRESS_GET_KEY_WITH_DELEGATABLE_CONTRACT_ID, 4L},
+                new Object[] {false, Address.ZERO, new byte[0], new byte[0], CONTRACT_ADDRESS}),
+        GET_TOKEN_WIPE_KEY_WITH_DELEGATABLE_CONTRACT_ID(
+                "getTokenKeyPublic",
+                new Object[] {FUNGIBLE_TOKEN_ADDRESS_GET_KEY_WITH_DELEGATABLE_CONTRACT_ID, 8L},
+                new Object[] {false, Address.ZERO, new byte[0], new byte[0], CONTRACT_ADDRESS}),
+        GET_TOKEN_SUPPLY_KEY_WITH_DELEGATABLE_CONTRACT_ID(
+                "getTokenKeyPublic",
+                new Object[] {FUNGIBLE_TOKEN_ADDRESS_GET_KEY_WITH_DELEGATABLE_CONTRACT_ID, 16L},
+                new Object[] {false, Address.ZERO, new byte[0], new byte[0], CONTRACT_ADDRESS}),
+        GET_TOKEN_KYC_KEY_FOR_NFT_WITH_CONTRACT_ADDRESS(
+                "getTokenKeyPublic",
+                new Object[] {NFT_ADDRESS_GET_KEY_WITH_CONTRACT_ADDRESS, 2L},
+                new Object[] {false, CONTRACT_ADDRESS, new byte[0], new byte[0], Address.ZERO}),
+        GET_TOKEN_FEE_KEY_FOR_NFT_WITH_CONTRACT_ADDRESS(
+                "getTokenKeyPublic",
+                new Object[] {NFT_ADDRESS_GET_KEY_WITH_CONTRACT_ADDRESS, 32L},
+                new Object[] {false, CONTRACT_ADDRESS, new byte[0], new byte[0], Address.ZERO}),
+        GET_TOKEN_PAUSE_KEY_FOR_NFT_WITH_CONTRACT_ADDRESS(
+                "getTokenKeyPublic",
+                new Object[] {NFT_ADDRESS_GET_KEY_WITH_CONTRACT_ADDRESS, 64L},
+                new Object[] {false, CONTRACT_ADDRESS, new byte[0], new byte[0], Address.ZERO}),
+        GET_TOKEN_KYC_KEY_FOR_NFT_WITH_ED25519_KEY(
+                "getTokenKeyPublic",
+                new Object[] {NFT_ADDRESS_GET_KEY_WITH_ED25519_KEY, 2L},
+                new Object[] {false, Address.ZERO, ED25519_KEY, new byte[0], Address.ZERO}),
+        GET_TOKEN_FEE_KEY_FOR_NFT_WITH_ED25519_KEY(
+                "getTokenKeyPublic",
+                new Object[] {NFT_ADDRESS_GET_KEY_WITH_ED25519_KEY, 32L},
+                new Object[] {false, Address.ZERO, ED25519_KEY, new byte[0], Address.ZERO}),
+        GET_TOKEN_PAUSE_KEY_FOR_NFT_WITH_ED25519_KEY(
+                "getTokenKeyPublic",
+                new Object[] {NFT_ADDRESS_GET_KEY_WITH_ED25519_KEY, 64L},
+                new Object[] {false, Address.ZERO, ED25519_KEY, new byte[0], Address.ZERO}),
+        GET_TOKEN_KYC_KEY_FOR_NFT_WITH_ECDSA_KEY(
+                "getTokenKeyPublic",
+                new Object[] {NFT_ADDRESS_GET_KEY_WITH_ECDSA_KEY, 2L},
+                new Object[] {false, Address.ZERO, new byte[0], ECDSA_KEY, Address.ZERO}),
+        GET_TOKEN_FEE_KEY_FOR_NFT_WITH_ECDSA_KEY(
+                "getTokenKeyPublic",
+                new Object[] {NFT_ADDRESS_GET_KEY_WITH_ECDSA_KEY, 32L},
+                new Object[] {false, Address.ZERO, new byte[0], ECDSA_KEY, Address.ZERO}),
+        GET_TOKEN_PAUSE_KEY_FOR_NFT_WITH_ECDSA_KEY(
+                "getTokenKeyPublic",
+                new Object[] {NFT_ADDRESS_GET_KEY_WITH_ECDSA_KEY, 64L},
+                new Object[] {false, Address.ZERO, new byte[0], ECDSA_KEY, Address.ZERO}),
+        GET_TOKEN_KYC_KEY_FOR_NFT_WITH_DELEGATABLE_CONTRACT_ID(
+                "getTokenKeyPublic",
+                new Object[] {NFT_ADDRESS_GET_KEY_WITH_DELEGATABLE_CONTRACT_ID, 2L},
+                new Object[] {false, Address.ZERO, new byte[0], new byte[0], CONTRACT_ADDRESS}),
+        GET_TOKEN_FEE_KEY_FOR_NFT_WITH_DELEGATABLE_CONTRACT_ID(
+                "getTokenKeyPublic",
+                new Object[] {NFT_ADDRESS_GET_KEY_WITH_DELEGATABLE_CONTRACT_ID, 32L},
+                new Object[] {false, Address.ZERO, new byte[0], new byte[0], CONTRACT_ADDRESS}),
+        GET_TOKEN_PAUSE_KEY_FOR_NFT_WITH_DELEGATABLE_CONTRACT_ID(
+                "getTokenKeyPublic",
+                new Object[] {NFT_ADDRESS_GET_KEY_WITH_DELEGATABLE_CONTRACT_ID, 64L},
+                new Object[] {false, Address.ZERO, new byte[0], new byte[0], CONTRACT_ADDRESS}),
+        GET_CUSTOM_FEES_FOR_TOKEN("getCustomFeesForToken", new Object[] {FUNGIBLE_TOKEN_ADDRESS}, new Object[] {}),
         GET_FUNGIBLE_TOKEN_INFO(
                 "getInformationForFungibleToken", new Object[] {FUNGIBLE_TOKEN_ADDRESS}, new Object[] {}),
         GET_NFT_INFO("getInformationForNonFungibleToken", new Object[] {NFT_ADDRESS, 1L}, new Object[] {}),
         GET_INFORMATION_FOR_TOKEN_FUNGIBLE(
                 "getInformationForToken", new Object[] {FUNGIBLE_TOKEN_ADDRESS}, new Object[] {}),
         GET_INFORMATION_FOR_TOKEN_NFT("getInformationForToken", new Object[] {NFT_ADDRESS}, new Object[] {});
-=======
-        GET_TOKEN_ADMIN_KEY_WITH_CONTRACT_ADDRESS(
-                "getTokenKeyPublic",
-                new Object[] {FUNGIBLE_TOKEN_ADDRESS_GET_KEY_WITH_CONTRACT_ADDRESS, 1L},
-                new Object[] {false, CONTRACT_ADDRESS, new byte[0], new byte[0], Address.ZERO}),
-        GET_TOKEN_FREEZE_KEY_WITH_CONTRACT_ADDRESS(
-                "getTokenKeyPublic",
-                new Object[] {FUNGIBLE_TOKEN_ADDRESS_GET_KEY_WITH_CONTRACT_ADDRESS, 4L},
-                new Object[] {false, CONTRACT_ADDRESS, new byte[0], new byte[0], Address.ZERO}),
-        GET_TOKEN_WIPE_KEY_WITH_CONTRACT_ADDRESS(
-                "getTokenKeyPublic",
-                new Object[] {FUNGIBLE_TOKEN_ADDRESS_GET_KEY_WITH_CONTRACT_ADDRESS, 8L},
-                new Object[] {false, CONTRACT_ADDRESS, new byte[0], new byte[0], Address.ZERO}),
-        GET_TOKEN_SUPPLY_KEY_WITH_CONTRACT_ADDRESS(
-                "getTokenKeyPublic",
-                new Object[] {FUNGIBLE_TOKEN_ADDRESS_GET_KEY_WITH_CONTRACT_ADDRESS, 16L},
-                new Object[] {false, CONTRACT_ADDRESS, new byte[0], new byte[0], Address.ZERO}),
-        GET_TOKEN_ADMIN_KEY_WITH_ED25519_KEY(
-                "getTokenKeyPublic",
-                new Object[] {FUNGIBLE_TOKEN_ADDRESS_GET_KEY_WITH_ED25519_KEY, 1L},
-                new Object[] {false, Address.ZERO, ED25519_KEY, new byte[0], Address.ZERO}),
-        GET_TOKEN_FREEZE_KEY_WITH_ED25519_KEY(
-                "getTokenKeyPublic",
-                new Object[] {FUNGIBLE_TOKEN_ADDRESS_GET_KEY_WITH_ED25519_KEY, 4L},
-                new Object[] {false, Address.ZERO, ED25519_KEY, new byte[0], Address.ZERO}),
-        GET_TOKEN_WIPE_KEY_WITH_ED25519_KEY(
-                "getTokenKeyPublic",
-                new Object[] {FUNGIBLE_TOKEN_ADDRESS_GET_KEY_WITH_ED25519_KEY, 8L},
-                new Object[] {false, Address.ZERO, ED25519_KEY, new byte[0], Address.ZERO}),
-        GET_TOKEN_SUPPLY_KEY_WITH_ED25519_KEY(
-                "getTokenKeyPublic",
-                new Object[] {FUNGIBLE_TOKEN_ADDRESS_GET_KEY_WITH_ED25519_KEY, 16L},
-                new Object[] {false, Address.ZERO, ED25519_KEY, new byte[0], Address.ZERO}),
-        GET_TOKEN_ADMIN_KEY_WITH_ECDSA_KEY(
-                "getTokenKeyPublic",
-                new Object[] {FUNGIBLE_TOKEN_ADDRESS_GET_KEY_WITH_ECDSA_KEY, 1L},
-                new Object[] {false, Address.ZERO, new byte[0], ECDSA_KEY, Address.ZERO}),
-        GET_TOKEN_FREEZE_KEY_WITH_ECDSA_KEY(
-                "getTokenKeyPublic",
-                new Object[] {FUNGIBLE_TOKEN_ADDRESS_GET_KEY_WITH_ECDSA_KEY, 4L},
-                new Object[] {false, Address.ZERO, new byte[0], ECDSA_KEY, Address.ZERO}),
-        GET_TOKEN_WIPE_KEY_WITH_ECDSA_KEY(
-                "getTokenKeyPublic",
-                new Object[] {FUNGIBLE_TOKEN_ADDRESS_GET_KEY_WITH_ECDSA_KEY, 8L},
-                new Object[] {false, Address.ZERO, new byte[0], ECDSA_KEY, Address.ZERO}),
-        GET_TOKEN_SUPPLY_KEY_WITH_ECDSA_KEY(
-                "getTokenKeyPublic",
-                new Object[] {FUNGIBLE_TOKEN_ADDRESS_GET_KEY_WITH_ECDSA_KEY, 16L},
-                new Object[] {false, Address.ZERO, new byte[0], ECDSA_KEY, Address.ZERO}),
-        GET_TOKEN_ADMIN_KEY_WITH_DELEGATABLE_CONTRACT_ID(
-                "getTokenKeyPublic",
-                new Object[] {FUNGIBLE_TOKEN_ADDRESS_GET_KEY_WITH_DELEGATABLE_CONTRACT_ID, 1L},
-                new Object[] {false, Address.ZERO, new byte[0], new byte[0], CONTRACT_ADDRESS}),
-        GET_TOKEN_FREEZE_KEY_WITH_DELEGATABLE_CONTRACT_ID(
-                "getTokenKeyPublic",
-                new Object[] {FUNGIBLE_TOKEN_ADDRESS_GET_KEY_WITH_DELEGATABLE_CONTRACT_ID, 4L},
-                new Object[] {false, Address.ZERO, new byte[0], new byte[0], CONTRACT_ADDRESS}),
-        GET_TOKEN_WIPE_KEY_WITH_DELEGATABLE_CONTRACT_ID(
-                "getTokenKeyPublic",
-                new Object[] {FUNGIBLE_TOKEN_ADDRESS_GET_KEY_WITH_DELEGATABLE_CONTRACT_ID, 8L},
-                new Object[] {false, Address.ZERO, new byte[0], new byte[0], CONTRACT_ADDRESS}),
-        GET_TOKEN_SUPPLY_KEY_WITH_DELEGATABLE_CONTRACT_ID(
-                "getTokenKeyPublic",
-                new Object[] {FUNGIBLE_TOKEN_ADDRESS_GET_KEY_WITH_DELEGATABLE_CONTRACT_ID, 16L},
-                new Object[] {false, Address.ZERO, new byte[0], new byte[0], CONTRACT_ADDRESS}),
-        GET_TOKEN_KYC_KEY_FOR_NFT_WITH_CONTRACT_ADDRESS(
-                "getTokenKeyPublic",
-                new Object[] {NFT_ADDRESS_GET_KEY_WITH_CONTRACT_ADDRESS, 2L},
-                new Object[] {false, CONTRACT_ADDRESS, new byte[0], new byte[0], Address.ZERO}),
-        GET_TOKEN_FEE_KEY_FOR_NFT_WITH_CONTRACT_ADDRESS(
-                "getTokenKeyPublic",
-                new Object[] {NFT_ADDRESS_GET_KEY_WITH_CONTRACT_ADDRESS, 32L},
-                new Object[] {false, CONTRACT_ADDRESS, new byte[0], new byte[0], Address.ZERO}),
-        GET_TOKEN_PAUSE_KEY_FOR_NFT_WITH_CONTRACT_ADDRESS(
-                "getTokenKeyPublic",
-                new Object[] {NFT_ADDRESS_GET_KEY_WITH_CONTRACT_ADDRESS, 64L},
-                new Object[] {false, CONTRACT_ADDRESS, new byte[0], new byte[0], Address.ZERO}),
-        GET_TOKEN_KYC_KEY_FOR_NFT_WITH_ED25519_KEY(
-                "getTokenKeyPublic",
-                new Object[] {NFT_ADDRESS_GET_KEY_WITH_ED25519_KEY, 2L},
-                new Object[] {false, Address.ZERO, ED25519_KEY, new byte[0], Address.ZERO}),
-        GET_TOKEN_FEE_KEY_FOR_NFT_WITH_ED25519_KEY(
-                "getTokenKeyPublic",
-                new Object[] {NFT_ADDRESS_GET_KEY_WITH_ED25519_KEY, 32L},
-                new Object[] {false, Address.ZERO, ED25519_KEY, new byte[0], Address.ZERO}),
-        GET_TOKEN_PAUSE_KEY_FOR_NFT_WITH_ED25519_KEY(
-                "getTokenKeyPublic",
-                new Object[] {NFT_ADDRESS_GET_KEY_WITH_ED25519_KEY, 64L},
-                new Object[] {false, Address.ZERO, ED25519_KEY, new byte[0], Address.ZERO}),
-        GET_TOKEN_KYC_KEY_FOR_NFT_WITH_ECDSA_KEY(
-                "getTokenKeyPublic",
-                new Object[] {NFT_ADDRESS_GET_KEY_WITH_ECDSA_KEY, 2L},
-                new Object[] {false, Address.ZERO, new byte[0], ECDSA_KEY, Address.ZERO}),
-        GET_TOKEN_FEE_KEY_FOR_NFT_WITH_ECDSA_KEY(
-                "getTokenKeyPublic",
-                new Object[] {NFT_ADDRESS_GET_KEY_WITH_ECDSA_KEY, 32L},
-                new Object[] {false, Address.ZERO, new byte[0], ECDSA_KEY, Address.ZERO}),
-        GET_TOKEN_PAUSE_KEY_FOR_NFT_WITH_ECDSA_KEY(
-                "getTokenKeyPublic",
-                new Object[] {NFT_ADDRESS_GET_KEY_WITH_ECDSA_KEY, 64L},
-                new Object[] {false, Address.ZERO, new byte[0], ECDSA_KEY, Address.ZERO}),
-        GET_TOKEN_KYC_KEY_FOR_NFT_WITH_DELEGATABLE_CONTRACT_ID(
-                "getTokenKeyPublic",
-                new Object[] {NFT_ADDRESS_GET_KEY_WITH_DELEGATABLE_CONTRACT_ID, 2L},
-                new Object[] {false, Address.ZERO, new byte[0], new byte[0], CONTRACT_ADDRESS}),
-        GET_TOKEN_FEE_KEY_FOR_NFT_WITH_DELEGATABLE_CONTRACT_ID(
-                "getTokenKeyPublic",
-                new Object[] {NFT_ADDRESS_GET_KEY_WITH_DELEGATABLE_CONTRACT_ID, 32L},
-                new Object[] {false, Address.ZERO, new byte[0], new byte[0], CONTRACT_ADDRESS}),
-        GET_TOKEN_PAUSE_KEY_FOR_NFT_WITH_DELEGATABLE_CONTRACT_ID(
-                "getTokenKeyPublic",
-                new Object[] {NFT_ADDRESS_GET_KEY_WITH_DELEGATABLE_CONTRACT_ID, 64L},
-                new Object[] {false, Address.ZERO, new byte[0], new byte[0], CONTRACT_ADDRESS}),
-        GET_CUSTOM_FEES_FOR_TOKEN("getCustomFeesForToken", new Object[] {FUNGIBLE_TOKEN_ADDRESS}, new Object[] {});
->>>>>>> f0e2b6cd
 
         private final String name;
         private final Object[] functionParameters;
