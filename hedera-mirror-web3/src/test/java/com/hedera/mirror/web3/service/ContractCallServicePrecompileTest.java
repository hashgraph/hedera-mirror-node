/*
 * Copyright (C) 2023 Hedera Hashgraph, LLC
 *
 * Licensed under the Apache License, Version 2.0 (the "License");
 * you may not use this file except in compliance with the License.
 * You may obtain a copy of the License at
 *
 *      http://www.apache.org/licenses/LICENSE-2.0
 *
 * Unless required by applicable law or agreed to in writing, software
 * distributed under the License is distributed on an "AS IS" BASIS,
 * WITHOUT WARRANTIES OR CONDITIONS OF ANY KIND, either express or implied.
 * See the License for the specific language governing permissions and
 * limitations under the License.
 */

package com.hedera.mirror.web3.service;

import static com.hedera.mirror.web3.service.model.CallServiceParameters.CallType.ETH_CALL;
import static com.hedera.mirror.web3.service.model.CallServiceParameters.CallType.ETH_ESTIMATE_GAS;
import static com.hedera.mirror.web3.utils.FunctionEncodeDecoder.convertAddress;
import static com.hederahashgraph.api.proto.java.CustomFee.FeeCase.FRACTIONAL_FEE;
import static org.assertj.core.api.AssertionsForClassTypes.assertThat;
import static org.assertj.core.api.AssertionsForClassTypes.assertThatThrownBy;

import com.esaulpaugh.headlong.abi.Tuple;
import com.google.protobuf.ByteString;
import com.hedera.mirror.web3.exception.InvalidTransactionException;
import com.hederahashgraph.api.proto.java.CustomFee.FeeCase;
import lombok.RequiredArgsConstructor;
import org.hyperledger.besu.datatypes.Address;
import org.junit.jupiter.api.Test;
import org.junit.jupiter.params.ParameterizedTest;
import org.junit.jupiter.params.provider.CsvSource;
import org.junit.jupiter.params.provider.EnumSource;
import org.junit.jupiter.params.provider.EnumSource.Mode;

class ContractCallServicePrecompileTest extends ContractCallTestSetup {
    private static final String ERROR_MESSAGE = "Precompile not supported for non-static frames";

    @ParameterizedTest
    @EnumSource(
            value = ContractReadFunctions.class,
            mode = Mode.EXCLUDE,
            names = {
                "GET_CUSTOM_FEES_FOR_TOKEN",
                "GET_FUNGIBLE_TOKEN_INFO",
                "GET_NFT_INFO",
                "GET_INFORMATION_FOR_TOKEN_FUNGIBLE",
                "GET_INFORMATION_FOR_TOKEN_NFT"
            })
    void evmPrecompileReadOnlyTokenFunctionsTestEthCall(final ContractReadFunctions contractFunc) {
        final var functionHash =
                functionEncodeDecoder.functionHashFor(contractFunc.name, ABI_PATH, contractFunc.functionParameters);
        final var serviceParameters = serviceParametersForExecution(functionHash, CONTRACT_ADDRESS, ETH_CALL, 0L);
        final var successfulResponse =
                functionEncodeDecoder.encodedResultFor(contractFunc.name, ABI_PATH, contractFunc.expectedResultFields);

        assertThat(contractCallService.processCall(serviceParameters)).isEqualTo(successfulResponse);
    }

    @ParameterizedTest
    @EnumSource(ContractReadFunctions.class)
    void evmPrecompileReadOnlyTokenFunctionsTestEthEstimateGas(final ContractReadFunctions contractFunc) {
        final var functionHash =
                functionEncodeDecoder.functionHashFor(contractFunc.name, ABI_PATH, contractFunc.functionParameters);
        final var serviceParameters =
                serviceParametersForExecution(functionHash, CONTRACT_ADDRESS, ETH_ESTIMATE_GAS, 0L);

        final var expectedGasUsed = gasUsedAfterExecution(serviceParameters);

        assertThat(isWithinExpectedGasRange(
                        longValueOf.applyAsLong(contractCallService.processCall(serviceParameters)), expectedGasUsed))
                .isTrue();
    }

    @ParameterizedTest
    @EnumSource(SupportedContractModificationFunctions.class)
    void evmPrecompileSupportedModificationTokenFunctionsTest(
            final SupportedContractModificationFunctions contractFunc) {
        final var functionHash = functionEncodeDecoder.functionHashFor(
                contractFunc.name, MODIFICATION_CONTRACT_ABI_PATH, contractFunc.functionParameters);
        final var value =
                switch (contractFunc) {
                    case CREATE_FUNGIBLE_TOKEN,
                            CREATE_FUNGIBLE_TOKEN_WITH_CUSTOM_FEES,
                            CREATE_NON_FUNGIBLE_TOKEN,
                            CREATE_NON_FUNGIBLE_TOKEN_WITH_CUSTOM_FEES -> 10000 * 100_000_000L;
                    default -> 0L;
                };
        final var serviceParameters =
                serviceParametersForExecution(functionHash, MODIFICATION_CONTRACT_ADDRESS, ETH_ESTIMATE_GAS, value);

        final var expectedGasUsed = gasUsedAfterExecution(serviceParameters);

        assertThat(longValueOf.applyAsLong(contractCallService.processCall(serviceParameters)))
                .as("result must be within 5-20% bigger than the gas used from the first call")
                .isGreaterThanOrEqualTo((long) (expectedGasUsed * 1.05)) // expectedGasUsed value increased by 5%
                .isCloseTo(expectedGasUsed, Percentage.withPercentage(20)); // Maximum percentage
    }

    @ParameterizedTest
    @EnumSource(NestedContractModificationFunctions.class)
    void nestedContractModificationFunctionsTest(final NestedContractModificationFunctions contractFunc) {
        final var functionHash = functionEncodeDecoder.functionHashFor(
                contractFunc.name, MODIFICATION_CONTRACT_ABI_PATH, contractFunc.functionParameters);
        final var serviceParameters =
                serviceParametersForExecution(functionHash, MODIFICATION_CONTRACT_ADDRESS, ETH_ESTIMATE_GAS, 0L);

        final var expectedGasUsed = gasUsedAfterExecution(serviceParameters);

        assertThat(isWithinExpectedGasRange(
                        longValueOf.applyAsLong(contractCallService.processCall(serviceParameters)), expectedGasUsed))
                .isTrue();
    }

    @ParameterizedTest
    @EnumSource(FeeCase.class)
    void customFeesEthCall(final FeeCase feeCase) {
        final var functionName = "getCustomFeesForToken";
        final var functionHash = functionEncodeDecoder.functionHashFor(functionName, ABI_PATH, FUNGIBLE_TOKEN_ADDRESS);
        final var serviceParameters = serviceParametersForExecution(functionHash, CONTRACT_ADDRESS, ETH_CALL, 0L);
        customFeePersist(feeCase);

        final var callResult = contractCallService.processCall(serviceParameters);
        final var decodeResult = functionEncodeDecoder.decodeResult(functionName, ABI_PATH, callResult);
        final Tuple[] fixedFee = decodeResult.get(0);
        final Tuple[] fractionalFee = decodeResult.get(1);
        final Tuple[] royaltyFee = decodeResult.get(2);

        switch (feeCase) {
            case FIXED_FEE -> {
                assertThat((long) fixedFee[0].get(0)).isEqualTo(100L);
                assertThat((com.esaulpaugh.headlong.abi.Address) fixedFee[0].get(1))
                        .isEqualTo(convertAddress(FUNGIBLE_TOKEN_ADDRESS));
                assertThat((boolean) fixedFee[0].get(2)).isFalse();
                assertThat((boolean) fixedFee[0].get(3)).isFalse();
                assertThat((com.esaulpaugh.headlong.abi.Address) fixedFee[0].get(4))
                        .isEqualTo(convertAddress(SENDER_ALIAS));
            }
            case FRACTIONAL_FEE -> {
                assertThat((long) fractionalFee[0].get(0)).isEqualTo(100L);
                assertThat((long) fractionalFee[0].get(1)).isEqualTo(10L);
                assertThat((long) fractionalFee[0].get(2)).isEqualTo(1L);
                assertThat((long) fractionalFee[0].get(3)).isEqualTo(1000L);
                assertThat((boolean) fractionalFee[0].get(4)).isTrue();
                assertThat((com.esaulpaugh.headlong.abi.Address) fractionalFee[0].get(5))
                        .isEqualTo(convertAddress(SENDER_ALIAS));
            }
            case ROYALTY_FEE -> {
                assertThat((long) royaltyFee[0].get(0)).isEqualTo(20L);
                assertThat((long) royaltyFee[0].get(1)).isEqualTo(10L);
                assertThat((long) royaltyFee[0].get(2)).isEqualTo(100L);
                assertThat((com.esaulpaugh.headlong.abi.Address) royaltyFee[0].get(3))
                        .isEqualTo(convertAddress(FUNGIBLE_TOKEN_ADDRESS));
                assertThat((boolean) royaltyFee[0].get(4)).isFalse();
                assertThat((com.esaulpaugh.headlong.abi.Address) royaltyFee[0].get(5))
                        .isEqualTo(convertAddress(SENDER_ALIAS));
            }
        }
    }

    @ParameterizedTest
    @CsvSource({"getInformationForFungibleToken,false", "getInformationForNonFungibleToken,true"})
    void getTokenInfo(final String functionName, final boolean isNft) {
        final var functionHash = isNft
                ? functionEncodeDecoder.functionHashFor(functionName, ABI_PATH, NFT_ADDRESS, 1L)
                : functionEncodeDecoder.functionHashFor(functionName, ABI_PATH, FUNGIBLE_TOKEN_ADDRESS);
        final var serviceParameters = serviceParametersForExecution(functionHash, CONTRACT_ADDRESS, ETH_CALL, 0L);
        customFeePersist(FRACTIONAL_FEE);

        final var callResult = contractCallService.processCall(serviceParameters);
        final Tuple decodeResult = functionEncodeDecoder
                .decodeResult(functionName, ABI_PATH, callResult)
                .get(0);
        final Tuple tokenInfo = decodeResult.get(0);
        final Tuple hederaToken = tokenInfo.get(0);
        final boolean deleted = tokenInfo.get(2);
        final boolean defaultKycStatus = tokenInfo.get(3);
        final boolean pauseStatus = tokenInfo.get(4);
        final Tuple[] fractionalFees = tokenInfo.get(6);
        final String ledgerId = tokenInfo.get(8);
        final String name = hederaToken.get(0);
        final String symbol = hederaToken.get(1);
        final com.esaulpaugh.headlong.abi.Address treasury = hederaToken.get(2);
        final String memo = hederaToken.get(3);
        final boolean supplyType = hederaToken.get(4);
        final long maxSupply = hederaToken.get(5);
        final boolean freezeStatus = hederaToken.get(6);
        final Tuple expiry = hederaToken.get(8);
        final com.esaulpaugh.headlong.abi.Address autoRenewAccount = expiry.get(1);
        final long autoRenewPeriod = expiry.get(2);

        assertThat(deleted).isFalse();
        assertThat(defaultKycStatus).isFalse();
        assertThat(pauseStatus).isTrue();
        assertThat(fractionalFees).isNotEmpty();
        assertThat(ledgerId).isEqualTo("0x01");
        assertThat(name).isEqualTo("Hbars");
        assertThat(symbol).isEqualTo("HBAR");
        assertThat(treasury).isEqualTo(convertAddress(OWNER_ADDRESS));
        assertThat(memo).isEqualTo("TestMemo");
        assertThat(freezeStatus).isTrue();
        assertThat(autoRenewPeriod).isEqualTo(1800L);

        if (isNft) {
            final long serialNum = decodeResult.get(1);
            final com.esaulpaugh.headlong.abi.Address owner = decodeResult.get(2);
            final long creationTime = decodeResult.get(3);
            final byte[] metadata = decodeResult.get(4);
            final com.esaulpaugh.headlong.abi.Address spender = decodeResult.get(5);

            assertThat(serialNum).isEqualTo(1L);
            assertThat(owner).isEqualTo(convertAddress(OWNER_ADDRESS));
            assertThat(creationTime).isEqualTo(1475067194L);
            assertThat(metadata).isNotEmpty();
            assertThat(spender).isEqualTo(convertAddress(SPENDER_ADDRESS));
            assertThat(maxSupply).isEqualTo(2000000000L);
            assertThat(supplyType).isTrue();
            assertThat(autoRenewAccount).isEqualTo(convertAddress(AUTO_RENEW_ACCOUNT_ADDRESS));
        } else {
            final int decimals = decodeResult.get(1);
            final long totalSupply = tokenInfo.get(1);
            assertThat(decimals).isEqualTo(12);
            assertThat(totalSupply).isEqualTo(12345L);
            assertThat(maxSupply).isEqualTo(2525L);
            assertThat(supplyType).isFalse();
            assertThat(autoRenewAccount).isEqualTo(convertAddress(AUTO_RENEW_ACCOUNT_ADDRESS));
        }
    }

    @Test
    void nftInfoForInvalidSerialNo() {
        final var functionHash =
                functionEncodeDecoder.functionHashFor("getInformationForNonFungibleToken", ABI_PATH, NFT_ADDRESS, 4L);
        final var serviceParameters = serviceParametersForExecution(functionHash, CONTRACT_ADDRESS, ETH_CALL, 0L);

        assertThatThrownBy(() -> contractCallService.processCall(serviceParameters))
                .isInstanceOf(InvalidTransactionException.class);
    }

    @Test
    void tokenInfoForNonTokenAccount() {
        final var functionHash =
                functionEncodeDecoder.functionHashFor("getInformationForFungibleToken", ABI_PATH, SENDER_ADDRESS);
        final var serviceParameters = serviceParametersForExecution(functionHash, CONTRACT_ADDRESS, ETH_CALL, 0L);

        assertThatThrownBy(() -> contractCallService.processCall(serviceParameters))
                .isInstanceOf(InvalidTransactionException.class);
    }

    @Test
    void notExistingPrecompileCallFails() {
        final var functionHash = functionEncodeDecoder.functionHashFor(
                "callNotExistingPrecompile", MODIFICATION_CONTRACT_ABI_PATH, FUNGIBLE_TOKEN_ADDRESS);
        final var serviceParameters =
                serviceParametersForExecution(functionHash, MODIFICATION_CONTRACT_ADDRESS, ETH_ESTIMATE_GAS, 0L);

        assertThatThrownBy(() -> contractCallService.processCall(serviceParameters))
                .isInstanceOf(UnsupportedOperationException.class)
                .hasMessage(ERROR_MESSAGE);
    }

    @RequiredArgsConstructor
    enum ContractReadFunctions {
        IS_FROZEN("isTokenFrozen", new Address[] {FUNGIBLE_TOKEN_ADDRESS, SENDER_ADDRESS}, new Boolean[] {true}),
        IS_FROZEN_WITH_ALIAS(
                "isTokenFrozen", new Address[] {FUNGIBLE_TOKEN_ADDRESS, SENDER_ALIAS}, new Boolean[] {true}),
        IS_KYC("isKycGranted", new Address[] {FUNGIBLE_TOKEN_ADDRESS, SENDER_ADDRESS}, new Boolean[] {true}),
        IS_KYC_WITH_ALIAS("isKycGranted", new Address[] {FUNGIBLE_TOKEN_ADDRESS, SENDER_ALIAS}, new Boolean[] {true}),
        IS_KYC_FOR_NFT("isKycGranted", new Address[] {NFT_ADDRESS, SENDER_ADDRESS}, new Boolean[] {true}),
        IS_KYC_FOR_NFT_WITH_ALIAS("isKycGranted", new Address[] {NFT_ADDRESS, SENDER_ALIAS}, new Boolean[] {true}),
        IS_TOKEN_PRECOMPILE("isTokenAddress", new Address[] {FUNGIBLE_TOKEN_ADDRESS}, new Boolean[] {true}),
        IS_TOKEN_PRECOMPILE_NFT("isTokenAddress", new Address[] {NFT_ADDRESS}, new Boolean[] {true}),
        GET_TOKEN_DEFAULT_KYC("getTokenDefaultKyc", new Address[] {FUNGIBLE_TOKEN_ADDRESS}, new Boolean[] {true}),
        GET_TOKEN_DEFAULT_KYC_NFT("getTokenDefaultKyc", new Address[] {NFT_ADDRESS}, new Boolean[] {true}),
        GET_TOKEN_TYPE("getType", new Address[] {FUNGIBLE_TOKEN_ADDRESS}, new Long[] {0L}),
        GET_TOKEN_TYPE_FOR_NFT("getType", new Address[] {NFT_ADDRESS}, new Long[] {1L}),
        GET_TOKEN_DEFAULT_FREEZE("getTokenDefaultFreeze", new Address[] {FUNGIBLE_TOKEN_ADDRESS}, new Boolean[] {true}),
        GET_TOKEN_DEFAULT_FREEZE_FOR_NFT("getTokenDefaultFreeze", new Address[] {NFT_ADDRESS}, new Boolean[] {true}),
        GET_TOKEN_ADMIN_KEY_WITH_CONTRACT_ADDRESS(
                "getTokenKeyPublic",
                new Object[] {FUNGIBLE_TOKEN_ADDRESS_GET_KEY_WITH_CONTRACT_ADDRESS, 1L},
                new Object[] {false, CONTRACT_ADDRESS, new byte[0], new byte[0], Address.ZERO}),
        GET_TOKEN_FREEZE_KEY_WITH_CONTRACT_ADDRESS(
                "getTokenKeyPublic",
                new Object[] {FUNGIBLE_TOKEN_ADDRESS_GET_KEY_WITH_CONTRACT_ADDRESS, 4L},
                new Object[] {false, CONTRACT_ADDRESS, new byte[0], new byte[0], Address.ZERO}),
        GET_TOKEN_WIPE_KEY_WITH_CONTRACT_ADDRESS(
                "getTokenKeyPublic",
                new Object[] {FUNGIBLE_TOKEN_ADDRESS_GET_KEY_WITH_CONTRACT_ADDRESS, 8L},
                new Object[] {false, CONTRACT_ADDRESS, new byte[0], new byte[0], Address.ZERO}),
        GET_TOKEN_SUPPLY_KEY_WITH_CONTRACT_ADDRESS(
                "getTokenKeyPublic",
                new Object[] {FUNGIBLE_TOKEN_ADDRESS_GET_KEY_WITH_CONTRACT_ADDRESS, 16L},
                new Object[] {false, CONTRACT_ADDRESS, new byte[0], new byte[0], Address.ZERO}),
        GET_TOKEN_ADMIN_KEY_WITH_ED25519_KEY(
                "getTokenKeyPublic",
                new Object[] {FUNGIBLE_TOKEN_ADDRESS_GET_KEY_WITH_ED25519_KEY, 1L},
                new Object[] {false, Address.ZERO, ED25519_KEY, new byte[0], Address.ZERO}),
        GET_TOKEN_FREEZE_KEY_WITH_ED25519_KEY(
                "getTokenKeyPublic",
                new Object[] {FUNGIBLE_TOKEN_ADDRESS_GET_KEY_WITH_ED25519_KEY, 4L},
                new Object[] {false, Address.ZERO, ED25519_KEY, new byte[0], Address.ZERO}),
        GET_TOKEN_WIPE_KEY_WITH_ED25519_KEY(
                "getTokenKeyPublic",
                new Object[] {FUNGIBLE_TOKEN_ADDRESS_GET_KEY_WITH_ED25519_KEY, 8L},
                new Object[] {false, Address.ZERO, ED25519_KEY, new byte[0], Address.ZERO}),
        GET_TOKEN_SUPPLY_KEY_WITH_ED25519_KEY(
                "getTokenKeyPublic",
                new Object[] {FUNGIBLE_TOKEN_ADDRESS_GET_KEY_WITH_ED25519_KEY, 16L},
                new Object[] {false, Address.ZERO, ED25519_KEY, new byte[0], Address.ZERO}),
        GET_TOKEN_ADMIN_KEY_WITH_ECDSA_KEY(
                "getTokenKeyPublic",
                new Object[] {FUNGIBLE_TOKEN_ADDRESS_GET_KEY_WITH_ECDSA_KEY, 1L},
                new Object[] {false, Address.ZERO, new byte[0], ECDSA_KEY, Address.ZERO}),
        GET_TOKEN_FREEZE_KEY_WITH_ECDSA_KEY(
                "getTokenKeyPublic",
                new Object[] {FUNGIBLE_TOKEN_ADDRESS_GET_KEY_WITH_ECDSA_KEY, 4L},
                new Object[] {false, Address.ZERO, new byte[0], ECDSA_KEY, Address.ZERO}),
        GET_TOKEN_WIPE_KEY_WITH_ECDSA_KEY(
                "getTokenKeyPublic",
                new Object[] {FUNGIBLE_TOKEN_ADDRESS_GET_KEY_WITH_ECDSA_KEY, 8L},
                new Object[] {false, Address.ZERO, new byte[0], ECDSA_KEY, Address.ZERO}),
        GET_TOKEN_SUPPLY_KEY_WITH_ECDSA_KEY(
                "getTokenKeyPublic",
                new Object[] {FUNGIBLE_TOKEN_ADDRESS_GET_KEY_WITH_ECDSA_KEY, 16L},
                new Object[] {false, Address.ZERO, new byte[0], ECDSA_KEY, Address.ZERO}),
        GET_TOKEN_ADMIN_KEY_WITH_DELEGATABLE_CONTRACT_ID(
                "getTokenKeyPublic",
                new Object[] {FUNGIBLE_TOKEN_ADDRESS_GET_KEY_WITH_DELEGATABLE_CONTRACT_ID, 1L},
                new Object[] {false, Address.ZERO, new byte[0], new byte[0], CONTRACT_ADDRESS}),
        GET_TOKEN_FREEZE_KEY_WITH_DELEGATABLE_CONTRACT_ID(
                "getTokenKeyPublic",
                new Object[] {FUNGIBLE_TOKEN_ADDRESS_GET_KEY_WITH_DELEGATABLE_CONTRACT_ID, 4L},
                new Object[] {false, Address.ZERO, new byte[0], new byte[0], CONTRACT_ADDRESS}),
        GET_TOKEN_WIPE_KEY_WITH_DELEGATABLE_CONTRACT_ID(
                "getTokenKeyPublic",
                new Object[] {FUNGIBLE_TOKEN_ADDRESS_GET_KEY_WITH_DELEGATABLE_CONTRACT_ID, 8L},
                new Object[] {false, Address.ZERO, new byte[0], new byte[0], CONTRACT_ADDRESS}),
        GET_TOKEN_SUPPLY_KEY_WITH_DELEGATABLE_CONTRACT_ID(
                "getTokenKeyPublic",
                new Object[] {FUNGIBLE_TOKEN_ADDRESS_GET_KEY_WITH_DELEGATABLE_CONTRACT_ID, 16L},
                new Object[] {false, Address.ZERO, new byte[0], new byte[0], CONTRACT_ADDRESS}),
        GET_TOKEN_KYC_KEY_FOR_NFT_WITH_CONTRACT_ADDRESS(
                "getTokenKeyPublic",
                new Object[] {NFT_ADDRESS_GET_KEY_WITH_CONTRACT_ADDRESS, 2L},
                new Object[] {false, CONTRACT_ADDRESS, new byte[0], new byte[0], Address.ZERO}),
        GET_TOKEN_FEE_KEY_FOR_NFT_WITH_CONTRACT_ADDRESS(
                "getTokenKeyPublic",
                new Object[] {NFT_ADDRESS_GET_KEY_WITH_CONTRACT_ADDRESS, 32L},
                new Object[] {false, CONTRACT_ADDRESS, new byte[0], new byte[0], Address.ZERO}),
        GET_TOKEN_PAUSE_KEY_FOR_NFT_WITH_CONTRACT_ADDRESS(
                "getTokenKeyPublic",
                new Object[] {NFT_ADDRESS_GET_KEY_WITH_CONTRACT_ADDRESS, 64L},
                new Object[] {false, CONTRACT_ADDRESS, new byte[0], new byte[0], Address.ZERO}),
        GET_TOKEN_KYC_KEY_FOR_NFT_WITH_ED25519_KEY(
                "getTokenKeyPublic",
                new Object[] {NFT_ADDRESS_GET_KEY_WITH_ED25519_KEY, 2L},
                new Object[] {false, Address.ZERO, ED25519_KEY, new byte[0], Address.ZERO}),
        GET_TOKEN_FEE_KEY_FOR_NFT_WITH_ED25519_KEY(
                "getTokenKeyPublic",
                new Object[] {NFT_ADDRESS_GET_KEY_WITH_ED25519_KEY, 32L},
                new Object[] {false, Address.ZERO, ED25519_KEY, new byte[0], Address.ZERO}),
        GET_TOKEN_PAUSE_KEY_FOR_NFT_WITH_ED25519_KEY(
                "getTokenKeyPublic",
                new Object[] {NFT_ADDRESS_GET_KEY_WITH_ED25519_KEY, 64L},
                new Object[] {false, Address.ZERO, ED25519_KEY, new byte[0], Address.ZERO}),
        GET_TOKEN_KYC_KEY_FOR_NFT_WITH_ECDSA_KEY(
                "getTokenKeyPublic",
                new Object[] {NFT_ADDRESS_GET_KEY_WITH_ECDSA_KEY, 2L},
                new Object[] {false, Address.ZERO, new byte[0], ECDSA_KEY, Address.ZERO}),
        GET_TOKEN_FEE_KEY_FOR_NFT_WITH_ECDSA_KEY(
                "getTokenKeyPublic",
                new Object[] {NFT_ADDRESS_GET_KEY_WITH_ECDSA_KEY, 32L},
                new Object[] {false, Address.ZERO, new byte[0], ECDSA_KEY, Address.ZERO}),
        GET_TOKEN_PAUSE_KEY_FOR_NFT_WITH_ECDSA_KEY(
                "getTokenKeyPublic",
                new Object[] {NFT_ADDRESS_GET_KEY_WITH_ECDSA_KEY, 64L},
                new Object[] {false, Address.ZERO, new byte[0], ECDSA_KEY, Address.ZERO}),
        GET_TOKEN_KYC_KEY_FOR_NFT_WITH_DELEGATABLE_CONTRACT_ID(
                "getTokenKeyPublic",
                new Object[] {NFT_ADDRESS_GET_KEY_WITH_DELEGATABLE_CONTRACT_ID, 2L},
                new Object[] {false, Address.ZERO, new byte[0], new byte[0], CONTRACT_ADDRESS}),
        GET_TOKEN_FEE_KEY_FOR_NFT_WITH_DELEGATABLE_CONTRACT_ID(
                "getTokenKeyPublic",
                new Object[] {NFT_ADDRESS_GET_KEY_WITH_DELEGATABLE_CONTRACT_ID, 32L},
                new Object[] {false, Address.ZERO, new byte[0], new byte[0], CONTRACT_ADDRESS}),
        GET_TOKEN_PAUSE_KEY_FOR_NFT_WITH_DELEGATABLE_CONTRACT_ID(
                "getTokenKeyPublic",
                new Object[] {NFT_ADDRESS_GET_KEY_WITH_DELEGATABLE_CONTRACT_ID, 64L},
                new Object[] {false, Address.ZERO, new byte[0], new byte[0], CONTRACT_ADDRESS}),
        GET_CUSTOM_FEES_FOR_TOKEN("getCustomFeesForToken", new Object[] {FUNGIBLE_TOKEN_ADDRESS}, new Object[] {}),
        GET_TOKEN_EXPIRY("getExpiryInfoForToken", new Object[] {FUNGIBLE_TOKEN_ADDRESS_WITH_EXPIRY}, new Object[] {
            1000L, AUTO_RENEW_ACCOUNT_ADDRESS, 1800L
        }),
        HTS_GET_APPROVED("htsGetApproved", new Object[] {NFT_ADDRESS, 1L}, new Object[] {SPENDER_ADDRESS}),
        HTS_ALLOWANCE(
                "htsAllowance",
                new Object[] {FUNGIBLE_TOKEN_ADDRESS, SENDER_ADDRESS, SPENDER_ADDRESS},
                new Object[] {13L}),
        HTS_IS_APPROVED_FOR_ALL(
                "htsIsApprovedForAll", new Object[] {NFT_ADDRESS, SENDER_ADDRESS, SPENDER_ADDRESS}, new Object[] {true
                }),
        GET_FUNGIBLE_TOKEN_INFO(
                "getInformationForFungibleToken", new Object[] {FUNGIBLE_TOKEN_ADDRESS}, new Object[] {}),
        GET_NFT_INFO("getInformationForNonFungibleToken", new Object[] {NFT_ADDRESS, 1L}, new Object[] {}),
        GET_INFORMATION_FOR_TOKEN_FUNGIBLE(
                "getInformationForToken", new Object[] {FUNGIBLE_TOKEN_ADDRESS}, new Object[] {}),
        GET_INFORMATION_FOR_TOKEN_NFT("getInformationForToken", new Object[] {NFT_ADDRESS}, new Object[] {});

        private final String name;
        private final Object[] functionParameters;
        private final Object[] expectedResultFields;
    }

    @RequiredArgsConstructor
    enum SupportedContractModificationFunctions {
        APPROVE("approveExternal", new Object[] {FUNGIBLE_TOKEN_ADDRESS, SPENDER_ALIAS, 1L}),
        DELETE_ALLOWANCE("approveExternal", new Object[] {FUNGIBLE_TOKEN_ADDRESS, SPENDER_ADDRESS, 0L}),
        DELETE_ALLOWANCE_NFT("approveNFTExternal", new Object[] {NFT_ADDRESS, Address.ZERO, 1L}),
        APPROVE_NFT("approveNFTExternal", new Object[] {NFT_ADDRESS, TREASURY_ADDRESS, 1L}),
        SET_APPROVAL_FOR_ALL("setApprovalForAllExternal", new Object[] {NFT_ADDRESS, TREASURY_ADDRESS, true}),
        ASSOCIATE_TOKEN("associateTokenExternal", new Object[] {SPENDER_ALIAS, FUNGIBLE_TOKEN_ADDRESS}),
        ASSOCIATE_TOKEN_WITH_ALIAS("associateTokenExternal", new Object[] {SPENDER_ALIAS, FUNGIBLE_TOKEN_ADDRESS}),
        ASSOCIATE_TOKENS(
                "associateTokensExternal", new Object[] {SPENDER_ALIAS, new Address[] {FUNGIBLE_TOKEN_ADDRESS}}),
        ASSOCIATE_TOKENS_WITH_ALIAS(
                "associateTokensExternal", new Object[] {SPENDER_ALIAS, new Address[] {FUNGIBLE_TOKEN_ADDRESS}}),
        HRC_ASSOCIATE_REDIRECT("associateWithRedirect", new Address[] {FUNGIBLE_TOKEN_ADDRESS}),
        MINT_TOKEN("mintTokenExternal", new Object[] {NOT_FROZEN_FUNGIBLE_TOKEN_ADDRESS, 100L, new byte[0][0]}),
        MINT_NFT_TOKEN("mintTokenExternal", new Object[] {
            NFT_ADDRESS, 0L, new byte[][] {ByteString.copyFromUtf8("firstMeta").toByteArray()}
        }),
<<<<<<< HEAD
        HRC_DISSOCIATE_REDIRECT("dissociateWithRedirect", new Address[] {FUNGIBLE_TOKEN_ADDRESS}),
        DISSOCIATE_TOKEN("dissociateTokenExternal", new Object[] {SPENDER_ADDRESS, TREASURY_TOKEN_ADDRESS}),
=======
        DISSOCIATE_TOKEN("dissociateTokenExternal", new Object[] {SPENDER_ALIAS, TREASURY_TOKEN_ADDRESS}),
>>>>>>> c7ef5dee
        DISSOCIATE_TOKEN_WITH_ALIAS("dissociateTokenExternal", new Object[] {SPENDER_ALIAS, TREASURY_TOKEN_ADDRESS}),
        DISSOCIATE_TOKENS(
                "dissociateTokensExternal", new Object[] {SPENDER_ALIAS, new Address[] {TREASURY_TOKEN_ADDRESS}}),
        DISSOCIATE_TOKENS_WITH_ALIAS(
                "dissociateTokensExternal", new Object[] {SPENDER_ALIAS, new Address[] {TREASURY_TOKEN_ADDRESS}}),
        BURN_TOKEN("burnTokenExternal", new Object[] {NOT_FROZEN_FUNGIBLE_TOKEN_ADDRESS, 1L, new long[0]}),
        WIPE_TOKEN("wipeTokenAccountExternal", new Object[] {NOT_FROZEN_FUNGIBLE_TOKEN_ADDRESS, SENDER_ALIAS, 1L}),
        WIPE_TOKEN_WITH_ALIAS(
                "wipeTokenAccountExternal", new Object[] {NOT_FROZEN_FUNGIBLE_TOKEN_ADDRESS, SENDER_ALIAS, 1L}),
        WIPE_NFT_TOKEN(
                "wipeTokenAccountNFTExternal",
                new Object[] {NFT_ADDRESS_WITH_DIFFERENT_OWNER_AND_TREASURY, SENDER_ALIAS, new long[] {1}}),
        WIPE_NFT_TOKEN_WITH_ALIAS(
                "wipeTokenAccountNFTExternal",
                new Object[] {NFT_ADDRESS_WITH_DIFFERENT_OWNER_AND_TREASURY, SENDER_ALIAS, new long[] {1}}),
        BURN_NFT_TOKEN("burnTokenExternal", new Object[] {NFT_ADDRESS, 0L, new long[] {1}}),
        REVOKE_TOKEN_KYC("revokeTokenKycExternal", new Object[] {FUNGIBLE_TOKEN_ADDRESS, SENDER_ALIAS}),
        REVOKE_TOKEN_KYC_WITH_ALIAS("revokeTokenKycExternal", new Object[] {FUNGIBLE_TOKEN_ADDRESS, SENDER_ALIAS}),
        GRANT_TOKEN_KYC("grantTokenKycExternal", new Object[] {FUNGIBLE_TOKEN_ADDRESS, SENDER_ALIAS}),
        GRANT_TOKEN_KYC_WITH_ALIAS("grantTokenKycExternal", new Object[] {FUNGIBLE_TOKEN_ADDRESS, SENDER_ALIAS}),
        DELETE_TOKEN("deleteTokenExternal", new Object[] {FUNGIBLE_TOKEN_ADDRESS}),
        FREEZE_TOKEN("freezeTokenExternal", new Object[] {NOT_FROZEN_FUNGIBLE_TOKEN_ADDRESS, SPENDER_ALIAS}),
        UNFREEZE_TOKEN("unfreezeTokenExternal", new Object[] {FROZEN_FUNGIBLE_TOKEN_ADDRESS, SPENDER_ALIAS}),
        PAUSE_TOKEN("pauseTokenExternal", new Object[] {FUNGIBLE_TOKEN_ADDRESS}),
        UNPAUSE_TOKEN("unpauseTokenExternal", new Object[] {FUNGIBLE_TOKEN_ADDRESS}),
        CREATE_FUNGIBLE_TOKEN("createFungibleTokenExternal", new Object[] {FUNGIBLE_TOKEN, 10L, 10}),
        CREATE_FUNGIBLE_TOKEN_WITH_CUSTOM_FEES(
                "createFungibleTokenWithCustomFeesExternal",
                new Object[] {FUNGIBLE_TOKEN, 10L, 10, FIXED_FEE_WRAPPER, FRACTIONAL_FEE_WRAPPER}),
        CREATE_NON_FUNGIBLE_TOKEN("createNonFungibleTokenExternal", new Object[] {NON_FUNGIBLE_TOKEN}),
        CREATE_NON_FUNGIBLE_TOKEN_WITH_CUSTOM_FEES(
                "createNonFungibleTokenWithCustomFeesExternal",
                new Object[] {NON_FUNGIBLE_TOKEN, FIXED_FEE_WRAPPER, ROYALTY_FEE_WRAPPER}),
        TRANSFER_TOKEN(
                "transferTokenExternal", new Object[] {TREASURY_TOKEN_ADDRESS, SPENDER_ALIAS, RECEIVER_ADDRESS, 1L}),
        TRANSFER_TOKEN_WITH_ALIAS(
                "transferTokenExternal", new Object[] {TREASURY_TOKEN_ADDRESS, SPENDER_ALIAS, SENDER_ALIAS, 1L}),
        TRANSFER_TOKENS("transferTokensExternal", new Object[] {
            TREASURY_TOKEN_ADDRESS, new Address[] {OWNER_ADDRESS, SPENDER_ALIAS}, new long[] {1L, -1L}
        }),
        TRANSFER_TOKENS_WITH_ALIAS("transferTokensExternal", new Object[] {
            TREASURY_TOKEN_ADDRESS, new Address[] {SPENDER_ALIAS, SENDER_ALIAS}, new long[] {1L, -1L}
        }),
        CRYPTO_TRANSFER_TOKENS(
                "cryptoTransferExternal", new Object[] {TREASURY_TOKEN_ADDRESS, SENDER_ALIAS, OWNER_ADDRESS, 5L}),
        CRYPTO_TRANSFER_TOKENS_WITH_ALIAS(
                "cryptoTransferExternal", new Object[] {TREASURY_TOKEN_ADDRESS, SENDER_ALIAS, SPENDER_ALIAS, 5L}),
        TRANSFER_NFT_TOKENS("transferNFTsExternal", new Object[] {
            NFT_TRANSFER_ADDRESS, new Address[] {OWNER_ADDRESS}, new Address[] {SPENDER_ALIAS}, new long[] {1}
        }),
        TRANSFER_NFT_TOKENS_WITH_ALIAS("transferNFTsExternal", new Object[] {
            NFT_TRANSFER_ADDRESS, new Address[] {OWNER_ADDRESS}, new Address[] {SPENDER_ALIAS}, new long[] {1}
        }),
        TRANSFER_NFT_TOKEN(
                "transferNFTExternal", new Object[] {NFT_TRANSFER_ADDRESS, OWNER_ADDRESS, SPENDER_ALIAS, 1L}),
        TRANSFER_NFT_TOKEN_WITH_ALIAS(
                "transferNFTExternal", new Object[] {NFT_TRANSFER_ADDRESS, OWNER_ADDRESS, SPENDER_ALIAS, 1L}),
        TRANSFER_FROM("transferFromExternal", new Object[] {TREASURY_TOKEN_ADDRESS, SENDER_ALIAS, SPENDER_ALIAS, 1L}),
        TRANSFER_FROM_WITH_ALIAS(
                "transferFromExternal", new Object[] {TREASURY_TOKEN_ADDRESS, SENDER_ALIAS, SPENDER_ALIAS, 1L}),
        TRANSFER_FROM_NFT(
                "transferFromNFTExternal", new Object[] {NFT_TRANSFER_ADDRESS, OWNER_ADDRESS, SPENDER_ALIAS, 1L}),
        TRANSFER_FROM_NFT_WITH_ALIAS(
                "transferFromNFTExternal", new Object[] {NFT_TRANSFER_ADDRESS, OWNER_ADDRESS, SPENDER_ALIAS, 1L}),
        UPDATE_TOKEN_INFO("updateTokenInfoExternal", new Object[] {UNPAUSED_FUNGIBLE_TOKEN_ADDRESS, FUNGIBLE_TOKEN2}),
        UPDATE_TOKEN_EXPIRY(
                "updateTokenExpiryInfoExternal", new Object[] {UNPAUSED_FUNGIBLE_TOKEN_ADDRESS, TOKEN_EXPIRY_WRAPPER}),
        UPDATE_TOKEN_KEYS_CONTRACT_ADDRESS("updateTokenKeysExternal", new Object[] {
            UNPAUSED_FUNGIBLE_TOKEN_ADDRESS,
            new Object[] {
                new Object[] {0b1111111, new Object[] {false, CONTRACT_ADDRESS, new byte[0], new byte[0], Address.ZERO}}
            }
        }),
        UPDATE_TOKEN_KEYS_DELEGATABLE_CONTRACT_ID("updateTokenKeysExternal", new Object[] {
            UNPAUSED_FUNGIBLE_TOKEN_ADDRESS,
            new Object[] {
                new Object[] {0b1111111, new Object[] {false, Address.ZERO, new byte[0], new byte[0], CONTRACT_ADDRESS}}
            }
        }),
        UPDATE_TOKEN_KEYS_ED25519("updateTokenKeysExternal", new Object[] {
            UNPAUSED_FUNGIBLE_TOKEN_ADDRESS,
            new Object[] {
                new Object[] {0b1111111, new Object[] {false, Address.ZERO, NEW_ED25519_KEY, new byte[0], Address.ZERO}}
            }
        }),
        UPDATE_TOKEN_KEYS_ECDSA("updateTokenKeysExternal", new Object[] {
            UNPAUSED_FUNGIBLE_TOKEN_ADDRESS,
            new Object[] {
                new Object[] {0b1111111, new Object[] {false, Address.ZERO, new byte[0], NEW_ECDSA_KEY, Address.ZERO}}
            }
        });

        private final String name;
        private final Object[] functionParameters;
    }

    @RequiredArgsConstructor
    enum NestedContractModificationFunctions {
        CREATE_CONTRACT_VIA_CREATE2_AND_TRANSFER_FROM_IT(
                "createContractViaCreate2AndTransferFromIt",
                new Object[] {TREASURY_TOKEN_ADDRESS, SENDER_ALIAS, RECEIVER_ADDRESS, 1L});

        private final String name;
        private final Object[] functionParameters;
    }
}<|MERGE_RESOLUTION|>--- conflicted
+++ resolved
@@ -93,10 +93,9 @@
 
         final var expectedGasUsed = gasUsedAfterExecution(serviceParameters);
 
-        assertThat(longValueOf.applyAsLong(contractCallService.processCall(serviceParameters)))
-                .as("result must be within 5-20% bigger than the gas used from the first call")
-                .isGreaterThanOrEqualTo((long) (expectedGasUsed * 1.05)) // expectedGasUsed value increased by 5%
-                .isCloseTo(expectedGasUsed, Percentage.withPercentage(20)); // Maximum percentage
+        assertThat(isWithinExpectedGasRange(
+                        longValueOf.applyAsLong(contractCallService.processCall(serviceParameters)), expectedGasUsed))
+                .isTrue();
     }
 
     @ParameterizedTest
@@ -432,12 +431,8 @@
         MINT_NFT_TOKEN("mintTokenExternal", new Object[] {
             NFT_ADDRESS, 0L, new byte[][] {ByteString.copyFromUtf8("firstMeta").toByteArray()}
         }),
-<<<<<<< HEAD
+        DISSOCIATE_TOKEN("dissociateTokenExternal", new Object[] {SPENDER_ALIAS, TREASURY_TOKEN_ADDRESS}),
         HRC_DISSOCIATE_REDIRECT("dissociateWithRedirect", new Address[] {FUNGIBLE_TOKEN_ADDRESS}),
-        DISSOCIATE_TOKEN("dissociateTokenExternal", new Object[] {SPENDER_ADDRESS, TREASURY_TOKEN_ADDRESS}),
-=======
-        DISSOCIATE_TOKEN("dissociateTokenExternal", new Object[] {SPENDER_ALIAS, TREASURY_TOKEN_ADDRESS}),
->>>>>>> c7ef5dee
         DISSOCIATE_TOKEN_WITH_ALIAS("dissociateTokenExternal", new Object[] {SPENDER_ALIAS, TREASURY_TOKEN_ADDRESS}),
         DISSOCIATE_TOKENS(
                 "dissociateTokensExternal", new Object[] {SPENDER_ALIAS, new Address[] {TREASURY_TOKEN_ADDRESS}}),
