/*
 * Copyright (C) 2023 Hedera Hashgraph, LLC
 *
 * Licensed under the Apache License, Version 2.0 (the "License");
 * you may not use this file except in compliance with the License.
 * You may obtain a copy of the License at
 *
 *      http://www.apache.org/licenses/LICENSE-2.0
 *
 * Unless required by applicable law or agreed to in writing, software
 * distributed under the License is distributed on an "AS IS" BASIS,
 * WITHOUT WARRANTIES OR CONDITIONS OF ANY KIND, either express or implied.
 * See the License for the specific language governing permissions and
 * limitations under the License.
 */

package com.hedera.mirror.web3.evm.store.contract.precompile;

import static com.hedera.services.store.contracts.precompile.codec.EncodingFacade.SUCCESS_RESULT;

import com.hedera.mirror.web3.evm.store.Store;
import com.hedera.node.app.service.evm.exceptions.InvalidTransactionException;
import com.hedera.services.store.contracts.precompile.Precompile;
import com.hedera.services.store.contracts.precompile.codec.BodyParams;
import com.hedera.services.store.contracts.precompile.codec.EmptyRunResult;
import com.hedera.services.store.contracts.precompile.codec.RunResult;
import com.hederahashgraph.api.proto.java.ResponseCodeEnum;
import com.hederahashgraph.api.proto.java.Timestamp;
import com.hederahashgraph.api.proto.java.TransactionBody;
import jakarta.inject.Named;
import java.util.Set;
import java.util.function.UnaryOperator;
import org.apache.tuweni.bytes.Bytes;
import org.hyperledger.besu.datatypes.Address;
import org.hyperledger.besu.evm.frame.MessageFrame;

@Named
public class MockPrecompile implements Precompile {

    @Override
    public TransactionBody.Builder body(
            final Bytes input, final UnaryOperator<byte[]> aliasResolver, final BodyParams bodyParams) {
        return TransactionBody.newBuilder();
    }

    @Override
<<<<<<< HEAD
    public long getMinimumFeeInTinybars(final Timestamp consensusTime, TransactionBody transactionBody) {
=======
    public long getMinimumFeeInTinybars(final Timestamp consensusTime, final TransactionBody transactionBody) {
>>>>>>> 9d4b479e
        return 0;
    }

    @Override
    public RunResult run(final MessageFrame frame, final Store store, final TransactionBody transactionBody) {
        // Dummy logic to mimic invalid behaviour
        if (Address.ZERO.equals(frame.getSenderAddress())) {
            throw new InvalidTransactionException(ResponseCodeEnum.INVALID_ACCOUNT_ID);
        } else if (Address.ECREC.equals(frame.getSenderAddress())) {
            return null;
        } else {
            return new EmptyRunResult();
        }
    }

    @Override
    public long getGasRequirement(
            final long blockTimestamp, final TransactionBody.Builder transactionBody, final Store store) {
        return 0;
    }

    @Override
    public Set<Integer> getFunctionSelectors() {
        return Set.of(0x00000000);
    }

    @Override
    public Bytes getSuccessResultFor(final RunResult runResult) {
        if (runResult == null) {
            return null;
        } else {
            return SUCCESS_RESULT;
        }
    }
}<|MERGE_RESOLUTION|>--- conflicted
+++ resolved
@@ -44,11 +44,7 @@
     }
 
     @Override
-<<<<<<< HEAD
-    public long getMinimumFeeInTinybars(final Timestamp consensusTime, TransactionBody transactionBody) {
-=======
     public long getMinimumFeeInTinybars(final Timestamp consensusTime, final TransactionBody transactionBody) {
->>>>>>> 9d4b479e
         return 0;
     }
 
