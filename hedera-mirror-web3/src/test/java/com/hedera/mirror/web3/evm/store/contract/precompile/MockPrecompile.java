--- conflicted
+++ resolved
@@ -18,9 +18,7 @@
 
 import static com.hedera.services.store.contracts.precompile.codec.EncodingFacade.SUCCESS_RESULT;
 
-import com.hedera.mirror.web3.evm.account.MirrorEvmContractAliases;
 import com.hedera.mirror.web3.evm.store.Store;
-import com.hedera.mirror.web3.evm.store.contract.EntityAddressSequencer;
 import com.hedera.node.app.service.evm.accounts.HederaEvmContractAliases;
 import com.hedera.node.app.service.evm.exceptions.InvalidTransactionException;
 import com.hedera.services.store.contracts.precompile.Precompile;
@@ -52,16 +50,7 @@
     }
 
     @Override
-<<<<<<< HEAD
-    public RunResult run(
-            final MessageFrame frame,
-            final Store store,
-            final TransactionBody transactionBody,
-            final EntityAddressSequencer entityAddressSequencer,
-            final MirrorEvmContractAliases mirrorEvmContractAliases) {
-=======
     public RunResult run(final MessageFrame frame, final TransactionBody transactionBody) {
->>>>>>> cd9a935e
         // Dummy logic to mimic invalid behaviour
         if (Address.ZERO.equals(frame.getSenderAddress())) {
             throw new InvalidTransactionException(ResponseCodeEnum.INVALID_ACCOUNT_ID);
