/*
 * Copyright (C) 2024 Hedera Hashgraph, LLC
 *
 * Licensed under the Apache License, Version 2.0 (the "License");
 * you may not use this file except in compliance with the License.
 * You may obtain a copy of the License at
 *
 *      http://www.apache.org/licenses/LICENSE-2.0
 *
 * Unless required by applicable law or agreed to in writing, software
 * distributed under the License is distributed on an "AS IS" BASIS,
 * WITHOUT WARRANTIES OR CONDITIONS OF ANY KIND, either express or implied.
 * See the License for the specific language governing permissions and
 * limitations under the License.
 */

package com.hedera.mirror.web3.state;

import static com.hedera.services.utils.EntityIdUtils.entityIdFromId;
import static org.assertj.core.api.AssertionsForClassTypes.assertThat;
import static org.mockito.Mockito.mock;
import static org.mockito.Mockito.when;

import com.hedera.hapi.node.base.AccountID;
import com.hedera.hapi.node.base.AccountID.AccountOneOfType;
import com.hedera.hapi.node.base.TokenID;
import com.hedera.mirror.common.domain.entity.Entity;
import com.hedera.mirror.common.domain.entity.EntityId;
import com.hedera.mirror.web3.repository.EntityRepository;
import com.hedera.pbj.runtime.OneOf;
import com.hedera.pbj.runtime.io.buffer.Bytes;
import com.hedera.services.store.models.Id;
import java.util.Optional;
import org.hyperledger.besu.datatypes.Address;
import org.junit.jupiter.api.Test;
import org.junit.jupiter.api.extension.ExtendWith;
import org.mockito.InjectMocks;
import org.mockito.Mock;
import org.mockito.junit.jupiter.MockitoExtension;

@ExtendWith(MockitoExtension.class)
class CommonEntityAccessorTest {
    private static final String EVM_ADDRESS_HEX = "0x67d8d32e9bf1a9968a5ff53b87d777aa8ebbee69";
    private static final Address EVM_ADDRESS = Address.fromHexString(EVM_ADDRESS_HEX);
    private static final AccountID ACCOUNT_ALIAS_WITH_EVM_ADDRESS =
            new AccountID(0L, 1L, new OneOf<>(AccountOneOfType.ALIAS, Bytes.wrap(EVM_ADDRESS.toArray())));
    private static final String ALIAS_HEX = "3a2102b3c641418e89452cd5202adfd4758f459acb8e364f741fd16cd2db79835d39d2";
    private static final AccountID ACCOUNT_ALIAS_WITH_KEY =
            new AccountID(0L, 1L, new OneOf<>(AccountOneOfType.ALIAS, Bytes.wrap(ALIAS_HEX.getBytes())));
    private static final Long NUM = 1252L;
    private static final AccountID ACCOUNT_ID = new AccountID(0L, 1L, new OneOf<>(AccountOneOfType.ACCOUNT_NUM, NUM));
    private static final Optional<Long> timestamp = Optional.of(1234L);
    private static final Entity mockEntity = mock(Entity.class);

    @InjectMocks
    private CommonEntityAccessor commonEntityAccessor;

    @Mock
    private EntityRepository entityRepository;

    @Test
    void getEntityByAddress() {
        final var id = new Id(0L, 1L, NUM);
        when(entityRepository.findByIdAndDeletedIsFalse(entityIdFromId(id).getId()))
                .thenReturn(Optional.of(mockEntity));

        assertThat(commonEntityAccessor.get(ACCOUNT_ID, Optional.empty()))
                .hasValueSatisfying(entity -> assertThat(entity).isEqualTo(mockEntity));
    }

    @Test
    void getEntityByAddressHistorical() {
        final var id = new Id(0L, 1L, NUM);
        when(entityRepository.findActiveByIdAndTimestamp(entityIdFromId(id).getId(), timestamp.get()))
                .thenReturn(Optional.of(mockEntity));

        assertThat(commonEntityAccessor.get(ACCOUNT_ID, timestamp))
                .hasValueSatisfying(entity -> assertThat(entity).isEqualTo(mockEntity));
    }

    @Test
<<<<<<< HEAD
    void getEntityByTokenID() {
        final var tokenID = new TokenID(0L, 1L, NUM);
        final var entityId = EntityId.of(tokenID.shardNum(), tokenID.realmNum(), tokenID.tokenNum());

        when(entityRepository.findByIdAndDeletedIsFalse(entityId.getId())).thenReturn(Optional.of(mockEntity));

        assertThat(commonEntityAccessor.get(tokenID, Optional.empty()))
=======
    void getEntityByEvmAddress() {
        when(entityRepository.findByEvmAddressOrAlias(
                        ACCOUNT_ALIAS_WITH_EVM_ADDRESS.alias().toByteArray()))
                .thenReturn(Optional.of(mockEntity));

        assertThat(commonEntityAccessor.get(ACCOUNT_ALIAS_WITH_EVM_ADDRESS, Optional.empty()))
>>>>>>> 16277f75
                .hasValueSatisfying(entity -> assertThat(entity).isEqualTo(mockEntity));
    }

    @Test
<<<<<<< HEAD
    void getEntityByTokenIDHistorical() {
        final var tokenID = new TokenID(0L, 1L, NUM);
        final var entityId = EntityId.of(tokenID.shardNum(), tokenID.realmNum(), tokenID.tokenNum());

        when(entityRepository.findActiveByIdAndTimestamp(entityId.getId(), timestamp.get()))
                .thenReturn(Optional.of(mockEntity));

        assertThat(commonEntityAccessor.get(tokenID, timestamp))
=======
    void getEntityByEvmAddressHistorical() {
        when(entityRepository.findActiveByEvmAddressOrAliasAndTimestamp(
                        ACCOUNT_ALIAS_WITH_EVM_ADDRESS.alias().toByteArray(), timestamp.get()))
                .thenReturn(Optional.of(mockEntity));

        assertThat(commonEntityAccessor.get(ACCOUNT_ALIAS_WITH_EVM_ADDRESS, timestamp))
>>>>>>> 16277f75
                .hasValueSatisfying(entity -> assertThat(entity).isEqualTo(mockEntity));
    }

    @Test
    void getEntityByAlias() {
        when(entityRepository.findByEvmAddressOrAlias(
                        ACCOUNT_ALIAS_WITH_KEY.alias().toByteArray()))
                .thenReturn(Optional.of(mockEntity));

        assertThat(commonEntityAccessor.get(ACCOUNT_ALIAS_WITH_KEY, Optional.empty()))
                .hasValueSatisfying(entity -> assertThat(entity).isEqualTo(mockEntity));
    }

    @Test
    void getEntityByAliasHistorical() {
        when(entityRepository.findActiveByEvmAddressOrAliasAndTimestamp(
                        ACCOUNT_ALIAS_WITH_KEY.alias().toByteArray(), timestamp.get()))
                .thenReturn(Optional.of(mockEntity));

        assertThat(commonEntityAccessor.get(ACCOUNT_ALIAS_WITH_KEY, timestamp))
                .hasValueSatisfying(entity -> assertThat(entity).isEqualTo(mockEntity));
    }

    @Test
    void getEntityByEvmAddressOrAliasAndTimestampWithEvmAddress() {
        when(entityRepository.findByEvmAddressOrAlias(
                        ACCOUNT_ALIAS_WITH_EVM_ADDRESS.alias().toByteArray()))
                .thenReturn(Optional.of(mockEntity));

        assertThat(commonEntityAccessor.get(ACCOUNT_ALIAS_WITH_EVM_ADDRESS.alias(), Optional.empty()))
                .hasValueSatisfying(entity -> assertThat(entity).isEqualTo(mockEntity));
    }

    @Test
    void getEntityByEvmAddressOrAliasAndTimestampWithEvmAddressHistorical() {
        when(entityRepository.findActiveByEvmAddressOrAliasAndTimestamp(
                        ACCOUNT_ALIAS_WITH_EVM_ADDRESS.alias().toByteArray(), timestamp.get()))
                .thenReturn(Optional.of(mockEntity));

        assertThat(commonEntityAccessor.get(ACCOUNT_ALIAS_WITH_EVM_ADDRESS.alias(), timestamp))
                .hasValueSatisfying(entity -> assertThat(entity).isEqualTo(mockEntity));
    }

    @Test
    void getEntityByEvmAddressOrAliasAndTimestampWithKey() {
        when(entityRepository.findByEvmAddressOrAlias(
                        ACCOUNT_ALIAS_WITH_KEY.alias().toByteArray()))
                .thenReturn(Optional.of(mockEntity));

        assertThat(commonEntityAccessor.get(ACCOUNT_ALIAS_WITH_KEY.alias(), Optional.empty()))
                .hasValueSatisfying(entity -> assertThat(entity).isEqualTo(mockEntity));
    }

    @Test
    void getEntityByEvmAddressOrAliasAndTimestampWithKeyHistorical() {
        when(entityRepository.findActiveByEvmAddressOrAliasAndTimestamp(
                        ACCOUNT_ALIAS_WITH_KEY.alias().toByteArray(), timestamp.get()))
                .thenReturn(Optional.of(mockEntity));

        assertThat(commonEntityAccessor.get(ACCOUNT_ALIAS_WITH_KEY.alias(), timestamp))
                .hasValueSatisfying(entity -> assertThat(entity).isEqualTo(mockEntity));
    }

    @Test
    void getEntityByEvmAddressAndTimestamp() {
        when(entityRepository.findByEvmAddressAndDeletedIsFalse(
                        ACCOUNT_ALIAS_WITH_EVM_ADDRESS.alias().toByteArray()))
                .thenReturn(Optional.of(mockEntity));

        assertThat(commonEntityAccessor.getEntityByEvmAddressAndTimestamp(
                        ACCOUNT_ALIAS_WITH_EVM_ADDRESS.alias().toByteArray(), Optional.empty()))
                .hasValueSatisfying(entity -> assertThat(entity).isEqualTo(mockEntity));
    }

    @Test
    void getEntityByEvmAddressAndTimestampHistorical() {
        when(entityRepository.findActiveByEvmAddressAndTimestamp(
                        ACCOUNT_ALIAS_WITH_EVM_ADDRESS.alias().toByteArray(), timestamp.get()))
                .thenReturn(Optional.of(mockEntity));

        assertThat(commonEntityAccessor.getEntityByEvmAddressAndTimestamp(
                        ACCOUNT_ALIAS_WITH_EVM_ADDRESS.alias().toByteArray(), timestamp))
                .hasValueSatisfying(entity -> assertThat(entity).isEqualTo(mockEntity));
    }
}<|MERGE_RESOLUTION|>--- conflicted
+++ resolved
@@ -79,7 +79,6 @@
     }
 
     @Test
-<<<<<<< HEAD
     void getEntityByTokenID() {
         final var tokenID = new TokenID(0L, 1L, NUM);
         final var entityId = EntityId.of(tokenID.shardNum(), tokenID.realmNum(), tokenID.tokenNum());
@@ -87,19 +86,10 @@
         when(entityRepository.findByIdAndDeletedIsFalse(entityId.getId())).thenReturn(Optional.of(mockEntity));
 
         assertThat(commonEntityAccessor.get(tokenID, Optional.empty()))
-=======
-    void getEntityByEvmAddress() {
-        when(entityRepository.findByEvmAddressOrAlias(
-                        ACCOUNT_ALIAS_WITH_EVM_ADDRESS.alias().toByteArray()))
-                .thenReturn(Optional.of(mockEntity));
-
-        assertThat(commonEntityAccessor.get(ACCOUNT_ALIAS_WITH_EVM_ADDRESS, Optional.empty()))
->>>>>>> 16277f75
-                .hasValueSatisfying(entity -> assertThat(entity).isEqualTo(mockEntity));
-    }
-
-    @Test
-<<<<<<< HEAD
+                .hasValueSatisfying(entity -> assertThat(entity).isEqualTo(mockEntity));
+    }
+
+    @Test
     void getEntityByTokenIDHistorical() {
         final var tokenID = new TokenID(0L, 1L, NUM);
         final var entityId = EntityId.of(tokenID.shardNum(), tokenID.realmNum(), tokenID.tokenNum());
@@ -108,14 +98,26 @@
                 .thenReturn(Optional.of(mockEntity));
 
         assertThat(commonEntityAccessor.get(tokenID, timestamp))
-=======
+                .hasValueSatisfying(entity -> assertThat(entity).isEqualTo(mockEntity));
+    }
+
+    @Test
+    void getEntityByEvmAddress() {
+        when(entityRepository.findByEvmAddressOrAlias(
+                        ACCOUNT_ALIAS_WITH_EVM_ADDRESS.alias().toByteArray()))
+                .thenReturn(Optional.of(mockEntity));
+
+        assertThat(commonEntityAccessor.get(ACCOUNT_ALIAS_WITH_EVM_ADDRESS, Optional.empty()))
+                .hasValueSatisfying(entity -> assertThat(entity).isEqualTo(mockEntity));
+    }
+
+    @Test
     void getEntityByEvmAddressHistorical() {
         when(entityRepository.findActiveByEvmAddressOrAliasAndTimestamp(
                         ACCOUNT_ALIAS_WITH_EVM_ADDRESS.alias().toByteArray(), timestamp.get()))
                 .thenReturn(Optional.of(mockEntity));
 
         assertThat(commonEntityAccessor.get(ACCOUNT_ALIAS_WITH_EVM_ADDRESS, timestamp))
->>>>>>> 16277f75
                 .hasValueSatisfying(entity -> assertThat(entity).isEqualTo(mockEntity));
     }
 
