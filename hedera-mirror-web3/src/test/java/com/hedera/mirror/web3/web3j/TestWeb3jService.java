/*
 * Copyright (C) 2024 Hedera Hashgraph, LLC
 *
 * Licensed under the Apache License, Version 2.0 (the "License");
 * you may not use this file except in compliance with the License.
 * You may obtain a copy of the License at
 *
 *      http://www.apache.org/licenses/LICENSE-2.0
 *
 * Unless required by applicable law or agreed to in writing, software
 * distributed under the License is distributed on an "AS IS" BASIS,
 * WITHOUT WARRANTIES OR CONDITIONS OF ANY KIND, either express or implied.
 * See the License for the specific language governing permissions and
 * limitations under the License.
 */

package com.hedera.mirror.web3.web3j;

import static com.hedera.mirror.common.domain.entity.EntityType.CONTRACT;
import static com.hedera.mirror.web3.evm.utils.EvmTokenUtils.toAddress;
import static com.hedera.mirror.web3.service.model.CallServiceParameters.CallType.ETH_CALL;
import static com.hedera.mirror.web3.service.model.CallServiceParameters.CallType.ETH_ESTIMATE_GAS;
import static com.hedera.mirror.web3.utils.ContractCallTestUtil.TRANSACTION_GAS_LIMIT;
import static com.hedera.mirror.web3.validation.HexValidator.HEX_PREFIX;
import static org.web3j.crypto.TransactionUtils.generateTransactionHashHexEncoded;

import com.hedera.mirror.common.domain.DomainBuilder;
import com.hedera.mirror.common.domain.entity.EntityId;
import com.hedera.mirror.web3.service.ContractExecutionService;
import com.hedera.mirror.web3.service.model.CallServiceParameters;
import com.hedera.mirror.web3.service.model.ContractExecutionParameters;
import com.hedera.mirror.web3.viewmodel.BlockType;
import com.hedera.node.app.service.evm.store.models.HederaEvmAccount;
import io.reactivex.Flowable;
import jakarta.inject.Named;
import java.io.IOException;
import java.util.List;
import java.util.concurrent.CompletableFuture;
import lombok.SneakyThrows;
import org.apache.tuweni.bytes.Bytes;
import org.bouncycastle.util.encoders.Hex;
import org.hyperledger.besu.datatypes.Address;
import org.springframework.boot.test.context.TestConfiguration;
import org.springframework.context.annotation.Bean;
import org.web3j.crypto.Credentials;
import org.web3j.crypto.ECKeyPair;
import org.web3j.crypto.RawTransaction;
import org.web3j.crypto.TransactionDecoder;
import org.web3j.protocol.Web3j;
import org.web3j.protocol.Web3jService;
import org.web3j.protocol.core.BatchRequest;
import org.web3j.protocol.core.BatchResponse;
import org.web3j.protocol.core.RemoteCall;
import org.web3j.protocol.core.Request;
import org.web3j.protocol.core.Response;
import org.web3j.protocol.core.methods.request.Transaction;
import org.web3j.protocol.core.methods.response.EthCall;
import org.web3j.protocol.core.methods.response.EthGetTransactionCount;
import org.web3j.protocol.core.methods.response.EthGetTransactionReceipt;
import org.web3j.protocol.core.methods.response.EthSendTransaction;
import org.web3j.protocol.core.methods.response.TransactionReceipt;
import org.web3j.protocol.websocket.events.Notification;
import org.web3j.tx.Contract;
import org.web3j.tx.gas.ContractGasProvider;
import org.web3j.tx.gas.DefaultGasProvider;
import org.web3j.utils.Numeric;

@SuppressWarnings({"rawtypes", "unchecked"})
@Named
public class TestWeb3jService implements Web3jService {
    private static final long DEFAULT_TRANSACTION_VALUE = 10L;
    private static final String MOCK_KEY = "0x4e3c5c727f3f4b8f8e8a8fe7e032cf78b8693a2b711e682da1d3a26a6a3b58b6";

    private final ContractExecutionService contractExecutionService;
    private final ContractGasProvider contractGasProvider;
    private final Credentials credentials;
    private final DomainBuilder domainBuilder;
    private final Web3j web3j;
    private boolean isEstimateGas = false;
    private Address sender = Address.fromHexString("");
<<<<<<< HEAD
    private String output;
=======
    private boolean isEstimateGas = false;
    private String transactionResult;
>>>>>>> f72fe739

    public TestWeb3jService(ContractExecutionService contractExecutionService, DomainBuilder domainBuilder) {
        this.contractExecutionService = contractExecutionService;
        this.contractGasProvider = new DefaultGasProvider();
        this.credentials = Credentials.create(ECKeyPair.create(Numeric.hexStringToByteArray(MOCK_KEY)));
        this.domainBuilder = domainBuilder;
        this.web3j = Web3j.build(this);
    }

    public void setSender(Address sender) {
        this.sender = sender;
    }

    public void setSender(String sender) {
        this.sender = Address.fromHexString(sender);
    }

<<<<<<< HEAD
    public String getOutput() {
        return output;
    }

=======
>>>>>>> f72fe739
    public void setEstimateGas(final boolean isEstimateGas) {
        this.isEstimateGas = isEstimateGas;
    }

    @SneakyThrows(Exception.class)
    public <T extends Contract> T deploy(Deployer<T> deployer) {
        return deployer.deploy(web3j, credentials, contractGasProvider).send();
    }

    @Override
    public <T extends Response> T send(Request request, Class<T> responseType) {
        final var method = request.getMethod();
        return switch (method) {
            case "eth_call" -> (T) ethCall(request.getParams(), request);
            case "eth_getTransactionCount" -> (T) ethGetTransactionCount();
            case "eth_getTransactionReceipt" -> (T) getTransactionReceipt(request);
            case "eth_sendRawTransaction" -> (T) call(request.getParams(), request);
            default -> throw new UnsupportedOperationException(method);
        };
    }

    private EthSendTransaction call(List<?> params, Request request) {
        var rawTransaction = TransactionDecoder.decode(params.get(0).toString());
        var transactionHash = generateTransactionHashHexEncoded(rawTransaction, credentials);
        final var to = rawTransaction.getTo();

        if (to.equals(HEX_PREFIX)) {
            return sendTopLevelContractCreate(rawTransaction, transactionHash, request);
        }

        return sendEthCall(rawTransaction, transactionHash, request);
    }

    private EthSendTransaction sendTopLevelContractCreate(
            RawTransaction rawTransaction, String transactionHash, Request request) {
        final var res = new EthSendTransaction();
        var serviceParameters = serviceParametersForTopLevelContractCreate(rawTransaction.getData(), ETH_CALL, sender);
        final var mirrorNodeResult = contractExecutionService.processCall(serviceParameters);

        try {
            final var contractInstance = this.deployInternal(mirrorNodeResult);
            res.setResult(transactionHash);
            res.setRawResponse(contractInstance.toHexString());
            res.setId(request.getId());
            res.setJsonrpc(request.getJsonrpc());
            transactionResult = contractInstance.toHexString();
        } catch (Exception e) {
            throw new RuntimeException(e);
        }

        return res;
    }

    private EthSendTransaction sendEthCall(RawTransaction rawTransaction, String transactionHash, Request request) {
        final var res = new EthSendTransaction();
        var serviceParameters = serviceParametersForExecutionSingle(
                Bytes.fromHexString(rawTransaction.getData()),
                Address.fromHexString(rawTransaction.getTo()),
                isEstimateGas ? ETH_ESTIMATE_GAS : ETH_CALL,
                rawTransaction.getValue().longValue() >= 0
                        ? rawTransaction.getValue().longValue()
                        : DEFAULT_TRANSACTION_VALUE,
                BlockType.LATEST,
                TRANSACTION_GAS_LIMIT,
                sender);

        final var mirrorNodeResult = contractExecutionService.processCall(serviceParameters);
        res.setResult(transactionHash);
        res.setRawResponse(mirrorNodeResult);
        res.setId(request.getId());
        res.setJsonrpc(request.getJsonrpc());

<<<<<<< HEAD
        transactionResults.put(transactionHash, mirrorNodeResult);
        output = mirrorNodeResult;
=======
        transactionResult = mirrorNodeResult;

>>>>>>> f72fe739
        return res;
    }

    private EthCall ethCall(List<Transaction> reqParams, Request request) {
        var transaction = reqParams.get(0);

        final var serviceParameters = serviceParametersForExecutionSingle(
                Bytes.fromHexString(transaction.getData()),
                Address.fromHexString(transaction.getTo()),
                isEstimateGas ? ETH_ESTIMATE_GAS : ETH_CALL,
                transaction.getValue() != null ? Long.parseLong(transaction.getValue()) : 0L,
                BlockType.LATEST,
                TRANSACTION_GAS_LIMIT,
                sender);
        final var result = contractExecutionService.processCall(serviceParameters);
        output = result;

        final var ethCall = new EthCall();
        ethCall.setId(request.getId());
        ethCall.setJsonrpc(request.getJsonrpc());
        ethCall.setResult(result);
        return ethCall;
    }

    @Override
    @SneakyThrows
    public <T extends Response> CompletableFuture<T> sendAsync(Request request, Class<T> responseType) {
        return CompletableFuture.completedFuture(send(request, responseType));
    }

    @Override
    public BatchResponse sendBatch(BatchRequest batchRequest) throws UnsupportedOperationException {
        throw new UnsupportedOperationException("sendBatch");
    }

    @Override
    public CompletableFuture<BatchResponse> sendBatchAsync(BatchRequest batchRequest)
            throws UnsupportedOperationException {
        throw new UnsupportedOperationException("sendBatchAsync");
    }

    @Override
    public <T extends Notification<?>> Flowable<T> subscribe(
            Request request, String unsubscribeMethod, Class<T> responseType) throws UnsupportedOperationException {
        throw new UnsupportedOperationException("subscribe");
    }

    @Override
    public void close() throws IOException {
        throw new UnsupportedOperationException("Close");
    }

    protected ContractExecutionParameters serviceParametersForExecutionSingle(
            final Bytes callData,
            final Address contractAddress,
            final CallServiceParameters.CallType callType,
            final long value,
            final BlockType block,
            final long gasLimit,
            final Address sender) {
        final var senderAccount = new HederaEvmAccount(sender);
        return ContractExecutionParameters.builder()
                .sender(senderAccount)
                .value(value)
                .receiver(contractAddress)
                .callData(callData)
                .gas(gasLimit)
                .isStatic(false)
                .callType(callType)
                .isEstimate(ETH_ESTIMATE_GAS == callType)
                .block(block)
                .build();
    }

    protected ContractExecutionParameters serviceParametersForTopLevelContractCreate(
            final String contractInitCode, final CallServiceParameters.CallType callType, final Address senderAddress) {
        final var senderEvmAccount = new HederaEvmAccount(senderAddress);

        final var callData = Bytes.wrap(Hex.decode(contractInitCode));
        return ContractExecutionParameters.builder()
                .sender(senderEvmAccount)
                .callData(callData)
                .receiver(Address.ZERO)
                .gas(TRANSACTION_GAS_LIMIT)
                .isStatic(false)
                .callType(callType)
                .isEstimate(ETH_ESTIMATE_GAS == callType)
                .block(BlockType.LATEST)
                .build();
    }

    public Address deployInternal(String binary) {
        final var id = domainBuilder.id();
        final var contractAddress = toAddress(EntityId.of(id));
        contractPersist(binary, id);

        return contractAddress;
    }

    private void contractPersist(String binary, long entityId) {
        final var contractBytes = Hex.decode(binary.replace(HEX_PREFIX, ""));
        final var entity = domainBuilder
                .entity()
                .customize(e -> e.type(CONTRACT).id(entityId).num(entityId).key(null))
                .persist();

        domainBuilder
                .contract()
                .customize(c -> c.id(entity.getId()).runtimeBytecode(contractBytes))
                .persist();

        domainBuilder
                .contractState()
                .customize(c -> c.contractId(entity.getId()))
                .persist();
    }

    private EthGetTransactionCount ethGetTransactionCount() {
        var ethGetTransactionCount = new EthGetTransactionCount();
        ethGetTransactionCount.setResult("1");
        return ethGetTransactionCount;
    }

    private EthGetTransactionReceipt getTransactionReceipt(Request request) {
        final var transactionHash = request.getParams().getFirst().toString();
        final var ethTransactionReceipt = new EthGetTransactionReceipt();
        final var transactionReceipt = new TransactionReceipt();
        transactionReceipt.setTransactionHash(transactionHash);
        if (isEstimateGas) {
            transactionReceipt.setGasUsed(transactionResult);
        } else {
            transactionReceipt.setContractAddress(transactionResult);
        }
        ethTransactionReceipt.setResult(transactionReceipt);

        return ethTransactionReceipt;
    }

    public interface Deployer<T extends Contract> {
        RemoteCall<T> deploy(Web3j web3j, Credentials credentials, ContractGasProvider contractGasProvider);
    }

    @TestConfiguration(proxyBeanMethods = false)
    public static class Web3jTestConfiguration {

        @Bean
        TestWeb3jService testWeb3jService(
                ContractExecutionService contractExecutionService, DomainBuilder domainBuilder) {
            return new TestWeb3jService(contractExecutionService, domainBuilder);
        }
    }
}<|MERGE_RESOLUTION|>--- conflicted
+++ resolved
@@ -76,14 +76,10 @@
     private final Credentials credentials;
     private final DomainBuilder domainBuilder;
     private final Web3j web3j;
-    private boolean isEstimateGas = false;
     private Address sender = Address.fromHexString("");
-<<<<<<< HEAD
     private String output;
-=======
     private boolean isEstimateGas = false;
     private String transactionResult;
->>>>>>> f72fe739
 
     public TestWeb3jService(ContractExecutionService contractExecutionService, DomainBuilder domainBuilder) {
         this.contractExecutionService = contractExecutionService;
@@ -101,13 +97,10 @@
         this.sender = Address.fromHexString(sender);
     }
 
-<<<<<<< HEAD
     public String getOutput() {
         return output;
     }
 
-=======
->>>>>>> f72fe739
     public void setEstimateGas(final boolean isEstimateGas) {
         this.isEstimateGas = isEstimateGas;
     }
@@ -180,13 +173,8 @@
         res.setId(request.getId());
         res.setJsonrpc(request.getJsonrpc());
 
-<<<<<<< HEAD
-        transactionResults.put(transactionHash, mirrorNodeResult);
+        transactionResult = mirrorNodeResult;
         output = mirrorNodeResult;
-=======
-        transactionResult = mirrorNodeResult;
-
->>>>>>> f72fe739
         return res;
     }
 
