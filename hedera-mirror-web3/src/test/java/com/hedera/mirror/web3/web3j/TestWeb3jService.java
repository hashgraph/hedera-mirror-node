--- conflicted
+++ resolved
@@ -77,11 +77,8 @@
     private Address sender = Address.fromHexString("");
     private boolean isEstimateGas = false;
     private String transactionResult;
-<<<<<<< HEAD
+    private String estimatedGas;
     private long entityId;
-=======
-    private String estimatedGas;
->>>>>>> 69cc5b15
 
     public TestWeb3jService(ContractExecutionService contractExecutionService, DomainBuilder domainBuilder) {
         this.contractExecutionService = contractExecutionService;
@@ -183,7 +180,7 @@
         res.setId(request.getId());
         res.setJsonrpc(request.getJsonrpc());
 
-        transactionResult = mirrorNodeResult;
+        transactionResult = estimatedGas = mirrorNodeResult;
         return res;
     }
 
