--- conflicted
+++ resolved
@@ -25,10 +25,7 @@
 
 import com.hedera.mirror.web3.evm.account.MirrorEvmContractAliases;
 import com.hedera.mirror.web3.evm.store.Store;
-<<<<<<< HEAD
-=======
 import com.hedera.mirror.web3.evm.store.Store.OnMissing;
->>>>>>> 0b8a158a
 import com.hedera.mirror.web3.evm.store.StoreImpl;
 import com.hedera.mirror.web3.evm.store.accessor.AccountDatabaseAccessor;
 import com.hedera.mirror.web3.evm.store.accessor.DatabaseAccessor;
@@ -93,10 +90,7 @@
         final List<DatabaseAccessor<Object, ?>> accessors =
                 List.of(new AccountDatabaseAccessor(entityDatabaseAccessor, null, null, null, null, null));
         store = new StoreImpl(accessors);
-<<<<<<< HEAD
-=======
         store.wrap();
->>>>>>> 0b8a158a
         subject = new HederaEvmStackedWorldStateUpdater(
                 updater,
                 accountAccessor,
@@ -112,11 +106,7 @@
     void commitsNewlyCreatedAccountToStackedStateFrames() {
         subject.createAccount(address, aNonce, Wei.of(aBalance));
         subject.commit();
-<<<<<<< HEAD
-        final var accountFromTopFrame = store.getAccount(address, false);
-=======
         final var accountFromTopFrame = store.getAccount(address, OnMissing.DONT_THROW);
->>>>>>> 0b8a158a
         assertThat(accountFromTopFrame.getAccountAddress()).isEqualTo(address);
     }
 
