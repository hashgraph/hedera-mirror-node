/*
 * Copyright (C) 2023 Hedera Hashgraph, LLC
 *
 * Licensed under the Apache License, Version 2.0 (the "License");
 * you may not use this file except in compliance with the License.
 * You may obtain a copy of the License at
 *
 *      http://www.apache.org/licenses/LICENSE-2.0
 *
 * Unless required by applicable law or agreed to in writing, software
 * distributed under the License is distributed on an "AS IS" BASIS,
 * WITHOUT WARRANTIES OR CONDITIONS OF ANY KIND, either express or implied.
 * See the License for the specific language governing permissions and
 * limitations under the License.
 */

package com.hedera.mirror.web3.evm.store.contract;

import static org.assertj.core.api.Assertions.assertThat;
<<<<<<< HEAD
import static org.junit.jupiter.api.Assertions.assertFalse;
=======
import static org.junit.jupiter.api.Assertions.assertArrayEquals;
>>>>>>> 3ff44d75
import static org.junit.jupiter.api.Assertions.assertNull;
import static org.junit.jupiter.api.Assertions.assertTrue;
import static org.mockito.ArgumentMatchers.any;
import static org.mockito.BDDMockito.given;
import static org.mockito.Mockito.when;

import com.hedera.mirror.web3.evm.account.MirrorEvmContractAliases;
import com.hedera.mirror.web3.evm.store.StackedStateFrames;
import com.hedera.mirror.web3.evm.store.accessor.AccountDatabaseAccessor;
import com.hedera.mirror.web3.evm.store.accessor.DatabaseAccessor;
import com.hedera.mirror.web3.evm.store.accessor.EntityDatabaseAccessor;
import com.hedera.node.app.service.evm.accounts.AccountAccessor;
import com.hedera.node.app.service.evm.contracts.execution.EvmProperties;
import com.hedera.node.app.service.evm.store.contracts.HederaEvmEntityAccess;
import com.hedera.node.app.service.evm.store.contracts.HederaEvmMutableWorldState;
import com.hedera.node.app.service.evm.store.models.UpdateTrackingAccount;
import com.hedera.node.app.service.evm.store.tokens.TokenAccessor;
import java.util.List;
import org.hyperledger.besu.datatypes.Address;
import org.hyperledger.besu.datatypes.Wei;
import org.hyperledger.besu.evm.account.Account;
import org.junit.jupiter.api.BeforeEach;
import org.junit.jupiter.api.Test;
import org.junit.jupiter.api.extension.ExtendWith;
import org.mockito.Mock;
import org.mockito.junit.jupiter.MockitoExtension;

@ExtendWith(MockitoExtension.class)
class HederaEvmStackedWorldStateUpdaterTest {
    private static final Address alias = Address.fromHexString("0xabcdefabcdefabcdefbabcdefabcdefabcdefbbb");
    private static final Address alias2 = Address.fromHexString("0xabcdefabcdefabcdefbabcdefabcdefabcdefbbc");
    private static final Address sponsor = Address.fromHexString("0xcba");
    private static final long aBalance = 1_000L;
    private static final long aNonce = 1L;
    private final Address address = Address.fromHexString("0x000000000000000000000000000000000000077e");
    private final UpdateTrackingAccount<Account> updatedHederaEvmAccount = new UpdateTrackingAccount<>(address, null);

    @Mock
    private AccountAccessor accountAccessor;

    @Mock
    private TokenAccessor tokenAccessor;

    @Mock
    private HederaEvmEntityAccess entityAccess;

    @Mock
    private AbstractLedgerWorldUpdater<HederaEvmMutableWorldState, Account> updater;

    @Mock
    private EvmProperties properties;

    @Mock
    private MirrorEvmContractAliases mirrorEvmContractAliases;

    @Mock
    private EntityAddressSequencer entityAddressSequencer;

    @Mock
    private EntityDatabaseAccessor entityDatabaseAccessor;

    private StackedStateFrames<Object> stackedStateFrames;

    private HederaEvmStackedWorldStateUpdater subject;

    @BeforeEach
    void setUp() {
        final List<DatabaseAccessor<Object, ?>> accessors =
                List.of(new AccountDatabaseAccessor(entityDatabaseAccessor, null, null, null, null, null));
        stackedStateFrames = new StackedStateFrames<>(accessors);
        subject = new HederaEvmStackedWorldStateUpdater(
                updater,
                accountAccessor,
                entityAccess,
                tokenAccessor,
                properties,
                entityAddressSequencer,
                mirrorEvmContractAliases,
                stackedStateFrames);
    }

    @Test
    void commitsNewlyCreatedAccountToStackedStateFrames() {
        assertThat(stackedStateFrames.height()).isEqualTo(1);
        subject.createAccount(address, aNonce, Wei.of(aBalance));
        subject.commit();
        final var topFrame = stackedStateFrames.top();
        final var accountAccessor = topFrame.getAccessor(com.hedera.services.store.models.Account.class);
        final var accountFromTopFrame = accountAccessor.get(address);
        assertTrue(accountFromTopFrame.isPresent());
        assertThat(accountFromTopFrame.get().getAccountAddress()).isEqualTo(address);
        assertThat(stackedStateFrames.height()).isEqualTo(1);
    }

    @Test
    void commitsNewlyCreatedAccountAsExpected() {
        updater = new MockLedgerWorldUpdater(null, accountAccessor);
        subject = new HederaEvmStackedWorldStateUpdater(
                updater,
                accountAccessor,
                entityAccess,
                tokenAccessor,
                properties,
                entityAddressSequencer,
                mirrorEvmContractAliases,
                stackedStateFrames);
        subject.createAccount(address, aNonce, Wei.of(aBalance));
        assertNull(updater.getAccount(address));
        subject.commit();
        assertThat(subject.getAccount(address).getNonce()).isEqualTo(aNonce);
        assertThat(updater.getAccount(address).getNonce()).isEqualTo(aNonce);
    }

    @Test
    void commitsDeletedAccountsAsExpected() {
        updater = new MockLedgerWorldUpdater(null, accountAccessor);
        subject = new HederaEvmStackedWorldStateUpdater(
                updater, accountAccessor, entityAccess, tokenAccessor, properties, stackedStateFrames);
        subject.createAccount(address, aNonce, Wei.of(aBalance));
        subject.deleteAccount(address);
        assertThat(updater.getDeletedAccountAddresses().size()).isEqualTo(0);
        subject.commit();
        assertThat(subject.getDeletedAccountAddresses().size()).isEqualTo(1);
        assertThat(updater.getDeletedAccountAddresses().size()).isEqualTo(1);
        final var topFrame = stackedStateFrames.top();
        final var accountAccessor = topFrame.getAccessor(com.hedera.services.store.models.Account.class);
        var accountFromTopFrame = accountAccessor.get(address);
        assertTrue(accountFromTopFrame.isEmpty());
    }

    @Test
    void accountTests() {
        updatedHederaEvmAccount.setBalance(Wei.of(100));
        assertThat(subject.createAccount(address, 1, Wei.ONE).getAddress()).isEqualTo(address);
        assertThat(subject.getAccount(address).getBalance()).isEqualTo(Wei.ONE);
        assertThat(subject.getTouchedAccounts()).isNotEmpty();
        assertThat(subject.getDeletedAccountAddresses()).isEmpty();
        final var topFrame = stackedStateFrames.top();
        final var accountAccessor = topFrame.getAccessor(com.hedera.services.store.models.Account.class);
        var accountFromTopFrame = accountAccessor.get(address);
        assertFalse(accountFromTopFrame.isEmpty());
        assertThat(accountFromTopFrame.get().getAccountAddress()).isEqualTo(address);
        subject.commit();
        subject.revert();
        subject.deleteAccount(address);
        accountFromTopFrame = accountAccessor.get(address);
        assertTrue(accountFromTopFrame.isEmpty());
    }

    @Test
    void get() {
        when(updater.get(address)).thenReturn(updatedHederaEvmAccount);
        when(accountAccessor.canonicalAddress(address)).thenReturn(address);

        final var actual = subject.get(address);
        assertThat(actual.getAddress()).isEqualTo(updatedHederaEvmAccount.getAddress());
    }

    @Test
    void getForRedirect() {
        givenForRedirect();
        assertThat(subject.get(address).getAddress()).isEqualTo(updatedHederaEvmAccount.getAddress());
    }

    @Test
    void getWithTrack() {
        when(updater.getForMutation(address)).thenReturn(updatedHederaEvmAccount);
        when(accountAccessor.canonicalAddress(address)).thenReturn(address);

        subject.getAccount(address);
        subject.get(address);
        assertThat(subject.get(address).getAddress()).isEqualTo(updatedHederaEvmAccount.getAddress());
    }

    @Test
    void getWithNonCanonicalAddress() {
        when(accountAccessor.canonicalAddress(any())).thenReturn(Address.ZERO);
        assertThat(subject.get(address)).isNull();
    }

    @Test
    void getAccount() {
        when(updater.getForMutation(address)).thenReturn(updatedHederaEvmAccount);
        assertThat(subject.getAccount(address).getAddress()).isEqualTo(updatedHederaEvmAccount.getAddress());
    }

    @Test
    void getAccountWithTrack() {
        when(updater.getForMutation(address)).thenReturn(updatedHederaEvmAccount);
        subject.getAccount(address);
        assertThat(subject.getAccount(address).getAddress()).isEqualTo(updatedHederaEvmAccount.getAddress());
    }

    @Test
    void getAccountWithMissingWorldReturnsNull() {
        assertThat(subject.getAccount(address)).isNull();
    }

    @Test
    void getAccountForRedirect() {
        givenForRedirect();
        assertThat(subject.getAccount(address).getAddress()).isEqualTo(updatedHederaEvmAccount.getAddress());
    }

    @Test
    void updaterTest() {
        assertThat(subject.tokenAccessor()).isEqualTo(tokenAccessor);
        assertThat(subject.parentUpdater()).isEmpty();
        assertThat(subject.updater()).isEqualTo(subject);
    }

    @Test
    void namedelegatesTokenAccountTest() {
        final var someAddress = Address.BLS12_MAP_FP2_TO_G2;
        assertThat(subject.isTokenAddress(someAddress)).isFalse();
    }

    @Test
    void getSbhRefundReturnsZero() {
        assertThat(subject.getSbhRefund()).isZero();
    }

    @Test
    void usesAliasesForDecodingHelp() {
        given(mirrorEvmContractAliases.resolveForEvm(alias)).willReturn(sponsor);
        given(tokenAccessor.canonicalAddress(alias)).willReturn(alias);

        final var resolved = subject.unaliased(alias.toArrayUnsafe());
        assertArrayEquals(sponsor.toArrayUnsafe(), resolved);
    }

    @Test
    void unaliasingFailsWhenNotUsingCanonicalAddress() {
        given(tokenAccessor.canonicalAddress(alias)).willReturn(alias2);

        assertArrayEquals(new byte[20], subject.unaliased(alias.toArrayUnsafe()));
    }

    private void givenForRedirect() {
        when(properties.isRedirectTokenCallsEnabled()).thenReturn(true);
        when(entityAccess.isTokenAccount(address)).thenReturn(true);
    }
}<|MERGE_RESOLUTION|>--- conflicted
+++ resolved
@@ -17,11 +17,8 @@
 package com.hedera.mirror.web3.evm.store.contract;
 
 import static org.assertj.core.api.Assertions.assertThat;
-<<<<<<< HEAD
+import static org.junit.jupiter.api.Assertions.assertArrayEquals;
 import static org.junit.jupiter.api.Assertions.assertFalse;
-=======
-import static org.junit.jupiter.api.Assertions.assertArrayEquals;
->>>>>>> 3ff44d75
 import static org.junit.jupiter.api.Assertions.assertNull;
 import static org.junit.jupiter.api.Assertions.assertTrue;
 import static org.mockito.ArgumentMatchers.any;
@@ -139,7 +136,14 @@
     void commitsDeletedAccountsAsExpected() {
         updater = new MockLedgerWorldUpdater(null, accountAccessor);
         subject = new HederaEvmStackedWorldStateUpdater(
-                updater, accountAccessor, entityAccess, tokenAccessor, properties, stackedStateFrames);
+                updater,
+                accountAccessor,
+                entityAccess,
+                tokenAccessor,
+                properties,
+                entityAddressSequencer,
+                mirrorEvmContractAliases,
+                stackedStateFrames);
         subject.createAccount(address, aNonce, Wei.of(aBalance));
         subject.deleteAccount(address);
         assertThat(updater.getDeletedAccountAddresses().size()).isEqualTo(0);
