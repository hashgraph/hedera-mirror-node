--- conflicted
+++ resolved
@@ -17,30 +17,18 @@
 package com.hedera.mirror.web3.evm.store.contract;
 
 import static org.assertj.core.api.Assertions.assertThat;
-import static org.junit.jupiter.api.Assertions.assertNull;
-import static org.junit.jupiter.api.Assertions.assertTrue;
-<<<<<<< HEAD
 import static org.junit.jupiter.api.Assertions.assertArrayEquals;
 import static org.junit.jupiter.api.Assertions.assertNull;
 import static org.junit.jupiter.api.Assertions.assertTrue;
-=======
->>>>>>> bad31095
 import static org.mockito.ArgumentMatchers.any;
 import static org.mockito.BDDMockito.given;
 import static org.mockito.Mockito.when;
 
-import com.hedera.mirror.web3.evm.store.StackedStateFrames;
-import com.hedera.mirror.web3.evm.store.accessor.AccountDatabaseAccessor;
-import com.hedera.mirror.web3.evm.store.accessor.DatabaseAccessor;
-import com.hedera.mirror.web3.evm.store.accessor.EntityDatabaseAccessor;
-<<<<<<< HEAD
 import com.hedera.mirror.web3.evm.account.MirrorEvmContractAliases;
 import com.hedera.mirror.web3.evm.store.StackedStateFrames;
 import com.hedera.mirror.web3.evm.store.accessor.AccountDatabaseAccessor;
 import com.hedera.mirror.web3.evm.store.accessor.DatabaseAccessor;
 import com.hedera.mirror.web3.evm.store.accessor.EntityDatabaseAccessor;
-=======
->>>>>>> bad31095
 import com.hedera.node.app.service.evm.accounts.AccountAccessor;
 import com.hedera.node.app.service.evm.contracts.execution.EvmProperties;
 import com.hedera.node.app.service.evm.store.contracts.AbstractLedgerEvmWorldUpdater;
@@ -49,10 +37,6 @@
 import com.hedera.node.app.service.evm.store.models.UpdateTrackingAccount;
 import com.hedera.node.app.service.evm.store.tokens.TokenAccessor;
 import java.util.List;
-<<<<<<< HEAD
-import java.util.List;
-=======
->>>>>>> bad31095
 import org.hyperledger.besu.datatypes.Address;
 import org.hyperledger.besu.datatypes.Wei;
 import org.hyperledger.besu.evm.account.Account;
@@ -91,25 +75,17 @@
     private EntityDatabaseAccessor entityDatabaseAccessor;
 
     private StackedStateFrames<Object> stackedStateFrames;
-<<<<<<< HEAD
 
     @Mock
     private MirrorEvmContractAliases mirrorEvmContractAliases;
 
-=======
->>>>>>> bad31095
     private HederaEvmStackedWorldStateUpdater subject;
-
-    private static final long aBalance = 1_000L;
-    private static final long aNonce = 1L;
-    private final UpdateTrackingAccount<Account> updatedHederaEvmAccount = new UpdateTrackingAccount<>(address, null);
 
     @BeforeEach
     void setUp() {
         final List<DatabaseAccessor<Object, ?>> accessors =
                 List.of(new AccountDatabaseAccessor(entityDatabaseAccessor, null, null, null, null, null));
         stackedStateFrames = new StackedStateFrames<>(accessors);
-<<<<<<< HEAD
         subject = new HederaEvmStackedWorldStateUpdater(
                 updater,
                 accountAccessor,
@@ -144,30 +120,6 @@
                 properties,
                 mirrorEvmContractAliases,
                 stackedStateFrames);
-=======
-        subject = new HederaEvmStackedWorldStateUpdater(
-                updater, accountAccessor, entityAccess, tokenAccessor, properties, stackedStateFrames);
-    }
-
-    @Test
-    void commitsNewlyCreatedAccountToStackedStateFrames() {
-        assertThat(stackedStateFrames.height()).isEqualTo(1);
-        subject.createAccount(address, aNonce, Wei.of(aBalance));
-        subject.commit();
-        final var topFrame = stackedStateFrames.top();
-        final var accountAccessor = topFrame.getAccessor(com.hedera.services.store.models.Account.class);
-        final var accountFromTopFrame = accountAccessor.get(address);
-        assertTrue(accountFromTopFrame.isPresent());
-        assertThat(accountFromTopFrame.get().getAccountAddress()).isEqualTo(address);
-        assertThat(stackedStateFrames.height()).isEqualTo(1);
-    }
-
-    @Test
-    void commitsNewlyCreatedAccountAsExpected() {
-        updater = new MockLedgerWorldUpdater(null, accountAccessor);
-        subject = new HederaEvmStackedWorldStateUpdater(
-                updater, accountAccessor, entityAccess, tokenAccessor, properties, stackedStateFrames);
->>>>>>> bad31095
         subject.createAccount(address, aNonce, Wei.of(aBalance));
         assertNull(updater.getAccount(address));
         subject.commit();
