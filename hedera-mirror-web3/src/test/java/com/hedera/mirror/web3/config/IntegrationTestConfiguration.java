--- conflicted
+++ resolved
@@ -21,14 +21,6 @@
 package com.hedera.mirror.web3.config;
 
 import com.hedera.mirror.common.domain.DomainBuilder;
-<<<<<<< HEAD
-import com.hedera.mirror.web3.evm.pricing.RatesAndFeesLoader;
-import com.hedera.mirror.web3.evm.properties.MirrorNodeEvmProperties;
-import com.hedera.services.contracts.gascalculator.GasCalculatorHederaV22;
-import com.hedera.services.fees.BasicHbarCentExchange;
-import com.hedera.services.fees.calculation.BasicFcfsUsagePrices;
-=======
->>>>>>> be50acf1
 import io.micrometer.core.instrument.MeterRegistry;
 import io.micrometer.core.instrument.simple.SimpleMeterRegistry;
 import javax.persistence.EntityManager;
@@ -48,22 +40,4 @@
     MeterRegistry meterRegistry() {
         return new SimpleMeterRegistry();
     }
-
-    @Bean
-    GasCalculatorHederaV22 gasCalculatorHederaV22(
-            MirrorNodeEvmProperties mirrorNodeEvmProperties,
-            BasicFcfsUsagePrices usagePricesProvider,
-            BasicHbarCentExchange hbarCentExchange) {
-        return new GasCalculatorHederaV22(mirrorNodeEvmProperties, usagePricesProvider, hbarCentExchange);
-    }
-
-    @Bean
-    BasicFcfsUsagePrices basicFcfsUsagePrices(RatesAndFeesLoader ratesAndFeesLoader) {
-        return new BasicFcfsUsagePrices(ratesAndFeesLoader);
-    }
-
-    @Bean
-    BasicHbarCentExchange basicHbarCentExchange(RatesAndFeesLoader ratesAndFeesLoader) {
-        return new BasicHbarCentExchange(ratesAndFeesLoader);
-    }
 }