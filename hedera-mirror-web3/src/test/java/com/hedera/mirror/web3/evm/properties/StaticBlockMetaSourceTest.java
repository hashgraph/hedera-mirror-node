--- conflicted
+++ resolved
@@ -50,22 +50,14 @@
 
     @Test
     void getBlockHashReturnsCorrectValue() {
-<<<<<<< HEAD
-        final var fileHash = "0x00000000000000000000000000000000000000000000000000000000000004e4";
-
+        final var fileHash =
+                "37313862636664302d616365352d343861632d396430612d36393036316337656236626333336466323864652d346100";
         final var recordFile = new RecordFile();
         recordFile.setHash(fileHash);
 
         given(repository.findByIndex(1)).willReturn(Optional.of(recordFile));
-
-        assertThat(subject.getBlockHash(1)).isEqualTo(Hash.fromHexString(fileHash));
-=======
-        final var fileHash =
-                "37313862636664302d616365352d343861632d396430612d36393036316337656236626333336466323864652d346100";
-        given(repository.findHashByIndex(1)).willReturn(Optional.of(fileHash));
         final var expected = Hash.fromHexString("0x37313862636664302d616365352d343861632d396430612d3639303631633765");
         assertThat(subject.getBlockHash(1)).isEqualTo(expected);
->>>>>>> 4a342500
     }
 
     @Test
