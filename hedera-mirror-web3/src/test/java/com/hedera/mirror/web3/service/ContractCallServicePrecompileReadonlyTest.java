/*
 * Copyright (C) 2023-2025 Hedera Hashgraph, LLC
 *
 * Licensed under the Apache License, Version 2.0 (the "License");
 * you may not use this file except in compliance with the License.
 * You may obtain a copy of the License at
 *
 *      http://www.apache.org/licenses/LICENSE-2.0
 *
 * Unless required by applicable law or agreed to in writing, software
 * distributed under the License is distributed on an "AS IS" BASIS,
 * WITHOUT WARRANTIES OR CONDITIONS OF ANY KIND, either express or implied.
 * See the License for the specific language governing permissions and
 * limitations under the License.
 */

package com.hedera.mirror.web3.service;

import static com.hedera.mirror.web3.utils.ContractCallTestUtil.ECDSA_KEY;
import static com.hedera.mirror.web3.utils.ContractCallTestUtil.ED25519_KEY;
import static com.hedera.mirror.web3.utils.ContractCallTestUtil.ESTIMATE_GAS_ERROR_MESSAGE;
import static com.hedera.mirror.web3.utils.ContractCallTestUtil.KEY_WITH_ECDSA_TYPE;
import static com.hedera.mirror.web3.utils.ContractCallTestUtil.KEY_WITH_ED_25519_TYPE;
import static com.hedera.mirror.web3.utils.ContractCallTestUtil.LEDGER_ID;
import static com.hedera.mirror.web3.utils.ContractCallTestUtil.TRANSACTION_GAS_LIMIT;
import static com.hedera.mirror.web3.utils.ContractCallTestUtil.ZERO_VALUE;
import static com.hedera.mirror.web3.utils.ContractCallTestUtil.isWithinExpectedGasRange;
import static com.hedera.mirror.web3.utils.ContractCallTestUtil.longValueOf;
import static com.hedera.mirror.web3.web3j.generated.PrecompileTestContract.Expiry;
import static com.hedera.mirror.web3.web3j.generated.PrecompileTestContract.HederaToken;
import static com.hedera.mirror.web3.web3j.generated.PrecompileTestContract.TokenKey;
<<<<<<< HEAD
import static com.hedera.services.utils.EntityIdUtils.asTypedEvmAddress;
import static com.hedera.services.utils.EntityIdUtils.entityIdFromTokenId;
import static com.hedera.services.utils.EntityIdUtils.getAddressFromId;
=======
import static com.hedera.services.utils.EntityIdUtils.asHexedEvmAddress;
import static com.hedera.services.utils.EntityIdUtils.asTypedEvmAddress;
>>>>>>> d7a79973
import static org.assertj.core.api.AssertionsForClassTypes.assertThat;
import static org.assertj.core.api.AssertionsForClassTypes.assertThatThrownBy;

import com.google.protobuf.InvalidProtocolBufferException;
import com.hedera.mirror.common.domain.entity.Entity;
import com.hedera.mirror.common.domain.entity.EntityId;
import com.hedera.mirror.common.domain.entity.EntityType;
import com.hedera.mirror.common.domain.token.CustomFee;
import com.hedera.mirror.common.domain.token.FallbackFee;
import com.hedera.mirror.common.domain.token.FractionalFee;
import com.hedera.mirror.common.domain.token.RoyaltyFee;
import com.hedera.mirror.common.domain.token.Token;
import com.hedera.mirror.common.domain.token.TokenFreezeStatusEnum;
import com.hedera.mirror.common.domain.token.TokenKycStatusEnum;
import com.hedera.mirror.common.domain.token.TokenSupplyTypeEnum;
import com.hedera.mirror.common.domain.token.TokenTypeEnum;
import com.hedera.mirror.web3.evm.exception.PrecompileNotSupportedException;
import com.hedera.mirror.web3.exception.MirrorEvmTransactionException;
import com.hedera.mirror.web3.service.model.CallServiceParameters;
import com.hedera.mirror.web3.service.model.ContractExecutionParameters;
import com.hedera.mirror.web3.viewmodel.BlockType;
import com.hedera.mirror.web3.web3j.generated.PrecompileTestContract;
import com.hedera.mirror.web3.web3j.generated.PrecompileTestContract.FixedFee;
import com.hedera.mirror.web3.web3j.generated.PrecompileTestContract.FungibleTokenInfo;
import com.hedera.mirror.web3.web3j.generated.PrecompileTestContract.KeyValue;
import com.hedera.mirror.web3.web3j.generated.PrecompileTestContract.NonFungibleTokenInfo;
import com.hedera.mirror.web3.web3j.generated.PrecompileTestContract.TokenInfo;
import com.hedera.node.app.service.evm.store.models.HederaEvmAccount;
import com.hedera.services.store.contracts.precompile.codec.KeyValueWrapper.KeyValueType;
import com.hedera.services.store.models.Id;
import com.hedera.services.utils.EntityIdUtils;
import com.hederahashgraph.api.proto.java.Key;
import java.math.BigInteger;
import java.util.ArrayList;
import java.util.List;
import org.apache.tuweni.bytes.Bytes;
import org.hyperledger.besu.datatypes.Address;
import org.junit.jupiter.api.Test;
import org.junit.jupiter.params.ParameterizedTest;
import org.junit.jupiter.params.provider.CsvSource;
import org.junit.jupiter.params.provider.EnumSource;
import org.web3j.protocol.core.RemoteFunctionCall;
import org.web3j.tx.Contract;

class ContractCallServicePrecompileReadonlyTest extends AbstractContractCallServiceOpcodeTracerTest {

    @Test
    void unsupportedPrecompileFails() {
        // Given
        final var contract = testWeb3jService.deploy(PrecompileTestContract::deploy);

        // When
        final var functionCall = contract.call_callMissingPrecompile();

        // Then
        if (mirrorNodeEvmProperties.isModularizedServices()) {
            assertThatThrownBy(functionCall::send).isInstanceOf(MirrorEvmTransactionException.class);
        } else {
            assertThatThrownBy(functionCall::send).isInstanceOf(PrecompileNotSupportedException.class);
        }
    }

    // Temporary test until we start supporting this precompile
    @Test
    void hrcIsAssociatedFails() throws Exception {
        // Given
        final var token = fungibleTokenPersist();

        final var contract = testWeb3jService.deploy(PrecompileTestContract::deploy);

        // When
<<<<<<< HEAD
        final var functionCall = contract.call_hrcIsAssociated(getAddressFromId(token.getTokenId()));
=======
        final var functionCall = contract.call_hrcIsAssociated(asHexedEvmAddress(token.getTokenId()));
>>>>>>> d7a79973

        // Then
        if (mirrorNodeEvmProperties.isModularizedServices()) {
            assertThat(functionCall.send()).isFalse();
        } else {
            assertThatThrownBy(functionCall::send)
                    .isInstanceOf(PrecompileNotSupportedException.class)
                    .hasMessage("HRC isAssociated() precompile is not supported.");
        }
    }

    @Test
    void isTokenFrozen() throws Exception {
        // Given
        final var account = accountEntityPersist();
        final var tokenEntity = tokenEntityPersist();
        domainBuilder
                .token()
                .customize(
                        t -> t.tokenId(tokenEntity.getId()).freezeDefault(true).type(TokenTypeEnum.FUNGIBLE_COMMON))
                .persist();
        domainBuilder
                .tokenAccount()
                .customize(ta -> ta.tokenId(tokenEntity.getId())
                        .accountId(account.getId())
                        .kycStatus(TokenKycStatusEnum.GRANTED)
                        .freezeStatus(TokenFreezeStatusEnum.FROZEN)
                        .associated(true))
                .persist();

        final var contract = testWeb3jService.deploy(PrecompileTestContract::deploy);

        // When
        final var functionCall =
                contract.call_isTokenFrozen(getAddressFromEntity(tokenEntity), getAddressFromEntity(account));

        // Then
        assertThat(functionCall.send()).isTrue();
        verifyEthCallAndEstimateGas(functionCall, contract, ZERO_VALUE);
    }

    @Test
    void isTokenFrozenWithAlias() throws Exception {
        // Given
        final var account = accountEntityWithEvmAddressPersist();
        final var tokenEntity = tokenEntityPersist();
        domainBuilder
                .token()
                .customize(
                        t -> t.tokenId(tokenEntity.getId()).freezeDefault(true).type(TokenTypeEnum.FUNGIBLE_COMMON))
                .persist();
        domainBuilder
                .tokenAccount()
                .customize(ta -> ta.tokenId(tokenEntity.getId())
                        .accountId(account.getId())
                        .kycStatus(TokenKycStatusEnum.GRANTED)
                        .freezeStatus(TokenFreezeStatusEnum.FROZEN)
                        .associated(true))
                .persist();

        final var contract = testWeb3jService.deploy(PrecompileTestContract::deploy);

        // When
        final var functionCall =
                contract.call_isTokenFrozen(getAddressFromEntity(tokenEntity), getAliasFromEntity(account));

        // Then
        assertThat(functionCall.send()).isTrue();
        verifyEthCallAndEstimateGas(functionCall, contract, ZERO_VALUE);
    }

    @Test
    void isKycGranted() throws Exception {
        // Given
        final var account = accountEntityPersist();
        final var token = fungibleTokenPersist();
<<<<<<< HEAD
        tokenAccountPersist(token.getTokenId(), account.getId());
=======
        final var tokenId = token.getTokenId();
        tokenAccountPersist(tokenId, account.getId());
>>>>>>> d7a79973

        final var contract = testWeb3jService.deploy(PrecompileTestContract::deploy);

        // When
<<<<<<< HEAD
        final var functionCall =
                contract.call_isKycGranted(getAddressFromId(token.getTokenId()), getAddressFromEntity(account));
=======
        final var functionCall = contract.call_isKycGranted(asHexedEvmAddress(tokenId), getAddressFromEntity(account));
>>>>>>> d7a79973

        // Then
        assertThat(functionCall.send()).isTrue();
        verifyEthCallAndEstimateGas(functionCall, contract, ZERO_VALUE);
    }

    @Test
    void isKycGrantedWithAlias() throws Exception {
        // Given
<<<<<<< HEAD
        final var account = accountEntityWithEvmAddressPersist();
        final var tokenEntity = fungibleTokenPersist();
        tokenAccountPersist(tokenEntity.getTokenId(), account.getId());
=======
        final var account = domainBuilder
                .entity()
                .customize(e -> e.type(EntityType.ACCOUNT)
                        .alias(SENDER_PUBLIC_KEY.toByteArray())
                        .evmAddress(SENDER_ALIAS.toArray()))
                .persist();
        final var token = fungibleTokenPersist();
        final var tokenId = token.getTokenId();
        tokenAccountPersist(tokenId, account.getId());
>>>>>>> d7a79973

        final var contract = testWeb3jService.deploy(PrecompileTestContract::deploy);

        // When
<<<<<<< HEAD
        final var functionCall =
                contract.call_isKycGranted(getAddressFromId(tokenEntity.getTokenId()), getAliasFromEntity(account));
=======
        final var functionCall = contract.call_isKycGranted(asHexedEvmAddress(tokenId), getAliasFromEntity(account));
>>>>>>> d7a79973

        // Then
        assertThat(functionCall.send()).isTrue();

        verifyEthCallAndEstimateGas(functionCall, contract, ZERO_VALUE);
    }

    @Test
    void isKycGrantedForNFT() throws Exception {
        // Given
        final var account = accountEntityPersist();
        final var tokenEntity = persistNft();
        tokenAccountPersist(tokenEntity.getId(), account.getId());

        final var contract = testWeb3jService.deploy(PrecompileTestContract::deploy);

        // When
        final var functionCall =
                contract.call_isKycGranted(getAddressFromEntity(tokenEntity), getAddressFromEntity(account));

        // Then
        assertThat(functionCall.send()).isTrue();

        verifyEthCallAndEstimateGas(functionCall, contract, ZERO_VALUE);
    }

    @Test
    void isKycGrantedForNFTWithAlias() throws Exception {
        // Given
        final var account = accountEntityWithEvmAddressPersist();
        final var tokenEntity = persistNft();
        tokenAccountPersist(tokenEntity.getId(), account.getId());

        final var contract = testWeb3jService.deploy(PrecompileTestContract::deploy);

        // When
        final var functionCall =
                contract.call_isKycGranted(getAddressFromEntity(tokenEntity), getAliasFromEntity(account));

        // Then
        assertThat(functionCall.send()).isTrue();

        verifyEthCallAndEstimateGas(functionCall, contract, ZERO_VALUE);
    }

    @Test
    void isTokenAddress() throws Exception {
        // Given
<<<<<<< HEAD
        final var tokenEntity = fungibleTokenPersist();
=======
        final var token = fungibleTokenPersist();
>>>>>>> d7a79973

        final var contract = testWeb3jService.deploy(PrecompileTestContract::deploy);

        // When
<<<<<<< HEAD
        final var functionCall = contract.call_isTokenAddress(getAddressFromId(tokenEntity.getTokenId()));
=======
        final var functionCall = contract.call_isTokenAddress(asHexedEvmAddress(token.getTokenId()));
>>>>>>> d7a79973

        // Then
        assertThat(functionCall.send()).isTrue();

        verifyEthCallAndEstimateGas(functionCall, contract, ZERO_VALUE);
    }

    @Test
    void isTokenAddressNFT() throws Exception {
        // Given
        final var tokenEntity = persistNft();

        final var contract = testWeb3jService.deploy(PrecompileTestContract::deploy);

        // When
        final var functionCall = contract.call_isTokenAddress(getAddressFromEntity(tokenEntity));

        // Then
        assertThat(functionCall.send()).isTrue();

        verifyEthCallAndEstimateGas(functionCall, contract, ZERO_VALUE);
    }

    @Test
    void getDefaultKycToken() throws Exception {
        // Given
        domainBuilder.recordFile().customize(f -> f.index(0L)).persist();
        final var tokenEntity = tokenEntityPersist();
        domainBuilder
                .token()
                .customize(t -> t.tokenId(tokenEntity.getId())
                        .kycStatus(TokenKycStatusEnum.GRANTED)
                        .type(TokenTypeEnum.FUNGIBLE_COMMON))
                .persist();

        final var contract = testWeb3jService.deploy(PrecompileTestContract::deploy);

        // When
        final var functionCall = contract.call_getTokenDefaultKyc(getAddressFromEntity(tokenEntity));

        // Then
        assertThat(functionCall.send()).isTrue();

        verifyEthCallAndEstimateGas(functionCall, contract, ZERO_VALUE);
    }

    @Test
    void getDefaultKycNFT() throws Exception {
        // Given
        final var tokenEntity = tokenEntityPersist();
        domainBuilder
                .token()
                .customize(t -> t.tokenId(tokenEntity.getId())
                        .kycStatus(TokenKycStatusEnum.GRANTED)
                        .type(TokenTypeEnum.NON_FUNGIBLE_UNIQUE))
                .persist();
        domainBuilder
                .nft()
                .customize(n -> n.tokenId(tokenEntity.getId()).serialNumber(1L))
                .persist();

        final var contract = testWeb3jService.deploy(PrecompileTestContract::deploy);

        // When
        final var functionCall = contract.call_getTokenDefaultKyc(getAddressFromEntity(tokenEntity));

        // Then
        assertThat(functionCall.send()).isTrue();

        verifyEthCallAndEstimateGas(functionCall, contract, ZERO_VALUE);
    }

    @Test
    void getTokenType() throws Exception {
        // Given
<<<<<<< HEAD
        final var tokenEntity = fungibleTokenPersist();
=======
        final var token = fungibleTokenPersist();
>>>>>>> d7a79973

        final var contract = testWeb3jService.deploy(PrecompileTestContract::deploy);

        // When
<<<<<<< HEAD
        final var functionCall = contract.call_getType(getAddressFromId(tokenEntity.getTokenId()));
=======
        final var functionCall = contract.call_getType(asHexedEvmAddress(token.getTokenId()));
>>>>>>> d7a79973

        // Then
        assertThat(functionCall.send()).isEqualTo(BigInteger.ZERO);

        verifyEthCallAndEstimateGas(functionCall, contract, ZERO_VALUE);
    }

    @Test
    void getTokenTypeNFT() throws Exception {
        // Given
        final var tokenEntity = persistNft();

        final var contract = testWeb3jService.deploy(PrecompileTestContract::deploy);

        // When
        final var functionCall = contract.call_getType(getAddressFromEntity(tokenEntity));

        // Then
        assertThat(functionCall.send()).isEqualTo(BigInteger.ONE);

        verifyEthCallAndEstimateGas(functionCall, contract, ZERO_VALUE);
    }

    @Test
    void getTokenDefaultFreeze() throws Exception {
        // Given
        final var tokenEntity = tokenEntityPersist();
        domainBuilder
                .token()
                .customize(t -> t.tokenId(tokenEntity.getId())
                        .type(TokenTypeEnum.FUNGIBLE_COMMON)
                        .freezeDefault(true))
                .persist();

        final var contract = testWeb3jService.deploy(PrecompileTestContract::deploy);

        // When
        final var functionCall = contract.call_getTokenDefaultFreeze(getAddressFromEntity(tokenEntity));

        // Then
        assertThat(functionCall.send()).isTrue();

        verifyEthCallAndEstimateGas(functionCall, contract, ZERO_VALUE);
    }

    @Test
    void getNFTDefaultFreeze() throws Exception {
        // Given
        final var tokenEntity = tokenEntityPersist();
        domainBuilder
                .token()
                .customize(t -> t.tokenId(tokenEntity.getId())
                        .type(TokenTypeEnum.NON_FUNGIBLE_UNIQUE)
                        .freezeDefault(true))
                .persist();
        domainBuilder
                .nft()
                .customize(n -> n.tokenId(tokenEntity.getId()).serialNumber(1L))
                .persist();

        final var contract = testWeb3jService.deploy(PrecompileTestContract::deploy);

        // When
        final var functionCall = contract.call_getTokenDefaultFreeze(getAddressFromEntity(tokenEntity));

        // Then
        assertThat(functionCall.send()).isTrue();

        verifyEthCallAndEstimateGas(functionCall, contract, ZERO_VALUE);
    }

    @ParameterizedTest
    @CsvSource(
            textBlock =
                    """
                                FUNGIBLE_COMMON, ECDSA_SECPK256K1, ADMIN_KEY
                                FUNGIBLE_COMMON, ECDSA_SECPK256K1, KYC_KEY
                                FUNGIBLE_COMMON, ECDSA_SECPK256K1, FREEZE_KEY
                                FUNGIBLE_COMMON, ECDSA_SECPK256K1, WIPE_KEY
                                FUNGIBLE_COMMON, ECDSA_SECPK256K1, SUPPLY_KEY
                                FUNGIBLE_COMMON, ECDSA_SECPK256K1, FEE_SCHEDULE_KEY
                                FUNGIBLE_COMMON, ECDSA_SECPK256K1, PAUSE_KEY
                                FUNGIBLE_COMMON, ED25519, ADMIN_KEY
                                FUNGIBLE_COMMON, ED25519, FREEZE_KEY
                                FUNGIBLE_COMMON, ED25519, WIPE_KEY
                                FUNGIBLE_COMMON, ED25519, SUPPLY_KEY
                                FUNGIBLE_COMMON, ED25519, FEE_SCHEDULE_KEY
                                FUNGIBLE_COMMON, ED25519, PAUSE_KEY
                                FUNGIBLE_COMMON, CONTRACT_ID, ADMIN_KEY
                                FUNGIBLE_COMMON, CONTRACT_ID, FREEZE_KEY
                                FUNGIBLE_COMMON, CONTRACT_ID, WIPE_KEY
                                FUNGIBLE_COMMON, CONTRACT_ID, SUPPLY_KEY
                                FUNGIBLE_COMMON, CONTRACT_ID, FEE_SCHEDULE_KEY
                                FUNGIBLE_COMMON, CONTRACT_ID, PAUSE_KEY
                                FUNGIBLE_COMMON, DELEGATABLE_CONTRACT_ID, ADMIN_KEY
                                FUNGIBLE_COMMON, DELEGATABLE_CONTRACT_ID, FREEZE_KEY
                                FUNGIBLE_COMMON, DELEGATABLE_CONTRACT_ID, WIPE_KEY
                                FUNGIBLE_COMMON, DELEGATABLE_CONTRACT_ID, SUPPLY_KEY
                                FUNGIBLE_COMMON, DELEGATABLE_CONTRACT_ID, FEE_SCHEDULE_KEY
                                FUNGIBLE_COMMON, DELEGATABLE_CONTRACT_ID, PAUSE_KEY
                                NON_FUNGIBLE_UNIQUE, ECDSA_SECPK256K1, ADMIN_KEY
                                NON_FUNGIBLE_UNIQUE, ECDSA_SECPK256K1, KYC_KEY
                                NON_FUNGIBLE_UNIQUE, ECDSA_SECPK256K1, FREEZE_KEY
                                NON_FUNGIBLE_UNIQUE, ECDSA_SECPK256K1, WIPE_KEY
                                NON_FUNGIBLE_UNIQUE, ECDSA_SECPK256K1, SUPPLY_KEY
                                NON_FUNGIBLE_UNIQUE, ECDSA_SECPK256K1, FEE_SCHEDULE_KEY
                                NON_FUNGIBLE_UNIQUE, ECDSA_SECPK256K1, PAUSE_KEY
                                NON_FUNGIBLE_UNIQUE, ED25519, ADMIN_KEY
                                NON_FUNGIBLE_UNIQUE, ED25519, FREEZE_KEY
                                NON_FUNGIBLE_UNIQUE, ED25519, WIPE_KEY
                                NON_FUNGIBLE_UNIQUE, ED25519, SUPPLY_KEY
                                NON_FUNGIBLE_UNIQUE, ED25519, FEE_SCHEDULE_KEY
                                NON_FUNGIBLE_UNIQUE, ED25519, PAUSE_KEY
                                NON_FUNGIBLE_UNIQUE, CONTRACT_ID, ADMIN_KEY
                                NON_FUNGIBLE_UNIQUE, CONTRACT_ID, FREEZE_KEY
                                NON_FUNGIBLE_UNIQUE, CONTRACT_ID, WIPE_KEY
                                NON_FUNGIBLE_UNIQUE, CONTRACT_ID, SUPPLY_KEY
                                NON_FUNGIBLE_UNIQUE, CONTRACT_ID, FEE_SCHEDULE_KEY
                                NON_FUNGIBLE_UNIQUE, CONTRACT_ID, PAUSE_KEY
                                NON_FUNGIBLE_UNIQUE, DELEGATABLE_CONTRACT_ID, ADMIN_KEY
                                NON_FUNGIBLE_UNIQUE, DELEGATABLE_CONTRACT_ID, FREEZE_KEY
                                NON_FUNGIBLE_UNIQUE, DELEGATABLE_CONTRACT_ID, WIPE_KEY
                                NON_FUNGIBLE_UNIQUE, DELEGATABLE_CONTRACT_ID, SUPPLY_KEY
                                NON_FUNGIBLE_UNIQUE, DELEGATABLE_CONTRACT_ID, FEE_SCHEDULE_KEY
                                NON_FUNGIBLE_UNIQUE, DELEGATABLE_CONTRACT_ID, PAUSE_KEY
                            """)
    void getTokenKey(final TokenTypeEnum tokenType, final KeyValueType keyValueType, final KeyType keyType)
            throws Exception {
        // Given
        final var contract = testWeb3jService.deploy(PrecompileTestContract::deploy);

        final var tokenEntity = getTokenWithKey(tokenType, keyValueType, keyType, contract);

        // When
        final var functionCall =
                contract.call_getTokenKeyPublic(getAddressFromEntity(tokenEntity), keyType.getKeyTypeNumeric());

        final var expectedKey = getKeyValueForType(keyValueType, contract.getContractAddress());

        // Then
        assertThat(functionCall.send()).isEqualTo(expectedKey);

        verifyEthCallAndEstimateGas(functionCall, contract, ZERO_VALUE);
    }

    @Test
    void getCustomFeesForTokenWithFixedFee() throws Exception {
        // Given
        final var collectorAccount = accountEntityWithEvmAddressPersist();
<<<<<<< HEAD
        final var tokenEntity = fungibleTokenPersist();
        final var tokenId = tokenEntity.getTokenId();
        final var entityId = entityIdFromTokenId(tokenId);
=======
        final var token = fungibleTokenPersist();
        final var tokenId = token.getTokenId();
        final var entityId = EntityId.of(tokenId);
>>>>>>> d7a79973
        final var fixedFee = com.hedera.mirror.common.domain.token.FixedFee.builder()
                .amount(100L)
                .collectorAccountId(collectorAccount.toEntityId())
                .denominatingTokenId(entityId)
                .build();
        domainBuilder
                .customFee()
                .customize(f -> f.entityId(tokenId)
                        .fixedFees(List.of(fixedFee))
                        .fractionalFees(List.of())
                        .royaltyFees(List.of()))
                .persist();

        final var contract = testWeb3jService.deploy(PrecompileTestContract::deploy);

        // When
<<<<<<< HEAD
        final var functionCall = contract.call_getCustomFeesForToken(getAddressFromId(tokenId));

        final var expectedFee = new FixedFee(
                BigInteger.valueOf(100L),
                getAddressFromId(tokenId),
=======
        final var functionCall = contract.call_getCustomFeesForToken(asHexedEvmAddress(tokenId));

        final var expectedFee = new FixedFee(
                BigInteger.valueOf(100L),
                asHexedEvmAddress(tokenId),
>>>>>>> d7a79973
                false,
                false,
                Address.fromHexString(
                                Bytes.wrap(collectorAccount.getEvmAddress()).toHexString())
                        .toHexString());

        // Then
        assertThat(functionCall.send().component1().getFirst()).isEqualTo(expectedFee);

        verifyEthCallAndEstimateGas(functionCall, contract, ZERO_VALUE);
    }

    @Test
    void getCustomFeesForTokenWithFractionalFee() throws Exception {
        // Given
        final var collectorAccount = accountEntityWithEvmAddressPersist();
<<<<<<< HEAD
        final var tokenEntity = fungibleTokenPersist();
=======
        final var token = fungibleTokenPersist();
        final var tokenId = token.getTokenId();
>>>>>>> d7a79973
        final var fractionalFee = FractionalFee.builder()
                .collectorAccountId(collectorAccount.toEntityId())
                .denominator(10L)
                .minimumAmount(1L)
                .maximumAmount(1000L)
                .netOfTransfers(true)
                .numerator(100L)
                .build();
        domainBuilder
                .customFee()
<<<<<<< HEAD
                .customize(f -> f.entityId(tokenEntity.getTokenId())
=======
                .customize(f -> f.entityId(tokenId)
>>>>>>> d7a79973
                        .fractionalFees(List.of(fractionalFee))
                        .fixedFees(List.of())
                        .royaltyFees(List.of()))
                .persist();

        final var contract = testWeb3jService.deploy(PrecompileTestContract::deploy);

        // When
<<<<<<< HEAD
        final var functionCall = contract.call_getCustomFeesForToken(getAddressFromId(tokenEntity.getTokenId()));
=======
        final var functionCall = contract.call_getCustomFeesForToken(asHexedEvmAddress(tokenId));
>>>>>>> d7a79973

        final var expectedFee = new PrecompileTestContract.FractionalFee(
                BigInteger.valueOf(100L),
                BigInteger.valueOf(10L),
                BigInteger.valueOf(1L),
                BigInteger.valueOf(1000L),
                true,
                Address.fromHexString(
                                Bytes.wrap(collectorAccount.getEvmAddress()).toHexString())
                        .toHexString());

        // Then
        assertThat(functionCall.send().component2().getFirst()).isEqualTo(expectedFee);

        verifyEthCallAndEstimateGas(functionCall, contract, ZERO_VALUE);
    }

    @Test
    void getCustomFeesForTokenWithRoyaltyFee() throws Exception {
        // Given
        final var collectorAccount = accountEntityWithEvmAddressPersist();
<<<<<<< HEAD
        final var tokenEntity = fungibleTokenPersist();
        final var tokenId = tokenEntity.getTokenId();
        final var entityId = entityIdFromTokenId(tokenId);
=======
        final var token = fungibleTokenPersist();
        final var tokenId = token.getTokenId();
        final var entityId = EntityId.of(tokenId);
>>>>>>> d7a79973

        final var royaltyFee = RoyaltyFee.builder()
                .collectorAccountId(collectorAccount.toEntityId())
                .denominator(10L)
                .fallbackFee(FallbackFee.builder()
                        .amount(100L)
                        .denominatingTokenId(entityId)
                        .build())
                .numerator(20L)
                .build();
        domainBuilder
                .customFee()
                .customize(f -> f.entityId(tokenId)
                        .royaltyFees(List.of(royaltyFee))
                        .fixedFees(List.of())
                        .fractionalFees(List.of()))
                .persist();

        final var contract = testWeb3jService.deploy(PrecompileTestContract::deploy);

        // When
<<<<<<< HEAD
        final var functionCall = contract.call_getCustomFeesForToken(getAddressFromId(tokenId));
=======
        final var functionCall = contract.call_getCustomFeesForToken(asHexedEvmAddress(tokenId));
>>>>>>> d7a79973

        final var expectedFee = new PrecompileTestContract.RoyaltyFee(
                BigInteger.valueOf(20L),
                BigInteger.valueOf(10L),
                BigInteger.valueOf(100L),
                EntityIdUtils.asHexedEvmAddress(new Id(entityId.getShard(), entityId.getRealm(), entityId.getNum())),
                false,
                Address.fromHexString(
                                Bytes.wrap(collectorAccount.getEvmAddress()).toHexString())
                        .toHexString());

        // Then
        assertThat(functionCall.send().component3().getFirst()).isEqualTo(expectedFee);

        verifyEthCallAndEstimateGas(functionCall, contract, ZERO_VALUE);
    }

    @Test
    void getExpiryForToken() throws Exception {
        // Given
        final var expiryPeriod = 9999999999999L;
        final var autoRenewExpiry = 100000000L;
        final var autoRenewAccount = accountEntityWithEvmAddressPersist();
        final var tokenEntity = domainBuilder
                .entity()
                .customize(e -> e.type(EntityType.TOKEN)
                        .autoRenewAccountId(autoRenewAccount.getId())
                        .expirationTimestamp(expiryPeriod)
                        .autoRenewPeriod(autoRenewExpiry))
                .persist();
        domainBuilder
                .token()
                .customize(t -> t.tokenId(tokenEntity.getId()).type(TokenTypeEnum.FUNGIBLE_COMMON))
                .persist();

        final var contract = testWeb3jService.deploy(PrecompileTestContract::deploy);

        // When
        final var functionCall = contract.call_getExpiryInfoForToken(getAddressFromEntity(tokenEntity));

        final var expectedExpiry = new Expiry(
                BigInteger.valueOf(expiryPeriod).divide(BigInteger.valueOf(1_000_000_000L)),
                Address.fromHexString(
                                Bytes.wrap(autoRenewAccount.getEvmAddress()).toHexString())
                        .toHexString(),
                BigInteger.valueOf(autoRenewExpiry));

        // Then
        assertThat(functionCall.send()).isEqualTo(expectedExpiry);

        verifyEthCallAndEstimateGas(functionCall, contract, ZERO_VALUE);
    }

    @Test
    void getAllowanceForToken() throws Exception {
        // Given
        final var amountGranted = 50L;
        final var owner = accountEntityWithEvmAddressPersist();
        final var spender = accountEntityWithEvmAddressPersist();
<<<<<<< HEAD
        final var tokenEntity = fungibleTokenPersist();

        domainBuilder
                .tokenAllowance()
                .customize(a -> a.tokenId(tokenEntity.getTokenId())
=======
        final var token = fungibleTokenPersist();
        final var tokenId = token.getTokenId();

        domainBuilder
                .tokenAllowance()
                .customize(a -> a.tokenId(tokenId)
>>>>>>> d7a79973
                        .owner(owner.getNum())
                        .spender(spender.getNum())
                        .amount(amountGranted)
                        .amountGranted(amountGranted))
                .persist();

        final var contract = testWeb3jService.deploy(PrecompileTestContract::deploy);

        // When
        final var functionCall = contract.call_htsAllowance(
<<<<<<< HEAD
                getAddressFromId(tokenEntity.getTokenId()), getAliasFromEntity(owner), getAliasFromEntity(spender));
=======
                asHexedEvmAddress(tokenId), getAliasFromEntity(owner), getAliasFromEntity(spender));
>>>>>>> d7a79973

        // Then
        assertThat(functionCall.send()).isEqualTo(BigInteger.valueOf(amountGranted));

        verifyEthCallAndEstimateGas(functionCall, contract, ZERO_VALUE);
    }

    @Test
    void isApprovedForAllNFT() throws Exception {
        // Given
        final var owner = accountEntityWithEvmAddressPersist();
        final var spender = accountEntityWithEvmAddressPersist();
        final var tokenEntity = persistNft();

        domainBuilder
                .nftAllowance()
                .customize(a -> a.tokenId(tokenEntity.getId())
                        .owner(owner.getNum())
                        .spender(spender.getNum())
                        .approvedForAll(true))
                .persist();

        final var contract = testWeb3jService.deploy(PrecompileTestContract::deploy);

        // When
        final var functionCall = contract.call_htsIsApprovedForAll(
                getAddressFromEntity(tokenEntity), getAliasFromEntity(owner), getAliasFromEntity(spender));

        // Then
        assertThat(functionCall.send()).isEqualTo(Boolean.TRUE);

        verifyEthCallAndEstimateGas(functionCall, contract, ZERO_VALUE);
    }

    @Test
    void getFungibleTokenInfo() throws Exception {
        // Given
        final var treasury = accountEntityWithEvmAddressPersist();
        final var feeCollector = accountEntityWithEvmAddressPersist();
        final var tokenEntity =
                domainBuilder.entity().customize(e -> e.type(EntityType.TOKEN)).persist();
        final var token = domainBuilder
                .token()
                .customize(t -> t.tokenId(tokenEntity.getId())
                        .type(TokenTypeEnum.FUNGIBLE_COMMON)
                        .treasuryAccountId(treasury.toEntityId()))
                .persist();

        final var customFees =
                persistCustomFeesWithFeeCollector(feeCollector, tokenEntity, TokenTypeEnum.FUNGIBLE_COMMON);

        final var contract = testWeb3jService.deploy(PrecompileTestContract::deploy);

        // When
        final var functionCall = contract.call_getInformationForFungibleToken(getAddressFromEntity(tokenEntity));

        final var expectedTokenKeys = getExpectedTokenKeys(tokenEntity, token);

        final var expectedExpiry = new Expiry(
                BigInteger.valueOf(tokenEntity.getExpirationTimestamp()).divide(BigInteger.valueOf(1_000_000_000L)),
                Address.ZERO.toHexString(),
                BigInteger.valueOf(tokenEntity.getAutoRenewPeriod()));
        final var expectedHederaToken = new HederaToken(
                token.getName(),
                token.getSymbol(),
                getAddressFromEvmAddress(treasury.getEvmAddress()),
                tokenEntity.getMemo(),
                token.getSupplyType().equals(TokenSupplyTypeEnum.FINITE),
                BigInteger.valueOf(token.getMaxSupply()),
                token.getFreezeDefault(),
                expectedTokenKeys,
                expectedExpiry);

        final var fixedFees = new ArrayList<FixedFee>();
        fixedFees.add(getFixedFee(customFees.getFixedFees().getFirst(), feeCollector));

        final var fractionalFees = new ArrayList<PrecompileTestContract.FractionalFee>();
        fractionalFees.add(getFractionalFee(customFees.getFractionalFees().getFirst(), feeCollector));

        final var royaltyFees = new ArrayList<PrecompileTestContract.RoyaltyFee>();

        final var expectedTokenInfo = new TokenInfo(
                expectedHederaToken,
                BigInteger.valueOf(token.getTotalSupply()),
                tokenEntity.getDeleted(),
                false,
                false,
                fixedFees,
                fractionalFees,
                royaltyFees,
                LEDGER_ID);
        final var expectedFungibleTokenInfo =
                new FungibleTokenInfo(expectedTokenInfo, BigInteger.valueOf(token.getDecimals()));

        // Then
        assertThat(functionCall.send()).isEqualTo(expectedFungibleTokenInfo);

        verifyEthCallAndEstimateGas(functionCall, contract, ZERO_VALUE);
    }

    @Test
    void getNonFungibleTokenInfo() throws Exception {
        // Given
        final var owner = accountEntityPersist();
        final var treasury = accountEntityWithEvmAddressPersist();
        final var feeCollector = accountEntityWithEvmAddressPersist();
        final var tokenEntity =
                domainBuilder.entity().customize(e -> e.type(EntityType.TOKEN)).persist();
        final var token = domainBuilder
                .token()
                .customize(t -> t.tokenId(tokenEntity.getId())
                        .type(TokenTypeEnum.NON_FUNGIBLE_UNIQUE)
                        .treasuryAccountId(treasury.toEntityId()))
                .persist();
        final var nft = domainBuilder
                .nft()
                .customize(n -> n.tokenId(tokenEntity.getId())
                        .serialNumber(1L)
                        .spender(null)
                        .accountId(owner.toEntityId()))
                .persist();

        final var customFees =
                persistCustomFeesWithFeeCollector(feeCollector, tokenEntity, TokenTypeEnum.NON_FUNGIBLE_UNIQUE);

        final var contract = testWeb3jService.deploy(PrecompileTestContract::deploy);

        // When
        final var functionCall =
                contract.call_getInformationForNonFungibleToken(getAddressFromEntity(tokenEntity), BigInteger.ONE);

        final var expectedTokenKeys = getExpectedTokenKeys(tokenEntity, token);

        final var expectedExpiry = new Expiry(
                BigInteger.valueOf(tokenEntity.getExpirationTimestamp()).divide(BigInteger.valueOf(1_000_000_000L)),
                Address.ZERO.toHexString(),
                BigInteger.valueOf(tokenEntity.getAutoRenewPeriod()));
        final var expectedHederaToken = new HederaToken(
                token.getName(),
                token.getSymbol(),
                getAddressFromEvmAddress(treasury.getEvmAddress()),
                tokenEntity.getMemo(),
                token.getSupplyType().equals(TokenSupplyTypeEnum.FINITE),
                BigInteger.valueOf(token.getMaxSupply()),
                token.getFreezeDefault(),
                expectedTokenKeys,
                expectedExpiry);

        final var fixedFees = new ArrayList<FixedFee>();
        fixedFees.add(getFixedFee(customFees.getFixedFees().getFirst(), feeCollector));

        final var fractionalFees = new ArrayList<PrecompileTestContract.FractionalFee>();

        final var royaltyFees = new ArrayList<PrecompileTestContract.RoyaltyFee>();
        royaltyFees.add(getRoyaltyFee(customFees.getRoyaltyFees().getFirst(), feeCollector));

        final var expectedTokenInfo = new TokenInfo(
                expectedHederaToken,
                BigInteger.valueOf(token.getTotalSupply()),
                tokenEntity.getDeleted(),
                false,
                false,
                fixedFees,
                fractionalFees,
                royaltyFees,
                LEDGER_ID);
        final var expectedNonFungibleTokenInfo = new NonFungibleTokenInfo(
                expectedTokenInfo,
                BigInteger.valueOf(nft.getSerialNumber()),
                getAddressFromEntity(owner),
                BigInteger.valueOf(token.getCreatedTimestamp()).divide(BigInteger.valueOf(1_000_000_000L)),
                nft.getMetadata(),
                Address.ZERO.toHexString());

        // Then
        assertThat(functionCall.send()).isEqualTo(expectedNonFungibleTokenInfo);

        verifyEthCallAndEstimateGas(functionCall, contract, ZERO_VALUE);
    }

    @ParameterizedTest
    @EnumSource(TokenTypeEnum.class)
    void getTokenInfo(final TokenTypeEnum tokenType) throws Exception {
        // Given
        final var treasury = accountEntityWithEvmAddressPersist();
        final var feeCollector = accountEntityWithEvmAddressPersist();
        final var tokenEntity =
                domainBuilder.entity().customize(e -> e.type(EntityType.TOKEN)).persist();
        final var token = domainBuilder
                .token()
                .customize(t -> t.tokenId(tokenEntity.getId()).type(tokenType).treasuryAccountId(treasury.toEntityId()))
                .persist();

        final var customFees = persistCustomFeesWithFeeCollector(feeCollector, tokenEntity, tokenType);

        final var contract = testWeb3jService.deploy(PrecompileTestContract::deploy);

        // When
        final var functionCall = contract.call_getInformationForToken(getAddressFromEntity(tokenEntity));

        final var expectedTokenKeys = getExpectedTokenKeys(tokenEntity, token);

        final var expectedExpiry = new Expiry(
                BigInteger.valueOf(tokenEntity.getExpirationTimestamp()).divide(BigInteger.valueOf(1_000_000_000L)),
                Address.ZERO.toHexString(),
                BigInteger.valueOf(tokenEntity.getAutoRenewPeriod()));
        final var expectedHederaToken = new HederaToken(
                token.getName(),
                token.getSymbol(),
                getAddressFromEvmAddress(treasury.getEvmAddress()),
                tokenEntity.getMemo(),
                token.getSupplyType().equals(TokenSupplyTypeEnum.FINITE),
                BigInteger.valueOf(token.getMaxSupply()),
                token.getFreezeDefault(),
                expectedTokenKeys,
                expectedExpiry);

        final var fixedFees = new ArrayList<FixedFee>();
        fixedFees.add(getFixedFee(customFees.getFixedFees().getFirst(), feeCollector));

        final var fractionalFees = new ArrayList<PrecompileTestContract.FractionalFee>();
        if (TokenTypeEnum.FUNGIBLE_COMMON.equals(tokenType)) {
            fractionalFees.add(getFractionalFee(customFees.getFractionalFees().getFirst(), feeCollector));
        }

        final var royaltyFees = new ArrayList<PrecompileTestContract.RoyaltyFee>();
        if (TokenTypeEnum.NON_FUNGIBLE_UNIQUE.equals(tokenType)) {
            royaltyFees.add(getRoyaltyFee(customFees.getRoyaltyFees().getFirst(), feeCollector));
        }

        final var expectedTokenInfo = new TokenInfo(
                expectedHederaToken,
                BigInteger.valueOf(token.getTotalSupply()),
                tokenEntity.getDeleted(),
                false,
                false,
                fixedFees,
                fractionalFees,
                royaltyFees,
                LEDGER_ID);

        // Then
        assertThat(functionCall.send()).isEqualTo(expectedTokenInfo);

        verifyEthCallAndEstimateGas(functionCall, contract, ZERO_VALUE);
    }

    @Test
    void nftInfoForInvalidSerialNo() {
        // Given
        final var nftEntity = tokenEntityPersist();
        domainBuilder
                .token()
                .customize(t -> t.tokenId(nftEntity.getId()).type(TokenTypeEnum.NON_FUNGIBLE_UNIQUE))
                .persist();
        domainBuilder
                .nft()
                .customize(n -> n.tokenId(nftEntity.getId()).serialNumber(1L))
                .persist();
        final var contract = testWeb3jService.deploy(PrecompileTestContract::deploy);

        // When
        final var functionCall = contract.call_getInformationForNonFungibleToken(
                getAddressFromEntity(nftEntity), BigInteger.valueOf(3L));

        // Then
        assertThatThrownBy(functionCall::send).isInstanceOf(MirrorEvmTransactionException.class);
    }

    @Test
    void tokenInfoForNonTokenAccount() {
        // Given
        final var account = accountEntityPersist();

        final var contract = testWeb3jService.deploy(PrecompileTestContract::deploy);

        // When
        final var functionCall = contract.call_getInformationForToken(getAddressFromEntity(account));

        // Then
        assertThatThrownBy(functionCall::send).isInstanceOf(MirrorEvmTransactionException.class);
    }

    private void verifyEthCallAndEstimateGas(
            final RemoteFunctionCall<?> functionCall, final Contract contract, final Long value) throws Exception {
        // Given
        testWeb3jService.setEstimateGas(true);
        functionCall.send();

        final var estimateGasUsedResult = longValueOf.applyAsLong(testWeb3jService.getEstimatedGas());

        // When
        final var actualGasUsed = gasUsedAfterExecution(getContractExecutionParameters(functionCall, contract, value));

        // Then
        assertThat(isWithinExpectedGasRange(estimateGasUsedResult, actualGasUsed))
                .withFailMessage(ESTIMATE_GAS_ERROR_MESSAGE, estimateGasUsedResult, actualGasUsed)
                .isTrue();
        testWeb3jService.setEstimateGas(false);
    }

    protected ContractExecutionParameters getContractExecutionParameters(
            final RemoteFunctionCall<?> functionCall, final Contract contract, final Long value) {
        return ContractExecutionParameters.builder()
                .block(BlockType.LATEST)
                .callData(Bytes.fromHexString(functionCall.encodeFunctionCall()))
                .callType(CallServiceParameters.CallType.ETH_CALL)
                .gas(TRANSACTION_GAS_LIMIT)
                .isEstimate(false)
                .isStatic(false)
                .receiver(Address.fromHexString(contract.getContractAddress()))
                .sender(new HederaEvmAccount(testWeb3jService.getSender()))
                .value(value)
                .build();
    }

    private Entity getTokenWithKey(
            final TokenTypeEnum tokenType,
            final KeyValueType keyValueType,
            final KeyType keyType,
            final Contract contract) {
        final Key key =
                switch (keyValueType) {
                    case ECDSA_SECPK256K1 -> KEY_WITH_ECDSA_TYPE;
                    case ED25519 -> KEY_WITH_ED_25519_TYPE;
                    case CONTRACT_ID -> getKeyWithContractId(contract);
                    case DELEGATABLE_CONTRACT_ID -> getKeyWithDelegatableContractId(contract);
                    default -> throw new IllegalArgumentException("Invalid key type");
                };

        final var tokenEntity = domainBuilder
                .entity()
                .customize(e -> e.type(EntityType.TOKEN).key(key.toByteArray()))
                .persist();
        final var tokenBuilder = domainBuilder.token().customize(t -> t.tokenId(tokenEntity.getId())
                .type(tokenType));

        switch (keyType) {
            case ADMIN_KEY:
                break;
            case KYC_KEY:
                tokenBuilder.customize(t -> t.kycKey(key.toByteArray()));
                break;
            case FREEZE_KEY:
                tokenBuilder.customize(t -> t.freezeKey(key.toByteArray()));
                break;
            case WIPE_KEY:
                tokenBuilder.customize(t -> t.wipeKey(key.toByteArray()));
                break;
            case SUPPLY_KEY:
                tokenBuilder.customize(t -> t.supplyKey(key.toByteArray()));
                break;
            case FEE_SCHEDULE_KEY:
                tokenBuilder.customize(t -> t.feeScheduleKey(key.toByteArray()));
                break;
            case PAUSE_KEY:
                tokenBuilder.customize(t -> t.pauseKey(key.toByteArray()));
                break;
            default:
                throw new IllegalArgumentException("Invalid key type");
        }

        tokenBuilder.persist();
        return tokenEntity;
    }

    private KeyValue getKeyValueForType(final KeyValueType keyValueType, String contractAddress) {
        return switch (keyValueType) {
            case CONTRACT_ID -> new KeyValue(
                    Boolean.FALSE, contractAddress, new byte[0], new byte[0], Address.ZERO.toHexString());
            case ED25519 -> new KeyValue(
                    Boolean.FALSE, Address.ZERO.toHexString(), ED25519_KEY, new byte[0], Address.ZERO.toHexString());
            case ECDSA_SECPK256K1 -> new KeyValue(
                    Boolean.FALSE, Address.ZERO.toHexString(), new byte[0], ECDSA_KEY, Address.ZERO.toHexString());
            case DELEGATABLE_CONTRACT_ID -> new KeyValue(
                    Boolean.FALSE, Address.ZERO.toHexString(), new byte[0], new byte[0], contractAddress);
            default -> throw new RuntimeException("Unsupported key type: " + keyValueType.name());
        };
    }

    private Entity persistNft() {
        final var tokenEntity = tokenEntityPersist();
        domainBuilder
                .token()
                .customize(t -> t.tokenId(tokenEntity.getId()).type(TokenTypeEnum.NON_FUNGIBLE_UNIQUE))
                .persist();
        domainBuilder
                .nft()
                .customize(n -> n.tokenId(tokenEntity.getId()).serialNumber(1L))
                .persist();

        return tokenEntity;
    }

    private CustomFee persistCustomFeesWithFeeCollector(
            final Entity feeCollector, final Entity tokenEntity, final TokenTypeEnum tokenType) {
        final var fixedFee = com.hedera.mirror.common.domain.token.FixedFee.builder()
                .allCollectorsAreExempt(true)
                .amount(domainBuilder.number())
                .collectorAccountId(feeCollector.toEntityId())
                .denominatingTokenId(tokenEntity.toEntityId())
                .build();

        final var fractionalFee = TokenTypeEnum.FUNGIBLE_COMMON.equals(tokenType)
                ? FractionalFee.builder()
                        .allCollectorsAreExempt(true)
                        .collectorAccountId(feeCollector.toEntityId())
                        .denominator(domainBuilder.number())
                        .maximumAmount(domainBuilder.number())
                        .minimumAmount(1L)
                        .numerator(domainBuilder.number())
                        .netOfTransfers(true)
                        .build()
                : null;

        final var fallbackFee = FallbackFee.builder()
                .amount(domainBuilder.number())
                .denominatingTokenId(tokenEntity.toEntityId())
                .build();

        final var royaltyFee = TokenTypeEnum.NON_FUNGIBLE_UNIQUE.equals(tokenType)
                ? RoyaltyFee.builder()
                        .allCollectorsAreExempt(true)
                        .collectorAccountId(feeCollector.toEntityId())
                        .denominator(domainBuilder.number())
                        .fallbackFee(fallbackFee)
                        .numerator(domainBuilder.number())
                        .build()
                : null;

        if (TokenTypeEnum.FUNGIBLE_COMMON.equals(tokenType)) {
            return domainBuilder
                    .customFee()
                    .customize(f -> f.entityId(tokenEntity.getId())
                            .fixedFees(List.of(fixedFee))
                            .fractionalFees(List.of(fractionalFee))
                            .royaltyFees(new ArrayList<>()))
                    .persist();
        } else if (TokenTypeEnum.NON_FUNGIBLE_UNIQUE.equals(tokenType)) {
            return domainBuilder
                    .customFee()
                    .customize(f -> f.entityId(tokenEntity.getId())
                            .fixedFees(List.of(fixedFee))
                            .royaltyFees(List.of(royaltyFee))
                            .fractionalFees(new ArrayList<>()))
                    .persist();
        }

        return CustomFee.builder().build();
    }

    private List<TokenKey> getExpectedTokenKeys(final Entity tokenEntity, final Token token) {
        final var expectedTokenKeys = new ArrayList<TokenKey>();
        expectedTokenKeys.add(new TokenKey(KeyType.ADMIN_KEY.getKeyTypeNumeric(), getKeyValue(tokenEntity.getKey())));
        expectedTokenKeys.add(new TokenKey(KeyType.KYC_KEY.getKeyTypeNumeric(), getKeyValue(token.getKycKey())));
        expectedTokenKeys.add(new TokenKey(KeyType.FREEZE_KEY.getKeyTypeNumeric(), getKeyValue(token.getFreezeKey())));
        expectedTokenKeys.add(new TokenKey(KeyType.WIPE_KEY.getKeyTypeNumeric(), getKeyValue(token.getWipeKey())));
        expectedTokenKeys.add(new TokenKey(KeyType.SUPPLY_KEY.getKeyTypeNumeric(), getKeyValue(token.getSupplyKey())));
        expectedTokenKeys.add(
                new TokenKey(KeyType.FEE_SCHEDULE_KEY.getKeyTypeNumeric(), getKeyValue(token.getFeeScheduleKey())));
        expectedTokenKeys.add(new TokenKey(KeyType.PAUSE_KEY.getKeyTypeNumeric(), getKeyValue(token.getPauseKey())));

        return expectedTokenKeys;
    }

    private KeyValue getKeyValue(byte[] serializedKey) {
        try {
            final var key = Key.parseFrom(serializedKey);
            return new KeyValue(
                    false,
                    key.getContractID().hasContractNum()
                            ? asTypedEvmAddress(key.getContractID()).toHexString()
                            : Address.ZERO.toHexString(),
                    key.getEd25519().toByteArray(),
                    key.getECDSASecp256K1().toByteArray(),
                    key.getDelegatableContractId().hasContractNum()
                            ? asTypedEvmAddress(key.getDelegatableContractId()).toHexString()
                            : Address.ZERO.toHexString());
        } catch (InvalidProtocolBufferException e) {
            throw new IllegalArgumentException("Unable to parse key", e);
        }
    }

    private FixedFee getFixedFee(
            final com.hedera.mirror.common.domain.token.FixedFee fixedFee, final Entity feeCollector) {
        return new FixedFee(
                BigInteger.valueOf(fixedFee.getAmount()),
                getAddressFromEntityId(fixedFee.getDenominatingTokenId()),
                false,
                false,
                getAliasFromEntity(feeCollector));
    }

    private PrecompileTestContract.FractionalFee getFractionalFee(
            final FractionalFee fractionalFee, final Entity feeCollector) {
        return new PrecompileTestContract.FractionalFee(
                BigInteger.valueOf(fractionalFee.getNumerator()),
                BigInteger.valueOf(fractionalFee.getDenominator()),
                BigInteger.valueOf(fractionalFee.getMinimumAmount()),
                BigInteger.valueOf(fractionalFee.getMaximumAmount()),
                true,
                getAliasFromEntity(feeCollector));
    }

    private PrecompileTestContract.RoyaltyFee getRoyaltyFee(final RoyaltyFee royaltyFee, final Entity feeCollector) {
        return new PrecompileTestContract.RoyaltyFee(
                BigInteger.valueOf(royaltyFee.getNumerator()),
                BigInteger.valueOf(royaltyFee.getDenominator()),
                BigInteger.valueOf(royaltyFee.getFallbackFee().getAmount()),
                getAddressFromEntityId(royaltyFee.getFallbackFee().getDenominatingTokenId()),
                false,
                getAddressFromEvmAddress(feeCollector.getEvmAddress()));
    }
}<|MERGE_RESOLUTION|>--- conflicted
+++ resolved
@@ -29,19 +29,14 @@
 import static com.hedera.mirror.web3.web3j.generated.PrecompileTestContract.Expiry;
 import static com.hedera.mirror.web3.web3j.generated.PrecompileTestContract.HederaToken;
 import static com.hedera.mirror.web3.web3j.generated.PrecompileTestContract.TokenKey;
-<<<<<<< HEAD
-import static com.hedera.services.utils.EntityIdUtils.asTypedEvmAddress;
-import static com.hedera.services.utils.EntityIdUtils.entityIdFromTokenId;
-import static com.hedera.services.utils.EntityIdUtils.getAddressFromId;
-=======
 import static com.hedera.services.utils.EntityIdUtils.asHexedEvmAddress;
 import static com.hedera.services.utils.EntityIdUtils.asTypedEvmAddress;
->>>>>>> d7a79973
 import static org.assertj.core.api.AssertionsForClassTypes.assertThat;
 import static org.assertj.core.api.AssertionsForClassTypes.assertThatThrownBy;
 
 import com.google.protobuf.InvalidProtocolBufferException;
 import com.hedera.mirror.common.domain.entity.Entity;
+import com.hedera.mirror.common.domain.entity.EntityId;
 import com.hedera.mirror.common.domain.entity.EntityId;
 import com.hedera.mirror.common.domain.entity.EntityType;
 import com.hedera.mirror.common.domain.token.CustomFee;
@@ -108,11 +103,7 @@
         final var contract = testWeb3jService.deploy(PrecompileTestContract::deploy);
 
         // When
-<<<<<<< HEAD
-        final var functionCall = contract.call_hrcIsAssociated(getAddressFromId(token.getTokenId()));
-=======
         final var functionCall = contract.call_hrcIsAssociated(asHexedEvmAddress(token.getTokenId()));
->>>>>>> d7a79973
 
         // Then
         if (mirrorNodeEvmProperties.isModularizedServices()) {
@@ -189,22 +180,13 @@
         // Given
         final var account = accountEntityPersist();
         final var token = fungibleTokenPersist();
-<<<<<<< HEAD
-        tokenAccountPersist(token.getTokenId(), account.getId());
-=======
         final var tokenId = token.getTokenId();
         tokenAccountPersist(tokenId, account.getId());
->>>>>>> d7a79973
-
-        final var contract = testWeb3jService.deploy(PrecompileTestContract::deploy);
-
-        // When
-<<<<<<< HEAD
-        final var functionCall =
-                contract.call_isKycGranted(getAddressFromId(token.getTokenId()), getAddressFromEntity(account));
-=======
+
+        final var contract = testWeb3jService.deploy(PrecompileTestContract::deploy);
+
+        // When
         final var functionCall = contract.call_isKycGranted(asHexedEvmAddress(tokenId), getAddressFromEntity(account));
->>>>>>> d7a79973
 
         // Then
         assertThat(functionCall.send()).isTrue();
@@ -214,31 +196,16 @@
     @Test
     void isKycGrantedWithAlias() throws Exception {
         // Given
-<<<<<<< HEAD
+
         final var account = accountEntityWithEvmAddressPersist();
-        final var tokenEntity = fungibleTokenPersist();
-        tokenAccountPersist(tokenEntity.getTokenId(), account.getId());
-=======
-        final var account = domainBuilder
-                .entity()
-                .customize(e -> e.type(EntityType.ACCOUNT)
-                        .alias(SENDER_PUBLIC_KEY.toByteArray())
-                        .evmAddress(SENDER_ALIAS.toArray()))
-                .persist();
         final var token = fungibleTokenPersist();
         final var tokenId = token.getTokenId();
         tokenAccountPersist(tokenId, account.getId());
->>>>>>> d7a79973
-
-        final var contract = testWeb3jService.deploy(PrecompileTestContract::deploy);
-
-        // When
-<<<<<<< HEAD
-        final var functionCall =
-                contract.call_isKycGranted(getAddressFromId(tokenEntity.getTokenId()), getAliasFromEntity(account));
-=======
+
+        final var contract = testWeb3jService.deploy(PrecompileTestContract::deploy);
+
+        // When
         final var functionCall = contract.call_isKycGranted(asHexedEvmAddress(tokenId), getAliasFromEntity(account));
->>>>>>> d7a79973
 
         // Then
         assertThat(functionCall.send()).isTrue();
@@ -287,20 +254,12 @@
     @Test
     void isTokenAddress() throws Exception {
         // Given
-<<<<<<< HEAD
-        final var tokenEntity = fungibleTokenPersist();
-=======
         final var token = fungibleTokenPersist();
->>>>>>> d7a79973
-
-        final var contract = testWeb3jService.deploy(PrecompileTestContract::deploy);
-
-        // When
-<<<<<<< HEAD
-        final var functionCall = contract.call_isTokenAddress(getAddressFromId(tokenEntity.getTokenId()));
-=======
+
+        final var contract = testWeb3jService.deploy(PrecompileTestContract::deploy);
+
+        // When
         final var functionCall = contract.call_isTokenAddress(asHexedEvmAddress(token.getTokenId()));
->>>>>>> d7a79973
 
         // Then
         assertThat(functionCall.send()).isTrue();
@@ -376,20 +335,12 @@
     @Test
     void getTokenType() throws Exception {
         // Given
-<<<<<<< HEAD
-        final var tokenEntity = fungibleTokenPersist();
-=======
         final var token = fungibleTokenPersist();
->>>>>>> d7a79973
-
-        final var contract = testWeb3jService.deploy(PrecompileTestContract::deploy);
-
-        // When
-<<<<<<< HEAD
-        final var functionCall = contract.call_getType(getAddressFromId(tokenEntity.getTokenId()));
-=======
+
+        final var contract = testWeb3jService.deploy(PrecompileTestContract::deploy);
+
+        // When
         final var functionCall = contract.call_getType(asHexedEvmAddress(token.getTokenId()));
->>>>>>> d7a79973
 
         // Then
         assertThat(functionCall.send()).isEqualTo(BigInteger.ZERO);
@@ -539,15 +490,9 @@
     void getCustomFeesForTokenWithFixedFee() throws Exception {
         // Given
         final var collectorAccount = accountEntityWithEvmAddressPersist();
-<<<<<<< HEAD
-        final var tokenEntity = fungibleTokenPersist();
-        final var tokenId = tokenEntity.getTokenId();
-        final var entityId = entityIdFromTokenId(tokenId);
-=======
         final var token = fungibleTokenPersist();
         final var tokenId = token.getTokenId();
         final var entityId = EntityId.of(tokenId);
->>>>>>> d7a79973
         final var fixedFee = com.hedera.mirror.common.domain.token.FixedFee.builder()
                 .amount(100L)
                 .collectorAccountId(collectorAccount.toEntityId())
@@ -564,19 +509,11 @@
         final var contract = testWeb3jService.deploy(PrecompileTestContract::deploy);
 
         // When
-<<<<<<< HEAD
-        final var functionCall = contract.call_getCustomFeesForToken(getAddressFromId(tokenId));
-
-        final var expectedFee = new FixedFee(
-                BigInteger.valueOf(100L),
-                getAddressFromId(tokenId),
-=======
         final var functionCall = contract.call_getCustomFeesForToken(asHexedEvmAddress(tokenId));
 
         final var expectedFee = new FixedFee(
                 BigInteger.valueOf(100L),
                 asHexedEvmAddress(tokenId),
->>>>>>> d7a79973
                 false,
                 false,
                 Address.fromHexString(
@@ -593,12 +530,8 @@
     void getCustomFeesForTokenWithFractionalFee() throws Exception {
         // Given
         final var collectorAccount = accountEntityWithEvmAddressPersist();
-<<<<<<< HEAD
-        final var tokenEntity = fungibleTokenPersist();
-=======
         final var token = fungibleTokenPersist();
         final var tokenId = token.getTokenId();
->>>>>>> d7a79973
         final var fractionalFee = FractionalFee.builder()
                 .collectorAccountId(collectorAccount.toEntityId())
                 .denominator(10L)
@@ -609,11 +542,7 @@
                 .build();
         domainBuilder
                 .customFee()
-<<<<<<< HEAD
-                .customize(f -> f.entityId(tokenEntity.getTokenId())
-=======
                 .customize(f -> f.entityId(tokenId)
->>>>>>> d7a79973
                         .fractionalFees(List.of(fractionalFee))
                         .fixedFees(List.of())
                         .royaltyFees(List.of()))
@@ -622,11 +551,7 @@
         final var contract = testWeb3jService.deploy(PrecompileTestContract::deploy);
 
         // When
-<<<<<<< HEAD
-        final var functionCall = contract.call_getCustomFeesForToken(getAddressFromId(tokenEntity.getTokenId()));
-=======
         final var functionCall = contract.call_getCustomFeesForToken(asHexedEvmAddress(tokenId));
->>>>>>> d7a79973
 
         final var expectedFee = new PrecompileTestContract.FractionalFee(
                 BigInteger.valueOf(100L),
@@ -648,15 +573,9 @@
     void getCustomFeesForTokenWithRoyaltyFee() throws Exception {
         // Given
         final var collectorAccount = accountEntityWithEvmAddressPersist();
-<<<<<<< HEAD
-        final var tokenEntity = fungibleTokenPersist();
-        final var tokenId = tokenEntity.getTokenId();
-        final var entityId = entityIdFromTokenId(tokenId);
-=======
         final var token = fungibleTokenPersist();
         final var tokenId = token.getTokenId();
         final var entityId = EntityId.of(tokenId);
->>>>>>> d7a79973
 
         final var royaltyFee = RoyaltyFee.builder()
                 .collectorAccountId(collectorAccount.toEntityId())
@@ -678,11 +597,7 @@
         final var contract = testWeb3jService.deploy(PrecompileTestContract::deploy);
 
         // When
-<<<<<<< HEAD
-        final var functionCall = contract.call_getCustomFeesForToken(getAddressFromId(tokenId));
-=======
         final var functionCall = contract.call_getCustomFeesForToken(asHexedEvmAddress(tokenId));
->>>>>>> d7a79973
 
         final var expectedFee = new PrecompileTestContract.RoyaltyFee(
                 BigInteger.valueOf(20L),
@@ -742,20 +657,12 @@
         final var amountGranted = 50L;
         final var owner = accountEntityWithEvmAddressPersist();
         final var spender = accountEntityWithEvmAddressPersist();
-<<<<<<< HEAD
-        final var tokenEntity = fungibleTokenPersist();
-
-        domainBuilder
-                .tokenAllowance()
-                .customize(a -> a.tokenId(tokenEntity.getTokenId())
-=======
         final var token = fungibleTokenPersist();
         final var tokenId = token.getTokenId();
 
         domainBuilder
                 .tokenAllowance()
                 .customize(a -> a.tokenId(tokenId)
->>>>>>> d7a79973
                         .owner(owner.getNum())
                         .spender(spender.getNum())
                         .amount(amountGranted)
@@ -766,11 +673,7 @@
 
         // When
         final var functionCall = contract.call_htsAllowance(
-<<<<<<< HEAD
-                getAddressFromId(tokenEntity.getTokenId()), getAliasFromEntity(owner), getAliasFromEntity(spender));
-=======
                 asHexedEvmAddress(tokenId), getAliasFromEntity(owner), getAliasFromEntity(spender));
->>>>>>> d7a79973
 
         // Then
         assertThat(functionCall.send()).isEqualTo(BigInteger.valueOf(amountGranted));
