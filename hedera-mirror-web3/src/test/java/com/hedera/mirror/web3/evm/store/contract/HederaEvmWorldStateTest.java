--- conflicted
+++ resolved
@@ -25,10 +25,7 @@
 
 import com.hedera.mirror.web3.evm.account.MirrorEvmContractAliases;
 import com.hedera.mirror.web3.evm.store.Store;
-<<<<<<< HEAD
-=======
 import com.hedera.mirror.web3.evm.store.Store.OnMissing;
->>>>>>> 0b8a158a
 import com.hedera.mirror.web3.evm.store.StoreImpl;
 import com.hedera.mirror.web3.evm.store.accessor.AccountDatabaseAccessor;
 import com.hedera.mirror.web3.evm.store.accessor.CustomFeeDatabaseAccessor;
@@ -212,11 +209,7 @@
                 0L);
         store.updateAccount(accountModel);
         actualSubject.commit();
-<<<<<<< HEAD
-        final var accountFromTopFrame = store.getAccount(address, false);
-=======
         final var accountFromTopFrame = store.getAccount(address, OnMissing.DONT_THROW);
->>>>>>> 0b8a158a
         assertThat(accountFromTopFrame).isEqualTo(accountModel);
     }
 
