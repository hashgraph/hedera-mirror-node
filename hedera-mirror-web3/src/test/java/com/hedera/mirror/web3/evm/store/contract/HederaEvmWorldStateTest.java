--- conflicted
+++ resolved
@@ -59,8 +59,6 @@
 class HederaEvmWorldStateTest {
     final long balance = 1_234L;
     private final Address address = Address.fromHexString("0x000000000000000000000000000000000000077e");
-<<<<<<< HEAD
-=======
 
     @Mock
     AccountAccessor accountAccessor;
@@ -76,27 +74,14 @@
 
     @Mock
     private HederaEvmEntityAccess hederaEvmEntityAccess;
->>>>>>> 09c4b044
-
-    @Mock
-    AccountAccessor accountAccessor;
-
-    @Mock
-    TokenAccessor tokenAccessor;
-
-    @Mock
-<<<<<<< HEAD
-    EntityAddressSequencer entityAddressSequencer;
-
-    @Mock
-    private HederaEvmEntityAccess hederaEvmEntityAccess;
 
     @Mock
     private EvmProperties evmProperties;
 
     @Mock
     private AbstractCodeCache abstractCodeCache;
-=======
+
+    @Mock
     private EntityDatabaseAccessor entityDatabaseAccessor;
 
     @Mock
@@ -107,7 +92,6 @@
 
     @Mock
     private TokenAccountRepository tokenAccountRepository;
->>>>>>> 09c4b044
 
     @Mock
     private CustomFeeDatabaseAccessor customFeeDatabaseAccessor;
@@ -222,14 +206,9 @@
                 0,
                 0,
                 0,
-<<<<<<< HEAD
                 0L,
                 false);
-        accountAccessor.set(address, accountModel);
-=======
-                0L);
         store.updateAccount(accountModel);
->>>>>>> 09c4b044
         actualSubject.commit();
         final var accountFromTopFrame = store.getAccount(address, OnMissing.DONT_THROW);
         assertThat(accountFromTopFrame).isEqualTo(accountModel);
