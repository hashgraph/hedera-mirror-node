--- conflicted
+++ resolved
@@ -24,14 +24,7 @@
 import static org.mockito.ArgumentMatchers.any;
 import static org.mockito.Mockito.when;
 
-<<<<<<< HEAD
 import com.hedera.mirror.web3.evm.account.MirrorEvmContractAliases;
-import com.hedera.mirror.web3.evm.store.StackedStateFrames;
-import com.hedera.mirror.web3.evm.store.accessor.AccountDatabaseAccessor;
-import com.hedera.mirror.web3.evm.store.accessor.DatabaseAccessor;
-import com.hedera.mirror.web3.evm.store.accessor.EntityDatabaseAccessor;
-=======
->>>>>>> bad31095
 import com.hedera.mirror.web3.evm.store.StackedStateFrames;
 import com.hedera.mirror.web3.evm.store.accessor.AccountDatabaseAccessor;
 import com.hedera.mirror.web3.evm.store.accessor.DatabaseAccessor;
@@ -81,12 +74,9 @@
 
     private StackedStateFrames<Object> stackedStateFrames;
 
-<<<<<<< HEAD
     @Mock
     MirrorEvmContractAliases mirrorEvmContractAliases;
 
-=======
->>>>>>> bad31095
     private HederaEvmWorldState subject;
 
     @BeforeEach
@@ -101,10 +91,7 @@
                 accountAccessor,
                 tokenAccessor,
                 entityAddressSequencer,
-<<<<<<< HEAD
                 mirrorEvmContractAliases,
-=======
->>>>>>> bad31095
                 stackedStateFrames);
     }
 
