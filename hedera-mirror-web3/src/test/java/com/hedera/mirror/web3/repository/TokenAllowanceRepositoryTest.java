--- conflicted
+++ resolved
@@ -52,8 +52,6 @@
     }
 
     @Test
-<<<<<<< HEAD
-=======
     void findByIdAndTimestampGreaterThanBlockTimestamp() {
         final var allowance = domainBuilder.tokenAllowance().persist();
 
@@ -66,7 +64,6 @@
     }
 
     @Test
->>>>>>> d204fa0a
     void findByOwnerAndTimestampLessThanBlockTimestamp() {
         final var allowance = domainBuilder.tokenAllowance().persist();
 
@@ -156,24 +153,15 @@
         long spenderId = 3L;
         long tokenAllowanceTimestamp = System.currentTimeMillis();
         long tokenTransferTimestamp = tokenAllowanceTimestamp + 1;
-<<<<<<< HEAD
-        long blockTimestamp = tokenAllowanceTimestamp + 2;
-        final long initialAmount = 3;
-        final long amountForTransfer = 1;
-=======
         long tokenTransferTimestamp1 = tokenAllowanceTimestamp + 2;
         long blockTimestamp = tokenAllowanceTimestamp + 3;
         final long initialAmount = 3;
         final long amountForTransfer = -1;
->>>>>>> d204fa0a
-
-        final var allowance = domainBuilder
-                .tokenAllowance()
-                .customize(a -> a.owner(ownerId)
-<<<<<<< HEAD
-=======
-                        .amountGranted(initialAmount)
->>>>>>> d204fa0a
+
+        final var allowance = domainBuilder
+                .tokenAllowance()
+                .customize(a -> a.owner(ownerId)
+                        .amountGranted(initialAmount)
                         .amount(initialAmount)
                         .tokenId(tokenId)
                         .spender(spenderId)
@@ -183,10 +171,7 @@
         final var allowanceHistory = domainBuilder
                 .tokenAllowanceHistory()
                 .customize(a -> a.owner(ownerId)
-<<<<<<< HEAD
-=======
-                        .amountGranted(initialAmount)
->>>>>>> d204fa0a
+                        .amountGranted(initialAmount)
                         .amount(initialAmount)
                         .tokenId(tokenId)
                         .spender(spenderId + 1)
@@ -197,16 +182,10 @@
                 .tokenTransfer()
                 .customize(t -> t.isApproval(true)
                         .amount(amountForTransfer)
-<<<<<<< HEAD
-                        .id(TokenTransfer.Id.builder()
-                                .tokenId(EntityId.of(tokenId))
-                                .accountId(EntityId.of(spenderId))
-=======
                         .payerAccountId(EntityId.of(spenderId))
                         .id(TokenTransfer.Id.builder()
                                 .tokenId(EntityId.of(tokenId))
                                 .accountId(EntityId.of(ownerId))
->>>>>>> d204fa0a
                                 .consensusTimestamp(tokenTransferTimestamp)
                                 .build()))
                 .persist();
@@ -215,28 +194,17 @@
                 .tokenTransfer()
                 .customize(t -> t.isApproval(true)
                         .amount(amountForTransfer)
-<<<<<<< HEAD
-                        .id(TokenTransfer.Id.builder()
-                                .tokenId(EntityId.of(tokenId))
-                                .accountId(EntityId.of(spenderId))
-                                .consensusTimestamp(tokenTransferTimestamp)
-=======
                         .payerAccountId(EntityId.of(spenderId))
                         .id(TokenTransfer.Id.builder()
                                 .tokenId(EntityId.of(tokenId))
                                 .accountId(EntityId.of(ownerId))
                                 .consensusTimestamp(tokenTransferTimestamp1)
->>>>>>> d204fa0a
                                 .build()))
                 .persist();
 
         var result = repository.findByOwnerAndTimestamp(allowance.getOwner(), blockTimestamp);
         assertThat(result).hasSize(2);
-<<<<<<< HEAD
-        assertThat(result.get(0)).returns(initialAmount - 2 * amountForTransfer, TokenAllowance::getAmount);
-=======
         assertThat(result.get(0)).returns(initialAmount + 2 * amountForTransfer, TokenAllowance::getAmount);
->>>>>>> d204fa0a
         assertThat(result.get(1)).returns(initialAmount, TokenAllowance::getAmount);
     }
 
@@ -247,26 +215,16 @@
         long spenderId = 3L;
         long tokenAllowanceTimestamp = System.currentTimeMillis();
         long tokenTransferTimestamp = tokenAllowanceTimestamp + 1;
-<<<<<<< HEAD
-        long blockTimestamp = tokenAllowanceTimestamp + 2;
-        final long initialAmount = 3;
-        final long amountForTransfer = 1;
-        final long amountForTransfer1 = 2;
-=======
         long tokenTransferTimestamp1 = tokenAllowanceTimestamp + 2;
         long blockTimestamp = tokenAllowanceTimestamp + 3;
         final long initialAmount = 3;
         final long amountForTransfer = -1;
         final long amountForTransfer1 = -2;
->>>>>>> d204fa0a
-
-        final var allowance = domainBuilder
-                .tokenAllowance()
-                .customize(a -> a.owner(ownerId)
-<<<<<<< HEAD
-=======
-                        .amountGranted(initialAmount)
->>>>>>> d204fa0a
+
+        final var allowance = domainBuilder
+                .tokenAllowance()
+                .customize(a -> a.owner(ownerId)
+                        .amountGranted(initialAmount)
                         .amount(initialAmount)
                         .tokenId(tokenId)
                         .spender(spenderId)
@@ -276,10 +234,7 @@
         final var allowanceHistory = domainBuilder
                 .tokenAllowanceHistory()
                 .customize(a -> a.owner(ownerId)
-<<<<<<< HEAD
-=======
-                        .amountGranted(initialAmount)
->>>>>>> d204fa0a
+                        .amountGranted(initialAmount)
                         .amount(initialAmount)
                         .tokenId(tokenId)
                         .spender(spenderId + 1)
@@ -290,16 +245,10 @@
                 .tokenTransfer()
                 .customize(t -> t.isApproval(true)
                         .amount(amountForTransfer)
-<<<<<<< HEAD
-                        .id(TokenTransfer.Id.builder()
-                                .tokenId(EntityId.of(tokenId))
-                                .accountId(EntityId.of(spenderId))
-=======
                         .payerAccountId(EntityId.of(spenderId))
                         .id(TokenTransfer.Id.builder()
                                 .tokenId(EntityId.of(tokenId))
                                 .accountId(EntityId.of(ownerId))
->>>>>>> d204fa0a
                                 .consensusTimestamp(tokenTransferTimestamp)
                                 .build()))
                 .persist();
@@ -308,30 +257,18 @@
                 .tokenTransfer()
                 .customize(t -> t.isApproval(true)
                         .amount(amountForTransfer1)
-<<<<<<< HEAD
-                        .id(TokenTransfer.Id.builder()
-                                .tokenId(EntityId.of(tokenId))
-                                .accountId(EntityId.of(spenderId + 1))
-                                .consensusTimestamp(tokenTransferTimestamp)
-=======
                         .payerAccountId(EntityId.of(spenderId + 1))
                         .id(TokenTransfer.Id.builder()
                                 .tokenId(EntityId.of(tokenId))
                                 .accountId(EntityId.of(ownerId))
                                 .consensusTimestamp(tokenTransferTimestamp1)
->>>>>>> d204fa0a
                                 .build()))
                 .persist();
 
         var result = repository.findByOwnerAndTimestamp(allowance.getOwner(), blockTimestamp);
         assertThat(result).hasSize(2);
-<<<<<<< HEAD
-        assertThat(result.get(0)).returns(initialAmount - amountForTransfer, TokenAllowance::getAmount);
-        assertThat(result.get(1)).returns(initialAmount - amountForTransfer1, TokenAllowance::getAmount);
-=======
         assertThat(result.get(0)).returns(initialAmount + amountForTransfer, TokenAllowance::getAmount);
         assertThat(result.get(1)).returns(initialAmount + amountForTransfer1, TokenAllowance::getAmount);
->>>>>>> d204fa0a
     }
 
     @Test
@@ -347,10 +284,7 @@
         final var allowance = domainBuilder
                 .tokenAllowance()
                 .customize(a -> a.owner(ownerId)
-<<<<<<< HEAD
-=======
-                        .amountGranted(initialAmount)
->>>>>>> d204fa0a
+                        .amountGranted(initialAmount)
                         .amount(initialAmount)
                         .spender(spenderId)
                         .tokenId(tokenId)
@@ -361,20 +295,12 @@
         final var tokenTransfer = domainBuilder
                 .tokenTransfer()
                 .customize(t -> t.isApproval(true)
-<<<<<<< HEAD
-                        .amount(1)
-                        .id(TokenTransfer.Id.builder()
-                                .tokenId(EntityId.of(tokenId))
-                                .consensusTimestamp(tokenTransferTimestamp)
-                                .accountId(EntityId.of(spenderId))
-=======
                         .amount(-1)
                         .payerAccountId(EntityId.of(spenderId))
                         .id(TokenTransfer.Id.builder()
                                 .tokenId(EntityId.of(tokenId))
                                 .consensusTimestamp(tokenTransferTimestamp)
                                 .accountId(EntityId.of(ownerId))
->>>>>>> d204fa0a
                                 .build()))
                 .persist();
 
@@ -383,8 +309,6 @@
                         .get(0))
                 .returns(initialAmount, TokenAllowance::getAmount);
     }
-<<<<<<< HEAD
-=======
 
     @Test
     void findByOwnerAndTimestampWithContractTransfer() {
@@ -904,5 +828,4 @@
                 allowance.getOwner(), allowance.getSpender(), allowance.getTokenId(), blockTimestamp);
         assertThat(result.get().getAmount()).isEqualTo(initialAmount + 2 * amountForTransfer);
     }
->>>>>>> d204fa0a
 }