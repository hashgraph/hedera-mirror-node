--- conflicted
+++ resolved
@@ -52,7 +52,6 @@
     }
 
     @Test
-<<<<<<< HEAD
     void findByIdAndTimestampGreaterThanBlockTimestamp() {
         final var allowance = domainBuilder.tokenAllowance().persist();
 
@@ -65,16 +64,6 @@
     }
 
     @Test
-    void findByIdAndTimestampEqualToBlockTimestamp() {
-        final var allowance = domainBuilder.tokenAllowance().persist();
-
-        assertThat(repository.findByOwnerSpenderTokenAndTimestamp(
-                        allowance.getOwner(),
-                        allowance.getId().getSpender(),
-                        allowance.getTokenId(),
-                        allowance.getTimestampLower()))
-                .get()
-=======
     void findByOwnerAndTimestampLessThanBlockTimestamp() {
         final var allowance = domainBuilder.tokenAllowance().persist();
 
@@ -91,35 +80,10 @@
         assertThat(repository
                         .findByOwnerAndTimestamp(allowance.getOwner(), allowance.getTimestampLower())
                         .get(0))
->>>>>>> 1b95271f
                 .isEqualTo(allowance);
     }
 
     @Test
-<<<<<<< HEAD
-    void findByIdAndTimestampLessThanBlockTimestamp() {
-        final var allowance = domainBuilder.tokenAllowance().persist();
-
-        assertThat(repository.findByOwnerSpenderTokenAndTimestamp(
-                        allowance.getOwner(),
-                        allowance.getId().getSpender(),
-                        allowance.getTokenId(),
-                        allowance.getTimestampLower() + 1))
-                .get()
-                .isEqualTo(allowance);
-    }
-
-    @Test
-    void findByIdAndTimestampHistoricalLessThanBlockTimestamp() {
-        final var allowanceHistory = domainBuilder.tokenAllowanceHistory().persist();
-
-        assertThat(repository.findByOwnerSpenderTokenAndTimestamp(
-                        allowanceHistory.getOwner(),
-                        allowanceHistory.getId().getSpender(),
-                        allowanceHistory.getTokenId(),
-                        allowanceHistory.getTimestampLower() + 1))
-                .get()
-=======
     void findByOwnerAndTimestampGreaterThanBlockTimestamp() {
         final var allowance = domainBuilder.tokenAllowance().persist();
 
@@ -134,64 +98,31 @@
         assertThat(repository
                         .findByOwnerAndTimestamp(allowanceHistory.getOwner(), allowanceHistory.getTimestampLower() + 1)
                         .get(0))
->>>>>>> 1b95271f
                 .usingRecursiveComparison()
                 .isEqualTo(allowanceHistory);
     }
 
     @Test
-<<<<<<< HEAD
-    void findByIdAndTimestampHistoricalEqualToBlockTimestamp() {
-        final var allowanceHistory = domainBuilder.tokenAllowanceHistory().persist();
-
-        assertThat(repository.findByOwnerSpenderTokenAndTimestamp(
-                        allowanceHistory.getOwner(),
-                        allowanceHistory.getId().getSpender(),
-                        allowanceHistory.getTokenId(),
-                        allowanceHistory.getTimestampLower()))
-                .get()
-=======
     void findByOwnerAndTimestampHistoricalEqualToBlockTimestamp() {
         final var allowanceHistory = domainBuilder.tokenAllowanceHistory().persist();
 
         assertThat(repository
                         .findByOwnerAndTimestamp(allowanceHistory.getOwner(), allowanceHistory.getTimestampLower())
                         .get(0))
->>>>>>> 1b95271f
                 .usingRecursiveComparison()
                 .isEqualTo(allowanceHistory);
     }
 
     @Test
-<<<<<<< HEAD
-    void findByIdAndTimestampHistoricalGreaterThanBlockTimestamp() {
-        final var allowanceHistory = domainBuilder.tokenAllowanceHistory().persist();
-
-        assertThat(repository.findByOwnerSpenderTokenAndTimestamp(
-                        allowanceHistory.getOwner(),
-                        allowanceHistory.getId().getSpender(),
-                        allowanceHistory.getTokenId(),
-                        allowanceHistory.getTimestampLower() - 1))
-=======
     void findByOwnerAndTimestampHistoricalGreaterThanBlockTimestamp() {
         final var allowanceHistory = domainBuilder.tokenAllowanceHistory().persist();
 
         assertThat(repository.findByOwnerAndTimestamp(
                         allowanceHistory.getOwner(), allowanceHistory.getTimestampLower() - 1))
->>>>>>> 1b95271f
                 .isEmpty();
     }
 
     @Test
-<<<<<<< HEAD
-    void findByIdAndTimestampHistoricalReturnsLatestEntry() {
-        long tokenId = 1L;
-        long owner = 2L;
-        long spender = 3L;
-        final var allowanceHistory1 = domainBuilder
-                .tokenAllowanceHistory()
-                .customize(a -> a.tokenId(tokenId).owner(owner).spender(spender))
-=======
     void findByOwnerAndTimestampHistoricalReturnsLatestEntry() {
         long owner = 1L;
         long tokenId = 2L;
@@ -199,37 +130,16 @@
         final var allowanceHistory1 = domainBuilder
                 .tokenAllowanceHistory()
                 .customize(a -> a.owner(owner).tokenId(tokenId).spender(spenderId))
->>>>>>> 1b95271f
                 .persist();
 
         final var allowanceHistory2 = domainBuilder
                 .tokenAllowanceHistory()
-<<<<<<< HEAD
-                .customize(a -> a.tokenId(tokenId).owner(owner).spender(spender))
-=======
                 .customize(a -> a.owner(owner).tokenId(tokenId).spender(spenderId))
->>>>>>> 1b95271f
                 .persist();
 
         final var latestTimestamp =
                 Math.max(allowanceHistory1.getTimestampLower(), allowanceHistory2.getTimestampLower());
 
-<<<<<<< HEAD
-        TokenAllowance actualAllowance = repository
-                .findByOwnerSpenderTokenAndTimestamp(
-                        allowanceHistory1.getOwner(),
-                        allowanceHistory1.getId().getSpender(),
-                        allowanceHistory1.getTokenId(),
-                        latestTimestamp + 1)
-                .get();
-
-        assertThat(actualAllowance).usingRecursiveComparison().isEqualTo(allowanceHistory2);
-        assertThat(actualAllowance.getTimestampLower()).isEqualTo(latestTimestamp);
-    }
-
-    @Test
-    void findByOwnerSpenderTokenAndTimestampWithContractTransferAfterBlockTimestamp() {
-=======
         assertThat(repository
                         .findByOwnerAndTimestamp(allowanceHistory1.getOwner(), latestTimestamp + 1)
                         .get(0))
@@ -446,7 +356,6 @@
 
     @Test
     void findByOwnerAndTimestampWithContractTransferAfterBlockTimestamp() {
->>>>>>> 1b95271f
         long ownerId = 100L;
         long tokenId = 200L;
         long spenderId = 300L;
@@ -467,11 +376,7 @@
                         .timestampRange(Range.atLeast(tokenAllowanceTimestamp)))
                 .persist();
 
-<<<<<<< HEAD
-        domainBuilder
-=======
         final var tokenTransfer = domainBuilder
->>>>>>> 1b95271f
                 .tokenTransfer()
                 .customize(t -> t.isApproval(true)
                         .amount(amountForTransfer)
@@ -483,24 +388,11 @@
                                 .build()))
                 .persist();
 
-<<<<<<< HEAD
-        domainBuilder
-=======
         final var contractResult = domainBuilder
->>>>>>> 1b95271f
                 .contractResult()
                 .customize(c -> c.consensusTimestamp(tokenTransferTimestamp).senderId(EntityId.of(senderId)))
                 .persist();
 
-<<<<<<< HEAD
-        var result = repository.findByOwnerSpenderTokenAndTimestamp(
-                allowance.getOwner(), allowance.getSpender(), allowance.getTokenId(), blockTimestamp);
-        assertThat(result.get().getAmount()).isEqualTo(initialAmount);
-    }
-
-    @Test
-    void findByOwnerSpenderTokenAndTimestampWithRegularTokenTransfersAndContractTokenTransfers() {
-=======
         var result = repository.findByOwnerAndTimestamp(allowance.getOwner(), blockTimestamp);
         assertThat(result).hasSize(1);
         assertThat(result.get(0)).returns(initialAmount, TokenAllowance::getAmount);
@@ -508,7 +400,6 @@
 
     @Test
     void findByOwnerAndTimestampWithRegularTokenTransfersAndContractTokenTransfers() {
->>>>>>> 1b95271f
         long ownerId = 100L;
         long tokenId = 200L;
         long spenderId = 300L;
@@ -530,11 +421,7 @@
                         .timestampRange(Range.atLeast(tokenAllowanceTimestamp)))
                 .persist();
 
-<<<<<<< HEAD
-        domainBuilder
-=======
         final var tokenTransfer = domainBuilder
->>>>>>> 1b95271f
                 .tokenTransfer()
                 .customize(t -> t.isApproval(true)
                         .amount(amountForTransfer)
@@ -546,11 +433,7 @@
                                 .build()))
                 .persist();
 
-<<<<<<< HEAD
-        domainBuilder
-=======
         final var contractTokenTransfer = domainBuilder
->>>>>>> 1b95271f
                 .tokenTransfer()
                 .customize(t -> t.isApproval(true)
                         .amount(amountForTransfer)
@@ -562,24 +445,11 @@
                                 .build()))
                 .persist();
 
-<<<<<<< HEAD
-        domainBuilder
-=======
         final var contractResult = domainBuilder
->>>>>>> 1b95271f
                 .contractResult()
                 .customize(c -> c.consensusTimestamp(tokenTransfer1Timestamp).senderId(EntityId.of(senderId)))
                 .persist();
 
-<<<<<<< HEAD
-        var result = repository.findByOwnerSpenderTokenAndTimestamp(
-                allowance.getOwner(), allowance.getSpender(), allowance.getTokenId(), blockTimestamp);
-        assertThat(result.get().getAmount()).isEqualTo(initialAmount + 2 * amountForTransfer);
-    }
-
-    @Test
-    void findByOwnerSpenderTokenAndTimestampPreventDoubleTransferDecrease() {
-=======
         var result = repository.findByOwnerAndTimestamp(allowance.getOwner(), blockTimestamp);
         assertThat(result).hasSize(1);
         assertThat(result.get(0)).returns(initialAmount + 2 * amountForTransfer, TokenAllowance::getAmount);
@@ -587,7 +457,6 @@
 
     @Test
     void findByOwnerAndTimestampPreventDoubleTransferDecrease() {
->>>>>>> 1b95271f
         long ownerId = 100L;
         long tokenId = 200L;
         long spenderId = 300L;
@@ -611,11 +480,7 @@
                         .timestampRange(Range.atLeast(tokenAllowanceTimestamp)))
                 .persist();
 
-<<<<<<< HEAD
-        domainBuilder
-=======
         final var allowance1 = domainBuilder
->>>>>>> 1b95271f
                 .tokenAllowance()
                 .customize(a -> a.owner(ownerId)
                         .amountGranted(initialAmount)
@@ -626,11 +491,7 @@
                 .persist();
 
         // Must be decreased only for the second allowance
-<<<<<<< HEAD
-        domainBuilder
-=======
         final var tokenTransfer = domainBuilder
->>>>>>> 1b95271f
                 .tokenTransfer()
                 .customize(t -> t.isApproval(true)
                         .amount(amountForTransfer)
@@ -643,11 +504,7 @@
                 .persist();
 
         // Must be decreased only for the first allowance
-<<<<<<< HEAD
-        domainBuilder
-=======
         final var tokenTransfer1 = domainBuilder
->>>>>>> 1b95271f
                 .tokenTransfer()
                 .customize(t -> t.isApproval(true)
                         .amount(amountForTransfer)
@@ -660,11 +517,7 @@
                 .persist();
 
         // Must be decreased only for the first allowance
-<<<<<<< HEAD
-        domainBuilder
-=======
         final var contractTokenTransfer = domainBuilder
->>>>>>> 1b95271f
                 .tokenTransfer()
                 .customize(t -> t.isApproval(true)
                         .amount(amountForTransfer)
@@ -676,20 +529,11 @@
                                 .build()))
                 .persist();
 
-<<<<<<< HEAD
-        domainBuilder
-=======
         final var contractResult = domainBuilder
->>>>>>> 1b95271f
                 .contractResult()
                 .customize(c -> c.consensusTimestamp(tokenTransfer2Timestamp).senderId(EntityId.of(senderId)))
                 .persist();
 
-<<<<<<< HEAD
-        var result = repository.findByOwnerSpenderTokenAndTimestamp(
-                allowance.getOwner(), allowance.getSpender(), allowance.getTokenId(), blockTimestamp);
-        assertThat(result.get().getAmount()).isEqualTo(initialAmount + 2 * amountForTransfer);
-=======
         var result = repository.findByOwnerAndTimestamp(allowance.getOwner(), blockTimestamp);
         assertThat(result).hasSize(2);
         assertThat(result.stream()
@@ -702,6 +546,286 @@
                         .toList()
                         .get(0))
                 .returns(initialAmount + amountForTransfer, TokenAllowance::getAmount);
->>>>>>> 1b95271f
+    }
+
+    @Test
+    void findByIdAndTimestampEqualToBlockTimestamp() {
+        final var allowance = domainBuilder.tokenAllowance().persist();
+
+        assertThat(repository.findByOwnerSpenderTokenAndTimestamp(
+                        allowance.getOwner(),
+                        allowance.getId().getSpender(),
+                        allowance.getTokenId(),
+                        allowance.getTimestampLower()))
+                .get()
+                .isEqualTo(allowance);
+    }
+
+    @Test
+    void findByIdAndTimestampLessThanBlockTimestamp() {
+        final var allowance = domainBuilder.tokenAllowance().persist();
+
+        assertThat(repository.findByOwnerSpenderTokenAndTimestamp(
+                        allowance.getOwner(),
+                        allowance.getId().getSpender(),
+                        allowance.getTokenId(),
+                        allowance.getTimestampLower() + 1))
+                .get()
+                .isEqualTo(allowance);
+    }
+
+    @Test
+    void findByIdAndTimestampHistoricalLessThanBlockTimestamp() {
+        final var allowanceHistory = domainBuilder.tokenAllowanceHistory().persist();
+
+        assertThat(repository.findByOwnerSpenderTokenAndTimestamp(
+                        allowanceHistory.getOwner(),
+                        allowanceHistory.getId().getSpender(),
+                        allowanceHistory.getTokenId(),
+                        allowanceHistory.getTimestampLower() + 1))
+                .get()
+                .usingRecursiveComparison()
+                .isEqualTo(allowanceHistory);
+    }
+
+    @Test
+    void findByIdAndTimestampHistoricalEqualToBlockTimestamp() {
+        final var allowanceHistory = domainBuilder.tokenAllowanceHistory().persist();
+
+        assertThat(repository.findByOwnerSpenderTokenAndTimestamp(
+                        allowanceHistory.getOwner(),
+                        allowanceHistory.getId().getSpender(),
+                        allowanceHistory.getTokenId(),
+                        allowanceHistory.getTimestampLower()))
+                .get()
+                .usingRecursiveComparison()
+                .isEqualTo(allowanceHistory);
+    }
+
+    @Test
+    void findByIdAndTimestampHistoricalGreaterThanBlockTimestamp() {
+        final var allowanceHistory = domainBuilder.tokenAllowanceHistory().persist();
+
+        assertThat(repository.findByOwnerSpenderTokenAndTimestamp(
+                        allowanceHistory.getOwner(),
+                        allowanceHistory.getId().getSpender(),
+                        allowanceHistory.getTokenId(),
+                        allowanceHistory.getTimestampLower() - 1))
+                .isEmpty();
+    }
+
+    @Test
+    void findByIdAndTimestampHistoricalReturnsLatestEntry() {
+        long tokenId = 1L;
+        long owner = 2L;
+        long spender = 3L;
+        final var allowanceHistory1 = domainBuilder
+                .tokenAllowanceHistory()
+                .customize(a -> a.tokenId(tokenId).owner(owner).spender(spender))
+                .persist();
+
+        final var allowanceHistory2 = domainBuilder
+                .tokenAllowanceHistory()
+                .customize(a -> a.tokenId(tokenId).owner(owner).spender(spender))
+                .persist();
+
+        final var latestTimestamp =
+                Math.max(allowanceHistory1.getTimestampLower(), allowanceHistory2.getTimestampLower());
+
+        TokenAllowance actualAllowance = repository
+                .findByOwnerSpenderTokenAndTimestamp(
+                        allowanceHistory1.getOwner(),
+                        allowanceHistory1.getId().getSpender(),
+                        allowanceHistory1.getTokenId(),
+                        latestTimestamp + 1)
+                .get();
+
+        assertThat(actualAllowance).usingRecursiveComparison().isEqualTo(allowanceHistory2);
+        assertThat(actualAllowance.getTimestampLower()).isEqualTo(latestTimestamp);
+    }
+
+    @Test
+    void findByOwnerSpenderTokenAndTimestampWithContractTransferAfterBlockTimestamp() {
+        long ownerId = 100L;
+        long tokenId = 200L;
+        long spenderId = 300L;
+        long senderId = 400L;
+        long tokenAllowanceTimestamp = System.currentTimeMillis();
+        long blockTimestamp = tokenAllowanceTimestamp + 1;
+        long tokenTransferTimestamp = tokenAllowanceTimestamp + 2;
+        final long initialAmount = 3;
+        final long amountForTransfer = -1;
+
+        final var allowance = domainBuilder
+                .tokenAllowance()
+                .customize(a -> a.owner(ownerId)
+                        .amountGranted(initialAmount)
+                        .amount(initialAmount)
+                        .tokenId(tokenId)
+                        .spender(senderId)
+                        .timestampRange(Range.atLeast(tokenAllowanceTimestamp)))
+                .persist();
+
+        domainBuilder
+                .tokenTransfer()
+                .customize(t -> t.isApproval(true)
+                        .amount(amountForTransfer)
+                        .payerAccountId(EntityId.of(spenderId))
+                        .id(TokenTransfer.Id.builder()
+                                .tokenId(EntityId.of(tokenId))
+                                .accountId(EntityId.of(ownerId))
+                                .consensusTimestamp(tokenTransferTimestamp)
+                                .build()))
+                .persist();
+
+        domainBuilder
+                .contractResult()
+                .customize(c -> c.consensusTimestamp(tokenTransferTimestamp).senderId(EntityId.of(senderId)))
+                .persist();
+
+        var result = repository.findByOwnerSpenderTokenAndTimestamp(
+                allowance.getOwner(), allowance.getSpender(), allowance.getTokenId(), blockTimestamp);
+        assertThat(result.get().getAmount()).isEqualTo(initialAmount);
+    }
+
+    @Test
+    void findByOwnerSpenderTokenAndTimestampWithRegularTokenTransfersAndContractTokenTransfers() {
+        long ownerId = 100L;
+        long tokenId = 200L;
+        long spenderId = 300L;
+        long senderId = 400L;
+        long tokenAllowanceTimestamp = System.currentTimeMillis();
+        long tokenTransferTimestamp = tokenAllowanceTimestamp + 100;
+        long tokenTransfer1Timestamp = tokenAllowanceTimestamp + 200;
+        long blockTimestamp = tokenAllowanceTimestamp + 300;
+        final long initialAmount = 3;
+        final long amountForTransfer = -1;
+
+        final var allowance = domainBuilder
+                .tokenAllowance()
+                .customize(a -> a.owner(ownerId)
+                        .amountGranted(initialAmount)
+                        .amount(initialAmount)
+                        .tokenId(tokenId)
+                        .spender(senderId)
+                        .timestampRange(Range.atLeast(tokenAllowanceTimestamp)))
+                .persist();
+
+        domainBuilder
+                .tokenTransfer()
+                .customize(t -> t.isApproval(true)
+                        .amount(amountForTransfer)
+                        .payerAccountId(EntityId.of(senderId))
+                        .id(TokenTransfer.Id.builder()
+                                .tokenId(EntityId.of(tokenId))
+                                .accountId(EntityId.of(ownerId))
+                                .consensusTimestamp(tokenTransferTimestamp)
+                                .build()))
+                .persist();
+
+        domainBuilder
+                .tokenTransfer()
+                .customize(t -> t.isApproval(true)
+                        .amount(amountForTransfer)
+                        .payerAccountId(EntityId.of(senderId))
+                        .id(TokenTransfer.Id.builder()
+                                .tokenId(EntityId.of(tokenId))
+                                .accountId(EntityId.of(ownerId))
+                                .consensusTimestamp(tokenTransfer1Timestamp)
+                                .build()))
+                .persist();
+
+        domainBuilder
+                .contractResult()
+                .customize(c -> c.consensusTimestamp(tokenTransfer1Timestamp).senderId(EntityId.of(senderId)))
+                .persist();
+
+        var result = repository.findByOwnerSpenderTokenAndTimestamp(
+                allowance.getOwner(), allowance.getSpender(), allowance.getTokenId(), blockTimestamp);
+        assertThat(result.get().getAmount()).isEqualTo(initialAmount + 2 * amountForTransfer);
+    }
+
+    @Test
+    void findByOwnerSpenderTokenAndTimestampPreventDoubleTransferDecrease() {
+        long ownerId = 100L;
+        long tokenId = 200L;
+        long spenderId = 300L;
+        long senderId = 400L;
+        long tokenAllowanceTimestamp = System.currentTimeMillis();
+        long tokenAllowanceTimestamp1 = tokenAllowanceTimestamp + 1;
+        long tokenTransferTimestamp = tokenAllowanceTimestamp + 100;
+        long tokenTransfer1Timestamp = tokenTransferTimestamp + 1;
+        long tokenTransfer2Timestamp = tokenTransferTimestamp + 2;
+        long blockTimestamp = tokenAllowanceTimestamp + 300;
+        final long initialAmount = 3;
+        final long amountForTransfer = -1;
+
+        final var allowance = domainBuilder
+                .tokenAllowance()
+                .customize(a -> a.owner(ownerId)
+                        .amountGranted(initialAmount)
+                        .amount(initialAmount)
+                        .tokenId(tokenId)
+                        .spender(senderId)
+                        .timestampRange(Range.atLeast(tokenAllowanceTimestamp)))
+                .persist();
+
+        domainBuilder
+                .tokenAllowance()
+                .customize(a -> a.owner(ownerId)
+                        .amountGranted(initialAmount)
+                        .amount(initialAmount)
+                        .tokenId(tokenId)
+                        .spender(spenderId)
+                        .timestampRange(Range.atLeast(tokenAllowanceTimestamp1)))
+                .persist();
+
+        // Must be decreased only for the second allowance
+        domainBuilder
+                .tokenTransfer()
+                .customize(t -> t.isApproval(true)
+                        .amount(amountForTransfer)
+                        .payerAccountId(EntityId.of(spenderId))
+                        .id(TokenTransfer.Id.builder()
+                                .tokenId(EntityId.of(tokenId))
+                                .accountId(EntityId.of(ownerId))
+                                .consensusTimestamp(tokenTransferTimestamp)
+                                .build()))
+                .persist();
+
+        // Must be decreased only for the first allowance
+        domainBuilder
+                .tokenTransfer()
+                .customize(t -> t.isApproval(true)
+                        .amount(amountForTransfer)
+                        .payerAccountId(EntityId.of(senderId))
+                        .id(TokenTransfer.Id.builder()
+                                .tokenId(EntityId.of(tokenId))
+                                .accountId(EntityId.of(ownerId))
+                                .consensusTimestamp(tokenTransfer1Timestamp)
+                                .build()))
+                .persist();
+
+        // Must be decreased only for the first allowance
+        domainBuilder
+                .tokenTransfer()
+                .customize(t -> t.isApproval(true)
+                        .amount(amountForTransfer)
+                        .payerAccountId(EntityId.of(senderId))
+                        .id(TokenTransfer.Id.builder()
+                                .tokenId(EntityId.of(tokenId))
+                                .accountId(EntityId.of(ownerId))
+                                .consensusTimestamp(tokenTransfer2Timestamp)
+                                .build()))
+                .persist();
+
+        domainBuilder
+                .contractResult()
+                .customize(c -> c.consensusTimestamp(tokenTransfer2Timestamp).senderId(EntityId.of(senderId)))
+                .persist();
+
+        var result = repository.findByOwnerSpenderTokenAndTimestamp(
+                allowance.getOwner(), allowance.getSpender(), allowance.getTokenId(), blockTimestamp);
+        assertThat(result.get().getAmount()).isEqualTo(initialAmount + 2 * amountForTransfer);
     }
 }