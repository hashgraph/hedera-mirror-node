/*
 * Copyright (C) 2023-2025 Hedera Hashgraph, LLC
 *
 * Licensed under the Apache License, Version 2.0 (the "License");
 * you may not use this file except in compliance with the License.
 * You may obtain a copy of the License at
 *
 *      http://www.apache.org/licenses/LICENSE-2.0
 *
 * Unless required by applicable law or agreed to in writing, software
 * distributed under the License is distributed on an "AS IS" BASIS,
 * WITHOUT WARRANTIES OR CONDITIONS OF ANY KIND, either express or implied.
 * See the License for the specific language governing permissions and
 * limitations under the License.
 */

package com.hedera.mirror.web3.service;

import static com.hedera.mirror.common.domain.entity.EntityType.TOKEN;
import static com.hedera.mirror.web3.evm.utils.EvmTokenUtils.entityIdFromEvmAddress;
import static com.hedera.mirror.web3.evm.utils.EvmTokenUtils.toAddress;
import static com.hedera.mirror.web3.utils.ContractCallTestUtil.SENDER_ALIAS;
import static com.hedera.mirror.web3.utils.ContractCallTestUtil.SENDER_PUBLIC_KEY;
import static com.hedera.mirror.web3.utils.ContractCallTestUtil.SPENDER_ALIAS;
import static com.hedera.mirror.web3.utils.ContractCallTestUtil.SPENDER_PUBLIC_KEY;
import static org.assertj.core.api.AssertionsForClassTypes.assertThatThrownBy;
import static org.junit.jupiter.api.Assertions.assertEquals;

<<<<<<< HEAD
import com.google.protobuf.ByteString;
import com.hedera.mirror.common.domain.entity.Entity;
=======
>>>>>>> 51aaec45
import com.hedera.mirror.common.domain.entity.EntityId;
import com.hedera.mirror.common.domain.token.Token;
import com.hedera.mirror.common.domain.token.TokenKycStatusEnum;
import com.hedera.mirror.common.domain.token.TokenTypeEnum;
import com.hedera.mirror.web3.common.ContractCallContext;
import com.hedera.mirror.web3.evm.store.Store.OnMissing;
import com.hedera.mirror.web3.exception.MirrorEvmTransactionException;
import com.hedera.mirror.web3.utils.ContractFunctionProviderRecord;
import com.hedera.mirror.web3.web3j.generated.DynamicEthCalls;
import com.hedera.mirror.web3.web3j.generated.DynamicEthCalls.AccountAmount;
import com.hedera.mirror.web3.web3j.generated.DynamicEthCalls.NftTransfer;
import com.hedera.mirror.web3.web3j.generated.DynamicEthCalls.TokenTransferList;
import com.hedera.mirror.web3.web3j.generated.DynamicEthCalls.TransferList;
import java.math.BigInteger;
import java.util.List;
import java.util.Objects;
import org.hyperledger.besu.datatypes.Address;
import org.junit.jupiter.api.Test;
import org.junit.jupiter.params.ParameterizedTest;
import org.junit.jupiter.params.provider.CsvSource;

class ContractCallDynamicCallsTest extends AbstractContractCallServiceOpcodeTracerTest {

    private static final BigInteger DEFAULT_TOKEN_AMOUNT = BigInteger.ONE;
    private static final List<BigInteger> DEFAULT_SERIAL_NUMBERS = List.of(BigInteger.ONE);
    private static final List<BigInteger> EMPTY_SERIAL_NUMBERS_LIST = List.of();

    @ParameterizedTest
    @CsvSource(
            textBlock =
                    """
                            FUNGIBLE_COMMON,        100,
                            NON_FUNGIBLE_UNIQUE,    0,      NftMetadata
                            """)
    void mintTokenGetTotalSupplyAndBalanceOfTreasury(
            final TokenTypeEnum tokenType, final long amount, final String metadata) {
        // Given
        final var treasuryEntity = accountEntityPersist();
        final var treasuryAddress = toAddress(treasuryEntity.getId());

        final var tokenEntity = persistTokenWithAutoRenewAndTreasuryAccounts(tokenType, treasuryEntity)
                .getLeft();
        final var tokenAddress = toAddress(tokenEntity.getId());

        final var contract = testWeb3jService.deploy(DynamicEthCalls::deploy);

        // When
        final var functionCall = contract.send_mintTokenGetTotalSupplyAndBalanceOfTreasury(
                tokenAddress.toHexString(),
                BigInteger.valueOf(amount),
                metadata == null ? List.of() : List.of(metadata.getBytes()),
                treasuryAddress.toHexString());

        // Then
        verifyEthCallAndEstimateGas(functionCall, contract);
        verifyOpcodeTracerCall(functionCall.encodeFunctionCall(), contract);
    }

    @ParameterizedTest
    @CsvSource(textBlock = """
            FUNGIBLE_COMMON,
            NON_FUNGIBLE_UNIQUE
            """)
    void burnTokenGetTotalSupplyAndBalanceOfTreasury(final TokenTypeEnum tokenType) {
        // Given
<<<<<<< HEAD
        final var treasuryAccount = accountEntityPersist();
        final var tokenEntity = tokenEntityPersist();

        tokenAccountPersist(tokenEntity, treasuryAccount, 1L);
=======
        final var treasuryEntityId = accountEntityPersist().toEntityId();
        final var treasuryAddress = toAddress(treasuryEntityId.getId());

        final var tokenEntity = tokenType == TokenTypeEnum.FUNGIBLE_COMMON
                ? fungibleTokenPersistWithTreasuryAccount(treasuryEntityId)
                : nftPersist(treasuryEntityId);
        final var tokenAddress = toAddress(tokenEntity.getTokenId());
>>>>>>> 51aaec45

        if (tokenType.equals(TokenTypeEnum.FUNGIBLE_COMMON)) {
            fungibleTokenPersist(tokenEntity, treasuryAccount);
        } else {
            Token token = nonFungibleTokenPersist(tokenEntity, treasuryAccount);
            nonFungibleTokenInstancePersist(
                    token,
                    1L,
                    mirrorNodeEvmProperties.isModularizedServices() ? null : treasuryAccount.toEntityId(),
                    treasuryAccount.toEntityId());
        }

        final var contract = testWeb3jService.deploy(DynamicEthCalls::deploy);

        // When
        final var functionCall = tokenType.equals(TokenTypeEnum.FUNGIBLE_COMMON)
                ? contract.send_burnTokenGetTotalSupplyAndBalanceOfTreasury(
                        getAddressFromEntity(tokenEntity),
                        DEFAULT_TOKEN_AMOUNT,
                        EMPTY_SERIAL_NUMBERS_LIST,
                        getAddressFromEntity(treasuryAccount))
                : contract.send_burnTokenGetTotalSupplyAndBalanceOfTreasury(
                        getAddressFromEntity(tokenEntity),
                        BigInteger.ZERO,
                        DEFAULT_SERIAL_NUMBERS,
                        getAddressFromEntity(treasuryAccount));

        // Then
        verifyEthCallAndEstimateGas(functionCall, contract);
        verifyOpcodeTracerCall(functionCall.encodeFunctionCall(), contract);
    }

    @ParameterizedTest
    @CsvSource(textBlock = """
            FUNGIBLE_COMMON,
            NON_FUNGIBLE_UNIQUE
            """)
    void wipeTokenGetTotalSupplyAndBalanceOfTreasury(final TokenTypeEnum tokenType) {
        // Given
<<<<<<< HEAD
        final var treasuryAccount = accountEntityPersist();
        final var sender = accountEntityPersist();
=======
        final var treasuryEntityId = accountEntityPersist().toEntityId();
        final var senderEntityId = accountEntityPersist().toEntityId();
        final var senderAddress = toAddress(senderEntityId.getId());

        final var tokenEntity = tokenType == TokenTypeEnum.FUNGIBLE_COMMON
                ? fungibleTokenPersistWithTreasuryAccount(treasuryEntityId)
                : nftPersist(treasuryEntityId, senderEntityId);
        final var tokenAddress = toAddress(tokenEntity.getTokenId());
>>>>>>> 51aaec45

        final var tokenEntity = setUpToken(tokenType, treasuryAccount, sender, sender);

        final var contract = testWeb3jService.deploy(DynamicEthCalls::deploy);

        // When
        final var functionCall = contract.send_wipeTokenGetTotalSupplyAndBalanceOfTreasury(
                getAddressFromEntity(tokenEntity),
                DEFAULT_TOKEN_AMOUNT,
                tokenType.equals(TokenTypeEnum.FUNGIBLE_COMMON) ? EMPTY_SERIAL_NUMBERS_LIST : DEFAULT_SERIAL_NUMBERS,
                getAddressFromEntity(sender));

        // Then
        verifyEthCallAndEstimateGas(functionCall, contract);
        verifyOpcodeTracerCall(functionCall.encodeFunctionCall(), contract);
    }

    @ParameterizedTest
    @CsvSource(textBlock = """
            FUNGIBLE_COMMON,
            NON_FUNGIBLE_UNIQUE
            """)
    void pauseTokenGetPauseStatusUnpauseGetPauseStatus(final TokenTypeEnum tokenType) {
        // Given
<<<<<<< HEAD
        final var treasuryAccount = accountEntityPersist();
        final var sender = accountEntityPersist();
=======
        final var treasuryEntityId = accountEntityPersist().toEntityId();

        final var tokenEntity = tokenType == TokenTypeEnum.FUNGIBLE_COMMON
                ? fungibleTokenPersistWithTreasuryAccount(treasuryEntityId)
                : nftPersist(treasuryEntityId);
        final var tokenAddress = toAddress(tokenEntity.getTokenId());

        tokenAccountPersist(entityIdFromEvmAddress(tokenAddress), treasuryEntityId);
>>>>>>> 51aaec45

        final var tokenEntity = setUpToken(tokenType, treasuryAccount, sender, sender);
        final var contract = testWeb3jService.deploy(DynamicEthCalls::deploy);

        // When
        final var functionCall =
                contract.send_pauseTokenGetPauseStatusUnpauseGetPauseStatus(getAddressFromEntity(tokenEntity));

        // Then
        verifyEthCallAndEstimateGas(functionCall, contract);
        verifyOpcodeTracerCall(functionCall.encodeFunctionCall(), contract);
    }

    /**
     * The test calls HederaTokenService.freezeToken(token, account) precompiled system contract to
     * freeze a given fungible/non-fungible token for a given account.
     * @param tokenType
     */
    @ParameterizedTest
    @CsvSource(textBlock = """
            FUNGIBLE_COMMON,
            NON_FUNGIBLE_UNIQUE
            """)
    void freezeTokenGetPauseStatusUnpauseGetPauseStatus(final TokenTypeEnum tokenType) {
        // Given
<<<<<<< HEAD
        final var treasuryAccount = accountEntityPersist();
        final var sender = accountEntityPersist();

        final var tokenEntity = setUpToken(tokenType, treasuryAccount, sender, sender);
=======
        final var treasuryEntityId = accountEntityPersist().toEntityId();
        final var treasuryAddress = toAddress(treasuryEntityId.getId());

        final var tokenEntity = tokenType == TokenTypeEnum.FUNGIBLE_COMMON
                ? fungibleTokenPersistWithTreasuryAccount(treasuryEntityId)
                : nftPersist(treasuryEntityId);
        final var tokenAddress = toAddress(tokenEntity.getTokenId());

        tokenAccountPersist(entityIdFromEvmAddress(tokenAddress), treasuryEntityId);
>>>>>>> 51aaec45

        final var contract = testWeb3jService.deploy(DynamicEthCalls::deploy);

        // When
        final var functionCall = contract.send_freezeTokenGetPauseStatusUnpauseGetPauseStatus(
                getAddressFromEntity(tokenEntity), getAddressFromEntity(treasuryAccount));

        // Then
        verifyEthCallAndEstimateGas(functionCall, contract);
        verifyOpcodeTracerCall(functionCall.encodeFunctionCall(), contract);
    }

    @Test
    void associateTokenTransferEthCallFail() {
        // Given
<<<<<<< HEAD
        final var treasuryAccount = accountEntityPersist();
        final var sender = accountEntityPersist();
=======
        final var treasuryEntityId = accountEntityPersist().toEntityId();
        final var treasuryAddress = toAddress(treasuryEntityId.getId());
        final var senderEntityId = accountEntityPersist().toEntityId();
        final var senderAddress = toAddress(senderEntityId.getId());
>>>>>>> 51aaec45

        final var contract = testWeb3jService.deploy(DynamicEthCalls::deploy);

        // When
        final var functionCall = contract.send_associateTokenTransfer(
                toAddress(EntityId.of(21496934L)).toHexString(), // Not existing address
                getAddressFromEntity(treasuryAccount),
                getAddressFromEntity(sender),
                BigInteger.ZERO,
                BigInteger.ONE);

        final var contractFunctionProvider = ContractFunctionProviderRecord.builder()
                .contractAddress(Address.fromHexString(contract.getContractAddress()))
                .expectedErrorMessage("Failed to associate tokens")
                .build();

        // Then
        assertThatThrownBy(functionCall::send)
                .isInstanceOf(MirrorEvmTransactionException.class)
                .satisfies(ex -> {
                    MirrorEvmTransactionException exception = (MirrorEvmTransactionException) ex;
                    assertEquals("Failed to associate tokens", exception.getDetail());
                });

        verifyOpcodeTracerCall(functionCall.encodeFunctionCall(), contractFunctionProvider);
    }

    @ParameterizedTest
    @CsvSource(
            textBlock =
                    """
                            FUNGIBLE_COMMON,        1,      0
                            NON_FUNGIBLE_UNIQUE,    0,      1
                            """)
    void associateTokenTransfer(final TokenTypeEnum tokenType, final long amount, final long serialNumber) {
        // Given
        final var treasuryEntityId = accountEntityPersist().toEntityId();
        final var treasuryAddress = toAddress(treasuryEntityId.getId());
        final var senderEntityId = accountEntityPersist().toEntityId();
        final var senderAddress = toAddress(senderEntityId.getId());

        final var tokenEntity = tokenType == TokenTypeEnum.FUNGIBLE_COMMON
                ? fungibleTokenPersistWithTreasuryAccountAndKYCKey(treasuryEntityId, null)
                : nftPersist(treasuryEntityId, treasuryEntityId, treasuryEntityId, null);
        final var tokenAddress = toAddress(tokenEntity.getTokenId());

        tokenAccountPersist(entityIdFromEvmAddress(tokenAddress), treasuryEntityId);

        final var contract = testWeb3jService.deploy(DynamicEthCalls::deploy);

        // When
        final var functionCall = contract.send_associateTokenTransfer(
                tokenAddress.toHexString(),
                treasuryAddress.toHexString(),
                senderAddress.toHexString(),
                BigInteger.valueOf(amount),
                BigInteger.valueOf(serialNumber));
        // Then
        verifyEthCallAndEstimateGas(functionCall, contract);
        verifyOpcodeTracerCall(functionCall.encodeFunctionCall(), contract);
    }

    @ParameterizedTest
    @CsvSource(
            textBlock =
                    """
                            FUNGIBLE_COMMON,        1,      0,  IERC20: failed to transfer
                            NON_FUNGIBLE_UNIQUE,    0,      1,  IERC721: failed to transfer
                            """)
    void associateTokenDissociateFailTransferEthCall(
            final TokenTypeEnum tokenType,
            final long amount,
            final long serialNumber,
            final String expectedErrorMessage) {
        // Given
        final var treasuryEntityId = accountEntityPersist().toEntityId();
        final var ownerEntityId = accountEntityPersist().toEntityId();
        final var ownerAddress = toAddress(ownerEntityId.getId());
        final var senderEntityId = accountEntityPersist().toEntityId();
        final var senderAddress = toAddress(senderEntityId.getId());

        final var tokenEntity = tokenType == TokenTypeEnum.FUNGIBLE_COMMON
                ? fungibleTokenPersistWithTreasuryAccount(treasuryEntityId)
                : nftPersist(treasuryEntityId, ownerEntityId);
        final var tokenAddress = toAddress(tokenEntity.getTokenId());

        final var contract = testWeb3jService.deploy(DynamicEthCalls::deploy);

        // When
        final var functionCall = contract.send_associateTokenDissociateFailTransfer(
                tokenAddress.toHexString(),
                ownerAddress.toHexString(),
                senderAddress.toHexString(),
                BigInteger.valueOf(amount),
                BigInteger.valueOf(serialNumber));

        final var contractFunctionProvider = ContractFunctionProviderRecord.builder()
                .contractAddress(Address.fromHexString(contract.getContractAddress()))
                .expectedErrorMessage(expectedErrorMessage)
                .build();

        // Then
        assertThatThrownBy(functionCall::send)
                .isInstanceOf(MirrorEvmTransactionException.class)
                .satisfies(ex -> {
                    MirrorEvmTransactionException exception = (MirrorEvmTransactionException) ex;
                    assertEquals(expectedErrorMessage, exception.getDetail());
                });

        verifyOpcodeTracerCall(functionCall.encodeFunctionCall(), contractFunctionProvider);
    }

    @ParameterizedTest
    @CsvSource(
            textBlock =
                    """
                            FUNGIBLE_COMMON,        1,      0
                            NON_FUNGIBLE_UNIQUE,    0,      1
                            """)
    void approveTokenGetAllowance(final TokenTypeEnum tokenType, final long amount, final long serialNumber) {
        // Given
        final var treasuryEntityId = accountEntityPersist().toEntityId();
        final var ownerEntityId = accountEntityPersist().toEntityId();
        final var ownerAddress = toAddress(ownerEntityId);
        final var spenderEntityId = accountEntityPersist().toEntityId();

        final var tokenEntity = tokenType == TokenTypeEnum.FUNGIBLE_COMMON
                ? fungibleTokenPersistWithTreasuryAccount(treasuryEntityId)
                : nftPersist(treasuryEntityId, ownerEntityId, spenderEntityId);
        final var tokenAddress = toAddress(tokenEntity.getTokenId());
        final var tokenEntityId = entityIdFromEvmAddress(toAddress(tokenEntity.getTokenId()));

        final var contract = testWeb3jService.deploy(DynamicEthCalls::deploy);
        final var contractAddress = Address.fromHexString(contract.getContractAddress());
        final var contractEntityId = entityIdFromEvmAddress(contractAddress);

        tokenAccountPersist(tokenEntityId, contractEntityId);
        tokenAccountPersist(tokenEntityId, ownerEntityId);

        if (tokenType == TokenTypeEnum.NON_FUNGIBLE_UNIQUE) {
            nftAllowancePersist(tokenEntityId, contractEntityId, ownerEntityId);
        }

        // When
        final var spenderAddress =
                tokenType == TokenTypeEnum.FUNGIBLE_COMMON ? ownerAddress : toAddress(spenderEntityId);
        final var functionCall = contract.send_approveTokenGetAllowance(
                tokenAddress.toHexString(),
                spenderAddress.toHexString(),
                BigInteger.valueOf(amount),
                BigInteger.valueOf(serialNumber));

        // Then
        verifyEthCallAndEstimateGas(functionCall, contract);
        verifyOpcodeTracerCall(functionCall.encodeFunctionCall(), contract);
    }

    @ParameterizedTest
    @CsvSource(
            textBlock =
                    """
                            FUNGIBLE_COMMON,        1,      0
                            NON_FUNGIBLE_UNIQUE,    0,      1
                            """)
    void approveTokenTransferFromGetAllowanceGetBalance(
            final TokenTypeEnum tokenType, final long amount, final long serialNumber) {
        // Given
        final var treasuryEntityId = accountEntityPersist().toEntityId();
        final var ownerEntityId = accountEntityPersist().toEntityId();
        final var spenderEntityId = spenderEntityPersistWithAlias();

        final var contract = testWeb3jService.deploy(DynamicEthCalls::deploy);
        final var contractAddress = Address.fromHexString(contract.getContractAddress());
        final var contractEntityId = entityIdFromEvmAddress(contractAddress);

        final var tokenEntity = tokenType == TokenTypeEnum.FUNGIBLE_COMMON
                ? fungibleTokenPersistWithTreasuryAccount(treasuryEntityId)
                : nftPersist(treasuryEntityId, contractEntityId, spenderEntityId);
        final var tokenAddress = toAddress(tokenEntity.getTokenId());
        final var tokenEntityId = entityIdFromEvmAddress(tokenAddress);

        tokenAccountPersist(tokenEntityId, contractEntityId);
        tokenAccountPersist(tokenEntityId, spenderEntityId);
        tokenAccountPersist(tokenEntityId, ownerEntityId);

        if (tokenType == TokenTypeEnum.NON_FUNGIBLE_UNIQUE) {
            nftAllowancePersist(tokenEntityId, contractEntityId, ownerEntityId);
        }

        // When
        final var functionCall = contract.send_approveTokenTransferFromGetAllowanceGetBalance(
                tokenAddress.toHexString(),
                SPENDER_ALIAS.toHexString(),
                BigInteger.valueOf(amount),
                BigInteger.valueOf(serialNumber));

        // Then
        verifyEthCallAndEstimateGas(functionCall, contract);
        verifyOpcodeTracerCall(functionCall.encodeFunctionCall(), contract);
    }

    @ParameterizedTest
    @CsvSource(
            textBlock =
                    """
                            FUNGIBLE_COMMON,        1,      0
                            NON_FUNGIBLE_UNIQUE,    0,      1
                            """)
    void approveTokenTransferGetAllowanceGetBalance(
            final TokenTypeEnum tokenType, final long amount, final long serialNumber) {
        // Given
        final var treasuryEntityId = accountEntityPersist().toEntityId();
        final var senderEntityId = senderEntityPersistWithAlias();

        final var contract = testWeb3jService.deploy(DynamicEthCalls::deploy);
        final var contractAddress = Address.fromHexString(contract.getContractAddress());
        final var contractEntityId = entityIdFromEvmAddress(contractAddress);

        final var tokenEntity = tokenType == TokenTypeEnum.FUNGIBLE_COMMON
                ? fungibleTokenPersistWithTreasuryAccount(treasuryEntityId)
                : nftPersist(treasuryEntityId, senderEntityId);
        final var tokenAddress = toAddress(tokenEntity.getTokenId());
        final var tokenEntityId = entityIdFromEvmAddress(tokenAddress);

        tokenAccountPersist(tokenEntityId, senderEntityId);
        tokenAccountPersist(tokenEntityId, contractEntityId);

        // When
        final var functionCall = contract.send_approveTokenTransferGetAllowanceGetBalance(
                tokenAddress.toHexString(),
                SENDER_ALIAS.toHexString(),
                BigInteger.valueOf(amount),
                BigInteger.valueOf(serialNumber));

        // Then
        verifyEthCallAndEstimateGas(functionCall, contract);
        verifyOpcodeTracerCall(functionCall.encodeFunctionCall(), contract);
    }

    @ParameterizedTest
    @CsvSource(
            textBlock =
                    """
                            FUNGIBLE_COMMON,        1,      0
                            NON_FUNGIBLE_UNIQUE,    0,      1
                            """)
    void approveTokenCryptoTransferGetAllowanceGetBalance(
            final TokenTypeEnum tokenType, final long amount, final long serialNumber) {
        // Given
        final var treasuryEntityId = accountEntityPersist().toEntityId();
        final var spenderEntityId = spenderEntityPersistWithAlias();

        final var contract = testWeb3jService.deploy(DynamicEthCalls::deploy);
        final var contractAddress = Address.fromHexString(contract.getContractAddress());
        final var contractEntityId = entityIdFromEvmAddress(contractAddress);

        final var tokenEntity = tokenType == TokenTypeEnum.FUNGIBLE_COMMON
                ? fungibleTokenPersistWithTreasuryAccount(treasuryEntityId)
                : nftPersist(treasuryEntityId, spenderEntityId);
        final var tokenAddress = toAddress(tokenEntity.getTokenId());
        final var tokenEntityId = entityIdFromEvmAddress(tokenAddress);

        tokenAccountPersist(tokenEntityId, spenderEntityId);
        tokenAccountPersist(tokenEntityId, contractEntityId);

        TokenTransferList tokenTransferList;
        if (tokenType == TokenTypeEnum.FUNGIBLE_COMMON) {
            tokenTransferList = new TokenTransferList(
                    tokenAddress.toHexString(),
                    List.of(
                            new AccountAmount(contractAddress.toHexString(), BigInteger.valueOf(-amount), false),
                            new AccountAmount(SPENDER_ALIAS.toHexString(), BigInteger.valueOf(amount), false)),
                    List.of());
        } else {
            tokenTransferList = new TokenTransferList(
                    tokenAddress.toHexString(),
                    List.of(),
                    List.of(new NftTransfer(
                            contractAddress.toHexString(),
                            SPENDER_ALIAS.toHexString(),
                            BigInteger.valueOf(serialNumber),
                            Boolean.FALSE)));
        }

        // When
        final var functionCall = contract.send_approveTokenCryptoTransferGetAllowanceGetBalance(
                new TransferList(List.of()), List.of(tokenTransferList));

        // Then
        verifyEthCallAndEstimateGas(functionCall, contract);
        verifyOpcodeTracerCall(functionCall.encodeFunctionCall(), contract);
    }

    @Test
    void approveForAllTokenTransferFromGetAllowance() {
        // Given
        final var treasuryEntityId = accountEntityPersist().toEntityId();
        final var spenderEntityId = spenderEntityPersistWithAlias();

        final var contract = testWeb3jService.deploy(DynamicEthCalls::deploy);
        final var contractAddress = Address.fromHexString(contract.getContractAddress());
        final var contractEntityId = entityIdFromEvmAddress(contractAddress);

        final var tokenEntity = nftPersist(treasuryEntityId, spenderEntityId);
        final var tokenAddress = toAddress(tokenEntity.getTokenId());
        final var tokenEntityId = entityIdFromEvmAddress(tokenAddress);

        tokenAccountPersist(tokenEntityId, spenderEntityId);
        tokenAccountPersist(tokenEntityId, contractEntityId);

        // When
        final var functionCall = contract.send_approveForAllTokenTransferGetAllowance(
                tokenAddress.toHexString(), SPENDER_ALIAS.toHexString(), BigInteger.ONE);

        // Then
        verifyEthCallAndEstimateGas(functionCall, contract);
        verifyOpcodeTracerCall(functionCall.encodeFunctionCall(), contract);
    }

    @Test
    void approveForAllCryptoTransferGetAllowance() {
        // Given
        final var treasuryEntityId = accountEntityPersist().toEntityId();
        final var spenderEntityId = spenderEntityPersistWithAlias();

        final var contract = testWeb3jService.deploy(DynamicEthCalls::deploy);
        final var contractAddress = Address.fromHexString(contract.getContractAddress());
        final var contractEntityId = entityIdFromEvmAddress(contractAddress);

        final var tokenEntity = nftPersist(treasuryEntityId, spenderEntityId);
        final var tokenAddress = toAddress(tokenEntity.getTokenId());
        final var tokenEntityId = entityIdFromEvmAddress(tokenAddress);

        tokenAccountPersist(tokenEntityId, spenderEntityId);
        tokenAccountPersist(tokenEntityId, contractEntityId);

        var tokenTransferList = new TokenTransferList(
                tokenAddress.toHexString(),
                List.of(),
                List.of(new NftTransfer(
                        contractAddress.toHexString(), SPENDER_ALIAS.toHexString(), BigInteger.ONE, Boolean.TRUE)));

        // When
        final var functionCall = contract.send_approveForAllCryptoTransferGetAllowance(
                new TransferList(List.of()), List.of(tokenTransferList));

        // Then
        verifyEthCallAndEstimateGas(functionCall, contract);
        verifyOpcodeTracerCall(functionCall.encodeFunctionCall(), contract);
    }

    @ParameterizedTest
    @CsvSource(
            textBlock =
                    """
                            FUNGIBLE_COMMON,        1,      0,      false
                            NON_FUNGIBLE_UNIQUE,    0,      1,      true
                            """)
    void cryptoTransferFromGetAllowanceGetBalance(
            final TokenTypeEnum tokenType, final long amount, final long serialNumber, final boolean approvalForAll) {
        // Given
        final var treasuryEntityId = accountEntityPersist().toEntityId();
        final var spenderEntityId = spenderEntityPersistWithAlias();

        final var contract = testWeb3jService.deploy(DynamicEthCalls::deploy);
        final var contractAddress = Address.fromHexString(contract.getContractAddress());
        final var contractEntityId = entityIdFromEvmAddress(contractAddress);

        final var tokenEntity = tokenType == TokenTypeEnum.FUNGIBLE_COMMON
                ? fungibleTokenPersistWithTreasuryAccount(treasuryEntityId)
                : nftPersist(treasuryEntityId, spenderEntityId);
        final var tokenAddress = toAddress(tokenEntity.getTokenId());
        final var tokenEntityId = entityIdFromEvmAddress(tokenAddress);

        tokenAccountPersist(tokenEntityId, spenderEntityId);
        tokenAccountPersist(tokenEntityId, contractEntityId);

        TokenTransferList tokenTransferList;
        if (tokenType == TokenTypeEnum.FUNGIBLE_COMMON) {
            tokenTransferList = new TokenTransferList(
                    tokenAddress.toHexString(),
                    List.of(
                            new AccountAmount(
                                    contractAddress.toHexString(), BigInteger.valueOf(-amount), approvalForAll),
                            new AccountAmount(SPENDER_ALIAS.toHexString(), BigInteger.valueOf(amount), approvalForAll)),
                    List.of());
        } else {
            tokenTransferList = new TokenTransferList(
                    tokenAddress.toHexString(),
                    List.of(),
                    List.of(new NftTransfer(
                            contractAddress.toHexString(),
                            SPENDER_ALIAS.toHexString(),
                            BigInteger.valueOf(serialNumber),
                            approvalForAll)));
        }

        // When
        final var functionCall = contract.send_cryptoTransferFromGetAllowanceGetBalance(
                new TransferList(List.of()), List.of(tokenTransferList));

        // Then
        verifyEthCallAndEstimateGas(functionCall, contract);
        verifyOpcodeTracerCall(functionCall.encodeFunctionCall(), contract);
    }

    @Test
    void transferFromNFTGetAllowance() {
        // Given
        final var treasuryEntityId = accountEntityPersist().toEntityId();
        final var spenderEntityId = accountEntityPersist().toEntityId();

        final var tokenEntity = nftPersist(treasuryEntityId, spenderEntityId);
        final var tokenAddress = toAddress(tokenEntity.getTokenId());

        final var contract = testWeb3jService.deploy(DynamicEthCalls::deploy);
        final var contractAddress = Address.fromHexString(contract.getContractAddress());
        final var contractEntityId = entityIdFromEvmAddress(contractAddress);

        tokenAccountPersist(entityIdFromEvmAddress(tokenAddress), spenderEntityId);
        tokenAccountPersist(entityIdFromEvmAddress(tokenAddress), contractEntityId);

        // When
        final var functionCall = contract.send_transferFromNFTGetAllowance(tokenAddress.toHexString(), BigInteger.ONE);

        // Then
        verifyEthCallAndEstimateGas(functionCall, contract);
        verifyOpcodeTracerCall(functionCall.encodeFunctionCall(), contract);
    }

    @ParameterizedTest
    @CsvSource(
            textBlock =
                    """
                            FUNGIBLE_COMMON,        1,      0
                            NON_FUNGIBLE_UNIQUE,    0,      1
                            """)
    void transferFromGetAllowanceGetBalance(final TokenTypeEnum tokenType, final long amount, final long serialNumber) {
        // Given
        final var treasuryEntityId = accountEntityPersist().toEntityId();
        final var spenderEntityId = spenderEntityPersistWithAlias();

        final var contract = testWeb3jService.deploy(DynamicEthCalls::deploy);
        final var contractAddress = Address.fromHexString(contract.getContractAddress());
        final var contractEntityId = entityIdFromEvmAddress(contractAddress);

        final var tokenEntity = tokenType == TokenTypeEnum.FUNGIBLE_COMMON
                ? fungibleTokenPersistWithTreasuryAccount(treasuryEntityId)
                : nftPersist(treasuryEntityId, treasuryEntityId);
        final var tokenAddress = toAddress(tokenEntity.getTokenId());
        final var tokenEntityId = entityIdFromEvmAddress(tokenAddress);

        tokenAccountPersist(tokenEntityId, treasuryEntityId);
        tokenAccountPersist(tokenEntityId, spenderEntityId);
        tokenAccountPersist(tokenEntityId, contractEntityId);

        // When
        final var functionCall = contract.send_transferFromGetAllowanceGetBalance(
                tokenAddress.toHexString(),
                SPENDER_ALIAS.toHexString(),
                BigInteger.valueOf(amount),
                BigInteger.valueOf(serialNumber));

        // Then
        verifyEthCallAndEstimateGas(functionCall, contract);
        verifyOpcodeTracerCall(functionCall.encodeFunctionCall(), contract);
    }

    @ParameterizedTest
    @CsvSource(textBlock = """
            FUNGIBLE_COMMON
            NON_FUNGIBLE_UNIQUE
            """)
    void grantKycRevokeKyc(final TokenTypeEnum tokenType) {
        // Given
        final var treasuryEntityId = accountEntityPersist().toEntityId();
        final var spenderEntityId = spenderEntityPersistWithAlias();

        final var contract = testWeb3jService.deploy(DynamicEthCalls::deploy);

        final var tokenEntity = tokenType == TokenTypeEnum.FUNGIBLE_COMMON
                ? fungibleTokenPersistWithTreasuryAccount(treasuryEntityId)
                : nftPersist(treasuryEntityId, treasuryEntityId);
        final var tokenAddress = toAddress(tokenEntity.getTokenId());
        final var tokenEntityId = entityIdFromEvmAddress(tokenAddress);

        tokenAccountPersist(tokenEntityId, spenderEntityId);

        // When
        final var functionCall =
                contract.send_grantKycRevokeKyc(tokenAddress.toHexString(), SPENDER_ALIAS.toHexString());

        // Then
        verifyEthCallAndEstimateGas(functionCall, contract);
        verifyOpcodeTracerCall(functionCall.encodeFunctionCall(), contract);
    }

    @Test
    void getAddressThis() {
        // Given
        final var contract = testWeb3jService.deploy(DynamicEthCalls::deploy);

        // When
        final var functionCall = contract.send_getAddressThis();

        // Then
        verifyEthCallAndEstimateGas(functionCall, contract);
        verifyOpcodeTracerCall(functionCall.encodeFunctionCall(), contract);
    }

    @Test
    void getAddressThisWithEvmAliasRecipient() throws Exception {
        // Given
        final var contract = testWeb3jService.deploy(DynamicEthCalls::deploy);

        final var contractAlias = ContractCallContext.run(ctx -> {
            ctx.initializeStackFrames(store.getStackedStateFrames());
            final var contractAccount =
                    store.getAccount(Address.fromHexString(contract.getContractAddress()), OnMissing.THROW);
            return contractAccount.canonicalAddress();
        });

        // When
        final var functionCall = contract.call_getAddressThis();
        final String result = functionCall.send();

        // Then
        assertEquals(contractAlias.toHexString(), result);
        verifyOpcodeTracerCall(functionCall.encodeFunctionCall(), contract);
    }

    @Test
    void getAddressThisWithLongZeroRecipientThatHasEvmAlias() throws Exception {
        // Given
        final var contract = testWeb3jService.deploy(DynamicEthCalls::deploy);

        final var contractAlias = ContractCallContext.run(ctx -> {
            ctx.initializeStackFrames(store.getStackedStateFrames());
            final var contractAccount =
                    store.getAccount(Address.fromHexString(contract.getContractAddress()), OnMissing.THROW);
            return contractAccount.canonicalAddress();
        });

        // When
        final var functionCall = contract.call_getAddressThis();
        final String result = functionCall.send();

        // Then
        assertEquals(contractAlias.toHexString(), result);
        verifyOpcodeTracerCall(functionCall.encodeFunctionCall(), contract);
    }

    private Token nftPersist(final EntityId treasuryEntityId) {
        return nftPersist(treasuryEntityId, treasuryEntityId);
    }

    private Token nftPersist(final EntityId treasuryEntityId, final EntityId ownerEntityId) {
        return nftPersist(treasuryEntityId, ownerEntityId, ownerEntityId);
    }

    private Token nftPersist(
            final EntityId treasuryEntityId, final EntityId ownerEntityId, final EntityId spenderEntityId) {
        return nftPersist(treasuryEntityId, ownerEntityId, spenderEntityId, domainBuilder.key());
    }

    private Token nftPersist(
            final EntityId treasuryEntityId,
            final EntityId ownerEntityId,
            final EntityId spenderEntityId,
            final byte[] kycKey) {
        final var nftEntity =
                domainBuilder.entity().customize(e -> e.type(TOKEN)).persist();

        final var token = domainBuilder
                .token()
                .customize(t -> t.tokenId(nftEntity.getId())
                        .type(TokenTypeEnum.NON_FUNGIBLE_UNIQUE)
                        .treasuryAccountId(treasuryEntityId)
                        .kycKey(kycKey))
                .persist();

        domainBuilder
                .nft()
                .customize(n -> n.accountId(treasuryEntityId)
                        .spender(spenderEntityId)
                        .accountId(ownerEntityId)
                        .tokenId(nftEntity.getId())
                        .serialNumber(1))
                .persist();
        return token;
    }

    private EntityId senderEntityPersistWithAlias() {
        return accountPersistWithAlias(SENDER_ALIAS, SENDER_PUBLIC_KEY).toEntityId();
    }

    private EntityId spenderEntityPersistWithAlias() {
        return accountPersistWithAlias(SPENDER_ALIAS, SPENDER_PUBLIC_KEY).toEntityId();
    }

    private void tokenAccountPersist(final EntityId tokenEntityId, final EntityId accountId) {
        domainBuilder
                .tokenAccount()
                .customize(e -> e.accountId(accountId.getId())
                        .tokenId(tokenEntityId.getId())
                        .associated(true)
                        .kycStatus(TokenKycStatusEnum.GRANTED))
                .persist();
    }

    private void nftAllowancePersist(
            final EntityId tokenEntityId, final EntityId spenderEntityId, final EntityId ownerEntityId) {
        domainBuilder
                .nftAllowance()
                .customize(a -> a.tokenId(tokenEntityId.getId())
                        .spender(spenderEntityId.getId())
                        .owner(ownerEntityId.getId())
                        .payerAccountId(ownerEntityId)
                        .approvedForAll(true))
                .persist();
    }

    private Entity setUpToken(TokenTypeEnum tokenType, Entity treasuryAccount, Entity owner, Entity spender) {
        final var tokenEntity = tokenEntityPersist();

        tokenAccountPersist(tokenEntity, treasuryAccount, 1L);
        tokenAccountPersist(tokenEntity, spender, 1L);

        if (!Objects.equals(owner.getId(), spender.getId())) {
            tokenAccountPersist(tokenEntity, owner, 1L);
        }

        if (tokenType.equals(TokenTypeEnum.FUNGIBLE_COMMON)) {
            fungibleTokenPersist(tokenEntity, treasuryAccount);
        } else {
            Token token = nonFungibleTokenPersist(tokenEntity, treasuryAccount);
            nonFungibleTokenInstancePersist(token, 1L, owner.toEntityId(), spender.toEntityId());
        }

        return tokenEntity;
    }
}<|MERGE_RESOLUTION|>--- conflicted
+++ resolved
@@ -26,11 +26,7 @@
 import static org.assertj.core.api.AssertionsForClassTypes.assertThatThrownBy;
 import static org.junit.jupiter.api.Assertions.assertEquals;
 
-<<<<<<< HEAD
-import com.google.protobuf.ByteString;
 import com.hedera.mirror.common.domain.entity.Entity;
-=======
->>>>>>> 51aaec45
 import com.hedera.mirror.common.domain.entity.EntityId;
 import com.hedera.mirror.common.domain.token.Token;
 import com.hedera.mirror.common.domain.token.TokenKycStatusEnum;
@@ -96,20 +92,10 @@
             """)
     void burnTokenGetTotalSupplyAndBalanceOfTreasury(final TokenTypeEnum tokenType) {
         // Given
-<<<<<<< HEAD
         final var treasuryAccount = accountEntityPersist();
         final var tokenEntity = tokenEntityPersist();
 
         tokenAccountPersist(tokenEntity, treasuryAccount, 1L);
-=======
-        final var treasuryEntityId = accountEntityPersist().toEntityId();
-        final var treasuryAddress = toAddress(treasuryEntityId.getId());
-
-        final var tokenEntity = tokenType == TokenTypeEnum.FUNGIBLE_COMMON
-                ? fungibleTokenPersistWithTreasuryAccount(treasuryEntityId)
-                : nftPersist(treasuryEntityId);
-        final var tokenAddress = toAddress(tokenEntity.getTokenId());
->>>>>>> 51aaec45
 
         if (tokenType.equals(TokenTypeEnum.FUNGIBLE_COMMON)) {
             fungibleTokenPersist(tokenEntity, treasuryAccount);
@@ -149,19 +135,8 @@
             """)
     void wipeTokenGetTotalSupplyAndBalanceOfTreasury(final TokenTypeEnum tokenType) {
         // Given
-<<<<<<< HEAD
         final var treasuryAccount = accountEntityPersist();
         final var sender = accountEntityPersist();
-=======
-        final var treasuryEntityId = accountEntityPersist().toEntityId();
-        final var senderEntityId = accountEntityPersist().toEntityId();
-        final var senderAddress = toAddress(senderEntityId.getId());
-
-        final var tokenEntity = tokenType == TokenTypeEnum.FUNGIBLE_COMMON
-                ? fungibleTokenPersistWithTreasuryAccount(treasuryEntityId)
-                : nftPersist(treasuryEntityId, senderEntityId);
-        final var tokenAddress = toAddress(tokenEntity.getTokenId());
->>>>>>> 51aaec45
 
         final var tokenEntity = setUpToken(tokenType, treasuryAccount, sender, sender);
 
@@ -186,19 +161,8 @@
             """)
     void pauseTokenGetPauseStatusUnpauseGetPauseStatus(final TokenTypeEnum tokenType) {
         // Given
-<<<<<<< HEAD
         final var treasuryAccount = accountEntityPersist();
         final var sender = accountEntityPersist();
-=======
-        final var treasuryEntityId = accountEntityPersist().toEntityId();
-
-        final var tokenEntity = tokenType == TokenTypeEnum.FUNGIBLE_COMMON
-                ? fungibleTokenPersistWithTreasuryAccount(treasuryEntityId)
-                : nftPersist(treasuryEntityId);
-        final var tokenAddress = toAddress(tokenEntity.getTokenId());
-
-        tokenAccountPersist(entityIdFromEvmAddress(tokenAddress), treasuryEntityId);
->>>>>>> 51aaec45
 
         final var tokenEntity = setUpToken(tokenType, treasuryAccount, sender, sender);
         final var contract = testWeb3jService.deploy(DynamicEthCalls::deploy);
@@ -224,22 +188,10 @@
             """)
     void freezeTokenGetPauseStatusUnpauseGetPauseStatus(final TokenTypeEnum tokenType) {
         // Given
-<<<<<<< HEAD
         final var treasuryAccount = accountEntityPersist();
         final var sender = accountEntityPersist();
 
         final var tokenEntity = setUpToken(tokenType, treasuryAccount, sender, sender);
-=======
-        final var treasuryEntityId = accountEntityPersist().toEntityId();
-        final var treasuryAddress = toAddress(treasuryEntityId.getId());
-
-        final var tokenEntity = tokenType == TokenTypeEnum.FUNGIBLE_COMMON
-                ? fungibleTokenPersistWithTreasuryAccount(treasuryEntityId)
-                : nftPersist(treasuryEntityId);
-        final var tokenAddress = toAddress(tokenEntity.getTokenId());
-
-        tokenAccountPersist(entityIdFromEvmAddress(tokenAddress), treasuryEntityId);
->>>>>>> 51aaec45
 
         final var contract = testWeb3jService.deploy(DynamicEthCalls::deploy);
 
@@ -255,15 +207,8 @@
     @Test
     void associateTokenTransferEthCallFail() {
         // Given
-<<<<<<< HEAD
         final var treasuryAccount = accountEntityPersist();
         final var sender = accountEntityPersist();
-=======
-        final var treasuryEntityId = accountEntityPersist().toEntityId();
-        final var treasuryAddress = toAddress(treasuryEntityId.getId());
-        final var senderEntityId = accountEntityPersist().toEntityId();
-        final var senderAddress = toAddress(senderEntityId.getId());
->>>>>>> 51aaec45
 
         final var contract = testWeb3jService.deploy(DynamicEthCalls::deploy);
 
@@ -816,6 +761,23 @@
         verifyOpcodeTracerCall(functionCall.encodeFunctionCall(), contract);
     }
 
+    private Token fungibleTokenPersist(final EntityId treasuryEntityId) {
+        return fungibleTokenPersist(treasuryEntityId, domainBuilder.key());
+    }
+
+    private Token fungibleTokenPersist(final EntityId treasuryEntityId, final byte[] kycKey) {
+        final var tokenEntity =
+                domainBuilder.entity().customize(e -> e.type(TOKEN)).persist();
+
+        return domainBuilder
+                .token()
+                .customize(t -> t.tokenId(tokenEntity.getId())
+                        .type(TokenTypeEnum.FUNGIBLE_COMMON)
+                        .treasuryAccountId(treasuryEntityId)
+                        .kycKey(kycKey))
+                .persist();
+    }
+
     private Token nftPersist(final EntityId treasuryEntityId) {
         return nftPersist(treasuryEntityId, treasuryEntityId);
     }
