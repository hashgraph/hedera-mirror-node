--- conflicted
+++ resolved
@@ -55,25 +55,6 @@
 
     @ParameterizedTest
     @EnumSource(DynamicCallsContractFunctions.class)
-<<<<<<< HEAD
-    void dynamicCallsTestWithEthEstimateGas(DynamicCallsContractFunctions contractFunctions) {
-        if (contractFunctions.expectedErrorMessage != null) {
-            return;
-        }
-
-        final var functionHash = functionEncodeDecoder.functionHashFor(
-                contractFunctions.name, DYNAMIC_ETH_CALLS_ABI_PATH, contractFunctions.functionParameters);
-
-        final var serviceParameters =
-                serviceParametersForExecution(functionHash, DYNAMIC_ETH_CALLS_CONTRACT_ALIAS, ETH_ESTIMATE_GAS, 0);
-
-        final var expectedGasUsed = gasUsedAfterExecution(serviceParameters);
-
-        assertThat(longValueOf.applyAsLong(contractCallService.processCall(serviceParameters)))
-                .as("result must be within 5-20% bigger than the gas used from the first call")
-                .isGreaterThanOrEqualTo((long) (expectedGasUsed * 1.05)) // expectedGasUsed value increased by 5%
-                .isCloseTo(expectedGasUsed, Percentage.withPercentage(20)); // Maximum percentage
-=======
     void dynamicCallsTestWithAliasSenderForEstimateGas(DynamicCallsContractFunctions contractFunctions) {
         final var functionHash = functionEncodeDecoder.functionHashFor(
                 contractFunctions.name, DYNAMIC_ETH_CALLS_ABI_PATH, contractFunctions.functionParameters);
@@ -93,7 +74,6 @@
                     .isGreaterThanOrEqualTo((long) (expectedGasUsed * 1.05)) // expectedGasUsed value increased by 5%
                     .isCloseTo(expectedGasUsed, Percentage.withPercentage(20)); // Maximum percentage
         }
->>>>>>> 4a7f49e3
     }
 
     @RequiredArgsConstructor
