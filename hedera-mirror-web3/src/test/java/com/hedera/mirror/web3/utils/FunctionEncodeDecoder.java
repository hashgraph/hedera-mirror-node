/*
 * Copyright (C) 2023 Hedera Hashgraph, LLC
 *
 * Licensed under the Apache License, Version 2.0 (the "License");
 * you may not use this file except in compliance with the License.
 * You may obtain a copy of the License at
 *
 *      http://www.apache.org/licenses/LICENSE-2.0
 *
 * Unless required by applicable law or agreed to in writing, software
 * distributed under the License is distributed on an "AS IS" BASIS,
 * WITHOUT WARRANTIES OR CONDITIONS OF ANY KIND, either express or implied.
 * See the License for the specific language governing permissions and
 * limitations under the License.
 */

package com.hedera.mirror.web3.utils;

import static com.hedera.node.app.service.evm.store.contracts.utils.EvmParsingConstants.ADDRESS;
import static com.hedera.node.app.service.evm.store.contracts.utils.EvmParsingConstants.BOOL;
import static com.hedera.node.app.service.evm.store.contracts.utils.EvmParsingConstants.STRING;
import static com.hedera.node.app.service.evm.store.contracts.utils.EvmParsingConstants.UINT256;
import static com.hedera.node.app.service.evm.store.contracts.utils.EvmParsingConstants.UINT8;

import com.esaulpaugh.headlong.abi.Function;
import com.esaulpaugh.headlong.abi.Tuple;
import com.esaulpaugh.headlong.util.FastHex;
import com.fasterxml.jackson.databind.JsonNode;
import com.fasterxml.jackson.databind.ObjectMapper;
import com.hedera.services.store.contracts.precompile.TokenCreateWrapper;
import com.hedera.services.store.contracts.precompile.TokenCreateWrapper.FixedFeeWrapper;
import com.hedera.services.store.contracts.precompile.TokenCreateWrapper.FractionalFeeWrapper;
import com.hedera.services.store.contracts.precompile.TokenCreateWrapper.RoyaltyFeeWrapper;
import com.hedera.services.store.contracts.precompile.codec.TokenExpiryWrapper;
import com.hedera.services.utils.EntityIdUtils;
import jakarta.inject.Named;
import java.io.FileInputStream;
import java.io.IOException;
import java.math.BigInteger;
import java.nio.ByteBuffer;
import java.nio.file.Files;
import java.nio.file.Path;
import java.util.Arrays;
import java.util.HashMap;
import java.util.Map;
import java.util.stream.StreamSupport;
import lombok.NoArgsConstructor;
import org.apache.tuweni.bytes.Bytes;
import org.bouncycastle.util.encoders.Hex;
import org.hyperledger.besu.datatypes.Address;

@NoArgsConstructor
@Named
public class FunctionEncodeDecoder {
    private static final String ADDRESS_DUO = "(address,address)";
    private static final String ADDRESS_DUO_BOOL = "(address,address,bool)";
    private static final String INT = "(int256)";
    private static final String INT64 = "(int64)";
    private static final String TRIPLE_ADDRESS = "(address,address,address)";
    private static final String ADDRESS_UINT = "(address,uint256)";
    private static final String ADDRESS_DUO_UINT = "(address,address,uint256)";
    private static final String TRIPLE_ADDRESS_UINT = "(address,address,address,uint256)";
    public static final String TRIPLE_ADDRESS_INT64S = "(address,address[],address[],int64[])";
    private static final String ADDRESS_INT64 = "(address,int64)";
    private static final String KEY_VALUE = "((bool,address,bytes,bytes,address))";
    private static final String CUSTOM_FEE = "(bytes,bytes,bytes)";
    private static final String ADDRESS_ARRAY_OF_ADDRESSES = "(address,address[])";
    private static final String ADDRESS_INT_INTS = "(address,int64,int64[])";
    private static final String ADDRESS_INT_BYTES = "(address,int64,bytes[])";
    private static final String DOUBLE_ADDRESS_INT64 = "(address,address,int64)";
    private static final String DOUBLE_ADDRESS_INT64S = "(address,address,int64[])";
    private static final String TOKEN_INT64_INT32 =
            "((string,string,address,string,bool,int64,bool,(uint256,(bool,address,bytes,bytes,address))[],(int64,address,int64)),int64,int32)";
    private static final String TOKEN =
            "((string,string,address,string,bool,int64,bool,(uint256,(bool,address,bytes,bytes,address))[],(int64,address,int64)))";
    private static final String TOKEN_INT64_INT32_FIXED_FEE_FRACTIONAL_FEE =
            "((string,string,address,string,bool,int64,bool,(uint256,(bool,address,bytes,bytes,address))[],(int64,address,int64)),int64,int32,(int64,address,bool,bool,address)[],(int64,int64,int64,int64,bool,address)[])";
    private static final String TOKEN_FIXED_FEE_FRACTIONAL_FEE =
            "((string,string,address,string,bool,int64,bool,(uint256,(bool,address,bytes,bytes,address))[],(int64,address,int64)),(int64,address,bool,bool,address)[],(int64,int64,int64,address,bool,address)[])";
    private static final String ADDRESS_ARRAY_OF_ADDRESSES_ARRAY_OF_INT64 = "(address,address[],int64[])";
    private static final String UINT32_ADDRESS_UINT32 = "((uint32,address,uint32))";
    public static final String ADDRESS_ADDRESS_ADDRESS_INT64 = "(address,address,address,int64)";
    private static final String ADDRESS_TOKEN =
            "(address,(string,string,address,string,bool,int64,bool,(uint256,(bool,address,bytes,bytes,address))[],(int64,address,int64)))";
    private static final String ADDRESS_EXPIRY = "(address,(int64,address,int64))";
    public static final String TRANSFER_LIST_TOKEN_TRANSFER_LIST =
            "(((address,int64,bool)[]),(address,(address,int64,bool)[],(address,address,int64,bool)[])[])";
    private final Map<String, String> functionsAbi = new HashMap<>();

    public static com.esaulpaugh.headlong.abi.Address convertAddress(final Address address) {
        return com.esaulpaugh.headlong.abi.Address.wrap(
                com.esaulpaugh.headlong.abi.Address.toChecksumAddress(address.toUnsignedBigInteger()));
    }

    public byte[] getContractBytes(final Path contractPath) {
        try {
            return Hex.decode(Files.readAllBytes(contractPath));
        } catch (IOException e) {
            throw new RuntimeException(e);
        }
    }

    public Bytes functionHashFor(final String functionName, final Path contractPath, final Object... parameters) {
        final var jsonFunction = functionsAbi.getOrDefault(functionName, getFunctionAbi(functionName, contractPath));
        Function function = Function.fromJson(jsonFunction);
        Tuple parametersBytes = encodeTupleParameters(function.getInputs().getCanonicalType(), parameters);

        return Bytes.wrap(function.encodeCall(parametersBytes).array());
    }

    public Bytes functionHashWithEmptyDataFor(
            final String functionName, final Path contractPath, final Object... parameters) {
        final var jsonFunction = functionsAbi.getOrDefault(functionName, getFunctionAbi(functionName, contractPath));
        Function function = Function.fromJson(jsonFunction);
        return Bytes.wrap(encodeCall(function).array());
    }

    public ByteBuffer encodeCall(Function function) {
        ByteBuffer dest = ByteBuffer.allocate(function.selector().length + 3200);
        dest.put(function.selector());
        return dest;
    }

    public String encodedResultFor(final String functionName, final Path contractPath, final Object... results) {
        final var jsonFunction = functionsAbi.getOrDefault(functionName, getFunctionAbi(functionName, contractPath));
        final var func = Function.fromJson(jsonFunction);
        final var tupleType = func.getOutputs();

        return Bytes.wrap(tupleType
                        .encode(encodeTupleParameters(tupleType.toString(), results))
                        .array())
                .toHexString();
    }

    public Tuple decodeResult(final String functionName, final Path contractPath, final String response) {
        final var jsonFunction = functionsAbi.getOrDefault(functionName, getFunctionAbi(functionName, contractPath));

        Function function = Function.fromJson(jsonFunction);
        return function.decodeReturn(FastHex.decode(response.replace("0x", "")));
    }

    private Tuple encodeTupleParameters(final String tupleSig, final Object... parameters) {
        return switch (tupleSig) {
            case ADDRESS -> Tuple.of(convertAddress((Address) parameters[0]));
            case STRING, UINT8, BOOL, INT64 -> Tuple.of(parameters[0]);
            case UINT256, INT -> Tuple.of(BigInteger.valueOf((long) parameters[0]));
            case ADDRESS_DUO -> Tuple.of(
                    convertAddress((Address) parameters[0]), convertAddress((Address) parameters[1]));
            case ADDRESS_DUO_BOOL -> Tuple.of(
                    convertAddress((Address) parameters[0]), convertAddress((Address) parameters[1]), parameters[2]);
            case TRIPLE_ADDRESS -> Tuple.of(
                    convertAddress((Address) parameters[0]),
                    convertAddress((Address) parameters[1]),
                    convertAddress((Address) parameters[2]));
            case ADDRESS_DUO_UINT -> Tuple.of(
                    convertAddress((Address) parameters[0]),
                    convertAddress((Address) parameters[1]),
                    BigInteger.valueOf((long) parameters[2]));
            case TRIPLE_ADDRESS_UINT -> Tuple.of(
                    convertAddress((Address) parameters[0]),
                    convertAddress((Address) parameters[1]),
                    convertAddress((Address) parameters[2]),
                    BigInteger.valueOf((long) parameters[3]));
            case ADDRESS_UINT -> Tuple.of(
                    convertAddress((Address) parameters[0]), BigInteger.valueOf((long) parameters[1]));
            case KEY_VALUE -> Tuple.of(Tuple.of(
                    parameters[0],
                    convertAddress((Address) parameters[1]),
                    parameters[2],
                    parameters[3],
                    convertAddress((Address) parameters[4])));
            case CUSTOM_FEE -> Tuple.of(parameters[0], parameters[1], parameters[2]);
            case ADDRESS_INT64 -> Tuple.of(convertAddress((Address) parameters[0]), parameters[1]);
            case ADDRESS_ARRAY_OF_ADDRESSES -> Tuple.of(
                    convertAddress((Address) parameters[0]),
                    Arrays.stream(((Address[]) parameters[1]))
                            .map(FunctionEncodeDecoder::convertAddress)
                            .toList()
                            .toArray(new com.esaulpaugh.headlong.abi.Address[((Address[]) parameters[1]).length]));
            case ADDRESS_INT_BYTES, ADDRESS_INT_INTS -> Tuple.of(
                    convertAddress((Address) parameters[0]), parameters[1], parameters[2]);
            case ADDRESS_TOKEN -> Tuple.of(
                    convertAddress((Address) parameters[0]), encodeToken((TokenCreateWrapper) parameters[1]));
            case DOUBLE_ADDRESS_INT64, DOUBLE_ADDRESS_INT64S -> Tuple.of(
                    convertAddress((Address) parameters[0]), convertAddress((Address) parameters[1]), parameters[2]);
            case TOKEN_INT64_INT32 -> Tuple.of(
                    encodeToken((TokenCreateWrapper) parameters[0]), parameters[1], parameters[2]);
            case TOKEN -> Tuple.of(encodeToken((TokenCreateWrapper) parameters[0]));
            case TOKEN_INT64_INT32_FIXED_FEE_FRACTIONAL_FEE -> Tuple.of(
                    encodeToken((TokenCreateWrapper) parameters[0]),
                    parameters[1],
                    parameters[2],
                    encodeFixedFee((FixedFeeWrapper) parameters[3]),
                    encodeFractionalFee((FractionalFeeWrapper) parameters[4]));
            case TOKEN_FIXED_FEE_FRACTIONAL_FEE -> Tuple.of(
                    encodeToken((TokenCreateWrapper) parameters[0]),
                    encodeFixedFee((FixedFeeWrapper) parameters[1]),
                    encodeRoyaltyFee((RoyaltyFeeWrapper) parameters[2]));
            case ADDRESS_EXPIRY -> Tuple.of(
                    convertAddress((Address) parameters[0]), encodeTokenExpiry((TokenExpiryWrapper) parameters[1]));
            case TRIPLE_ADDRESS_INT64S -> Tuple.of(
                    convertAddress((Address) parameters[0]),
                    Arrays.stream(((Address[]) parameters[1]))
                            .map(FunctionEncodeDecoder::convertAddress)
                            .toList()
                            .toArray(new com.esaulpaugh.headlong.abi.Address[((Address[]) parameters[1]).length]),
                    Arrays.stream(((Address[]) parameters[2]))
                            .map(FunctionEncodeDecoder::convertAddress)
                            .toList()
                            .toArray(new com.esaulpaugh.headlong.abi.Address[((Address[]) parameters[2]).length]),
                    parameters[3]);
            case ADDRESS_ADDRESS_ADDRESS_INT64 -> Tuple.of(
                    convertAddress((Address) parameters[0]),
                    convertAddress((Address) parameters[1]),
                    convertAddress((Address) parameters[2]),
                    parameters[3]);
            case ADDRESS_ARRAY_OF_ADDRESSES_ARRAY_OF_INT64 -> Tuple.of(
                    convertAddress((Address) parameters[0]),
                    Arrays.stream(((Address[]) parameters[1]))
                            .map(FunctionEncodeDecoder::convertAddress)
                            .toList()
                            .toArray(new com.esaulpaugh.headlong.abi.Address[((Address[]) parameters[1]).length]),
                    parameters[2]);
<<<<<<< HEAD
            case TRANSFER_LIST_TOKEN_TRANSFER_LIST -> Tuple.of(
                    Tuple.of((Object) new Tuple[] {}), encodeCryptoTransfer(parameters));
=======
            case UINT32_ADDRESS_UINT32 -> Tuple.of(
                    Tuple.of(parameters[0], convertAddress((Address) parameters[1]), parameters[2]));
>>>>>>> 1e4f5a4a
            default -> Tuple.EMPTY;
        };
    }

    private Tuple[] encodeCryptoTransfer(Object[] parameters) {
        return new Tuple[] {
            Tuple.of(
                    convertAddress((Address) parameters[0]),
                    new Tuple[] {
                        Tuple.of(convertAddress((Address) parameters[1]), -(Long) parameters[3], false),
                        Tuple.of(convertAddress((Address) parameters[2]), parameters[3], false)
                    },
                    new Tuple[] {})
        };
    }

    private String getFunctionAbi(final String functionName, final Path contractPath) {

        try (final var in = new FileInputStream(contractPath.toString())) {
            ObjectMapper mapper = new ObjectMapper();
            JsonNode rootNode = mapper.readTree(in);

            JsonNode functionNode = StreamSupport.stream(rootNode.spliterator(), false)
                    .filter(node -> node.get("name").asText().equals(functionName))
                    .findFirst()
                    .orElseThrow(() -> new IllegalArgumentException("Function not found: " + functionName));

            functionsAbi.put(functionName, functionNode.toString());

            return functionNode.toString();
        } catch (IOException e) {
            return "Failed to parse";
        }
    }

    private Tuple encodeToken(TokenCreateWrapper tokenCreateWrapper) {
        return Tuple.of(
                tokenCreateWrapper.getName(),
                tokenCreateWrapper.getSymbol(),
                tokenCreateWrapper.getTreasury() != null
                        ? convertAddress(EntityIdUtils.asTypedEvmAddress(tokenCreateWrapper.getTreasury()))
                        : convertAddress(Address.ZERO),
                tokenCreateWrapper.getMemo(),
                tokenCreateWrapper.isSupplyTypeFinite(),
                tokenCreateWrapper.getMaxSupply(),
                tokenCreateWrapper.isFreezeDefault(),
                new Tuple[] {
                    Tuple.of(
                            BigInteger.ONE,
                            Tuple.of(
                                    true,
                                    convertAddress(Address.ZERO),
                                    new byte[] {},
                                    new byte[] {},
                                    convertAddress(Address.ZERO)))
                },
                Tuple.of(
                        tokenCreateWrapper.getExpiry().second(),
                        convertAddress(EntityIdUtils.asTypedEvmAddress(
                                tokenCreateWrapper.getExpiry().autoRenewAccount())),
                        tokenCreateWrapper.getExpiry().autoRenewPeriod()));
    }

    private Tuple[] encodeFixedFee(FixedFeeWrapper fixedFeeWrapper) {
        final var customFee = fixedFeeWrapper.asGrpc();
        return new Tuple[] {
            Tuple.of(
                    customFee.getFixedFee().getAmount(),
                    convertAddress(EntityIdUtils.asTypedEvmAddress(
                            customFee.getFixedFee().getDenominatingTokenId())),
                    false,
                    false,
                    convertAddress(EntityIdUtils.asTypedEvmAddress(customFee.getFeeCollectorAccountId())))
        };
    }

    private Tuple[] encodeFractionalFee(FractionalFeeWrapper fractionalFeeWrapper) {
        return new Tuple[] {
            Tuple.of(
                    fractionalFeeWrapper.numerator(),
                    fractionalFeeWrapper.denominator(),
                    fractionalFeeWrapper.minimumAmount(),
                    fractionalFeeWrapper.maximumAmount(),
                    fractionalFeeWrapper.netOfTransfers(),
                    convertAddress(
                            fractionalFeeWrapper.feeCollector() != null
                                    ? EntityIdUtils.asTypedEvmAddress(fractionalFeeWrapper.feeCollector())
                                    : Address.ZERO))
        };
    }

    private Tuple[] encodeRoyaltyFee(RoyaltyFeeWrapper royaltyFeeWrapper) {
        return new Tuple[] {
            Tuple.of(
                    royaltyFeeWrapper.numerator(),
                    royaltyFeeWrapper.denominator(),
                    royaltyFeeWrapper.asGrpc().getRoyaltyFee().getFallbackFee().getAmount(),
                    convertAddress(EntityIdUtils.asTypedEvmAddress(royaltyFeeWrapper
                            .asGrpc()
                            .getRoyaltyFee()
                            .getFallbackFee()
                            .getDenominatingTokenId())),
                    false,
                    convertAddress(
                            royaltyFeeWrapper.feeCollector() != null
                                    ? EntityIdUtils.asTypedEvmAddress(royaltyFeeWrapper.feeCollector())
                                    : Address.ZERO))
        };
    }

    private Tuple encodeTokenExpiry(TokenExpiryWrapper tokenExpiryWrapper) {
        return Tuple.of(
                tokenExpiryWrapper.second(),
                convertAddress(EntityIdUtils.asTypedEvmAddress(tokenExpiryWrapper.autoRenewAccount())),
                tokenExpiryWrapper.autoRenewPeriod());
    }
}<|MERGE_RESOLUTION|>--- conflicted
+++ resolved
@@ -221,13 +221,10 @@
                             .toList()
                             .toArray(new com.esaulpaugh.headlong.abi.Address[((Address[]) parameters[1]).length]),
                     parameters[2]);
-<<<<<<< HEAD
+            case UINT32_ADDRESS_UINT32 -> Tuple.of(
+                    Tuple.of(parameters[0], convertAddress((Address) parameters[1]), parameters[2]));
             case TRANSFER_LIST_TOKEN_TRANSFER_LIST -> Tuple.of(
                     Tuple.of((Object) new Tuple[] {}), encodeCryptoTransfer(parameters));
-=======
-            case UINT32_ADDRESS_UINT32 -> Tuple.of(
-                    Tuple.of(parameters[0], convertAddress((Address) parameters[1]), parameters[2]));
->>>>>>> 1e4f5a4a
             default -> Tuple.EMPTY;
         };
     }
