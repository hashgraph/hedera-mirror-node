--- conflicted
+++ resolved
@@ -193,10 +193,8 @@
                     encodeToken((TokenCreateWrapper) parameters[0]),
                     encodeFixedFee((FixedFeeWrapper) parameters[1]),
                     encodeRoyaltyFee((RoyaltyFeeWrapper) parameters[2]));
-<<<<<<< HEAD
             case ADDRESS_EXPIRY -> Tuple.of(
                     convertAddress((Address) parameters[0]), encodeTokenExpiry((TokenExpiryWrapper) parameters[1]));
-=======
             case TRIPLE_ADDRESS_INT64S -> Tuple.of(
                     convertAddress((Address) parameters[0]),
                     Arrays.stream(((Address[]) parameters[1]))
@@ -220,7 +218,6 @@
                             .toList()
                             .toArray(new com.esaulpaugh.headlong.abi.Address[((Address[]) parameters[1]).length]),
                     parameters[2]);
->>>>>>> f16c52b3
             default -> Tuple.EMPTY;
         };
     }
