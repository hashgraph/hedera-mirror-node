--- conflicted
+++ resolved
@@ -78,13 +78,10 @@
             "((string,string,address,string,bool,int64,bool,(uint256,(bool,address,bytes,bytes,address))[],(int64,address,int64)),(int64,address,bool,bool,address)[],(int64,int64,int64,address,bool,address)[])";
     private static final String ADDRESS_ARRAY_OF_ADDRESSES_ARRAY_OF_INT64 = "(address,address[],int64[])";
     public static final String ADDRESS_ADDRESS_ADDRESS_INT64 = "(address,address,address,int64)";
-<<<<<<< HEAD
-    public static final String ADDRESS_ARRAY_OF_KEYS = "(address,(uint256,(bool,address,bytes,bytes,address))[])";
-
-=======
     private static final String ADDRESS_TOKEN =
             "(address,(string,string,address,string,bool,int64,bool,(uint256,(bool,address,bytes,bytes,address))[],(int64,address,int64)))";
->>>>>>> 08147205
+    public static final String ADDRESS_ARRAY_OF_KEYS = "(address,(uint256,(bool,address,bytes,bytes,address))[])";
+
     private final Map<String, String> functionsAbi = new HashMap<>();
 
     public static com.esaulpaugh.headlong.abi.Address convertAddress(final Address address) {
