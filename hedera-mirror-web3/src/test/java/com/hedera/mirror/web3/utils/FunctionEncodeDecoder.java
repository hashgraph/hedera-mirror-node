--- conflicted
+++ resolved
@@ -221,7 +221,8 @@
                             .toList()
                             .toArray(new com.esaulpaugh.headlong.abi.Address[((Address[]) parameters[1]).length]),
                     parameters[2]);
-<<<<<<< HEAD
+            case UINT32_ADDRESS_UINT32 -> Tuple.of(
+                    Tuple.of(parameters[0], convertAddress((Address) parameters[1]), parameters[2]));
             case ADDRESS_ARRAY_OF_KEYS -> Tuple.of(
                     convertAddress((Address) parameters[0]),
                     Arrays.stream((Object[]) parameters[1])
@@ -239,10 +240,6 @@
                             })
                             .toList()
                             .toArray(new Tuple[((Object[]) parameters[1]).length]));
-=======
-            case UINT32_ADDRESS_UINT32 -> Tuple.of(
-                    Tuple.of(parameters[0], convertAddress((Address) parameters[1]), parameters[2]));
->>>>>>> 64276a7d
             default -> Tuple.EMPTY;
         };
     }
