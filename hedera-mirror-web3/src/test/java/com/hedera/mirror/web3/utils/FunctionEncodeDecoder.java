--- conflicted
+++ resolved
@@ -68,11 +68,6 @@
     private static final String ADDRESS_INT_BYTES = "(address,int64,bytes[])";
     private static final String DOUBLE_ADDRESS_INT64 = "(address,address,int64)";
     private static final String DOUBLE_ADDRESS_INT64S = "(address,address,int64[])";
-<<<<<<< HEAD
-    private static final String ADDRESS_ARRAY_OF_ADDRESSES_ARRAY_OF_INT64 = "(address,address[],int64[])";
-    public static final String ADDRESS_ADDRESS_ADDRESS_INT64 = "(address,address,address,int64)";
-
-=======
     private static final String TOKEN_INT64_INT32 =
             "((string,string,address,string,bool,int64,bool,(uint256,(bool,address,bytes,bytes,address))[],(int64,address,int64)),int64,int32)";
     private static final String TOKEN =
@@ -81,7 +76,9 @@
             "((string,string,address,string,bool,int64,bool,(uint256,(bool,address,bytes,bytes,address))[],(int64,address,int64)),int64,int32,(int64,address,bool,bool,address)[],(int64,int64,int64,int64,bool,address)[])";
     private static final String TOKEN_FIXED_FEE_FRACTIONAL_FEE =
             "((string,string,address,string,bool,int64,bool,(uint256,(bool,address,bytes,bytes,address))[],(int64,address,int64)),(int64,address,bool,bool,address)[],(int64,int64,int64,address,bool,address)[])";
->>>>>>> b9920c5f
+    private static final String ADDRESS_ARRAY_OF_ADDRESSES_ARRAY_OF_INT64 = "(address,address[],int64[])";
+    public static final String ADDRESS_ADDRESS_ADDRESS_INT64 = "(address,address,address,int64)";
+
     private final Map<String, String> functionsAbi = new HashMap<>();
 
     public static com.esaulpaugh.headlong.abi.Address convertAddress(final Address address) {
@@ -178,31 +175,6 @@
                     convertAddress((Address) parameters[0]), parameters[1], parameters[2]);
             case DOUBLE_ADDRESS_INT64, DOUBLE_ADDRESS_INT64S -> Tuple.of(
                     convertAddress((Address) parameters[0]), convertAddress((Address) parameters[1]), parameters[2]);
-<<<<<<< HEAD
-            case TRIPLE_ADDRESS_INT64S -> Tuple.of(
-                    convertAddress((Address) parameters[0]),
-                    Arrays.stream(((Address[]) parameters[1]))
-                            .map(FunctionEncodeDecoder::convertAddress)
-                            .toList()
-                            .toArray(new com.esaulpaugh.headlong.abi.Address[((Address[]) parameters[1]).length]),
-                    Arrays.stream(((Address[]) parameters[2]))
-                            .map(FunctionEncodeDecoder::convertAddress)
-                            .toList()
-                            .toArray(new com.esaulpaugh.headlong.abi.Address[((Address[]) parameters[2]).length]),
-                    parameters[3]);
-            case ADDRESS_ADDRESS_ADDRESS_INT64 -> Tuple.of(
-                    convertAddress((Address) parameters[0]),
-                    convertAddress((Address) parameters[1]),
-                    convertAddress((Address) parameters[2]),
-                    parameters[3]);
-            case ADDRESS_ARRAY_OF_ADDRESSES_ARRAY_OF_INT64 -> Tuple.of(
-                    convertAddress((Address) parameters[0]),
-                    Arrays.stream(((Address[]) parameters[1]))
-                            .map(FunctionEncodeDecoder::convertAddress)
-                            .toList()
-                            .toArray(new com.esaulpaugh.headlong.abi.Address[((Address[]) parameters[1]).length]),
-                    parameters[2]);
-=======
             case TOKEN_INT64_INT32 -> Tuple.of(
                     encodeToken((TokenCreateWrapper) parameters[0]), parameters[1], parameters[2]);
             case TOKEN -> Tuple.of(encodeToken((TokenCreateWrapper) parameters[0]));
@@ -216,7 +188,29 @@
                     encodeToken((TokenCreateWrapper) parameters[0]),
                     encodeFixedFee((FixedFeeWrapper) parameters[1]),
                     encodeRoyaltyFee((RoyaltyFeeWrapper) parameters[2]));
->>>>>>> b9920c5f
+            case TRIPLE_ADDRESS_INT64S -> Tuple.of(
+                    convertAddress((Address) parameters[0]),
+                    Arrays.stream(((Address[]) parameters[1]))
+                            .map(FunctionEncodeDecoder::convertAddress)
+                            .toList()
+                            .toArray(new com.esaulpaugh.headlong.abi.Address[((Address[]) parameters[1]).length]),
+                    Arrays.stream(((Address[]) parameters[2]))
+                            .map(FunctionEncodeDecoder::convertAddress)
+                            .toList()
+                            .toArray(new com.esaulpaugh.headlong.abi.Address[((Address[]) parameters[2]).length]),
+                    parameters[3]);
+            case ADDRESS_ADDRESS_ADDRESS_INT64 -> Tuple.of(
+                    convertAddress((Address) parameters[0]),
+                    convertAddress((Address) parameters[1]),
+                    convertAddress((Address) parameters[2]),
+                    parameters[3]);
+            case ADDRESS_ARRAY_OF_ADDRESSES_ARRAY_OF_INT64 -> Tuple.of(
+                    convertAddress((Address) parameters[0]),
+                    Arrays.stream(((Address[]) parameters[1]))
+                            .map(FunctionEncodeDecoder::convertAddress)
+                            .toList()
+                            .toArray(new com.esaulpaugh.headlong.abi.Address[((Address[]) parameters[1]).length]),
+                    parameters[2]);
             default -> Tuple.EMPTY;
         };
     }
