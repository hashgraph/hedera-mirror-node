/*
 * Copyright (C) 2023 Hedera Hashgraph, LLC
 *
 * Licensed under the Apache License, Version 2.0 (the "License");
 * you may not use this file except in compliance with the License.
 * You may obtain a copy of the License at
 *
 *      http://www.apache.org/licenses/LICENSE-2.0
 *
 * Unless required by applicable law or agreed to in writing, software
 * distributed under the License is distributed on an "AS IS" BASIS,
 * WITHOUT WARRANTIES OR CONDITIONS OF ANY KIND, either express or implied.
 * See the License for the specific language governing permissions and
 * limitations under the License.
 */

package com.hedera.mirror.web3.utils;

import static com.hedera.node.app.service.evm.store.contracts.utils.EvmParsingConstants.ADDRESS;
import static com.hedera.node.app.service.evm.store.contracts.utils.EvmParsingConstants.BOOL;
import static com.hedera.node.app.service.evm.store.contracts.utils.EvmParsingConstants.STRING;
import static com.hedera.node.app.service.evm.store.contracts.utils.EvmParsingConstants.UINT256;
import static com.hedera.node.app.service.evm.store.contracts.utils.EvmParsingConstants.UINT8;

import com.esaulpaugh.headlong.abi.Function;
import com.esaulpaugh.headlong.abi.Tuple;
import com.esaulpaugh.headlong.util.FastHex;
import com.fasterxml.jackson.databind.JsonNode;
import com.fasterxml.jackson.databind.ObjectMapper;
import com.hedera.services.store.contracts.precompile.TokenCreateWrapper;
import com.hedera.services.store.contracts.precompile.TokenCreateWrapper.FixedFeeWrapper;
import com.hedera.services.store.contracts.precompile.TokenCreateWrapper.FractionalFeeWrapper;
import com.hedera.services.store.contracts.precompile.TokenCreateWrapper.RoyaltyFeeWrapper;
import com.hedera.services.store.contracts.precompile.codec.TokenExpiryWrapper;
import com.hedera.services.utils.EntityIdUtils;
import jakarta.inject.Named;
import java.io.FileInputStream;
import java.io.IOException;
import java.math.BigInteger;
import java.nio.ByteBuffer;
import java.nio.file.Files;
import java.nio.file.Path;
import java.util.Arrays;
import java.util.HashMap;
import java.util.Map;
import java.util.stream.StreamSupport;
import lombok.NoArgsConstructor;
import org.apache.tuweni.bytes.Bytes;
import org.bouncycastle.util.encoders.Hex;
import org.hyperledger.besu.datatypes.Address;

@NoArgsConstructor
@Named
public class FunctionEncodeDecoder {
    private static final String ADDRESS_DUO = "(address,address)";
    private static final String ADDRESS_DUO_BOOL = "(address,address,bool)";
    private static final String INT = "(int256)";
    private static final String INT64 = "(int64)";
    private static final String TRIPLE_ADDRESS = "(address,address,address)";
    private static final String ADDRESS_UINT = "(address,uint256)";
    private static final String ADDRESS_DUO_UINT = "(address,address,uint256)";
    private static final String TRIPLE_ADDRESS_UINT = "(address,address,address,uint256)";
    public static final String TRIPLE_ADDRESS_INT64S = "(address,address[],address[],int64[])";
    private static final String ADDRESS_INT64 = "(address,int64)";
    private static final String KEY_VALUE = "((bool,address,bytes,bytes,address))";
    private static final String CUSTOM_FEE = "(bytes,bytes,bytes)";
    private static final String ADDRESS_ARRAY_OF_ADDRESSES = "(address,address[])";
    private static final String ADDRESS_INT_INTS = "(address,int64,int64[])";
    private static final String ADDRESS_INT_BYTES = "(address,int64,bytes[])";
    private static final String DOUBLE_ADDRESS_INT64 = "(address,address,int64)";
    private static final String DOUBLE_ADDRESS_INT64S = "(address,address,int64[])";
    private static final String TOKEN_INT64_INT32 =
            "((string,string,address,string,bool,int64,bool,(uint256,(bool,address,bytes,bytes,address))[],(int64,address,int64)),int64,int32)";
    private static final String TOKEN =
            "((string,string,address,string,bool,int64,bool,(uint256,(bool,address,bytes,bytes,address))[],(int64,address,int64)))";
    private static final String TOKEN_INT64_INT32_FIXED_FEE_FRACTIONAL_FEE =
            "((string,string,address,string,bool,int64,bool,(uint256,(bool,address,bytes,bytes,address))[],(int64,address,int64)),int64,int32,(int64,address,bool,bool,address)[],(int64,int64,int64,int64,bool,address)[])";
    private static final String TOKEN_FIXED_FEE_FRACTIONAL_FEE =
            "((string,string,address,string,bool,int64,bool,(uint256,(bool,address,bytes,bytes,address))[],(int64,address,int64)),(int64,address,bool,bool,address)[],(int64,int64,int64,address,bool,address)[])";
    private static final String ADDRESS_ARRAY_OF_ADDRESSES_ARRAY_OF_INT64 = "(address,address[],int64[])";
    public static final String ADDRESS_ADDRESS_ADDRESS_INT64 = "(address,address,address,int64)";
    private static final String ADDRESS_TOKEN =
            "(address,(string,string,address,string,bool,int64,bool,(uint256,(bool,address,bytes,bytes,address))[],(int64,address,int64)))";
<<<<<<< HEAD
    public static final String TRANSFER_LIST_TOKEN_TRANSFER_LIST =
            "(((address,int64,bool)[]),(address,(address,int64,bool)[],(address,address,int64,bool)[])[])";
=======
    private static final String ADDRESS_EXPIRY = "(address,(int64,address,int64))";
>>>>>>> f0e2b6cd
    private final Map<String, String> functionsAbi = new HashMap<>();

    public static com.esaulpaugh.headlong.abi.Address convertAddress(final Address address) {
        return com.esaulpaugh.headlong.abi.Address.wrap(
                com.esaulpaugh.headlong.abi.Address.toChecksumAddress(address.toUnsignedBigInteger()));
    }

    public byte[] getContractBytes(final Path contractPath) {
        try {
            return Hex.decode(Files.readAllBytes(contractPath));
        } catch (IOException e) {
            throw new RuntimeException(e);
        }
    }

    public Bytes functionHashFor(final String functionName, final Path contractPath, final Object... parameters) {
        final var jsonFunction = functionsAbi.getOrDefault(functionName, getFunctionAbi(functionName, contractPath));
        Function function = Function.fromJson(jsonFunction);
        Tuple parametersBytes = encodeTupleParameters(function.getInputs().getCanonicalType(), parameters);

        return Bytes.wrap(function.encodeCall(parametersBytes).array());
    }

    public Bytes functionHashWithEmptyDataFor(
            final String functionName, final Path contractPath, final Object... parameters) {
        final var jsonFunction = functionsAbi.getOrDefault(functionName, getFunctionAbi(functionName, contractPath));
        Function function = Function.fromJson(jsonFunction);
        return Bytes.wrap(encodeCall(function).array());
    }

    public ByteBuffer encodeCall(Function function) {
        ByteBuffer dest = ByteBuffer.allocate(function.selector().length + 3200);
        dest.put(function.selector());
        return dest;
    }

    public String encodedResultFor(final String functionName, final Path contractPath, final Object... results) {
        final var jsonFunction = functionsAbi.getOrDefault(functionName, getFunctionAbi(functionName, contractPath));
        final var func = Function.fromJson(jsonFunction);
        final var tupleType = func.getOutputs();

        return Bytes.wrap(tupleType
                        .encode(encodeTupleParameters(tupleType.toString(), results))
                        .array())
                .toHexString();
    }

    public Tuple decodeResult(final String functionName, final Path contractPath, final String response) {
        final var jsonFunction = functionsAbi.getOrDefault(functionName, getFunctionAbi(functionName, contractPath));

        Function function = Function.fromJson(jsonFunction);
        return function.decodeReturn(FastHex.decode(response.replace("0x", "")));
    }

    private Tuple encodeTupleParameters(final String tupleSig, final Object... parameters) {
        return switch (tupleSig) {
            case ADDRESS -> Tuple.of(convertAddress((Address) parameters[0]));
            case STRING, UINT8, BOOL, INT64 -> Tuple.of(parameters[0]);
            case UINT256, INT -> Tuple.of(BigInteger.valueOf((long) parameters[0]));
            case ADDRESS_DUO -> Tuple.of(
                    convertAddress((Address) parameters[0]), convertAddress((Address) parameters[1]));
            case ADDRESS_DUO_BOOL -> Tuple.of(
                    convertAddress((Address) parameters[0]), convertAddress((Address) parameters[1]), parameters[2]);
            case TRIPLE_ADDRESS -> Tuple.of(
                    convertAddress((Address) parameters[0]),
                    convertAddress((Address) parameters[1]),
                    convertAddress((Address) parameters[2]));
            case ADDRESS_DUO_UINT -> Tuple.of(
                    convertAddress((Address) parameters[0]),
                    convertAddress((Address) parameters[1]),
                    BigInteger.valueOf((long) parameters[2]));
            case TRIPLE_ADDRESS_UINT -> Tuple.of(
                    convertAddress((Address) parameters[0]),
                    convertAddress((Address) parameters[1]),
                    convertAddress((Address) parameters[2]),
                    BigInteger.valueOf((long) parameters[3]));
            case ADDRESS_UINT -> Tuple.of(
                    convertAddress((Address) parameters[0]), BigInteger.valueOf((long) parameters[1]));
            case KEY_VALUE -> Tuple.of(Tuple.of(
                    parameters[0],
                    convertAddress((Address) parameters[1]),
                    parameters[2],
                    parameters[3],
                    convertAddress((Address) parameters[4])));
            case CUSTOM_FEE -> Tuple.of(parameters[0], parameters[1], parameters[2]);
            case ADDRESS_INT64 -> Tuple.of(convertAddress((Address) parameters[0]), parameters[1]);
            case ADDRESS_ARRAY_OF_ADDRESSES -> Tuple.of(
                    convertAddress((Address) parameters[0]),
                    Arrays.stream(((Address[]) parameters[1]))
                            .map(FunctionEncodeDecoder::convertAddress)
                            .toList()
                            .toArray(new com.esaulpaugh.headlong.abi.Address[((Address[]) parameters[1]).length]));
            case ADDRESS_INT_BYTES, ADDRESS_INT_INTS -> Tuple.of(
                    convertAddress((Address) parameters[0]), parameters[1], parameters[2]);
            case ADDRESS_TOKEN -> Tuple.of(
                    convertAddress((Address) parameters[0]), encodeToken((TokenCreateWrapper) parameters[1]));
            case DOUBLE_ADDRESS_INT64, DOUBLE_ADDRESS_INT64S -> Tuple.of(
                    convertAddress((Address) parameters[0]), convertAddress((Address) parameters[1]), parameters[2]);
            case TOKEN_INT64_INT32 -> Tuple.of(
                    encodeToken((TokenCreateWrapper) parameters[0]), parameters[1], parameters[2]);
            case TOKEN -> Tuple.of(encodeToken((TokenCreateWrapper) parameters[0]));
            case TOKEN_INT64_INT32_FIXED_FEE_FRACTIONAL_FEE -> Tuple.of(
                    encodeToken((TokenCreateWrapper) parameters[0]),
                    parameters[1],
                    parameters[2],
                    encodeFixedFee((FixedFeeWrapper) parameters[3]),
                    encodeFractionalFee((FractionalFeeWrapper) parameters[4]));
            case TOKEN_FIXED_FEE_FRACTIONAL_FEE -> Tuple.of(
                    encodeToken((TokenCreateWrapper) parameters[0]),
                    encodeFixedFee((FixedFeeWrapper) parameters[1]),
                    encodeRoyaltyFee((RoyaltyFeeWrapper) parameters[2]));
            case ADDRESS_EXPIRY -> Tuple.of(
                    convertAddress((Address) parameters[0]), encodeTokenExpiry((TokenExpiryWrapper) parameters[1]));
            case TRIPLE_ADDRESS_INT64S -> Tuple.of(
                    convertAddress((Address) parameters[0]),
                    Arrays.stream(((Address[]) parameters[1]))
                            .map(FunctionEncodeDecoder::convertAddress)
                            .toList()
                            .toArray(new com.esaulpaugh.headlong.abi.Address[((Address[]) parameters[1]).length]),
                    Arrays.stream(((Address[]) parameters[2]))
                            .map(FunctionEncodeDecoder::convertAddress)
                            .toList()
                            .toArray(new com.esaulpaugh.headlong.abi.Address[((Address[]) parameters[2]).length]),
                    parameters[3]);
            case ADDRESS_ADDRESS_ADDRESS_INT64 -> Tuple.of(
                    convertAddress((Address) parameters[0]),
                    convertAddress((Address) parameters[1]),
                    convertAddress((Address) parameters[2]),
                    parameters[3]);
            case ADDRESS_ARRAY_OF_ADDRESSES_ARRAY_OF_INT64 -> Tuple.of(
                    convertAddress((Address) parameters[0]),
                    Arrays.stream(((Address[]) parameters[1]))
                            .map(FunctionEncodeDecoder::convertAddress)
                            .toList()
                            .toArray(new com.esaulpaugh.headlong.abi.Address[((Address[]) parameters[1]).length]),
                    parameters[2]);
            case TRANSFER_LIST_TOKEN_TRANSFER_LIST -> Tuple.of(
                    Tuple.of((Object) new Tuple[] {}), encodeCryptoTransfer(parameters));
            default -> Tuple.EMPTY;
        };
    }

    private Tuple[] encodeCryptoTransfer(Object[] parameters) {
        return new Tuple[] {
            Tuple.of(
                    convertAddress((Address) parameters[0]),
                    new Tuple[] {
                        Tuple.of(convertAddress((Address) parameters[1]), -(Long) parameters[3], false),
                        Tuple.of(convertAddress((Address) parameters[2]), parameters[3], false)
                    },
                    new Tuple[] {})
        };
    }

    private String getFunctionAbi(final String functionName, final Path contractPath) {

        try (final var in = new FileInputStream(contractPath.toString())) {
            ObjectMapper mapper = new ObjectMapper();
            JsonNode rootNode = mapper.readTree(in);

            JsonNode functionNode = StreamSupport.stream(rootNode.spliterator(), false)
                    .filter(node -> node.get("name").asText().equals(functionName))
                    .findFirst()
                    .orElseThrow(() -> new IllegalArgumentException("Function not found: " + functionName));

            functionsAbi.put(functionName, functionNode.toString());

            return functionNode.toString();
        } catch (IOException e) {
            return "Failed to parse";
        }
    }

    private Tuple encodeToken(TokenCreateWrapper tokenCreateWrapper) {
        return Tuple.of(
                tokenCreateWrapper.getName(),
                tokenCreateWrapper.getSymbol(),
                tokenCreateWrapper.getTreasury() != null
                        ? convertAddress(EntityIdUtils.asTypedEvmAddress(tokenCreateWrapper.getTreasury()))
                        : convertAddress(Address.ZERO),
                tokenCreateWrapper.getMemo(),
                tokenCreateWrapper.isSupplyTypeFinite(),
                tokenCreateWrapper.getMaxSupply(),
                tokenCreateWrapper.isFreezeDefault(),
                new Tuple[] {
                    Tuple.of(
                            BigInteger.ONE,
                            Tuple.of(
                                    true,
                                    convertAddress(Address.ZERO),
                                    new byte[] {},
                                    new byte[] {},
                                    convertAddress(Address.ZERO)))
                },
                Tuple.of(
                        tokenCreateWrapper.getExpiry().second(),
                        convertAddress(EntityIdUtils.asTypedEvmAddress(
                                tokenCreateWrapper.getExpiry().autoRenewAccount())),
                        tokenCreateWrapper.getExpiry().autoRenewPeriod()));
    }

    private Tuple[] encodeFixedFee(FixedFeeWrapper fixedFeeWrapper) {
        final var customFee = fixedFeeWrapper.asGrpc();
        return new Tuple[] {
            Tuple.of(
                    customFee.getFixedFee().getAmount(),
                    convertAddress(EntityIdUtils.asTypedEvmAddress(
                            customFee.getFixedFee().getDenominatingTokenId())),
                    false,
                    false,
                    convertAddress(EntityIdUtils.asTypedEvmAddress(customFee.getFeeCollectorAccountId())))
        };
    }

    private Tuple[] encodeFractionalFee(FractionalFeeWrapper fractionalFeeWrapper) {
        return new Tuple[] {
            Tuple.of(
                    fractionalFeeWrapper.numerator(),
                    fractionalFeeWrapper.denominator(),
                    fractionalFeeWrapper.minimumAmount(),
                    fractionalFeeWrapper.maximumAmount(),
                    fractionalFeeWrapper.netOfTransfers(),
                    convertAddress(
                            fractionalFeeWrapper.feeCollector() != null
                                    ? EntityIdUtils.asTypedEvmAddress(fractionalFeeWrapper.feeCollector())
                                    : Address.ZERO))
        };
    }

    private Tuple[] encodeRoyaltyFee(RoyaltyFeeWrapper royaltyFeeWrapper) {
        return new Tuple[] {
            Tuple.of(
                    royaltyFeeWrapper.numerator(),
                    royaltyFeeWrapper.denominator(),
                    royaltyFeeWrapper.asGrpc().getRoyaltyFee().getFallbackFee().getAmount(),
                    convertAddress(EntityIdUtils.asTypedEvmAddress(royaltyFeeWrapper
                            .asGrpc()
                            .getRoyaltyFee()
                            .getFallbackFee()
                            .getDenominatingTokenId())),
                    false,
                    convertAddress(
                            royaltyFeeWrapper.feeCollector() != null
                                    ? EntityIdUtils.asTypedEvmAddress(royaltyFeeWrapper.feeCollector())
                                    : Address.ZERO))
        };
    }

    private Tuple encodeTokenExpiry(TokenExpiryWrapper tokenExpiryWrapper) {
        return Tuple.of(
                tokenExpiryWrapper.second(),
                convertAddress(EntityIdUtils.asTypedEvmAddress(tokenExpiryWrapper.autoRenewAccount())),
                tokenExpiryWrapper.autoRenewPeriod());
    }
}<|MERGE_RESOLUTION|>--- conflicted
+++ resolved
@@ -81,12 +81,9 @@
     public static final String ADDRESS_ADDRESS_ADDRESS_INT64 = "(address,address,address,int64)";
     private static final String ADDRESS_TOKEN =
             "(address,(string,string,address,string,bool,int64,bool,(uint256,(bool,address,bytes,bytes,address))[],(int64,address,int64)))";
-<<<<<<< HEAD
+    private static final String ADDRESS_EXPIRY = "(address,(int64,address,int64))";
     public static final String TRANSFER_LIST_TOKEN_TRANSFER_LIST =
             "(((address,int64,bool)[]),(address,(address,int64,bool)[],(address,address,int64,bool)[])[])";
-=======
-    private static final String ADDRESS_EXPIRY = "(address,(int64,address,int64))";
->>>>>>> f0e2b6cd
     private final Map<String, String> functionsAbi = new HashMap<>();
 
     public static com.esaulpaugh.headlong.abi.Address convertAddress(final Address address) {
