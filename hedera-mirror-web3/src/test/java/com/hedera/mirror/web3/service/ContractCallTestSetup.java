/*
 * Copyright (C) 2023 Hedera Hashgraph, LLC
 *
 * Licensed under the Apache License, Version 2.0 (the "License");
 * you may not use this file except in compliance with the License.
 * You may obtain a copy of the License at
 *
 *      http://www.apache.org/licenses/LICENSE-2.0
 *
 * Unless required by applicable law or agreed to in writing, software
 * distributed under the License is distributed on an "AS IS" BASIS,
 * WITHOUT WARRANTIES OR CONDITIONS OF ANY KIND, either express or implied.
 * See the License for the specific language governing permissions and
 * limitations under the License.
 */

package com.hedera.mirror.web3.service;

import static com.hedera.mirror.common.domain.entity.EntityType.CONTRACT;
import static com.hedera.mirror.common.domain.entity.EntityType.TOKEN;
import static com.hedera.mirror.common.util.DomainUtils.fromEvmAddress;
import static com.hedera.mirror.common.util.DomainUtils.toEvmAddress;
import static com.hedera.mirror.web3.evm.utils.EvmTokenUtils.toAddress;
import static com.hedera.mirror.web3.service.model.CallServiceParameters.CallType.ETH_ESTIMATE_GAS;
import static com.hedera.node.app.service.evm.utils.EthSigsUtils.recoverAddressFromPubKey;
import static com.hedera.services.utils.EntityIdUtils.contractIdFromEvmAddress;
import static com.hederahashgraph.api.proto.java.HederaFunctionality.ContractCall;
import static com.hederahashgraph.api.proto.java.HederaFunctionality.CryptoTransfer;
import static com.hederahashgraph.api.proto.java.HederaFunctionality.EthereumTransaction;
import static com.hederahashgraph.api.proto.java.HederaFunctionality.TokenAccountWipe;
import static com.hederahashgraph.api.proto.java.HederaFunctionality.TokenAssociateToAccount;
import static com.hederahashgraph.api.proto.java.HederaFunctionality.TokenBurn;
import static com.hederahashgraph.api.proto.java.HederaFunctionality.TokenCreate;
import static com.hederahashgraph.api.proto.java.HederaFunctionality.TokenMint;

import com.google.common.collect.Range;
import com.google.protobuf.ByteString;
import com.hedera.mirror.common.domain.entity.EntityId;
import com.hedera.mirror.common.domain.token.FallbackFee;
import com.hedera.mirror.common.domain.token.FixedFee;
import com.hedera.mirror.common.domain.token.FractionalFee;
import com.hedera.mirror.common.domain.token.RoyaltyFee;
import com.hedera.mirror.common.domain.token.TokenFreezeStatusEnum;
import com.hedera.mirror.common.domain.token.TokenKycStatusEnum;
import com.hedera.mirror.common.domain.token.TokenPauseStatusEnum;
import com.hedera.mirror.common.domain.token.TokenSupplyTypeEnum;
import com.hedera.mirror.common.domain.token.TokenTypeEnum;
import com.hedera.mirror.web3.Web3IntegrationTest;
import com.hedera.mirror.web3.evm.contracts.execution.MirrorEvmTxProcessorFacadeImpl;
import com.hedera.mirror.web3.evm.properties.MirrorNodeEvmProperties;
import com.hedera.mirror.web3.service.model.CallServiceParameters;
import com.hedera.mirror.web3.service.model.CallServiceParameters.CallType;
import com.hedera.mirror.web3.utils.FunctionEncodeDecoder;
import com.hedera.node.app.service.evm.store.models.HederaEvmAccount;
import com.hedera.services.hapi.utils.ByteStringUtils;
import com.hedera.services.store.contracts.precompile.TokenCreateWrapper;
import com.hedera.services.store.contracts.precompile.TokenCreateWrapper.FixedFeeWrapper;
import com.hedera.services.store.contracts.precompile.TokenCreateWrapper.FractionalFeeWrapper;
import com.hedera.services.store.contracts.precompile.TokenCreateWrapper.RoyaltyFeeWrapper;
import com.hedera.services.store.contracts.precompile.codec.KeyValueWrapper;
import com.hedera.services.store.contracts.precompile.codec.TokenExpiryWrapper;
import com.hedera.services.store.contracts.precompile.codec.TokenKeyWrapper;
import com.hedera.services.utils.EntityIdUtils;
import com.hederahashgraph.api.proto.java.CurrentAndNextFeeSchedule;
import com.hederahashgraph.api.proto.java.CustomFee.FeeCase;
import com.hederahashgraph.api.proto.java.ExchangeRate;
import com.hederahashgraph.api.proto.java.ExchangeRateSet;
import com.hederahashgraph.api.proto.java.FeeComponents;
import com.hederahashgraph.api.proto.java.FeeData;
import com.hederahashgraph.api.proto.java.FeeSchedule;
import com.hederahashgraph.api.proto.java.Key;
import com.hederahashgraph.api.proto.java.TimestampSeconds;
import com.hederahashgraph.api.proto.java.TransactionFeeSchedule;
import java.math.BigInteger;
import java.nio.file.Path;
import java.time.Instant;
import java.util.Arrays;
import java.util.List;
import java.util.function.ToLongFunction;
import org.apache.tuweni.bytes.Bytes;
import org.bouncycastle.util.encoders.Hex;
import org.hyperledger.besu.datatypes.Address;
import org.jetbrains.annotations.Nullable;
import org.springframework.beans.factory.annotation.Autowired;
import org.springframework.beans.factory.annotation.Value;
import org.springframework.jdbc.core.JdbcTemplate;

public class ContractCallTestSetup extends Web3IntegrationTest {

    protected static final long expiry = 1_234_567_890L;
    protected static final ExchangeRateSet exchangeRatesSet = ExchangeRateSet.newBuilder()
            .setCurrentRate(ExchangeRate.newBuilder()
                    .setCentEquiv(1)
                    .setHbarEquiv(12)
                    .setExpirationTime(TimestampSeconds.newBuilder().setSeconds(expiry))
                    .build())
            .setNextRate(ExchangeRate.newBuilder()
                    .setCentEquiv(2)
                    .setHbarEquiv(31)
                    .setExpirationTime(TimestampSeconds.newBuilder().setSeconds(2_234_567_890L))
                    .build())
            .build();
    protected static final EntityId FEE_SCHEDULE_ENTITY_ID = EntityId.of(0L, 0L, 111L);
    protected static final EntityId EXCHANGE_RATE_ENTITY_ID = EntityId.of(0L, 0L, 112L);
    protected static final Address CONTRACT_ADDRESS = toAddress(EntityId.of(0, 0, 1256));
    protected static final Address DYNAMIC_ETH_CALLS_CONTRACT_ADDRESS = toAddress(EntityId.of(0, 0, 1255));
    protected static final Address DYNAMIC_ETH_CALLS_CONTRACT_ALIAS =
            Address.fromHexString("0x742d35Cc6634C0532925a3b844Bc454e4438f44e");
    protected static final Address SENDER_ADDRESS = toAddress(EntityId.of(0, 0, 742));
    protected static final ByteString SENDER_PUBLIC_KEY =
            ByteString.copyFrom(Hex.decode("3a2103af80b90d25145da28c583359beb47b21796b2fe1a23c1511e443e7a64dfdb27d"));
    protected static final Address SENDER_ALIAS = Address.wrap(
            Bytes.wrap(recoverAddressFromPubKey(SENDER_PUBLIC_KEY.substring(2).toByteArray())));
    protected static final Address OWNER_ADDRESS = toAddress(EntityId.of(0, 0, 750));
    protected static final Address SPENDER_ADDRESS = toAddress(EntityId.of(0, 0, 741));
    protected static final Address NOT_ASSOCIATED_SPENDER_ADDRESS = toAddress(EntityId.of(0, 0, 744));
    protected static final ByteString NOT_ASSOCIATED_SPENDER_PUBLIC_KEY =
            ByteString.fromHex("3a21033a514176466fa815ed481ffad09110a2d344f6c9b78c1d14afc351c3a51be33d");
    protected static final Address NOT_ASSOCIATED_SPENDER_ALIAS = Address.wrap(Bytes.wrap(recoverAddressFromPubKey(
            NOT_ASSOCIATED_SPENDER_PUBLIC_KEY.substring(2).toByteArray())));
    protected static final ByteString SPENDER_PUBLIC_KEY =
            ByteString.fromHex("3a2102ff806fecbd31b4c377293cba8d2b78725965a4990e0ff1b1b29a1d2c61402310");
    protected static final Address SPENDER_ALIAS = Address.wrap(
            Bytes.wrap(recoverAddressFromPubKey(SPENDER_PUBLIC_KEY.substring(2).toByteArray())));
    protected static final Address TREASURY_ADDRESS = toAddress(EntityId.of(0, 0, 743));
    protected static final Address AUTO_RENEW_ACCOUNT_ADDRESS = toAddress(EntityId.of(0, 0, 740));
    protected static final Address FUNGIBLE_TOKEN_ADDRESS = toAddress(EntityId.of(0, 0, 1046));
    protected static final Address FUNGIBLE_TOKEN_ADDRESS_WITH_EXPIRY = toAddress(EntityId.of(0, 0, 1042));
    protected static final Address UNPAUSED_FUNGIBLE_TOKEN_ADDRESS = toAddress(EntityId.of(0, 0, 1052));
    protected static final Address NOT_FROZEN_FUNGIBLE_TOKEN_ADDRESS = toAddress(EntityId.of(0, 0, 1048));
    protected static final Address FROZEN_FUNGIBLE_TOKEN_ADDRESS = toAddress(EntityId.of(0, 0, 1050));
    protected static final Address TREASURY_TOKEN_ADDRESS = toAddress(EntityId.of(0, 0, 1049));
    protected static final Address FUNGIBLE_TOKEN_ADDRESS_NOT_ASSOCIATED = toAddress(EntityId.of(0, 0, 1061));
    protected static final Address FUNGIBLE_TOKEN_ADDRESS_GET_KEY_WITH_CONTRACT_ADDRESS =
            toAddress(EntityId.of(0, 0, 1060));
    protected static final Address FUNGIBLE_TOKEN_ADDRESS_GET_KEY_WITH_ED25519_KEY = toAddress(EntityId.of(0, 0, 1054));
    protected static final Address FUNGIBLE_TOKEN_ADDRESS_GET_KEY_WITH_ECDSA_KEY = toAddress(EntityId.of(0, 0, 1055));
    protected static final Address FUNGIBLE_TOKEN_ADDRESS_GET_KEY_WITH_DELEGATABLE_CONTRACT_ID =
            toAddress(EntityId.of(0, 0, 1056));
    protected static final Address NFT_ADDRESS = toAddress(EntityId.of(0, 0, 1047));
    protected static final Address NFT_ADDRESS_WITH_DIFFERENT_OWNER_AND_TREASURY = toAddress(EntityId.of(0, 0, 1067));
    protected static final Address NFT_TRANSFER_ADDRESS = toAddress(EntityId.of(0, 0, 1051));
    protected static final Address NFT_ADDRESS_GET_KEY_WITH_CONTRACT_ADDRESS = toAddress(EntityId.of(0, 0, 1053));
    protected static final Address NFT_ADDRESS_GET_KEY_WITH_ED25519_KEY = toAddress(EntityId.of(0, 0, 1057));
    protected static final Address NFT_ADDRESS_GET_KEY_WITH_ECDSA_KEY = toAddress(EntityId.of(0, 0, 1058));
    protected static final Address NFT_ADDRESS_GET_KEY_WITH_DELEGATABLE_CONTRACT_ID =
            toAddress(EntityId.of(0, 0, 1059));
    protected static final Address MODIFICATION_CONTRACT_ADDRESS = toAddress(EntityId.of(0, 0, 1257));
    protected static final byte[] KEY_PROTO = new byte[] {
        58, 33, -52, -44, -10, 81, 99, 100, 6, -8, -94, -87, -112, 42, 42, 96, 75, -31, -5, 72, 13, -70, 101, -111, -1,
        77, -103, 47, -118, 107, -58, -85, -63, 55, -57
    };
    protected static final byte[] ECDSA_KEY = Arrays.copyOfRange(KEY_PROTO, 2, KEY_PROTO.length);
    protected static Key keyWithECDSASecp256K1 =
            Key.newBuilder().setECDSASecp256K1(ByteString.copyFrom(ECDSA_KEY)).build();
    protected static final byte[] NEW_ECDSA_KEY = new byte[] {
        2, 64, 59, -126, 81, -22, 0, 35, 67, -70, 110, 96, 109, 2, -8, 111, -112, -100, -87, -85, 66, 36, 37, -97, 19,
        68, -87, -110, -13, -115, 74, 86, 90
    };
    protected static final byte[] ED25519_KEY = Arrays.copyOfRange(KEY_PROTO, 2, KEY_PROTO.length);
    protected static Key keyWithEd25519 =
            Key.newBuilder().setEd25519(ByteString.copyFrom(ED25519_KEY)).build();
    protected static final byte[] NEW_ED25519_KEY = new byte[] {
        -128, -61, -12, 63, 3, -45, 108, 34, 61, -2, -83, -48, -118, 20, 84, 85, 85, 67, -125, 46, 49, 26, 17, -116, 27,
        25, 38, -95, 50, 77, 40, -38
    };
    protected static final Address ETH_ADDRESS = Address.fromHexString("0x23f5e49569a835d7bf9aefd30e4f60cdd570f225");
    protected static final Address ETH_ADDRESS2 = Address.fromHexString("0x23f5e49569a835d7bf9aefd30e4f60cdd570f226");
    protected static final Address EMPTY_ADDRESS = Address.wrap(Bytes.wrap(new byte[20]));
    protected static final Address ERC_CONTRACT_ADDRESS = toAddress(EntityId.of(0, 0, 1258));
    protected static final Address NESTED_ETH_CALLS_CONTRACT_ADDRESS = toAddress(EntityId.of(0, 0, 1262));
    protected static final Address REVERTER_CONTRACT_ADDRESS = toAddress(EntityId.of(0, 0, 1259));
    protected static final Address ETH_CALL_CONTRACT_ADDRESS = toAddress(EntityId.of(0, 0, 1260));
    protected static final Address EVM_CODES_CONTRACT_ADDRESS = toAddress(EntityId.of(0, 0, 1263));
    protected static final Address RECEIVER_ADDRESS = toAddress(EntityId.of(0, 0, 1045));
    protected static final Address STATE_CONTRACT_ADDRESS = toAddress(EntityId.of(0, 0, 1261));
<<<<<<< HEAD
    protected static final Address REDIRECT_CONTRACT_ADDRESS = toAddress(EntityId.of(0, 0, 1264));
=======
    protected static final Address EXCHANGE_RATE_PRECOMPILE_CONTRACT_ADDRESS = toAddress(EntityId.of(0, 0, 1264));
>>>>>>> b2512b1a
    protected static final TokenCreateWrapper FUNGIBLE_TOKEN = getFungibleToken();
    protected static final TokenCreateWrapper FUNGIBLE_TOKEN2 = getFungibleToken2();
    protected static final TokenCreateWrapper FUNGIBLE_TOKEN_WITH_KEYS = getFungibleTokenWithKeys();
    protected static final TokenCreateWrapper FUNGIBLE_TOKEN_EXPIRY_IN_UINT32_RANGE =
            getFungibleTokenExpiryInUint32Range();
    protected static final TokenCreateWrapper NON_FUNGIBLE_TOKEN = getNonFungibleToken();
    protected static final TokenCreateWrapper NON_FUNGIBLE_TOKEN_WITH_KEYS = getNonFungibleTokenWithKeys();
    protected static final TokenCreateWrapper NON_FUNGIBLE_TOKEN_EXPIRY_IN_UINT32_RANGE =
            getNonFungibleTokenExpiryInUint32Range();
    protected static final FixedFeeWrapper FIXED_FEE_WRAPPER = getFixedFee();
    protected static final RoyaltyFeeWrapper ROYALTY_FEE_WRAPPER = getRoyaltyFee();
    protected static final FractionalFeeWrapper FRACTIONAL_FEE_WRAPPER = getFractionalFee();
    protected static final TokenExpiryWrapper TOKEN_EXPIRY_WRAPPER = getTokenExpiry();
    protected static final ToLongFunction<String> longValueOf =
            value -> Bytes.fromHexString(value).toLong();
    protected static CurrentAndNextFeeSchedule feeSchedules = CurrentAndNextFeeSchedule.newBuilder()
            .setCurrentFeeSchedule(FeeSchedule.newBuilder()
                    .setExpiryTime(TimestampSeconds.newBuilder().setSeconds(expiry))
                    .addTransactionFeeSchedule(TransactionFeeSchedule.newBuilder()
                            .setHederaFunctionality(ContractCall)
                            .addFees(FeeData.newBuilder()
                                    .setServicedata(FeeComponents.newBuilder()
                                            .setGas(852000)
                                            .build())))
                    .addTransactionFeeSchedule(TransactionFeeSchedule.newBuilder()
                            .setHederaFunctionality(CryptoTransfer)
                            .addFees(FeeData.newBuilder()
                                    .setServicedata(FeeComponents.newBuilder()
                                            .setGas(852000)
                                            .build())))
                    .addTransactionFeeSchedule(TransactionFeeSchedule.newBuilder()
                            .setHederaFunctionality(TokenAccountWipe)
                            .addFees(FeeData.newBuilder()
                                    .setServicedata(FeeComponents.newBuilder()
                                            .setGas(852000)
                                            .build())))
                    .addTransactionFeeSchedule(TransactionFeeSchedule.newBuilder()
                            .setHederaFunctionality(TokenMint)
                            .addFees(FeeData.newBuilder()
                                    .setServicedata(FeeComponents.newBuilder()
                                            .setGas(852000)
                                            .build())))
                    .addTransactionFeeSchedule(TransactionFeeSchedule.newBuilder()
                            .setHederaFunctionality(TokenBurn)
                            .addFees(FeeData.newBuilder()
                                    .setServicedata(FeeComponents.newBuilder()
                                            .setGas(852000)
                                            .build())))
                    .addTransactionFeeSchedule(TransactionFeeSchedule.newBuilder()
                            .setHederaFunctionality(TokenAssociateToAccount)
                            .addFees(FeeData.newBuilder()
                                    .setServicedata(FeeComponents.newBuilder()
                                            .setGas(852000)
                                            .build())
                                    .build()))
                    .addTransactionFeeSchedule(TransactionFeeSchedule.newBuilder()
                            .setHederaFunctionality(TokenCreate)
                            .addFees(FeeData.newBuilder()
                                    .setServicedata(FeeComponents.newBuilder()
                                            .setConstant(7874923918408L)
                                            .setGas(2331415)
                                            .setBpt(349712319)
                                            .setVpt(874280797002L)
                                            .setBpr(349712319)
                                            .setSbpr(8742808)
                                            .setRbh(233142)
                                            .setSbh(17486)
                                            .setMin(0)
                                            .setMax(1000000000000000L)
                                            .build())
                                    .setNetworkdata(FeeComponents.newBuilder()
                                            .setConstant(7874923918408L)
                                            .setGas(2331415)
                                            .setBpt(349712319)
                                            .setVpt(874280797002L)
                                            .setRbh(233142)
                                            .setSbh(17486)
                                            .setBpr(349712319)
                                            .setSbpr(8742808)
                                            .setMin(0)
                                            .setMax(1000000000000000L)
                                            .build())
                                    .setNodedata(FeeComponents.newBuilder()
                                            .setConstant(393746195920L)
                                            .setGas(116571)
                                            .setRbh(11657)
                                            .setSbh(874)
                                            .setBpt(17485616)
                                            .setSbpr(437140)
                                            .setVpt(43714039850L)
                                            .setBpr(17485616)
                                            .setMin(0)
                                            .setMax(1000000000000000L)
                                            .build())
                                    .build())))
            .setNextFeeSchedule(FeeSchedule.newBuilder()
                    .setExpiryTime(TimestampSeconds.newBuilder().setSeconds(2_234_567_890L))
                    .addTransactionFeeSchedule(TransactionFeeSchedule.newBuilder()
                            .setHederaFunctionality(TokenMint)
                            .addFees(FeeData.newBuilder()
                                    .setServicedata(FeeComponents.newBuilder()
                                            .setGas(852000)
                                            .build())))
                    .addTransactionFeeSchedule(TransactionFeeSchedule.newBuilder()
                            .setHederaFunctionality(CryptoTransfer)
                            .addFees(FeeData.newBuilder()
                                    .setServicedata(FeeComponents.newBuilder()
                                            .setGas(852000)
                                            .build())))
                    .addTransactionFeeSchedule(TransactionFeeSchedule.newBuilder()
                            .setHederaFunctionality(TokenAccountWipe)
                            .addFees(FeeData.newBuilder()
                                    .setServicedata(FeeComponents.newBuilder()
                                            .setGas(852000)
                                            .build())))
                    .addTransactionFeeSchedule(TransactionFeeSchedule.newBuilder()
                            .setHederaFunctionality(TokenBurn)
                            .addFees(FeeData.newBuilder()
                                    .setServicedata(FeeComponents.newBuilder()
                                            .setGas(852000)
                                            .build())))
                    .addTransactionFeeSchedule(TransactionFeeSchedule.newBuilder()
                            .setHederaFunctionality(TokenAssociateToAccount)
                            .addFees(FeeData.newBuilder()
                                    .setServicedata(FeeComponents.newBuilder()
                                            .setGas(852000)
                                            .build())))
                    .addTransactionFeeSchedule(TransactionFeeSchedule.newBuilder()
                            .setHederaFunctionality(ContractCall)
                            .addFees(FeeData.newBuilder()
                                    .setServicedata(FeeComponents.newBuilder()
                                            .setGas(852000)
                                            .build())))
                    .addTransactionFeeSchedule(TransactionFeeSchedule.newBuilder()
                            .setHederaFunctionality(TokenCreate)
                            .addFees(FeeData.newBuilder()
                                    .setServicedata(FeeComponents.newBuilder()
                                            .setConstant(7874923918408L)
                                            .setGas(2331415)
                                            .setBpt(349712319)
                                            .setVpt(874280797002L)
                                            .setBpr(349712319)
                                            .setSbpr(8742808)
                                            .setRbh(233142)
                                            .setSbh(17486)
                                            .setMin(0)
                                            .setMax(1000000000000000L)
                                            .build())
                                    .setNetworkdata(FeeComponents.newBuilder()
                                            .setConstant(7874923918408L)
                                            .setGas(2331415)
                                            .setBpt(349712319)
                                            .setVpt(874280797002L)
                                            .setRbh(233142)
                                            .setSbh(17486)
                                            .setBpr(349712319)
                                            .setSbpr(8742808)
                                            .setMin(0)
                                            .setMax(1000000000000000L)
                                            .build())
                                    .setNodedata(FeeComponents.newBuilder()
                                            .setConstant(393746195920L)
                                            .setGas(116571)
                                            .setRbh(11657)
                                            .setSbh(874)
                                            .setBpt(17485616)
                                            .setSbpr(437140)
                                            .setVpt(43714039850L)
                                            .setBpr(17485616)
                                            .setMin(0)
                                            .setMax(1000000000000000L)
                                            .build())
                                    .build()))
                    .addTransactionFeeSchedule(TransactionFeeSchedule.newBuilder()
                            .setHederaFunctionality(EthereumTransaction)
                            .addFees(FeeData.newBuilder()
                                    .setServicedata(FeeComponents.newBuilder()
                                            .setGas(852000)
                                            .build()))))
            .build();

    protected static Key keyWithContractId = Key.newBuilder()
            .setContractID(contractIdFromEvmAddress(CONTRACT_ADDRESS.toArrayUnsafe()))
            .build();
    protected static Key keyWithDelegatableContractId = Key.newBuilder()
            .setDelegatableContractId(contractIdFromEvmAddress(CONTRACT_ADDRESS.toArrayUnsafe()))
            .build();

    @Autowired
    protected MirrorEvmTxProcessorFacadeImpl processor;

    @Autowired
    protected FunctionEncodeDecoder functionEncodeDecoder;

    @Autowired
    protected ContractCallService contractCallService;

    @Autowired
    protected JdbcTemplate jdbcTemplate;

    @Autowired
    protected MirrorNodeEvmProperties properties;
    // The contract source `PrecompileTestContract.sol` is in test resources
    @Value("classpath:contracts/PrecompileTestContract/PrecompileTestContract.bin")
    protected Path CONTRACT_BYTES_PATH;

    @Value("classpath:contracts/DynamicEthCalls/DynamicEthCalls.bin")
    protected Path DYNAMIC_ETH_CALLS_BYTES_PATH;

    @Value("classpath:contracts/DynamicEthCalls/DynamicEthCalls.json")
    protected Path DYNAMIC_ETH_CALLS_ABI_PATH;

    @Value("classpath:contracts/PrecompileTestContract/PrecompileTestContract.json")
    protected Path ABI_PATH;

    @Value("classpath:contracts/RedirectTestContract/RedirectTestContract.json")
    protected Path REDIRECT_CONTRACT_ABI_PATH;

    @Value("classpath:contracts/RedirectTestContract/RedirectTestContract.bin")
    protected Path REDIRECT_CONTRACT_BYTES_PATH;

    // The contract source `ModificationPrecompileTestContract.sol` is in test resources
    @Value("classpath:contracts/ModificationPrecompileTestContract/ModificationPrecompileTestContract.bin")
    protected Path MODIFICATION_CONTRACT_BYTES_PATH;

    @Value("classpath:contracts/ModificationPrecompileTestContract/ModificationPrecompileTestContract.json")
    protected Path MODIFICATION_CONTRACT_ABI_PATH;

    // The contract source `ERCTestContract.sol` is in test resources
    @Value("classpath:contracts/ERCTestContract/ERCTestContract.bin")
    protected Path ERC_CONTRACT_BYTES_PATH;

    @Value("classpath:contracts/ERCTestContract/ERCTestContract.json")
    protected Path ERC_ABI_PATH;

    // The contract source `ExchangeRatePrecompile.sol` is in test resources
    @Value("classpath:contracts/ExchangeRatePrecompile/ExchangeRatePrecompile.bin")
    protected Path EXCHANGE_RATE_PRECOMPILE_CONTRACT_BYTES_PATH;

    @Value("classpath:contracts/ExchangeRatePrecompile/ExchangeRatePrecompile.json")
    protected Path EXCHANGE_RATE_PRECOMPILE_ABI_PATH;

    // The contract sources `EthCall.sol` and `Reverter.sol` are in test/resources
    @Value("classpath:contracts/EthCall/EthCall.bin")
    protected Path ETH_CALL_CONTRACT_BYTES_PATH;

    @Value("classpath:contracts/EthCall/EthCallInit.bin")
    protected Path ETH_CALL_INIT_CONTRACT_BYTES_PATH;

    @Value("classpath:contracts/Reverter/Reverter.bin")
    protected Path REVERTER_CONTRACT_BYTES_PATH;

    @Value("classpath:contracts/EthCall/State.bin")
    protected Path STATE_CONTRACT_BYTES_PATH;

    @Value("classpath:contracts/EvmCodes/EvmCodes.bin")
    protected Path EVM_CODES_BYTES_PATH;

    @Value("classpath:contracts/EvmCodes/EvmCodes.json")
    protected Path EVM_CODES_ABI_PATH;

    @Value("classpath:contracts/NestedCallsTestContract/NestedCallsTestContract.bin")
    protected Path NESTED_CALLS_CONTRACT_BYTES_PATH;

    @Value("classpath:contracts/NestedCallsTestContract/NestedCallsTestContract.json")
    protected Path NESTED_CALLS_ABI_PATH;

    private static TokenCreateWrapper getFungibleToken() {
        return new TokenCreateWrapper(
                true,
                "Test",
                "TST",
                EntityIdUtils.accountIdFromEvmAddress(OWNER_ADDRESS),
                "test",
                true,
                BigInteger.valueOf(10L),
                BigInteger.valueOf(10L),
                10_000_000L,
                false,
                List.of(),
                new TokenExpiryWrapper(9_000_000_000L, EntityIdUtils.accountIdFromEvmAddress(OWNER_ADDRESS), 10_000L));
    }

    private static TokenCreateWrapper getFungibleToken2() {
        return new TokenCreateWrapper(
                true,
                "Test",
                "TST",
                EntityIdUtils.accountIdFromEvmAddress(SENDER_ADDRESS),
                "test",
                true,
                BigInteger.valueOf(10L),
                BigInteger.valueOf(10L),
                10_000_000L,
                false,
                List.of(),
                new TokenExpiryWrapper(9_000_000_000L, EntityIdUtils.accountIdFromEvmAddress(SENDER_ADDRESS), 10_000L));
    }

    private static TokenCreateWrapper getNonFungibleToken() {
        return new TokenCreateWrapper(
                false,
                "TestNFT",
                "TFT",
                EntityIdUtils.accountIdFromEvmAddress(OWNER_ADDRESS),
                "test",
                true,
                BigInteger.valueOf(0L),
                BigInteger.valueOf(0L),
                0L,
                false,
                List.of(),
                new TokenExpiryWrapper(9_000_000_000L, EntityIdUtils.accountIdFromEvmAddress(OWNER_ADDRESS), 10_000L));
    }

    private static FixedFeeWrapper getFixedFee() {
        return new FixedFeeWrapper(10L, EntityIdUtils.tokenIdFromEvmAddress(SENDER_ADDRESS), false, false, null);
    }

    private static FractionalFeeWrapper getFractionalFee() {
        return new FractionalFeeWrapper(10L, 10L, 1L, 100L, false, null);
    }

    private static RoyaltyFeeWrapper getRoyaltyFee() {
        return new RoyaltyFeeWrapper(0L, 0L, FIXED_FEE_WRAPPER, null);
    }

    private static TokenExpiryWrapper getTokenExpiry() {
        return new TokenExpiryWrapper(9_000_000_000L, EntityIdUtils.accountIdFromEvmAddress(SENDER_ADDRESS), 10_000L);
    }

    protected CallServiceParameters serviceParametersForExecution(
            final Bytes callData, final Address contractAddress, final CallType callType, final long value) {
        final var sender = new HederaEvmAccount(SENDER_ADDRESS);
        persistEntities();

        return CallServiceParameters.builder()
                .sender(sender)
                .value(value)
                .receiver(contractAddress)
                .callData(callData)
                .gas(15_000_000L)
                .isStatic(false)
                .callType(callType)
                .isEstimate(ETH_ESTIMATE_GAS == callType)
                .build();
    }

    protected CallServiceParameters serviceParametersForTopLevelContractCreate(
            final Path contractInitCodePath, final CallType callType) {
        final var sender = new HederaEvmAccount(SENDER_ADDRESS);
        persistEntities();

        final var callData = Bytes.wrap(functionEncodeDecoder.getContractBytes(contractInitCodePath));
        return CallServiceParameters.builder()
                .sender(sender)
                .callData(callData)
                .receiver(Address.ZERO)
                .gas(15_000_000L)
                .isStatic(false)
                .callType(callType)
                .isEstimate(ETH_ESTIMATE_GAS == callType)
                .build();
    }

    protected long gasUsedAfterExecution(final CallServiceParameters serviceParameters) {
        return processor
                .execute(
                        serviceParameters.getSender(),
                        serviceParameters.getReceiver(),
                        serviceParameters.getGas(),
                        serviceParameters.getValue(),
                        serviceParameters.getCallData(),
                        Instant.now(),
                        serviceParameters.isStatic())
                .getGasUsed();
    }

    protected void receiverPersist() {
        final var receiverEntityId = fromEvmAddress(RECEIVER_ADDRESS.toArrayUnsafe());
        final var receiverEvmAddress = toEvmAddress(receiverEntityId);
        domainBuilder
                .entity()
                .customize(e -> e.id(receiverEntityId.getId())
                        .num(receiverEntityId.getNum())
                        .evmAddress(receiverEvmAddress)
                        .deleted(false)
                        .type(CONTRACT))
                .persist();
    }

    protected void persistEntities() {
        evmCodesContractPersist();
        ethCallContractPersist();
        reverterContractPersist();
        stateContractPersist();
        precompileContractPersist();
        systemExchangeRateContractPersist();
        final var modificationContract = modificationContractPersist();
        final var ercContract = ercContractPersist();
        final var nestedContractId = dynamicEthCallContractPresist();
        nestedEthCallsContractPersist();
        final var redirectContract = redirectContractPersist();
        fileDataPersist();

        receiverPersist();
        final var senderEntityId = senderEntityPersist();
        final var ownerEntityId = ownerEntityPersist();
        final var spenderEntityId = spenderEntityPersist();
        notAssociatedSpenderEntityPersist();
        final var treasuryEntityId = treasureEntityPersist();
        autoRenewAccountPersist();

        fungibleTokenPersist(
                ownerEntityId,
                KEY_PROTO,
                FUNGIBLE_TOKEN_ADDRESS_WITH_EXPIRY,
                AUTO_RENEW_ACCOUNT_ADDRESS,
                1000000000000L,
                TokenPauseStatusEnum.PAUSED);
        fungibleTokenPersist(
                senderEntityId,
                KEY_PROTO,
                UNPAUSED_FUNGIBLE_TOKEN_ADDRESS,
                AUTO_RENEW_ACCOUNT_ADDRESS,
                9999999999999L,
                TokenPauseStatusEnum.UNPAUSED);
        final var tokenEntityId = fungibleTokenPersist(
                ownerEntityId,
                KEY_PROTO,
                FUNGIBLE_TOKEN_ADDRESS,
                AUTO_RENEW_ACCOUNT_ADDRESS,
                9999999999999L,
                TokenPauseStatusEnum.PAUSED);
        final var tokenEntityIdNotAssociated = fungibleTokenPersist(
                ownerEntityId,
                KEY_PROTO,
                FUNGIBLE_TOKEN_ADDRESS_NOT_ASSOCIATED,
                AUTO_RENEW_ACCOUNT_ADDRESS,
                9999999999999L,
                TokenPauseStatusEnum.PAUSED);
        final var notFrozenFungibleTokenEntityId = fungibleTokenPersist(
                treasuryEntityId,
                KEY_PROTO,
                NOT_FROZEN_FUNGIBLE_TOKEN_ADDRESS,
                AUTO_RENEW_ACCOUNT_ADDRESS,
                0L,
                TokenPauseStatusEnum.PAUSED);
        final var frozenFungibleTokenEntityId = fungibleTokenPersist(
                spenderEntityId,
                KEY_PROTO,
                FROZEN_FUNGIBLE_TOKEN_ADDRESS,
                AUTO_RENEW_ACCOUNT_ADDRESS,
                9999999999999L,
                TokenPauseStatusEnum.PAUSED);
        final var tokenTreasuryEntityId = fungibleTokenPersist(
                treasuryEntityId,
                new byte[0],
                TREASURY_TOKEN_ADDRESS,
                AUTO_RENEW_ACCOUNT_ADDRESS,
                9999999999999L,
                TokenPauseStatusEnum.UNPAUSED);
        final var tokenGetKeyContractAddressEntityId = fungibleTokenPersist(
                senderEntityId,
                keyWithContractId.toByteArray(),
                FUNGIBLE_TOKEN_ADDRESS_GET_KEY_WITH_CONTRACT_ADDRESS,
                AUTO_RENEW_ACCOUNT_ADDRESS,
                9999999999999L,
                TokenPauseStatusEnum.PAUSED);
        final var tokenGetKeyEcdsaEntityId = fungibleTokenPersist(
                senderEntityId,
                keyWithECDSASecp256K1.toByteArray(),
                FUNGIBLE_TOKEN_ADDRESS_GET_KEY_WITH_ECDSA_KEY,
                AUTO_RENEW_ACCOUNT_ADDRESS,
                9999999999999L,
                TokenPauseStatusEnum.PAUSED);
        final var tokenGetKeyEd25519EntityId = fungibleTokenPersist(
                senderEntityId,
                keyWithEd25519.toByteArray(),
                FUNGIBLE_TOKEN_ADDRESS_GET_KEY_WITH_ED25519_KEY,
                AUTO_RENEW_ACCOUNT_ADDRESS,
                9999999999999L,
                TokenPauseStatusEnum.PAUSED);
        final var tokenGetKeyDelegatableContractIdEntityId = fungibleTokenPersist(
                senderEntityId,
                keyWithDelegatableContractId.toByteArray(),
                FUNGIBLE_TOKEN_ADDRESS_GET_KEY_WITH_DELEGATABLE_CONTRACT_ID,
                AUTO_RENEW_ACCOUNT_ADDRESS,
                9999999999999L,
                TokenPauseStatusEnum.PAUSED);

        final var nftEntityId = nftPersist(
                NFT_ADDRESS,
                AUTO_RENEW_ACCOUNT_ADDRESS,
                ownerEntityId,
                spenderEntityId,
                ownerEntityId,
                KEY_PROTO,
                TokenPauseStatusEnum.PAUSED,
                true);
        final var nftEntityId2 = nftPersist(
                NFT_ADDRESS_WITH_DIFFERENT_OWNER_AND_TREASURY,
                AUTO_RENEW_ACCOUNT_ADDRESS,
                senderEntityId,
                spenderEntityId,
                ownerEntityId,
                KEY_PROTO,
                TokenPauseStatusEnum.UNPAUSED,
                false);
        final var nftEntityId3 = nftPersist(
                NFT_TRANSFER_ADDRESS,
                AUTO_RENEW_ACCOUNT_ADDRESS,
                ownerEntityId,
                spenderEntityId,
                ownerEntityId,
                KEY_PROTO,
                TokenPauseStatusEnum.UNPAUSED,
                false);
        final var nftEntityId4 = nftPersist(
                NFT_ADDRESS_GET_KEY_WITH_CONTRACT_ADDRESS,
                AUTO_RENEW_ACCOUNT_ADDRESS,
                ownerEntityId,
                spenderEntityId,
                ownerEntityId,
                keyWithContractId.toByteArray(),
                TokenPauseStatusEnum.PAUSED,
                true);
        final var nftEntityId5 = nftPersist(
                NFT_ADDRESS_GET_KEY_WITH_ED25519_KEY,
                AUTO_RENEW_ACCOUNT_ADDRESS,
                ownerEntityId,
                spenderEntityId,
                ownerEntityId,
                keyWithEd25519.toByteArray(),
                TokenPauseStatusEnum.PAUSED,
                true);
        final var nftEntityId6 = nftPersist(
                NFT_ADDRESS_GET_KEY_WITH_ECDSA_KEY,
                AUTO_RENEW_ACCOUNT_ADDRESS,
                ownerEntityId,
                spenderEntityId,
                ownerEntityId,
                keyWithECDSASecp256K1.toByteArray(),
                TokenPauseStatusEnum.PAUSED,
                true);
        final var nftEntityId7 = nftPersist(
                NFT_ADDRESS_GET_KEY_WITH_DELEGATABLE_CONTRACT_ID,
                AUTO_RENEW_ACCOUNT_ADDRESS,
                ownerEntityId,
                spenderEntityId,
                ownerEntityId,
                keyWithDelegatableContractId.toByteArray(),
                TokenPauseStatusEnum.PAUSED,
                true);

        final var ethAccount = ethAccountPersist(358L, ETH_ADDRESS);

        tokenAccountPersist(senderEntityId, tokenEntityId, TokenFreezeStatusEnum.FROZEN);
        tokenAccountPersist(ethAccount, tokenEntityId, TokenFreezeStatusEnum.FROZEN);
        tokenAccountPersist(senderEntityId, tokenTreasuryEntityId, TokenFreezeStatusEnum.UNFROZEN);
        tokenAccountPersist(spenderEntityId, notFrozenFungibleTokenEntityId, TokenFreezeStatusEnum.UNFROZEN);
        tokenAccountPersist(spenderEntityId, tokenTreasuryEntityId, TokenFreezeStatusEnum.UNFROZEN);
        tokenAccountPersist(ethAccount, notFrozenFungibleTokenEntityId, TokenFreezeStatusEnum.UNFROZEN);
        tokenAccountPersist(senderEntityId, notFrozenFungibleTokenEntityId, TokenFreezeStatusEnum.UNFROZEN);
        tokenAccountPersist(spenderEntityId, frozenFungibleTokenEntityId, TokenFreezeStatusEnum.FROZEN);
        tokenAccountPersist(ethAccount, frozenFungibleTokenEntityId, TokenFreezeStatusEnum.FROZEN);
        tokenAccountPersist(modificationContract, tokenEntityId, TokenFreezeStatusEnum.UNFROZEN);
        tokenAccountPersist(modificationContract, nftEntityId, TokenFreezeStatusEnum.UNFROZEN);
        tokenAccountPersist(ercContract, tokenEntityId, TokenFreezeStatusEnum.UNFROZEN);
        tokenAccountPersist(ercContract, nftEntityId, TokenFreezeStatusEnum.UNFROZEN);
        tokenAccountPersist(redirectContract, tokenEntityId, TokenFreezeStatusEnum.UNFROZEN);
        tokenAccountPersist(redirectContract, nftEntityId, TokenFreezeStatusEnum.UNFROZEN);

        tokenAccountPersist(treasuryEntityId, notFrozenFungibleTokenEntityId, TokenFreezeStatusEnum.UNFROZEN);
        tokenAccountPersist(nestedContractId, nftEntityId, TokenFreezeStatusEnum.UNFROZEN);
        tokenAccountPersist(nestedContractId, tokenEntityId, TokenFreezeStatusEnum.UNFROZEN);
        tokenAccountPersist(nestedContractId, nftEntityId3, TokenFreezeStatusEnum.UNFROZEN);
        tokenAccountPersist(nestedContractId, tokenTreasuryEntityId, TokenFreezeStatusEnum.UNFROZEN);
        tokenAccountPersist(ethAccount, tokenTreasuryEntityId, TokenFreezeStatusEnum.UNFROZEN);
        tokenAccountPersist(senderEntityId, tokenGetKeyContractAddressEntityId, TokenFreezeStatusEnum.UNFROZEN);

        tokenAccountPersist(ownerEntityId, nftEntityId, TokenFreezeStatusEnum.UNFROZEN);
        tokenAccountPersist(senderEntityId, nftEntityId, TokenFreezeStatusEnum.UNFROZEN);
        tokenAccountPersist(spenderEntityId, nftEntityId, TokenFreezeStatusEnum.UNFROZEN);
        tokenAccountPersist(ownerEntityId, nftEntityId3, TokenFreezeStatusEnum.UNFROZEN);
        tokenAccountPersist(spenderEntityId, nftEntityId3, TokenFreezeStatusEnum.UNFROZEN);
        tokenAccountPersist(ownerEntityId, nftEntityId2, TokenFreezeStatusEnum.UNFROZEN);
        tokenAccountPersist(senderEntityId, nftEntityId2, TokenFreezeStatusEnum.UNFROZEN);
        ercContractTokenPersist(ERC_CONTRACT_ADDRESS, tokenTreasuryEntityId, TokenFreezeStatusEnum.UNFROZEN);
        ercContractTokenPersist(REDIRECT_CONTRACT_ADDRESS, tokenTreasuryEntityId, TokenFreezeStatusEnum.UNFROZEN);
        nftCustomFeePersist(senderEntityId, nftEntityId);

        allowancesPersist(senderEntityId, spenderEntityId, tokenEntityId, nftEntityId);
        allowancesPersist(ownerEntityId, modificationContract, tokenEntityId, nftEntityId);
        allowancesPersist(ownerEntityId, nestedContractId, tokenEntityId, nftEntityId);
        allowancesPersist(ownerEntityId, ercContract, tokenEntityId, nftEntityId);
        allowancesPersist(ownerEntityId, redirectContract, tokenEntityId, nftEntityId);
        allowancesPersist(senderEntityId, spenderEntityId, tokenTreasuryEntityId, nftEntityId3);
        contractAllowancesPersist(senderEntityId, MODIFICATION_CONTRACT_ADDRESS, tokenTreasuryEntityId, nftEntityId3);
        contractAllowancesPersist(senderEntityId, ERC_CONTRACT_ADDRESS, tokenTreasuryEntityId, nftEntityId3);
        contractAllowancesPersist(senderEntityId, REDIRECT_CONTRACT_ADDRESS, tokenTreasuryEntityId, nftEntityId3);
        exchangeRatesPersist();
        feeSchedulesPersist();
    }

    private void nftCustomFeePersist(final EntityId senderEntityId, final EntityId nftEntityId) {
        domainBuilder
                .customFee()
                .customize(f -> f.tokenId(nftEntityId.getId())
                        .fractionalFees(List.of(FractionalFee.builder()
                                .collectorAccountId(senderEntityId)
                                .build())))
                .persist();
    }

    private void fileDataPersist() {
        final long nanos = 1_234_567_890L;
        final ExchangeRateSet exchangeRatesSet = ExchangeRateSet.newBuilder()
                .setCurrentRate(ExchangeRate.newBuilder()
                        .setCentEquiv(1)
                        .setHbarEquiv(12)
                        .setExpirationTime(TimestampSeconds.newBuilder().setSeconds(nanos))
                        .build())
                .setNextRate(ExchangeRate.newBuilder()
                        .setCentEquiv(2)
                        .setHbarEquiv(31)
                        .setExpirationTime(TimestampSeconds.newBuilder().setSeconds(2_234_567_890L))
                        .build())
                .build();
        final var timeStamp = System.currentTimeMillis();
        final var entityId = EntityId.of(0L, 0L, 112L);
        domainBuilder
                .fileData()
                .customize(f -> f.fileData(exchangeRatesSet.toByteArray())
                        .entityId(entityId)
                        .consensusTimestamp(timeStamp))
                .persist();
    }

    private EntityId fungibleTokenPersist(
            final EntityId treasuryId,
            final byte[] key,
            final Address tokenAddress,
            final Address autoRenewAddress,
            final long tokenExpiration,
            final TokenPauseStatusEnum pauseStatus) {
        final var tokenEntityId = fromEvmAddress(tokenAddress.toArrayUnsafe());
        final var autoRenewEntityId = fromEvmAddress(autoRenewAddress.toArrayUnsafe());
        final var tokenEvmAddress = toEvmAddress(tokenEntityId);

        domainBuilder
                .entity()
                .customize(e -> e.id(tokenEntityId.getId())
                        .autoRenewAccountId(autoRenewEntityId.getId())
                        .num(tokenEntityId.getNum())
                        .evmAddress(tokenEvmAddress)
                        .type(TOKEN)
                        .balance(1500L)
                        .key(key)
                        .expirationTimestamp(tokenExpiration)
                        .memo("TestMemo"))
                .persist();

        domainBuilder
                .token()
                .customize(t -> t.tokenId(tokenEntityId.getId())
                        .treasuryAccountId(EntityId.of(0, 0, treasuryId.getId()))
                        .type(TokenTypeEnum.FUNGIBLE_COMMON)
                        .kycKey(key)
                        .freezeDefault(true)
                        .feeScheduleKey(key)
                        .supplyType(TokenSupplyTypeEnum.INFINITE)
                        .maxSupply(2525L)
                        .name("Hbars")
                        .totalSupply(12345L)
                        .decimals(12)
                        .wipeKey(key)
                        .freezeKey(key)
                        .pauseStatus(pauseStatus)
                        .pauseKey(key)
                        .supplyKey(key)
                        .symbol("HBAR"))
                .persist();

        return tokenEntityId;
    }

    private void tokenAccountPersist(
            final EntityId senderEntityId, final EntityId tokenEntityId, final TokenFreezeStatusEnum freezeStatus) {
        domainBuilder
                .tokenAccount()
                .customize(e -> e.freezeStatus(freezeStatus)
                        .accountId(senderEntityId.getId())
                        .tokenId(tokenEntityId.getId())
                        .kycStatus(TokenKycStatusEnum.GRANTED)
                        .associated(true)
                        .balance(12L))
                .persist();
    }

    private void tokenAccountPersist(
            final long ethAccount, final EntityId tokenEntityId, final TokenFreezeStatusEnum freezeStatus) {
        domainBuilder
                .tokenAccount()
                .customize(e -> e.freezeStatus(freezeStatus)
                        .accountId(ethAccount)
                        .tokenId(tokenEntityId.getId())
                        .kycStatus(TokenKycStatusEnum.GRANTED)
                        .balance(10L))
                .persist();
    }

    private void ercContractTokenPersist(
            final Address contractAddress, final EntityId tokenEntityId, final TokenFreezeStatusEnum freezeStatusEnum) {
        final var contractEntityId = fromEvmAddress(contractAddress.toArrayUnsafe());
        domainBuilder
                .tokenAccount()
                .customize(e -> e.freezeStatus(freezeStatusEnum)
                        .accountId(contractEntityId.getNum())
                        .tokenId(tokenEntityId.getId())
                        .kycStatus(TokenKycStatusEnum.GRANTED)
                        .balance(10L))
                .persist();
    }

    @Nullable
    private EntityId notAssociatedSpenderEntityPersist() {
        final var spenderEntityId = fromEvmAddress(NOT_ASSOCIATED_SPENDER_ADDRESS.toArrayUnsafe());
        final var spenderEvmAddress = toEvmAddress(spenderEntityId);
        domainBuilder
                .entity()
                .customize(e -> e.id(spenderEntityId.getId())
                        .num(spenderEntityId.getNum())
                        .evmAddress(NOT_ASSOCIATED_SPENDER_ALIAS.toArray())
                        .alias(NOT_ASSOCIATED_SPENDER_PUBLIC_KEY.toByteArray())
                        .deleted(false))
                .persist();
        return spenderEntityId;
    }

    @Nullable
    private EntityId spenderEntityPersist() {
        final var spenderEntityId = fromEvmAddress(SPENDER_ADDRESS.toArrayUnsafe());
        domainBuilder
                .entity()
                .customize(e -> e.id(spenderEntityId.getId())
                        .num(spenderEntityId.getNum())
                        .evmAddress(SPENDER_ALIAS.toArray())
                        .alias(SPENDER_PUBLIC_KEY.toByteArray())
                        .deleted(false))
                .persist();
        return spenderEntityId;
    }

    private long ethAccountPersist(final long ethAccount, final Address evmAddress) {

        domainBuilder
                .entity()
                .customize(e -> e.id(ethAccount)
                        .num(ethAccount)
                        .evmAddress(evmAddress.toArrayUnsafe())
                        .balance(2000L)
                        .deleted(false))
                .persist();
        return ethAccount;
    }

    @Nullable
    private EntityId senderEntityPersist() {
        final var senderEntityId = fromEvmAddress(SENDER_ADDRESS.toArrayUnsafe());

        domainBuilder
                .entity()
                .customize(e -> e.id(senderEntityId.getId())
                        .num(senderEntityId.getNum())
                        .evmAddress(SENDER_ALIAS.toArray())
                        .deleted(false)
                        .alias(SENDER_PUBLIC_KEY.toByteArray())
                        .balance(10000 * 100_000_000L))
                .persist();
        return senderEntityId;
    }

    @Nullable
    private EntityId ownerEntityPersist() {
        final var ownerEntityId = fromEvmAddress(OWNER_ADDRESS.toArrayUnsafe());

        domainBuilder
                .entity()
                .customize(e -> e.id(ownerEntityId.getId())
                        .num(ownerEntityId.getNum())
                        .evmAddress(null)
                        .alias(toEvmAddress(ownerEntityId))
                        .balance(20000L))
                .persist();
        return ownerEntityId;
    }

    @Nullable
    private EntityId autoRenewAccountPersist() {
        final var autoRenewEntityId = fromEvmAddress(AUTO_RENEW_ACCOUNT_ADDRESS.toArrayUnsafe());

        domainBuilder
                .entity()
                .customize(e -> e.id(autoRenewEntityId.getId())
                        .num(autoRenewEntityId.getNum())
                        .evmAddress(null)
                        .alias(toEvmAddress(autoRenewEntityId)))
                .persist();
        return autoRenewEntityId;
    }

    @Nullable
    private EntityId treasureEntityPersist() {
        final var treasuryEntityId = fromEvmAddress(TREASURY_ADDRESS.toArrayUnsafe());

        domainBuilder
                .entity()
                .customize(e -> e.id(treasuryEntityId.getId())
                        .num(treasuryEntityId.getNum())
                        .evmAddress(null)
                        .alias(toEvmAddress(treasuryEntityId)))
                .persist();
        return treasuryEntityId;
    }

    @Nullable
    private EntityId nftPersist(
            final Address nftAddress,
            final Address autoRenewAddress,
            final EntityId ownerEntityId,
            final EntityId spenderEntityId,
            final EntityId treasuryId,
            final byte[] key,
            final TokenPauseStatusEnum pauseStatus,
            final boolean freezeDefault) {
        final var nftEntityId = fromEvmAddress(nftAddress.toArrayUnsafe());
        final var autoRenewEntityId = fromEvmAddress(autoRenewAddress.toArrayUnsafe());
        final var nftEvmAddress = toEvmAddress(nftEntityId);
        final var ownerEntity = EntityId.of(0, 0, ownerEntityId.getId());

        domainBuilder
                .entity()
                .customize(e -> e.id(nftEntityId.getId())
                        .autoRenewAccountId(autoRenewEntityId.getId())
                        .expirationTimestamp(null)
                        .num(nftEntityId.getNum())
                        .evmAddress(nftEvmAddress)
                        .type(TOKEN)
                        .balance(1500L)
                        .key(key)
                        .memo("TestMemo"))
                .persist();

        domainBuilder
                .token()
                .customize(t -> t.tokenId(nftEntityId.getId())
                        .treasuryAccountId(treasuryId)
                        .type(TokenTypeEnum.NON_FUNGIBLE_UNIQUE)
                        .kycKey(key)
                        .freezeDefault(freezeDefault)
                        .feeScheduleKey(key)
                        .maxSupply(2000000000L)
                        .name("Hbars")
                        .supplyType(TokenSupplyTypeEnum.FINITE)
                        .freezeKey(key)
                        .pauseKey(key)
                        .pauseStatus(pauseStatus)
                        .wipeKey(key)
                        .supplyKey(key)
                        .symbol("HBAR")
                        .wipeKey(key))
                .persist();

        domainBuilder
                .nft()
                .customize(n -> n.accountId(spenderEntityId)
                        .createdTimestamp(1475067194949034022L)
                        .serialNumber(1)
                        .spender(spenderEntityId)
                        .metadata("NFT_METADATA_URI".getBytes())
                        .accountId(ownerEntity)
                        .timestampRange(Range.atLeast(1475067194949034022L))
                        .tokenId(nftEntityId.getId()))
                .persist();
        return nftEntityId;
    }

    private void allowancesPersist(
            final EntityId senderEntityId,
            final EntityId spenderEntityId,
            final EntityId tokenEntityId,
            final EntityId nftEntityId) {
        domainBuilder
                .tokenAllowance()
                .customize(a -> a.tokenId(tokenEntityId.getId())
                        .payerAccountId(senderEntityId)
                        .owner(senderEntityId.getNum())
                        .spender(spenderEntityId.getNum())
                        .amount(13))
                .persist();

        domainBuilder
                .nftAllowance()
                .customize(a -> a.tokenId(nftEntityId.getId())
                        .spender(spenderEntityId.getNum())
                        .owner(senderEntityId.getNum())
                        .approvedForAll(true)
                        .payerAccountId(senderEntityId))
                .persist();
    }

    private void contractAllowancesPersist(
            final EntityId senderEntityId,
            final Address contractAddress,
            final EntityId tokenEntityId,
            final EntityId nftEntityId) {
        final var contractId = fromEvmAddress(contractAddress.toArrayUnsafe());
        domainBuilder
                .tokenAllowance()
                .customize(a -> a.tokenId(tokenEntityId.getId())
                        .payerAccountId(senderEntityId)
                        .owner(senderEntityId.getNum())
                        .spender(contractId.getNum())
                        .amount(20))
                .persist();

        domainBuilder
                .nftAllowance()
                .customize(a -> a.tokenId(nftEntityId.getId())
                        .owner(senderEntityId.getNum())
                        .spender(contractId.getNum())
                        .approvedForAll(true)
                        .payerAccountId(senderEntityId))
                .persist();
    }

    private void evmCodesContractPersist() {
        final var evmCodesContractBytes = functionEncodeDecoder.getContractBytes(EVM_CODES_BYTES_PATH);
        final var evmCodesContractEntityId = fromEvmAddress(EVM_CODES_CONTRACT_ADDRESS.toArrayUnsafe());
        final var evmCodesContractEvmAddress = toEvmAddress(evmCodesContractEntityId);

        domainBuilder
                .entity()
                .customize(e -> e.id(evmCodesContractEntityId.getId())
                        .num(evmCodesContractEntityId.getNum())
                        .evmAddress(evmCodesContractEvmAddress)
                        .type(CONTRACT)
                        .balance(1500L))
                .persist();

        domainBuilder
                .contract()
                .customize(c -> c.id(evmCodesContractEntityId.getId()).runtimeBytecode(evmCodesContractBytes))
                .persist();

        domainBuilder
                .recordFile()
                .customize(f -> f.bytes(evmCodesContractBytes))
                .persist();
    }

    private void ethCallContractPersist() {
        final var ethCallContractBytes = functionEncodeDecoder.getContractBytes(ETH_CALL_CONTRACT_BYTES_PATH);
        final var ethCallContractEntityId = fromEvmAddress(ETH_CALL_CONTRACT_ADDRESS.toArrayUnsafe());
        final var ethCallContractEvmAddress = toEvmAddress(ethCallContractEntityId);

        domainBuilder
                .entity()
                .customize(e -> e.id(ethCallContractEntityId.getId())
                        .num(ethCallContractEntityId.getNum())
                        .evmAddress(ethCallContractEvmAddress)
                        .type(CONTRACT)
                        .balance(1500L))
                .persist();

        domainBuilder
                .contract()
                .customize(c -> c.id(ethCallContractEntityId.getId()).runtimeBytecode(ethCallContractBytes))
                .persist();

        domainBuilder
                .contractState()
                .customize(c -> c.contractId(ethCallContractEntityId.getId())
                        .slot(Bytes.fromHexString("0x0000000000000000000000000000000000000000000000000000000000000000")
                                .toArrayUnsafe())
                        .value(Bytes.fromHexString("0x4746573740000000000000000000000000000000000000000000000000000000")
                                .toArrayUnsafe()))
                .persist();

        domainBuilder.recordFile().customize(f -> f.bytes(ethCallContractBytes)).persist();
    }

    private void reverterContractPersist() {
        final var reverterContractEntityId = fromEvmAddress(REVERTER_CONTRACT_ADDRESS.toArrayUnsafe());
        final var reverterContractEvmAddress = toEvmAddress(reverterContractEntityId);
        final var reverterContractBytes = functionEncodeDecoder.getContractBytes(REVERTER_CONTRACT_BYTES_PATH);

        domainBuilder
                .entity()
                .customize(e -> e.id(reverterContractEntityId.getId())
                        .num(reverterContractEntityId.getNum())
                        .evmAddress(reverterContractEvmAddress)
                        .type(CONTRACT)
                        .balance(1500L))
                .persist();

        domainBuilder
                .contract()
                .customize(c -> c.id(reverterContractEntityId.getId()).runtimeBytecode(reverterContractBytes))
                .persist();
    }

    private void stateContractPersist() {
        final var stateContractId = fromEvmAddress(STATE_CONTRACT_ADDRESS.toArrayUnsafe());
        final var stateContractAddress = toEvmAddress(stateContractId);
        final var stateContractBytes = functionEncodeDecoder.getContractBytes(STATE_CONTRACT_BYTES_PATH);

        domainBuilder
                .entity()
                .customize(e -> e.id(stateContractId.getId())
                        .num(stateContractId.getNum())
                        .evmAddress(stateContractAddress)
                        .type(CONTRACT)
                        .balance(1500L))
                .persist();

        domainBuilder
                .contract()
                .customize(c -> c.id(stateContractId.getId()).runtimeBytecode(stateContractBytes))
                .persist();
    }

    private EntityId dynamicEthCallContractPresist() {
        final var contractBytes = functionEncodeDecoder.getContractBytes(DYNAMIC_ETH_CALLS_BYTES_PATH);
        final var contractEntityId = fromEvmAddress(DYNAMIC_ETH_CALLS_CONTRACT_ADDRESS.toArrayUnsafe());
        final var contractEvmAddress = toEvmAddress(contractEntityId);

        domainBuilder
                .entity()
                .customize(e -> e.id(contractEntityId.getId())
                        .num(contractEntityId.getNum())
                        .evmAddress(DYNAMIC_ETH_CALLS_CONTRACT_ALIAS.toArray())
                        .alias(ByteStringUtils.wrapUnsafely(SENDER_ALIAS.toArrayUnsafe())
                                .toByteArray())
                        .type(CONTRACT)
                        .balance(1500L))
                .persist();

        domainBuilder
                .contract()
                .customize(c -> c.id(contractEntityId.getId()).runtimeBytecode(contractBytes))
                .persist();

        domainBuilder
                .contractState()
                .customize(c -> c.contractId(contractEntityId.getId())
                        .slot(Bytes.fromHexString("0x0000000000000000000000000000000000000000000000000000000000000000")
                                .toArrayUnsafe())
                        .value(Bytes.fromHexString("0x4746573740000000000000000000000000000000000000000000000000000000")
                                .toArrayUnsafe()))
                .persist();

        domainBuilder.recordFile().customize(f -> f.bytes(contractBytes)).persist();
        return contractEntityId;
    }

    private void precompileContractPersist() {
        final var contractBytes = functionEncodeDecoder.getContractBytes(CONTRACT_BYTES_PATH);
        final var contractEntityId = fromEvmAddress(CONTRACT_ADDRESS.toArrayUnsafe());
        final var contractEvmAddress = toEvmAddress(contractEntityId);

        domainBuilder
                .entity()
                .customize(e -> e.id(contractEntityId.getId())
                        .num(contractEntityId.getNum())
                        .evmAddress(contractEvmAddress)
                        .type(CONTRACT)
                        .balance(1500L))
                .persist();

        domainBuilder
                .contract()
                .customize(c -> c.id(contractEntityId.getId()).runtimeBytecode(contractBytes))
                .persist();

        domainBuilder
                .contractState()
                .customize(c -> c.contractId(contractEntityId.getId())
                        .slot(Bytes.fromHexString("0x0000000000000000000000000000000000000000000000000000000000000000")
                                .toArrayUnsafe())
                        .value(Bytes.fromHexString("0x4746573740000000000000000000000000000000000000000000000000000000")
                                .toArrayUnsafe()))
                .persist();

        domainBuilder.recordFile().customize(f -> f.bytes(contractBytes)).persist();
    }

    private EntityId modificationContractPersist() {
        final var modificationContractBytes = functionEncodeDecoder.getContractBytes(MODIFICATION_CONTRACT_BYTES_PATH);
        final var modificationContractEntityId = fromEvmAddress(MODIFICATION_CONTRACT_ADDRESS.toArrayUnsafe());
        final var modificationContractEvmAddress = toEvmAddress(modificationContractEntityId);

        domainBuilder
                .entity()
                .customize(e -> e.id(modificationContractEntityId.getId())
                        .num(modificationContractEntityId.getNum())
                        .evmAddress(modificationContractEvmAddress)
                        .type(CONTRACT)
                        .balance(1500L))
                .persist();

        domainBuilder
                .contract()
                .customize(c -> c.id(modificationContractEntityId.getId()).runtimeBytecode(modificationContractBytes))
                .persist();
        return modificationContractEntityId;
    }

    private EntityId ercContractPersist() {
        final var ercContractBytes = functionEncodeDecoder.getContractBytes(ERC_CONTRACT_BYTES_PATH);
        final var ercContractEntityId = fromEvmAddress(ERC_CONTRACT_ADDRESS.toArrayUnsafe());
        final var ercContractEvmAddress = toEvmAddress(ercContractEntityId);

        domainBuilder
                .entity()
                .customize(e -> e.id(ercContractEntityId.getId())
                        .num(ercContractEntityId.getNum())
                        .evmAddress(ercContractEvmAddress)
                        .type(CONTRACT)
                        .balance(1500L))
                .persist();

        domainBuilder
                .contract()
                .customize(c -> c.id(ercContractEntityId.getId()).runtimeBytecode(ercContractBytes))
                .persist();

        domainBuilder
                .contractState()
                .customize(c -> c.contractId(ercContractEntityId.getId())
                        .slot(Bytes.fromHexString("0x0000000000000000000000000000000000000000000000000000000000000000")
                                .toArrayUnsafe())
                        .value(Bytes.fromHexString("0x4746573740000000000000000000000000000000000000000000000000000000")
                                .toArrayUnsafe()))
                .persist();

        domainBuilder.recordFile().customize(f -> f.bytes(ercContractBytes)).persist();
        return ercContractEntityId;
    }

    private EntityId redirectContractPersist() {
        final var redirectContractBytes = functionEncodeDecoder.getContractBytes(REDIRECT_CONTRACT_BYTES_PATH);
        final var redirectContractEntityId = fromEvmAddress(REDIRECT_CONTRACT_ADDRESS.toArrayUnsafe());
        final var redirectContractEvmAddress = toEvmAddress(redirectContractEntityId);

        domainBuilder
                .entity()
                .customize(e -> e.id(redirectContractEntityId.getId())
                        .num(redirectContractEntityId.getNum())
                        .evmAddress(redirectContractEvmAddress)
                        .type(CONTRACT)
                        .balance(1500L))
                .persist();

        domainBuilder
                .contract()
                .customize(c -> c.id(redirectContractEntityId.getId()).runtimeBytecode(redirectContractBytes))
                .persist();

        domainBuilder
                .contractState()
                .customize(c -> c.contractId(redirectContractEntityId.getId())
                        .slot(Bytes.fromHexString("0x0000000000000000000000000000000000000000000000000000000000000000")
                                .toArrayUnsafe())
                        .value(Bytes.fromHexString("0x4746573740000000000000000000000000000000000000000000000000000000")
                                .toArrayUnsafe()))
                .persist();

        domainBuilder
                .recordFile()
                .customize(f -> f.bytes(redirectContractBytes))
                .persist();
        return redirectContractEntityId;
    }

    private void nestedEthCallsContractPersist() {
        final var contractBytes = functionEncodeDecoder.getContractBytes(NESTED_CALLS_CONTRACT_BYTES_PATH);
        final var contractEntityId = fromEvmAddress(NESTED_ETH_CALLS_CONTRACT_ADDRESS.toArrayUnsafe());
        final var contractEvmAddress = toEvmAddress(contractEntityId);

        domainBuilder
                .entity()
                .customize(e -> e.id(contractEntityId.getId())
                        .num(contractEntityId.getNum())
                        .evmAddress(contractEvmAddress)
                        .type(CONTRACT)
                        .balance(1500L))
                .persist();

        domainBuilder
                .contract()
                .customize(c -> c.id(contractEntityId.getId()).runtimeBytecode(contractBytes))
                .persist();

        domainBuilder
                .contractState()
                .customize(c -> c.contractId(contractEntityId.getId())
                        .slot(Bytes.fromHexString("0x0000000000000000000000000000000000000000000000000000000000000000")
                                .toArrayUnsafe())
                        .value(Bytes.fromHexString("0x4746573740000000000000000000000000000000000000000000000000000000")
                                .toArrayUnsafe()))
                .persist();

        domainBuilder.recordFile().customize(f -> f.bytes(contractBytes)).persist();
    }

    private EntityId systemExchangeRateContractPersist() {
        final var exchangeRateContractBytes =
                functionEncodeDecoder.getContractBytes(EXCHANGE_RATE_PRECOMPILE_CONTRACT_BYTES_PATH);
        final var exchangeRateContractEntityId =
                fromEvmAddress(EXCHANGE_RATE_PRECOMPILE_CONTRACT_ADDRESS.toArrayUnsafe());
        final var exchangeRteContractEvmAddress = toEvmAddress(exchangeRateContractEntityId);

        domainBuilder
                .entity()
                .customize(e -> e.id(exchangeRateContractEntityId.getId())
                        .num(exchangeRateContractEntityId.getNum())
                        .evmAddress(exchangeRteContractEvmAddress)
                        .type(CONTRACT)
                        .balance(1500L))
                .persist();

        domainBuilder
                .contract()
                .customize(c -> c.id(exchangeRateContractEntityId.getId()).runtimeBytecode(exchangeRateContractBytes))
                .persist();

        domainBuilder
                .contractState()
                .customize(c -> c.contractId(exchangeRateContractEntityId.getId())
                        .slot(Bytes.fromHexString("0x0000000000000000000000000000000000000000000000000000000000000000")
                                .toArrayUnsafe())
                        .value(Bytes.fromHexString("0x4746573740000000000000000000000000000000000000000000000000000000")
                                .toArrayUnsafe()))
                .persist();

        domainBuilder
                .recordFile()
                .customize(f -> f.bytes(exchangeRateContractBytes))
                .persist();
        return exchangeRateContractEntityId;
    }

    protected void customFeePersist(final FeeCase feeCase) {
        final var collectorAccountId = fromEvmAddress(SENDER_ADDRESS.toArrayUnsafe());
        final var tokenEntityId = fromEvmAddress(FUNGIBLE_TOKEN_ADDRESS.toArrayUnsafe());
        switch (feeCase) {
            case ROYALTY_FEE -> {
                final var royaltyFee = RoyaltyFee.builder()
                        .collectorAccountId(collectorAccountId)
                        .denominator(10L)
                        .fallbackFee(FallbackFee.builder()
                                .amount(100L)
                                .denominatingTokenId(tokenEntityId)
                                .build())
                        .numerator(20L)
                        .build();
                domainBuilder
                        .customFee()
                        .customize(f -> f.royaltyFees(List.of(royaltyFee)).tokenId(tokenEntityId.getId()))
                        .persist();
            }
            case FRACTIONAL_FEE -> {
                final var fractionalFee = FractionalFee.builder()
                        .collectorAccountId(collectorAccountId)
                        .denominator(10L)
                        .minimumAmount(1L)
                        .maximumAmount(1000L)
                        .netOfTransfers(true)
                        .numerator(100L)
                        .build();
                domainBuilder
                        .customFee()
                        .customize(f -> f.fractionalFees(List.of(fractionalFee)).tokenId(tokenEntityId.getId()))
                        .persist();
            }
            case FIXED_FEE -> {
                final var fixedFee = FixedFee.builder()
                        .amount(100L)
                        .collectorAccountId(collectorAccountId)
                        .denominatingTokenId(tokenEntityId)
                        .build();
                domainBuilder
                        .customFee()
                        .customize(f -> f.fixedFees(List.of(fixedFee)).tokenId(tokenEntityId.getId()))
                        .persist();
            }
            default -> domainBuilder
                    .customFee()
                    .customize(f -> f.tokenId(tokenEntityId.getId()))
                    .persist();
        }
    }

    protected void exchangeRatesPersist() {
        domainBuilder
                .fileData()
                .customize(f -> f.fileData(exchangeRatesSet.toByteArray())
                        .entityId(EXCHANGE_RATE_ENTITY_ID)
                        .consensusTimestamp(expiry))
                .persist();
    }

    protected void feeSchedulesPersist() {
        domainBuilder
                .fileData()
                .customize(f -> f.fileData(feeSchedules.toByteArray())
                        .entityId(FEE_SCHEDULE_ENTITY_ID)
                        .consensusTimestamp(expiry + 1))
                .persist();
    }

    private static TokenCreateWrapper getFungibleTokenWithKeys() {
        return new TokenCreateWrapper(
                true,
                "Test",
                "TST",
                EntityIdUtils.accountIdFromEvmAddress(OWNER_ADDRESS),
                "test",
                true,
                BigInteger.valueOf(10L),
                BigInteger.valueOf(10L),
                10_000_000L,
                true,
                List.of(new TokenKeyWrapper(
                        0b1111111,
                        new KeyValueWrapper(
                                false,
                                contractIdFromEvmAddress(NESTED_ETH_CALLS_CONTRACT_ADDRESS.toArrayUnsafe()),
                                new byte[] {},
                                new byte[] {},
                                null))),
                new TokenExpiryWrapper(9_000_000_000L, EntityIdUtils.accountIdFromEvmAddress(OWNER_ADDRESS), 10_000L));
    }

    private static TokenCreateWrapper getFungibleTokenExpiryInUint32Range() {
        return new TokenCreateWrapper(
                true,
                "Test",
                "TST",
                EntityIdUtils.accountIdFromEvmAddress(SENDER_ADDRESS),
                "test",
                true,
                BigInteger.valueOf(10L),
                BigInteger.valueOf(10L),
                10_000_000L,
                false,
                List.of(),
                new TokenExpiryWrapper(4_000_000_000L, EntityIdUtils.accountIdFromEvmAddress(SENDER_ADDRESS), 10_000L));
    }

    private static TokenCreateWrapper getNonFungibleTokenWithKeys() {
        return new TokenCreateWrapper(
                false,
                "TestNFT",
                "TFT",
                EntityIdUtils.accountIdFromEvmAddress(OWNER_ADDRESS),
                "test",
                true,
                BigInteger.valueOf(0L),
                BigInteger.valueOf(0L),
                0L,
                true,
                List.of(new TokenKeyWrapper(
                        0b1111111,
                        new KeyValueWrapper(
                                false,
                                contractIdFromEvmAddress(NESTED_ETH_CALLS_CONTRACT_ADDRESS.toArrayUnsafe()),
                                new byte[] {},
                                new byte[] {},
                                null))),
                new TokenExpiryWrapper(9_000_000_000L, EntityIdUtils.accountIdFromEvmAddress(OWNER_ADDRESS), 10_000L));
    }

    private static TokenCreateWrapper getNonFungibleTokenExpiryInUint32Range() {
        return new TokenCreateWrapper(
                false,
                "TestNFT",
                "TFT",
                EntityIdUtils.accountIdFromEvmAddress(SENDER_ADDRESS),
                "test",
                true,
                BigInteger.valueOf(0L),
                BigInteger.valueOf(0L),
                0L,
                false,
                List.of(),
                new TokenExpiryWrapper(4_000_000_000L, EntityIdUtils.accountIdFromEvmAddress(SENDER_ADDRESS), 10_000L));
    }
    /**
     * Checks if the *actual* gas usage is within 5-20% greater than the *expected* gas used from the initial call.
     *
     * @param actualGas   The actual gas used.
     * @param expectedGas The expected gas used from the initial call.
     * @return {@code true} if the actual gas usage is within the expected range, otherwise {@code false}.
     */
    protected static boolean isWithinExpectedGasRange(final long actualGas, final long expectedGas) {
        return actualGas >= (expectedGas * 1.05) && actualGas <= (expectedGas * 1.20);
    }
}<|MERGE_RESOLUTION|>--- conflicted
+++ resolved
@@ -174,11 +174,8 @@
     protected static final Address EVM_CODES_CONTRACT_ADDRESS = toAddress(EntityId.of(0, 0, 1263));
     protected static final Address RECEIVER_ADDRESS = toAddress(EntityId.of(0, 0, 1045));
     protected static final Address STATE_CONTRACT_ADDRESS = toAddress(EntityId.of(0, 0, 1261));
-<<<<<<< HEAD
+    protected static final Address EXCHANGE_RATE_PRECOMPILE_CONTRACT_ADDRESS = toAddress(EntityId.of(0, 0, 1264));
     protected static final Address REDIRECT_CONTRACT_ADDRESS = toAddress(EntityId.of(0, 0, 1264));
-=======
-    protected static final Address EXCHANGE_RATE_PRECOMPILE_CONTRACT_ADDRESS = toAddress(EntityId.of(0, 0, 1264));
->>>>>>> b2512b1a
     protected static final TokenCreateWrapper FUNGIBLE_TOKEN = getFungibleToken();
     protected static final TokenCreateWrapper FUNGIBLE_TOKEN2 = getFungibleToken2();
     protected static final TokenCreateWrapper FUNGIBLE_TOKEN_WITH_KEYS = getFungibleTokenWithKeys();
