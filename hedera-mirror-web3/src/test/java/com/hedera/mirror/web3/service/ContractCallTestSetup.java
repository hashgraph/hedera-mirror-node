--- conflicted
+++ resolved
@@ -1653,31 +1653,6 @@
                 .persist();
     }
 
-<<<<<<< HEAD
-=======
-    private static TokenCreateWrapper getFungibleTokenWithKeys() {
-        return new TokenCreateWrapper(
-                true,
-                "Test",
-                "TST",
-                EntityIdUtils.accountIdFromEvmAddress(OWNER_ADDRESS),
-                "test",
-                true,
-                BigInteger.valueOf(10L),
-                BigInteger.valueOf(10L),
-                10_000_000L,
-                true,
-                List.of(new TokenKeyWrapper(
-                        0b1111111,
-                        new KeyValueWrapper(
-                                false,
-                                contractIdFromEvmAddress(NESTED_ETH_CALLS_CONTRACT_ADDRESS.toArrayUnsafe()),
-                                new byte[] {},
-                                new byte[] {},
-                                null))),
-                new TokenExpiryWrapper(9_000_000_000L, EntityIdUtils.accountIdFromEvmAddress(OWNER_ADDRESS), 10_000L));
-    }
-
     private static TokenCreateWrapper getFungibleTokenInheritKeys() {
         return new TokenCreateWrapper(
                 true,
@@ -1695,45 +1670,6 @@
                 new TokenExpiryWrapper(9_000_000_000L, EntityIdUtils.accountIdFromEvmAddress(OWNER_ADDRESS), 10_000L));
     }
 
-    private static TokenCreateWrapper getFungibleTokenExpiryInUint32Range() {
-        return new TokenCreateWrapper(
-                true,
-                "Test",
-                "TST",
-                EntityIdUtils.accountIdFromEvmAddress(SENDER_ADDRESS),
-                "test",
-                true,
-                BigInteger.valueOf(10L),
-                BigInteger.valueOf(10L),
-                10_000_000L,
-                false,
-                List.of(),
-                new TokenExpiryWrapper(4_000_000_000L, EntityIdUtils.accountIdFromEvmAddress(SENDER_ADDRESS), 10_000L));
-    }
-
-    private static TokenCreateWrapper getNonFungibleTokenWithKeys() {
-        return new TokenCreateWrapper(
-                false,
-                "TestNFT",
-                "TFT",
-                EntityIdUtils.accountIdFromEvmAddress(OWNER_ADDRESS),
-                "test",
-                true,
-                BigInteger.valueOf(0L),
-                BigInteger.valueOf(0L),
-                0L,
-                true,
-                List.of(new TokenKeyWrapper(
-                        0b1111111,
-                        new KeyValueWrapper(
-                                false,
-                                contractIdFromEvmAddress(NESTED_ETH_CALLS_CONTRACT_ADDRESS.toArrayUnsafe()),
-                                new byte[] {},
-                                new byte[] {},
-                                null))),
-                new TokenExpiryWrapper(9_000_000_000L, EntityIdUtils.accountIdFromEvmAddress(OWNER_ADDRESS), 10_000L));
-    }
-
     private static TokenCreateWrapper getNonFungibleTokenInheritKeys() {
         return new TokenCreateWrapper(
                 false,
@@ -1751,22 +1687,6 @@
                 new TokenExpiryWrapper(9_000_000_000L, EntityIdUtils.accountIdFromEvmAddress(OWNER_ADDRESS), 10_000L));
     }
 
-    private static TokenCreateWrapper getNonFungibleTokenExpiryInUint32Range() {
-        return new TokenCreateWrapper(
-                false,
-                "TestNFT",
-                "TFT",
-                EntityIdUtils.accountIdFromEvmAddress(SENDER_ADDRESS),
-                "test",
-                true,
-                BigInteger.valueOf(0L),
-                BigInteger.valueOf(0L),
-                0L,
-                false,
-                List.of(),
-                new TokenExpiryWrapper(4_000_000_000L, EntityIdUtils.accountIdFromEvmAddress(SENDER_ADDRESS), 10_000L));
-    }
->>>>>>> fb6162ac
     /**
      * Checks if the *actual* gas usage is within 5-20% greater than the *expected* gas used from the initial call.
      *
