--- conflicted
+++ resolved
@@ -75,7 +75,6 @@
 import java.util.Arrays;
 import java.util.List;
 import java.util.function.ToLongFunction;
-import lombok.SneakyThrows;
 import org.apache.tuweni.bytes.Bytes;
 import org.bouncycastle.util.encoders.Hex;
 import org.hyperledger.besu.datatypes.Address;
@@ -975,17 +974,9 @@
         return ercContractEntityId;
     }
 
-<<<<<<< HEAD
-    @SneakyThrows
     protected void customFeePersist(final FeeCase feeCase) {
-        var collectorAccountId = fromEvmAddress(SENDER_ADDRESS.toArrayUnsafe());
-        var tokenEntityId = fromEvmAddress(FUNGIBLE_TOKEN_ADDRESS.toArrayUnsafe());
-=======
-    protected void customFeesPersist(final FeeCase feeCase) {
         final var collectorAccountId = fromEvmAddress(SENDER_ADDRESS.toArrayUnsafe());
         final var tokenEntityId = fromEvmAddress(FUNGIBLE_TOKEN_ADDRESS.toArrayUnsafe());
-        final var timeStamp = System.currentTimeMillis();
->>>>>>> 2dd54ff7
         switch (feeCase) {
             case ROYALTY_FEE -> {
                 var royaltyFee = RoyaltyFee.builder()
