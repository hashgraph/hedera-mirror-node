/*
 * Copyright (C) 2023 Hedera Hashgraph, LLC
 *
 * Licensed under the Apache License, Version 2.0 (the "License");
 * you may not use this file except in compliance with the License.
 * You may obtain a copy of the License at
 *
 *      http://www.apache.org/licenses/LICENSE-2.0
 *
 * Unless required by applicable law or agreed to in writing, software
 * distributed under the License is distributed on an "AS IS" BASIS,
 * WITHOUT WARRANTIES OR CONDITIONS OF ANY KIND, either express or implied.
 * See the License for the specific language governing permissions and
 * limitations under the License.
 */

package com.hedera.mirror.web3.service;

import static com.hedera.mirror.common.domain.entity.EntityType.ACCOUNT;
import static com.hedera.mirror.common.domain.entity.EntityType.CONTRACT;
import static com.hedera.mirror.common.domain.entity.EntityType.TOKEN;
import static com.hedera.mirror.common.util.DomainUtils.fromEvmAddress;
import static com.hedera.mirror.common.util.DomainUtils.toEvmAddress;
import static com.hedera.mirror.web3.evm.utils.EvmTokenUtils.toAddress;
import static com.hedera.mirror.web3.service.model.CallServiceParameters.CallType.ETH_ESTIMATE_GAS;
import static com.hedera.node.app.service.evm.utils.EthSigsUtils.recoverAddressFromPubKey;
import static com.hedera.services.utils.EntityIdUtils.contractIdFromEvmAddress;
import static com.hederahashgraph.api.proto.java.HederaFunctionality.ContractCall;
import static com.hederahashgraph.api.proto.java.HederaFunctionality.CryptoTransfer;
import static com.hederahashgraph.api.proto.java.HederaFunctionality.EthereumTransaction;
import static com.hederahashgraph.api.proto.java.HederaFunctionality.TokenAccountWipe;
import static com.hederahashgraph.api.proto.java.HederaFunctionality.TokenAssociateToAccount;
import static com.hederahashgraph.api.proto.java.HederaFunctionality.TokenBurn;
import static com.hederahashgraph.api.proto.java.HederaFunctionality.TokenCreate;
import static com.hederahashgraph.api.proto.java.HederaFunctionality.TokenMint;

import com.google.common.collect.Range;
import com.google.protobuf.ByteString;
import com.hedera.mirror.common.domain.entity.EntityId;
import com.hedera.mirror.common.domain.entity.EntityType;
import com.hedera.mirror.common.domain.token.FallbackFee;
import com.hedera.mirror.common.domain.token.FixedFee;
import com.hedera.mirror.common.domain.token.FractionalFee;
import com.hedera.mirror.common.domain.token.RoyaltyFee;
import com.hedera.mirror.common.domain.token.TokenFreezeStatusEnum;
import com.hedera.mirror.common.domain.token.TokenKycStatusEnum;
import com.hedera.mirror.common.domain.token.TokenPauseStatusEnum;
import com.hedera.mirror.common.domain.token.TokenSupplyTypeEnum;
import com.hedera.mirror.common.domain.token.TokenTypeEnum;
import com.hedera.mirror.web3.Web3IntegrationTest;
import com.hedera.mirror.web3.evm.contracts.execution.MirrorEvmTxProcessorFacadeImpl;
import com.hedera.mirror.web3.evm.properties.MirrorNodeEvmProperties;
import com.hedera.mirror.web3.service.model.CallServiceParameters;
import com.hedera.mirror.web3.service.model.CallServiceParameters.CallType;
import com.hedera.mirror.web3.utils.FunctionEncodeDecoder;
import com.hedera.node.app.service.evm.store.models.HederaEvmAccount;
import com.hedera.services.store.contracts.precompile.TokenCreateWrapper;
import com.hedera.services.store.contracts.precompile.TokenCreateWrapper.FixedFeeWrapper;
import com.hedera.services.store.contracts.precompile.TokenCreateWrapper.FractionalFeeWrapper;
import com.hedera.services.store.contracts.precompile.TokenCreateWrapper.RoyaltyFeeWrapper;
import com.hedera.services.store.contracts.precompile.codec.KeyValueWrapper;
import com.hedera.services.store.contracts.precompile.codec.TokenExpiryWrapper;
import com.hedera.services.store.contracts.precompile.codec.TokenKeyWrapper;
import com.hedera.services.utils.EntityIdUtils;
import com.hederahashgraph.api.proto.java.CurrentAndNextFeeSchedule;
import com.hederahashgraph.api.proto.java.CustomFee.FeeCase;
import com.hederahashgraph.api.proto.java.ExchangeRate;
import com.hederahashgraph.api.proto.java.ExchangeRateSet;
import com.hederahashgraph.api.proto.java.FeeComponents;
import com.hederahashgraph.api.proto.java.FeeData;
import com.hederahashgraph.api.proto.java.FeeSchedule;
import com.hederahashgraph.api.proto.java.Key;
import com.hederahashgraph.api.proto.java.TimestampSeconds;
import com.hederahashgraph.api.proto.java.TransactionFeeSchedule;
import java.math.BigInteger;
import java.nio.file.Path;
import java.time.Instant;
import java.util.Arrays;
import java.util.List;
import java.util.function.ToLongFunction;
import org.apache.tuweni.bytes.Bytes;
import org.bouncycastle.util.encoders.Hex;
import org.hyperledger.besu.datatypes.Address;
import org.jetbrains.annotations.Nullable;
import org.springframework.beans.factory.annotation.Autowired;
import org.springframework.beans.factory.annotation.Value;
import org.springframework.jdbc.core.JdbcTemplate;

public class ContractCallTestSetup extends Web3IntegrationTest {

    protected static final long expiry = 1_234_567_890L;
    protected static final ExchangeRateSet exchangeRatesSet = ExchangeRateSet.newBuilder()
            .setCurrentRate(ExchangeRate.newBuilder()
                    .setCentEquiv(1)
                    .setHbarEquiv(12)
                    .setExpirationTime(TimestampSeconds.newBuilder().setSeconds(expiry))
                    .build())
            .setNextRate(ExchangeRate.newBuilder()
                    .setCentEquiv(2)
                    .setHbarEquiv(31)
                    .setExpirationTime(TimestampSeconds.newBuilder().setSeconds(2_234_567_890L))
                    .build())
            .build();
    protected static final EntityId FEE_SCHEDULE_ENTITY_ID = EntityId.of(0L, 0L, 111L, EntityType.FILE);
    protected static final EntityId EXCHANGE_RATE_ENTITY_ID = EntityId.of(0L, 0L, 112L, EntityType.FILE);
    protected static final Address CONTRACT_ADDRESS = toAddress(EntityId.of(0, 0, 1256, CONTRACT));
    protected static final Address DYNAMIC_ETH_CALLS_CONTRACT_ADDRESS = toAddress(EntityId.of(0, 0, 1255, CONTRACT));
    protected static final Address SENDER_ADDRESS = toAddress(EntityId.of(0, 0, 742, ACCOUNT));
    protected static final ByteString SENDER_PUBLIC_KEY =
            ByteString.copyFrom(Hex.decode("3a2103af80b90d25145da28c583359beb47b21796b2fe1a23c1511e443e7a64dfdb27d"));
    protected static final Address SENDER_ALIAS = Address.wrap(
            Bytes.wrap(recoverAddressFromPubKey(SENDER_PUBLIC_KEY.substring(2).toByteArray())));
    protected static final Address OWNER_ADDRESS = toAddress(EntityId.of(0, 0, 750, ACCOUNT));
    protected static final Address SPENDER_ADDRESS = toAddress(EntityId.of(0, 0, 741, ACCOUNT));
    protected static final Address NOT_ASSOCIATED_SPENDER_ADDRESS = toAddress(EntityId.of(0, 0, 744, ACCOUNT));
    protected static final ByteString NOT_ASSOCIATED_SPENDER_PUBLIC_KEY =
            ByteString.fromHex("3a21033a514176466fa815ed481ffad09110a2d344f6c9b78c1d14afc351c3a51be33d");
    protected static final Address NOT_ASSOCIATED_SPENDER_ALIAS = Address.wrap(Bytes.wrap(recoverAddressFromPubKey(
            NOT_ASSOCIATED_SPENDER_PUBLIC_KEY.substring(2).toByteArray())));
    protected static final ByteString SPENDER_PUBLIC_KEY =
            ByteString.fromHex("3a2102ff806fecbd31b4c377293cba8d2b78725965a4990e0ff1b1b29a1d2c61402310");
    protected static final Address SPENDER_ALIAS = Address.wrap(
            Bytes.wrap(recoverAddressFromPubKey(SPENDER_PUBLIC_KEY.substring(2).toByteArray())));
    protected static final Address TREASURY_ADDRESS = toAddress(EntityId.of(0, 0, 743, ACCOUNT));
    protected static final Address AUTO_RENEW_ACCOUNT_ADDRESS = toAddress(EntityId.of(0, 0, 740, ACCOUNT));
    protected static final Address FUNGIBLE_TOKEN_ADDRESS = toAddress(EntityId.of(0, 0, 1046, TOKEN));
    protected static final Address FUNGIBLE_TOKEN_ADDRESS_WITH_EXPIRY = toAddress(EntityId.of(0, 0, 1042, TOKEN));
    protected static final Address UNPAUSED_FUNGIBLE_TOKEN_ADDRESS = toAddress(EntityId.of(0, 0, 1052, TOKEN));
    protected static final Address NOT_FROZEN_FUNGIBLE_TOKEN_ADDRESS = toAddress(EntityId.of(0, 0, 1048, TOKEN));
    protected static final Address FROZEN_FUNGIBLE_TOKEN_ADDRESS = toAddress(EntityId.of(0, 0, 1050, TOKEN));
    protected static final Address FUNGIBLE_TOKEN_ADDRESS_NOT_ASSOCIATED = toAddress(EntityId.of(0, 0, 1061, TOKEN));
    protected static final Address TREASURY_TOKEN_ADDRESS = toAddress(EntityId.of(0, 0, 1049, TOKEN));
    protected static final Address FUNGIBLE_TOKEN_ADDRESS_GET_KEY_WITH_CONTRACT_ADDRESS =
            toAddress(EntityId.of(0, 0, 1060, TOKEN));
    protected static final Address FUNGIBLE_TOKEN_ADDRESS_GET_KEY_WITH_ED25519_KEY =
            toAddress(EntityId.of(0, 0, 1054, TOKEN));
    protected static final Address FUNGIBLE_TOKEN_ADDRESS_GET_KEY_WITH_ECDSA_KEY =
            toAddress(EntityId.of(0, 0, 1055, TOKEN));
    protected static final Address FUNGIBLE_TOKEN_ADDRESS_GET_KEY_WITH_DELEGATABLE_CONTRACT_ID =
            toAddress(EntityId.of(0, 0, 1056, TOKEN));
    protected static final Address NFT_ADDRESS = toAddress(EntityId.of(0, 0, 1047, TOKEN));
    protected static final Address NFT_ADDRESS_WITH_DIFFERENT_OWNER_AND_TREASURY =
            toAddress(EntityId.of(0, 0, 1067, TOKEN));
    protected static final Address NFT_TRANSFER_ADDRESS = toAddress(EntityId.of(0, 0, 1051, TOKEN));
    protected static final Address NFT_ADDRESS_GET_KEY_WITH_CONTRACT_ADDRESS =
            toAddress(EntityId.of(0, 0, 1053, TOKEN));
    protected static final Address NFT_ADDRESS_GET_KEY_WITH_ED25519_KEY = toAddress(EntityId.of(0, 0, 1057, TOKEN));
    protected static final Address NFT_ADDRESS_GET_KEY_WITH_ECDSA_KEY = toAddress(EntityId.of(0, 0, 1058, TOKEN));
    protected static final Address NFT_ADDRESS_GET_KEY_WITH_DELEGATABLE_CONTRACT_ID =
            toAddress(EntityId.of(0, 0, 1059, TOKEN));
    protected static final Address MODIFICATION_CONTRACT_ADDRESS = toAddress(EntityId.of(0, 0, 1257, CONTRACT));
    protected static final byte[] KEY_PROTO = new byte[] {
        58, 33, -52, -44, -10, 81, 99, 100, 6, -8, -94, -87, -112, 42, 42, 96, 75, -31, -5, 72, 13, -70, 101, -111, -1,
        77, -103, 47, -118, 107, -58, -85, -63, 55, -57
    };
    protected static final byte[] ECDSA_KEY = Arrays.copyOfRange(KEY_PROTO, 2, KEY_PROTO.length);
    protected static Key keyWithECDSASecp256K1 =
            Key.newBuilder().setECDSASecp256K1(ByteString.copyFrom(ECDSA_KEY)).build();
    protected static final byte[] NEW_ECDSA_KEY = new byte[] {
        2, 64, 59, -126, 81, -22, 0, 35, 67, -70, 110, 96, 109, 2, -8, 111, -112, -100, -87, -85, 66, 36, 37, -97, 19,
        68, -87, -110, -13, -115, 74, 86, 90
    };
    protected static final byte[] ED25519_KEY = Arrays.copyOfRange(KEY_PROTO, 2, KEY_PROTO.length);
    protected static Key keyWithEd25519 =
            Key.newBuilder().setEd25519(ByteString.copyFrom(ED25519_KEY)).build();
    protected static final byte[] NEW_ED25519_KEY = new byte[] {
        -128, -61, -12, 63, 3, -45, 108, 34, 61, -2, -83, -48, -118, 20, 84, 85, 85, 67, -125, 46, 49, 26, 17, -116, 27,
        25, 38, -95, 50, 77, 40, -38
    };
    protected static final Address ETH_ADDRESS = Address.fromHexString("0x23f5e49569a835d7bf9aefd30e4f60cdd570f225");
    protected static final Address ETH_ADDRESS2 = Address.fromHexString("0x23f5e49569a835d7bf9aefd30e4f60cdd570f226");
    protected static final Address EMPTY_ADDRESS = Address.wrap(Bytes.wrap(new byte[20]));
    protected static final Address ERC_CONTRACT_ADDRESS = toAddress(EntityId.of(0, 0, 1258, CONTRACT));
    protected static final Address NESTED_ETH_CALLS_CONTRACT_ADDRESS = toAddress(EntityId.of(0, 0, 1262, CONTRACT));
    protected static final Address REVERTER_CONTRACT_ADDRESS = toAddress(EntityId.of(0, 0, 1259, CONTRACT));
    protected static final Address ETH_CALL_CONTRACT_ADDRESS = toAddress(EntityId.of(0, 0, 1260, CONTRACT));
    protected static final Address EVM_CODES_CONTRACT_ADDRESS = toAddress(EntityId.of(0, 0, 1263, CONTRACT));
    protected static final Address RECEIVER_ADDRESS = toAddress(EntityId.of(0, 0, 1045, CONTRACT));
    protected static final Address STATE_CONTRACT_ADDRESS = toAddress(EntityId.of(0, 0, 1261, CONTRACT));
    protected static final Address REDIRECT_CONTRACT_ADDRESS = toAddress(EntityId.of(0, 0, 1262, CONTRACT));
    protected static final TokenCreateWrapper FUNGIBLE_TOKEN = getFungibleToken();
    protected static final TokenCreateWrapper FUNGIBLE_TOKEN2 = getFungibleToken2();
    protected static final TokenCreateWrapper FUNGIBLE_TOKEN_WITH_KEYS = getFungibleTokenWithKeys();
    protected static final TokenCreateWrapper FUNGIBLE_TOKEN_EXPIRY_IN_UINT32_RANGE =
            getFungibleTokenExpiryInUint32Range();
    protected static final TokenCreateWrapper NON_FUNGIBLE_TOKEN = getNonFungibleToken();
    protected static final TokenCreateWrapper NON_FUNGIBLE_TOKEN_WITH_KEYS = getNonFungibleTokenWithKeys();
    protected static final TokenCreateWrapper NON_FUNGIBLE_TOKEN_EXPIRY_IN_UINT32_RANGE =
            getNonFungibleTokenExpiryInUint32Range();
    protected static final FixedFeeWrapper FIXED_FEE_WRAPPER = getFixedFee();
    protected static final RoyaltyFeeWrapper ROYALTY_FEE_WRAPPER = getRoyaltyFee();
    protected static final FractionalFeeWrapper FRACTIONAL_FEE_WRAPPER = getFractionalFee();
    protected static final TokenExpiryWrapper TOKEN_EXPIRY_WRAPPER = getTokenExpiry();
    protected static final ToLongFunction<String> longValueOf =
            value -> Bytes.fromHexString(value).toLong();
    protected static CurrentAndNextFeeSchedule feeSchedules = CurrentAndNextFeeSchedule.newBuilder()
            .setCurrentFeeSchedule(FeeSchedule.newBuilder()
                    .setExpiryTime(TimestampSeconds.newBuilder().setSeconds(expiry))
                    .addTransactionFeeSchedule(TransactionFeeSchedule.newBuilder()
                            .setHederaFunctionality(ContractCall)
                            .addFees(FeeData.newBuilder()
                                    .setServicedata(FeeComponents.newBuilder()
                                            .setGas(852000)
                                            .build())))
                    .addTransactionFeeSchedule(TransactionFeeSchedule.newBuilder()
                            .setHederaFunctionality(CryptoTransfer)
                            .addFees(FeeData.newBuilder()
                                    .setServicedata(FeeComponents.newBuilder()
                                            .setGas(852000)
                                            .build())))
                    .addTransactionFeeSchedule(TransactionFeeSchedule.newBuilder()
                            .setHederaFunctionality(TokenAccountWipe)
                            .addFees(FeeData.newBuilder()
                                    .setServicedata(FeeComponents.newBuilder()
                                            .setGas(852000)
                                            .build())))
                    .addTransactionFeeSchedule(TransactionFeeSchedule.newBuilder()
                            .setHederaFunctionality(TokenMint)
                            .addFees(FeeData.newBuilder()
                                    .setServicedata(FeeComponents.newBuilder()
                                            .setGas(852000)
                                            .build())))
                    .addTransactionFeeSchedule(TransactionFeeSchedule.newBuilder()
                            .setHederaFunctionality(TokenBurn)
                            .addFees(FeeData.newBuilder()
                                    .setServicedata(FeeComponents.newBuilder()
                                            .setGas(852000)
                                            .build())))
                    .addTransactionFeeSchedule(TransactionFeeSchedule.newBuilder()
                            .setHederaFunctionality(TokenAssociateToAccount)
                            .addFees(FeeData.newBuilder()
                                    .setServicedata(FeeComponents.newBuilder()
                                            .setGas(852000)
                                            .build())
                                    .build()))
                    .addTransactionFeeSchedule(TransactionFeeSchedule.newBuilder()
                            .setHederaFunctionality(TokenCreate)
                            .addFees(FeeData.newBuilder()
                                    .setServicedata(FeeComponents.newBuilder()
                                            .setConstant(7874923918408L)
                                            .setGas(2331415)
                                            .setBpt(349712319)
                                            .setVpt(874280797002L)
                                            .setBpr(349712319)
                                            .setSbpr(8742808)
                                            .setRbh(233142)
                                            .setSbh(17486)
                                            .setMin(0)
                                            .setMax(1000000000000000L)
                                            .build())
                                    .setNetworkdata(FeeComponents.newBuilder()
                                            .setConstant(7874923918408L)
                                            .setGas(2331415)
                                            .setBpt(349712319)
                                            .setVpt(874280797002L)
                                            .setRbh(233142)
                                            .setSbh(17486)
                                            .setBpr(349712319)
                                            .setSbpr(8742808)
                                            .setMin(0)
                                            .setMax(1000000000000000L)
                                            .build())
                                    .setNodedata(FeeComponents.newBuilder()
                                            .setConstant(393746195920L)
                                            .setGas(116571)
                                            .setRbh(11657)
                                            .setSbh(874)
                                            .setBpt(17485616)
                                            .setSbpr(437140)
                                            .setVpt(43714039850L)
                                            .setBpr(17485616)
                                            .setMin(0)
                                            .setMax(1000000000000000L)
                                            .build())
                                    .build())))
            .setNextFeeSchedule(FeeSchedule.newBuilder()
                    .setExpiryTime(TimestampSeconds.newBuilder().setSeconds(2_234_567_890L))
                    .addTransactionFeeSchedule(TransactionFeeSchedule.newBuilder()
                            .setHederaFunctionality(TokenMint)
                            .addFees(FeeData.newBuilder()
                                    .setServicedata(FeeComponents.newBuilder()
                                            .setGas(852000)
                                            .build())))
                    .addTransactionFeeSchedule(TransactionFeeSchedule.newBuilder()
                            .setHederaFunctionality(CryptoTransfer)
                            .addFees(FeeData.newBuilder()
                                    .setServicedata(FeeComponents.newBuilder()
                                            .setGas(852000)
                                            .build())))
                    .addTransactionFeeSchedule(TransactionFeeSchedule.newBuilder()
                            .setHederaFunctionality(TokenAccountWipe)
                            .addFees(FeeData.newBuilder()
                                    .setServicedata(FeeComponents.newBuilder()
                                            .setGas(852000)
                                            .build())))
                    .addTransactionFeeSchedule(TransactionFeeSchedule.newBuilder()
                            .setHederaFunctionality(TokenBurn)
                            .addFees(FeeData.newBuilder()
                                    .setServicedata(FeeComponents.newBuilder()
                                            .setGas(852000)
                                            .build())))
                    .addTransactionFeeSchedule(TransactionFeeSchedule.newBuilder()
                            .setHederaFunctionality(TokenAssociateToAccount)
                            .addFees(FeeData.newBuilder()
                                    .setServicedata(FeeComponents.newBuilder()
                                            .setGas(852000)
                                            .build())))
                    .addTransactionFeeSchedule(TransactionFeeSchedule.newBuilder()
                            .setHederaFunctionality(ContractCall)
                            .addFees(FeeData.newBuilder()
                                    .setServicedata(FeeComponents.newBuilder()
                                            .setGas(852000)
                                            .build())))
                    .addTransactionFeeSchedule(TransactionFeeSchedule.newBuilder()
                            .setHederaFunctionality(TokenCreate)
                            .addFees(FeeData.newBuilder()
                                    .setServicedata(FeeComponents.newBuilder()
                                            .setConstant(7874923918408L)
                                            .setGas(2331415)
                                            .setBpt(349712319)
                                            .setVpt(874280797002L)
                                            .setBpr(349712319)
                                            .setSbpr(8742808)
                                            .setRbh(233142)
                                            .setSbh(17486)
                                            .setMin(0)
                                            .setMax(1000000000000000L)
                                            .build())
                                    .setNetworkdata(FeeComponents.newBuilder()
                                            .setConstant(7874923918408L)
                                            .setGas(2331415)
                                            .setBpt(349712319)
                                            .setVpt(874280797002L)
                                            .setRbh(233142)
                                            .setSbh(17486)
                                            .setBpr(349712319)
                                            .setSbpr(8742808)
                                            .setMin(0)
                                            .setMax(1000000000000000L)
                                            .build())
                                    .setNodedata(FeeComponents.newBuilder()
                                            .setConstant(393746195920L)
                                            .setGas(116571)
                                            .setRbh(11657)
                                            .setSbh(874)
                                            .setBpt(17485616)
                                            .setSbpr(437140)
                                            .setVpt(43714039850L)
                                            .setBpr(17485616)
                                            .setMin(0)
                                            .setMax(1000000000000000L)
                                            .build())
                                    .build()))
                    .addTransactionFeeSchedule(TransactionFeeSchedule.newBuilder()
                            .setHederaFunctionality(EthereumTransaction)
                            .addFees(FeeData.newBuilder()
                                    .setServicedata(FeeComponents.newBuilder()
                                            .setGas(852000)
                                            .build()))))
            .build();

    protected static Key keyWithContractId = Key.newBuilder()
            .setContractID(contractIdFromEvmAddress(CONTRACT_ADDRESS.toArrayUnsafe()))
            .build();

    protected static Key keyWithDelegatableContractId = Key.newBuilder()
            .setDelegatableContractId(contractIdFromEvmAddress(CONTRACT_ADDRESS.toArrayUnsafe()))
            .build();

    @Autowired
    protected MirrorEvmTxProcessorFacadeImpl processor;

    @Autowired
    protected FunctionEncodeDecoder functionEncodeDecoder;

    @Autowired
    protected ContractCallService contractCallService;

    @Autowired
    protected JdbcTemplate jdbcTemplate;

    @Autowired
    protected MirrorNodeEvmProperties properties;
    // The contract source `PrecompileTestContract.sol` is in test resources
    @Value("classpath:contracts/PrecompileTestContract/PrecompileTestContract.bin")
    protected Path CONTRACT_BYTES_PATH;

    @Value("classpath:contracts/DynamicEthCalls/DynamicEthCalls.bin")
    protected Path DYNAMIC_ETH_CALLS_BYTES_PATH;

    @Value("classpath:contracts/DynamicEthCalls/DynamicEthCalls.json")
    protected Path DYNAMIC_ETH_CALLS_ABI_PATH;

    @Value("classpath:contracts/PrecompileTestContract/PrecompileTestContract.json")
    protected Path ABI_PATH;

    @Value("classpath:contracts/RedirectTestContract/RedirectTestContract.json")
    protected Path REDIRECT_CONTRACT_ABI_PATH;

    @Value("classpath:contracts/RedirectTestContract/RedirectTestContract.bin")
    protected Path REDIRECT_CONTRACT_BYTES_PATH;

    // The contract source `ModificationPrecompileTestContract.sol` is in test resources
    @Value("classpath:contracts/ModificationPrecompileTestContract/ModificationPrecompileTestContract.bin")
    protected Path MODIFICATION_CONTRACT_BYTES_PATH;

    @Value("classpath:contracts/ModificationPrecompileTestContract/ModificationPrecompileTestContract.json")
    protected Path MODIFICATION_CONTRACT_ABI_PATH;

    // The contract source `ERCTestContract.sol` is in test resources
    @Value("classpath:contracts/ERCTestContract/ERCTestContract.bin")
    protected Path ERC_CONTRACT_BYTES_PATH;

    @Value("classpath:contracts/ERCTestContract/ERCTestContract.json")
    protected Path ERC_ABI_PATH;

    // The contract sources `EthCall.sol` and `Reverter.sol` are in test/resources
    @Value("classpath:contracts/EthCall/EthCall.bin")
    protected Path ETH_CALL_CONTRACT_BYTES_PATH;

    @Value("classpath:contracts/EthCall/EthCallInit.bin")
    protected Path ETH_CALL_INIT_CONTRACT_BYTES_PATH;

    @Value("classpath:contracts/Reverter/Reverter.bin")
    protected Path REVERTER_CONTRACT_BYTES_PATH;

    @Value("classpath:contracts/EthCall/State.bin")
    protected Path STATE_CONTRACT_BYTES_PATH;

    @Value("classpath:contracts/EvmCodes/EvmCodes.bin")
    protected Path EVM_CODES_BYTES_PATH;

    @Value("classpath:contracts/EvmCodes/EvmCodes.json")
    protected Path EVM_CODES_ABI_PATH;

    @Value("classpath:contracts/NestedCallsTestContract/NestedCallsTestContract.bin")
    protected Path NESTED_CALLS_CONTRACT_BYTES_PATH;

    @Value("classpath:contracts/NestedCallsTestContract/NestedCallsTestContract.json")
    protected Path NESTED_CALLS_ABI_PATH;

    private static TokenCreateWrapper getFungibleToken() {
        return new TokenCreateWrapper(
                true,
                "Test",
                "TST",
                EntityIdUtils.accountIdFromEvmAddress(OWNER_ADDRESS),
                "test",
                true,
                BigInteger.valueOf(10L),
                BigInteger.valueOf(10L),
                10_000_000L,
                false,
                List.of(),
                new TokenExpiryWrapper(9_000_000_000L, EntityIdUtils.accountIdFromEvmAddress(OWNER_ADDRESS), 10_000L));
    }

    private static TokenCreateWrapper getFungibleToken2() {
        return new TokenCreateWrapper(
                true,
                "Test",
                "TST",
                EntityIdUtils.accountIdFromEvmAddress(SENDER_ADDRESS),
                "test",
                true,
                BigInteger.valueOf(10L),
                BigInteger.valueOf(10L),
                10_000_000L,
                false,
                List.of(),
                new TokenExpiryWrapper(9_000_000_000L, EntityIdUtils.accountIdFromEvmAddress(SENDER_ADDRESS), 10_000L));
    }

    private static TokenCreateWrapper getNonFungibleToken() {
        return new TokenCreateWrapper(
                false,
                "TestNFT",
                "TFT",
                EntityIdUtils.accountIdFromEvmAddress(OWNER_ADDRESS),
                "test",
                true,
                BigInteger.valueOf(0L),
                BigInteger.valueOf(0L),
                0L,
                false,
                List.of(),
                new TokenExpiryWrapper(9_000_000_000L, EntityIdUtils.accountIdFromEvmAddress(OWNER_ADDRESS), 10_000L));
    }

    private static FixedFeeWrapper getFixedFee() {
        return new FixedFeeWrapper(10L, EntityIdUtils.tokenIdFromEvmAddress(SENDER_ADDRESS), false, false, null);
    }

    private static FractionalFeeWrapper getFractionalFee() {
        return new FractionalFeeWrapper(10L, 10L, 1L, 100L, false, null);
    }

    private static RoyaltyFeeWrapper getRoyaltyFee() {
        return new RoyaltyFeeWrapper(0L, 0L, FIXED_FEE_WRAPPER, null);
    }

    private static TokenExpiryWrapper getTokenExpiry() {
        return new TokenExpiryWrapper(9_000_000_000L, EntityIdUtils.accountIdFromEvmAddress(SENDER_ADDRESS), 10_000L);
    }

    protected CallServiceParameters serviceParametersForExecution(
            final Bytes callData, final Address contractAddress, final CallType callType, final long value) {
        final var sender = new HederaEvmAccount(SENDER_ADDRESS);
        persistEntities();

        return CallServiceParameters.builder()
                .sender(sender)
                .value(value)
                .receiver(contractAddress)
                .callData(callData)
                .gas(15_000_000L)
                .isStatic(false)
                .callType(callType)
                .isEstimate(ETH_ESTIMATE_GAS == callType)
                .build();
    }

    protected CallServiceParameters serviceParametersForTopLevelContractCreate(
            final Path contractInitCodePath, final CallType callType) {
        final var sender = new HederaEvmAccount(SENDER_ADDRESS);
        persistEntities();

        final var callData = Bytes.wrap(functionEncodeDecoder.getContractBytes(contractInitCodePath));
        return CallServiceParameters.builder()
                .sender(sender)
                .callData(callData)
                .receiver(Address.ZERO)
                .gas(15_000_000L)
                .isStatic(false)
                .callType(callType)
                .isEstimate(ETH_ESTIMATE_GAS == callType)
                .build();
    }

    protected long gasUsedAfterExecution(final CallServiceParameters serviceParameters) {
        return processor
                .execute(
                        serviceParameters.getSender(),
                        serviceParameters.getReceiver(),
                        serviceParameters.getGas(),
                        serviceParameters.getValue(),
                        serviceParameters.getCallData(),
                        Instant.now(),
                        serviceParameters.isStatic())
                .getGasUsed();
    }

    protected void receiverPersist() {
        final var receiverEntityId = fromEvmAddress(RECEIVER_ADDRESS.toArrayUnsafe());
        final var receiverEvmAddress = toEvmAddress(receiverEntityId);
        domainBuilder
                .entity()
                .customize(e -> e.id(receiverEntityId.getId())
                        .num(receiverEntityId.getNum())
                        .evmAddress(receiverEvmAddress)
                        .deleted(false)
                        .type(CONTRACT))
                .persist();
    }

    protected void persistEntities() {
        evmCodesContractPersist();
        ethCallContractPersist();
        reverterContractPersist();
        stateContractPersist();
        precompileContractPersist();
        final var modificationContract = modificationContractPersist();
        final var ercContract = ercContractPersist();
<<<<<<< HEAD
        final var redirectContract = redirectContractPersist();
=======
        final var nestedContractId = dynamicEthCallContractPresist();
        nestedEthCallsContractPersist();
>>>>>>> 3c425fd3
        fileDataPersist();

        receiverPersist();
        final var senderEntityId = senderEntityPersist();
        final var ownerEntityId = ownerEntityPersist();
        final var spenderEntityId = spenderEntityPersist();
        notAssociatedSpenderEntityPersist();
        final var treasuryEntityId = treasureEntityPersist();
        autoRenewAccountPersist();

        fungibleTokenPersist(
                ownerEntityId,
                KEY_PROTO,
                FUNGIBLE_TOKEN_ADDRESS_WITH_EXPIRY,
                AUTO_RENEW_ACCOUNT_ADDRESS,
                1000000000000L,
                TokenPauseStatusEnum.PAUSED);
        fungibleTokenPersist(
                senderEntityId,
                KEY_PROTO,
                UNPAUSED_FUNGIBLE_TOKEN_ADDRESS,
                AUTO_RENEW_ACCOUNT_ADDRESS,
                9999999999999L,
                TokenPauseStatusEnum.UNPAUSED);
        final var tokenEntityId = fungibleTokenPersist(
                ownerEntityId,
                KEY_PROTO,
                FUNGIBLE_TOKEN_ADDRESS,
                AUTO_RENEW_ACCOUNT_ADDRESS,
                9999999999999L,
                TokenPauseStatusEnum.PAUSED);
        final var tokenEntityIdNotAssociated = fungibleTokenPersist(
                ownerEntityId,
                KEY_PROTO,
                FUNGIBLE_TOKEN_ADDRESS_NOT_ASSOCIATED,
                AUTO_RENEW_ACCOUNT_ADDRESS,
                9999999999999L,
                TokenPauseStatusEnum.PAUSED);
        final var notFrozenFungibleTokenEntityId = fungibleTokenPersist(
                treasuryEntityId,
                KEY_PROTO,
                NOT_FROZEN_FUNGIBLE_TOKEN_ADDRESS,
                AUTO_RENEW_ACCOUNT_ADDRESS,
                0L,
                TokenPauseStatusEnum.PAUSED);
        final var frozenFungibleTokenEntityId = fungibleTokenPersist(
                spenderEntityId,
                KEY_PROTO,
                FROZEN_FUNGIBLE_TOKEN_ADDRESS,
                AUTO_RENEW_ACCOUNT_ADDRESS,
                9999999999999L,
                TokenPauseStatusEnum.PAUSED);
        final var tokenTreasuryEntityId = fungibleTokenPersist(
                treasuryEntityId,
                new byte[0],
                TREASURY_TOKEN_ADDRESS,
                AUTO_RENEW_ACCOUNT_ADDRESS,
                9999999999999L,
                TokenPauseStatusEnum.UNPAUSED);
        final var tokenGetKeyContractAddressEntityId = fungibleTokenPersist(
                senderEntityId,
                keyWithContractId.toByteArray(),
                FUNGIBLE_TOKEN_ADDRESS_GET_KEY_WITH_CONTRACT_ADDRESS,
                AUTO_RENEW_ACCOUNT_ADDRESS,
                9999999999999L,
                TokenPauseStatusEnum.PAUSED);
        final var tokenGetKeyEcdsaEntityId = fungibleTokenPersist(
                senderEntityId,
                keyWithECDSASecp256K1.toByteArray(),
                FUNGIBLE_TOKEN_ADDRESS_GET_KEY_WITH_ECDSA_KEY,
                AUTO_RENEW_ACCOUNT_ADDRESS,
                9999999999999L,
                TokenPauseStatusEnum.PAUSED);
        final var tokenGetKeyEd25519EntityId = fungibleTokenPersist(
                senderEntityId,
                keyWithEd25519.toByteArray(),
                FUNGIBLE_TOKEN_ADDRESS_GET_KEY_WITH_ED25519_KEY,
                AUTO_RENEW_ACCOUNT_ADDRESS,
                9999999999999L,
                TokenPauseStatusEnum.PAUSED);
        final var tokenGetKeyDelegatableContractIdEntityId = fungibleTokenPersist(
                senderEntityId,
                keyWithDelegatableContractId.toByteArray(),
                FUNGIBLE_TOKEN_ADDRESS_GET_KEY_WITH_DELEGATABLE_CONTRACT_ID,
                AUTO_RENEW_ACCOUNT_ADDRESS,
                9999999999999L,
                TokenPauseStatusEnum.PAUSED);

        final var nftEntityId = nftPersist(
                NFT_ADDRESS,
                AUTO_RENEW_ACCOUNT_ADDRESS,
                ownerEntityId,
                spenderEntityId,
                ownerEntityId,
                KEY_PROTO,
                TokenPauseStatusEnum.PAUSED,
                true);
        final var nftEntityId2 = nftPersist(
                NFT_ADDRESS_WITH_DIFFERENT_OWNER_AND_TREASURY,
                AUTO_RENEW_ACCOUNT_ADDRESS,
                senderEntityId,
                spenderEntityId,
                ownerEntityId,
                KEY_PROTO,
                TokenPauseStatusEnum.UNPAUSED,
                false);
        final var nftEntityId3 = nftPersist(
                NFT_TRANSFER_ADDRESS,
                AUTO_RENEW_ACCOUNT_ADDRESS,
                ownerEntityId,
                spenderEntityId,
                ownerEntityId,
                KEY_PROTO,
                TokenPauseStatusEnum.UNPAUSED,
                false);
        final var nftEntityId4 = nftPersist(
                NFT_ADDRESS_GET_KEY_WITH_CONTRACT_ADDRESS,
                AUTO_RENEW_ACCOUNT_ADDRESS,
                ownerEntityId,
                spenderEntityId,
                ownerEntityId,
                keyWithContractId.toByteArray(),
                TokenPauseStatusEnum.PAUSED,
                true);
        final var nftEntityId5 = nftPersist(
                NFT_ADDRESS_GET_KEY_WITH_ED25519_KEY,
                AUTO_RENEW_ACCOUNT_ADDRESS,
                ownerEntityId,
                spenderEntityId,
                ownerEntityId,
                keyWithEd25519.toByteArray(),
                TokenPauseStatusEnum.PAUSED,
                true);
        final var nftEntityId6 = nftPersist(
                NFT_ADDRESS_GET_KEY_WITH_ECDSA_KEY,
                AUTO_RENEW_ACCOUNT_ADDRESS,
                ownerEntityId,
                spenderEntityId,
                ownerEntityId,
                keyWithECDSASecp256K1.toByteArray(),
                TokenPauseStatusEnum.PAUSED,
                true);
        final var nftEntityId7 = nftPersist(
                NFT_ADDRESS_GET_KEY_WITH_DELEGATABLE_CONTRACT_ID,
                AUTO_RENEW_ACCOUNT_ADDRESS,
                ownerEntityId,
                spenderEntityId,
                ownerEntityId,
                keyWithDelegatableContractId.toByteArray(),
                TokenPauseStatusEnum.PAUSED,
                true);

        final var ethAccount = ethAccountPersist(358L, ETH_ADDRESS);

        tokenAccountPersist(senderEntityId, tokenEntityId, TokenFreezeStatusEnum.FROZEN, true);
        tokenAccountPersist(ethAccount, tokenEntityId, TokenFreezeStatusEnum.FROZEN);
<<<<<<< HEAD
        tokenAccountPersist(senderEntityId, tokenTreasuryEntityId, TokenFreezeStatusEnum.UNFROZEN, true);
        tokenAccountPersist(spenderEntityId, notFrozenFungibleTokenEntityId, TokenFreezeStatusEnum.UNFROZEN, true);
=======
        tokenAccountPersist(senderEntityId, tokenTreasuryEntityId, TokenFreezeStatusEnum.UNFROZEN);
        tokenAccountPersist(spenderEntityId, tokenTreasuryEntityId, TokenFreezeStatusEnum.UNFROZEN);
        tokenAccountPersist(spenderEntityId, notFrozenFungibleTokenEntityId, TokenFreezeStatusEnum.UNFROZEN);
>>>>>>> 3c425fd3
        tokenAccountPersist(ethAccount, notFrozenFungibleTokenEntityId, TokenFreezeStatusEnum.UNFROZEN);
        tokenAccountPersist(senderEntityId, notFrozenFungibleTokenEntityId, TokenFreezeStatusEnum.UNFROZEN, true);
        tokenAccountPersist(spenderEntityId, frozenFungibleTokenEntityId, TokenFreezeStatusEnum.FROZEN, true);
        tokenAccountPersist(ethAccount, frozenFungibleTokenEntityId, TokenFreezeStatusEnum.FROZEN);
<<<<<<< HEAD
        tokenAccountPersist(spenderEntityId, tokenTreasuryEntityId, TokenFreezeStatusEnum.UNFROZEN, true);
        tokenAccountPersist(modificationContract, tokenEntityId, TokenFreezeStatusEnum.UNFROZEN, true);
        tokenAccountPersist(modificationContract, tokenEntityIdNotAssociated, TokenFreezeStatusEnum.UNFROZEN, false);
        tokenAccountPersist(modificationContract, nftEntityId, TokenFreezeStatusEnum.UNFROZEN, true);
        tokenAccountPersist(ercContract, tokenEntityId, TokenFreezeStatusEnum.UNFROZEN, true);
        tokenAccountPersist(ercContract, nftEntityId, TokenFreezeStatusEnum.UNFROZEN, true);
        tokenAccountPersist(redirectContract, tokenEntityId, TokenFreezeStatusEnum.UNFROZEN, true);
        tokenAccountPersist(redirectContract, nftEntityId, TokenFreezeStatusEnum.UNFROZEN, true);
=======
        tokenAccountPersist(modificationContract, tokenEntityId, TokenFreezeStatusEnum.UNFROZEN);
        tokenAccountPersist(modificationContract, nftEntityId, TokenFreezeStatusEnum.UNFROZEN);
        tokenAccountPersist(treasuryEntityId, notFrozenFungibleTokenEntityId, TokenFreezeStatusEnum.UNFROZEN);
        tokenAccountPersist(nestedContractId, nftEntityId, TokenFreezeStatusEnum.UNFROZEN);
        tokenAccountPersist(nestedContractId, tokenEntityId, TokenFreezeStatusEnum.UNFROZEN);
        tokenAccountPersist(nestedContractId, nftEntityId3, TokenFreezeStatusEnum.UNFROZEN);
        tokenAccountPersist(nestedContractId, tokenTreasuryEntityId, TokenFreezeStatusEnum.UNFROZEN);
        tokenAccountPersist(ercContract, tokenEntityId, TokenFreezeStatusEnum.UNFROZEN);
        tokenAccountPersist(ercContract, nftEntityId, TokenFreezeStatusEnum.UNFROZEN);
>>>>>>> 3c425fd3
        tokenAccountPersist(ethAccount, tokenTreasuryEntityId, TokenFreezeStatusEnum.UNFROZEN);
        tokenAccountPersist(senderEntityId, tokenGetKeyContractAddressEntityId, TokenFreezeStatusEnum.UNFROZEN);

        tokenAccountPersist(ownerEntityId, nftEntityId, TokenFreezeStatusEnum.UNFROZEN, true);
        tokenAccountPersist(senderEntityId, nftEntityId, TokenFreezeStatusEnum.UNFROZEN, true);
        tokenAccountPersist(spenderEntityId, nftEntityId, TokenFreezeStatusEnum.UNFROZEN, true);
        tokenAccountPersist(ownerEntityId, nftEntityId3, TokenFreezeStatusEnum.UNFROZEN, true);
        tokenAccountPersist(spenderEntityId, nftEntityId3, TokenFreezeStatusEnum.UNFROZEN, true);
        tokenAccountPersist(ownerEntityId, nftEntityId2, TokenFreezeStatusEnum.UNFROZEN, true);
        tokenAccountPersist(senderEntityId, nftEntityId2, TokenFreezeStatusEnum.UNFROZEN, true);
        ercContractTokenPersist(ERC_CONTRACT_ADDRESS, tokenTreasuryEntityId, TokenFreezeStatusEnum.UNFROZEN);
        ercContractTokenPersist(REDIRECT_CONTRACT_ADDRESS, tokenTreasuryEntityId, TokenFreezeStatusEnum.UNFROZEN);
        nftCustomFeePersist(senderEntityId, nftEntityId);

        allowancesPersist(senderEntityId, spenderEntityId, tokenEntityId, nftEntityId);
        allowancesPersist(ownerEntityId, modificationContract, tokenEntityId, nftEntityId);
        allowancesPersist(ownerEntityId, nestedContractId, tokenEntityId, nftEntityId);
        allowancesPersist(ownerEntityId, ercContract, tokenEntityId, nftEntityId);
        allowancesPersist(ownerEntityId, redirectContract, tokenEntityId, nftEntityId);
        allowancesPersist(senderEntityId, spenderEntityId, tokenTreasuryEntityId, nftEntityId3);
        contractAllowancesPersist(senderEntityId, MODIFICATION_CONTRACT_ADDRESS, tokenTreasuryEntityId, nftEntityId3);
        contractAllowancesPersist(senderEntityId, ERC_CONTRACT_ADDRESS, tokenTreasuryEntityId, nftEntityId3);
        contractAllowancesPersist(senderEntityId, REDIRECT_CONTRACT_ADDRESS, tokenTreasuryEntityId, nftEntityId3);
        exchangeRatesPersist();
        feeSchedulesPersist();
    }

    private void nftCustomFeePersist(final EntityId senderEntityId, final EntityId nftEntityId) {
        domainBuilder
                .customFee()
                .customize(f -> f.tokenId(nftEntityId.getId())
                        .fractionalFees(List.of(FractionalFee.builder()
                                .collectorAccountId(senderEntityId)
                                .build())))
                .persist();
    }

    private void fileDataPersist() {
        final long nanos = 1_234_567_890L;
        final ExchangeRateSet exchangeRatesSet = ExchangeRateSet.newBuilder()
                .setCurrentRate(ExchangeRate.newBuilder()
                        .setCentEquiv(1)
                        .setHbarEquiv(12)
                        .setExpirationTime(TimestampSeconds.newBuilder().setSeconds(nanos))
                        .build())
                .setNextRate(ExchangeRate.newBuilder()
                        .setCentEquiv(2)
                        .setHbarEquiv(31)
                        .setExpirationTime(TimestampSeconds.newBuilder().setSeconds(2_234_567_890L))
                        .build())
                .build();
        final var timeStamp = System.currentTimeMillis();
        final var entityId = EntityId.of(0L, 0L, 112L, EntityType.FILE);
        domainBuilder
                .fileData()
                .customize(f -> f.fileData(exchangeRatesSet.toByteArray())
                        .entityId(entityId)
                        .consensusTimestamp(timeStamp))
                .persist();
    }

    private EntityId fungibleTokenPersist(
            final EntityId treasuryId,
            final byte[] key,
            final Address tokenAddress,
            final Address autoRenewAddress,
            final long tokenExpiration,
            final TokenPauseStatusEnum pauseStatus) {
        final var tokenEntityId = fromEvmAddress(tokenAddress.toArrayUnsafe());
        final var autoRenewEntityId = fromEvmAddress(autoRenewAddress.toArrayUnsafe());
        final var tokenEvmAddress = toEvmAddress(tokenEntityId);

        domainBuilder
                .entity()
                .customize(e -> e.id(tokenEntityId.getId())
                        .autoRenewAccountId(autoRenewEntityId.getId())
                        .num(tokenEntityId.getNum())
                        .evmAddress(tokenEvmAddress)
                        .type(TOKEN)
                        .balance(1500L)
                        .key(key)
                        .expirationTimestamp(tokenExpiration)
                        .memo("TestMemo"))
                .persist();

        domainBuilder
                .token()
                .customize(t -> t.tokenId(tokenEntityId.getId())
                        .treasuryAccountId(EntityId.of(0, 0, treasuryId.getId(), ACCOUNT))
                        .type(TokenTypeEnum.FUNGIBLE_COMMON)
                        .kycKey(key)
                        .freezeDefault(true)
                        .feeScheduleKey(key)
                        .supplyType(TokenSupplyTypeEnum.INFINITE)
                        .maxSupply(2525L)
                        .name("Hbars")
                        .totalSupply(12345L)
                        .decimals(12)
                        .wipeKey(key)
                        .freezeKey(key)
                        .pauseStatus(pauseStatus)
                        .pauseKey(key)
                        .supplyKey(key)
                        .symbol("HBAR"))
                .persist();

        return tokenEntityId;
    }

    private void tokenAccountPersist(
            final EntityId senderEntityId,
            final EntityId tokenEntityId,
            final TokenFreezeStatusEnum freezeStatus,
            final boolean associated) {
        domainBuilder
                .tokenAccount()
                .customize(e -> e.freezeStatus(freezeStatus)
                        .accountId(senderEntityId.getId())
                        .tokenId(tokenEntityId.getId())
                        .kycStatus(TokenKycStatusEnum.GRANTED)
                        .associated(associated)
                        .balance(12L))
                .persist();
    }

    private void tokenAccountPersist(
            final long ethAccount, final EntityId tokenEntityId, final TokenFreezeStatusEnum freezeStatus) {
        domainBuilder
                .tokenAccount()
                .customize(e -> e.freezeStatus(freezeStatus)
                        .accountId(ethAccount)
                        .tokenId(tokenEntityId.getId())
                        .kycStatus(TokenKycStatusEnum.GRANTED)
                        .balance(10L))
                .persist();
    }

    private void ercContractTokenPersist(
            final Address contractAddress, final EntityId tokenEntityId, final TokenFreezeStatusEnum freezeStatusEnum) {
        final var contractEntityId = fromEvmAddress(contractAddress.toArrayUnsafe());
        domainBuilder
                .tokenAccount()
                .customize(e -> e.freezeStatus(freezeStatusEnum)
                        .accountId(contractEntityId.getNum())
                        .tokenId(tokenEntityId.getId())
                        .kycStatus(TokenKycStatusEnum.GRANTED)
                        .balance(10L))
                .persist();
    }

    @Nullable
    private EntityId notAssociatedSpenderEntityPersist() {
        final var spenderEntityId = fromEvmAddress(NOT_ASSOCIATED_SPENDER_ADDRESS.toArrayUnsafe());
        final var spenderEvmAddress = toEvmAddress(spenderEntityId);
        domainBuilder
                .entity()
                .customize(e -> e.id(spenderEntityId.getId())
                        .num(spenderEntityId.getNum())
                        .evmAddress(NOT_ASSOCIATED_SPENDER_ALIAS.toArray())
                        .alias(NOT_ASSOCIATED_SPENDER_PUBLIC_KEY.toByteArray())
                        .deleted(false))
                .persist();
        return spenderEntityId;
    }

    @Nullable
    private EntityId spenderEntityPersist() {
        final var spenderEntityId = fromEvmAddress(SPENDER_ADDRESS.toArrayUnsafe());
        domainBuilder
                .entity()
                .customize(e -> e.id(spenderEntityId.getId())
                        .num(spenderEntityId.getNum())
                        .evmAddress(SPENDER_ALIAS.toArray())
                        .alias(SPENDER_PUBLIC_KEY.toByteArray())
                        .deleted(false))
                .persist();
        return spenderEntityId;
    }

    private long ethAccountPersist(final long ethAccount, final Address evmAddress) {

        domainBuilder
                .entity()
                .customize(e -> e.id(ethAccount)
                        .num(ethAccount)
                        .evmAddress(evmAddress.toArrayUnsafe())
                        .balance(2000L)
                        .deleted(false))
                .persist();
        return ethAccount;
    }

    @Nullable
    private EntityId senderEntityPersist() {
        final var senderEntityId = fromEvmAddress(SENDER_ADDRESS.toArrayUnsafe());

        domainBuilder
                .entity()
                .customize(e -> e.id(senderEntityId.getId())
                        .num(senderEntityId.getNum())
                        .evmAddress(SENDER_ALIAS.toArray())
                        .deleted(false)
                        .alias(SENDER_PUBLIC_KEY.toByteArray())
                        .balance(10000 * 100_000_000L))
                .persist();
        return senderEntityId;
    }

    @Nullable
    private EntityId ownerEntityPersist() {
        final var ownerEntityId = fromEvmAddress(OWNER_ADDRESS.toArrayUnsafe());

        domainBuilder
                .entity()
                .customize(e -> e.id(ownerEntityId.getId())
                        .num(ownerEntityId.getNum())
                        .evmAddress(null)
                        .alias(toEvmAddress(ownerEntityId))
                        .balance(20000L))
                .persist();
        return ownerEntityId;
    }

    @Nullable
    private EntityId autoRenewAccountPersist() {
        final var autoRenewEntityId = fromEvmAddress(AUTO_RENEW_ACCOUNT_ADDRESS.toArrayUnsafe());

        domainBuilder
                .entity()
                .customize(e -> e.id(autoRenewEntityId.getId())
                        .num(autoRenewEntityId.getNum())
                        .evmAddress(null)
                        .alias(toEvmAddress(autoRenewEntityId)))
                .persist();
        return autoRenewEntityId;
    }

    @Nullable
    private EntityId treasureEntityPersist() {
        final var treasuryEntityId = fromEvmAddress(TREASURY_ADDRESS.toArrayUnsafe());

        domainBuilder
                .entity()
                .customize(e -> e.id(treasuryEntityId.getId())
                        .num(treasuryEntityId.getNum())
                        .evmAddress(null)
                        .alias(toEvmAddress(treasuryEntityId)))
                .persist();
        return treasuryEntityId;
    }

    @Nullable
    private EntityId nftPersist(
            final Address nftAddress,
            final Address autoRenewAddress,
            final EntityId ownerEntityId,
            final EntityId spenderEntityId,
            final EntityId treasuryId,
            final byte[] key,
            final TokenPauseStatusEnum pauseStatus,
            final boolean freezeDefault) {
        final var nftEntityId = fromEvmAddress(nftAddress.toArrayUnsafe());
        final var autoRenewEntityId = fromEvmAddress(autoRenewAddress.toArrayUnsafe());
        final var nftEvmAddress = toEvmAddress(nftEntityId);
        final var ownerEntity = EntityId.of(0, 0, ownerEntityId.getId(), ACCOUNT);

        domainBuilder
                .entity()
                .customize(e -> e.id(nftEntityId.getId())
                        .autoRenewAccountId(autoRenewEntityId.getId())
                        .expirationTimestamp(null)
                        .num(nftEntityId.getNum())
                        .evmAddress(nftEvmAddress)
                        .type(TOKEN)
                        .balance(1500L)
                        .key(key)
                        .memo("TestMemo"))
                .persist();

        domainBuilder
                .token()
                .customize(t -> t.tokenId(nftEntityId.getId())
                        .treasuryAccountId(treasuryId)
                        .type(TokenTypeEnum.NON_FUNGIBLE_UNIQUE)
                        .kycKey(key)
                        .freezeDefault(freezeDefault)
                        .feeScheduleKey(key)
                        .maxSupply(2000000000L)
                        .name("Hbars")
                        .supplyType(TokenSupplyTypeEnum.FINITE)
                        .freezeKey(key)
                        .pauseKey(key)
                        .pauseStatus(pauseStatus)
                        .wipeKey(key)
                        .supplyKey(key)
                        .symbol("HBAR")
                        .wipeKey(key))
                .persist();

        domainBuilder
                .nft()
                .customize(n -> n.accountId(spenderEntityId)
                        .createdTimestamp(1475067194949034022L)
                        .serialNumber(1)
                        .spender(spenderEntityId)
                        .metadata("NFT_METADATA_URI".getBytes())
                        .accountId(ownerEntity)
                        .timestampRange(Range.atLeast(1475067194949034022L))
                        .tokenId(nftEntityId.getId()))
                .persist();
        return nftEntityId;
    }

    private void allowancesPersist(
            final EntityId senderEntityId,
            final EntityId spenderEntityId,
            final EntityId tokenEntityId,
            final EntityId nftEntityId) {
        domainBuilder
                .tokenAllowance()
                .customize(a -> a.tokenId(tokenEntityId.getId())
                        .payerAccountId(senderEntityId)
                        .owner(senderEntityId.getNum())
                        .spender(spenderEntityId.getNum())
                        .amount(13))
                .persist();

        domainBuilder
                .nftAllowance()
                .customize(a -> a.tokenId(nftEntityId.getId())
                        .spender(spenderEntityId.getNum())
                        .owner(senderEntityId.getNum())
                        .approvedForAll(true)
                        .payerAccountId(senderEntityId))
                .persist();
    }

    private void contractAllowancesPersist(
            final EntityId senderEntityId,
            final Address contractAddress,
            final EntityId tokenEntityId,
            final EntityId nftEntityId) {
        final var contractId = fromEvmAddress(contractAddress.toArrayUnsafe());
        domainBuilder
                .tokenAllowance()
                .customize(a -> a.tokenId(tokenEntityId.getId())
                        .payerAccountId(senderEntityId)
                        .owner(senderEntityId.getNum())
                        .spender(contractId.getNum())
                        .amount(20))
                .persist();

        domainBuilder
                .nftAllowance()
                .customize(a -> a.tokenId(nftEntityId.getId())
                        .owner(senderEntityId.getNum())
                        .spender(contractId.getNum())
                        .approvedForAll(true)
                        .payerAccountId(senderEntityId))
                .persist();
    }

    private void evmCodesContractPersist() {
        final var evmCodesContractBytes = functionEncodeDecoder.getContractBytes(EVM_CODES_BYTES_PATH);
        final var evmCodesContractEntityId = fromEvmAddress(EVM_CODES_CONTRACT_ADDRESS.toArrayUnsafe());
        final var evmCodesContractEvmAddress = toEvmAddress(evmCodesContractEntityId);

        domainBuilder
                .entity()
                .customize(e -> e.id(evmCodesContractEntityId.getId())
                        .num(evmCodesContractEntityId.getNum())
                        .evmAddress(evmCodesContractEvmAddress)
                        .type(CONTRACT)
                        .balance(1500L))
                .persist();

        domainBuilder
                .contract()
                .customize(c -> c.id(evmCodesContractEntityId.getId()).runtimeBytecode(evmCodesContractBytes))
                .persist();

        domainBuilder
                .recordFile()
                .customize(f -> f.bytes(evmCodesContractBytes))
                .persist();
    }

    private void ethCallContractPersist() {
        final var ethCallContractBytes = functionEncodeDecoder.getContractBytes(ETH_CALL_CONTRACT_BYTES_PATH);
        final var ethCallContractEntityId = fromEvmAddress(ETH_CALL_CONTRACT_ADDRESS.toArrayUnsafe());
        final var ethCallContractEvmAddress = toEvmAddress(ethCallContractEntityId);

        domainBuilder
                .entity()
                .customize(e -> e.id(ethCallContractEntityId.getId())
                        .num(ethCallContractEntityId.getNum())
                        .evmAddress(ethCallContractEvmAddress)
                        .type(CONTRACT)
                        .balance(1500L))
                .persist();

        domainBuilder
                .contract()
                .customize(c -> c.id(ethCallContractEntityId.getId()).runtimeBytecode(ethCallContractBytes))
                .persist();

        domainBuilder
                .contractState()
                .customize(c -> c.contractId(ethCallContractEntityId.getId())
                        .slot(Bytes.fromHexString("0x0000000000000000000000000000000000000000000000000000000000000000")
                                .toArrayUnsafe())
                        .value(Bytes.fromHexString("0x4746573740000000000000000000000000000000000000000000000000000000")
                                .toArrayUnsafe()))
                .persist();

        domainBuilder.recordFile().customize(f -> f.bytes(ethCallContractBytes)).persist();
    }

    private void reverterContractPersist() {
        final var reverterContractEntityId = fromEvmAddress(REVERTER_CONTRACT_ADDRESS.toArrayUnsafe());
        final var reverterContractEvmAddress = toEvmAddress(reverterContractEntityId);
        final var reverterContractBytes = functionEncodeDecoder.getContractBytes(REVERTER_CONTRACT_BYTES_PATH);

        domainBuilder
                .entity()
                .customize(e -> e.id(reverterContractEntityId.getId())
                        .num(reverterContractEntityId.getNum())
                        .evmAddress(reverterContractEvmAddress)
                        .type(CONTRACT)
                        .balance(1500L))
                .persist();

        domainBuilder
                .contract()
                .customize(c -> c.id(reverterContractEntityId.getId()).runtimeBytecode(reverterContractBytes))
                .persist();
    }

    private void stateContractPersist() {
        final var stateContractId = fromEvmAddress(STATE_CONTRACT_ADDRESS.toArrayUnsafe());
        final var stateContractAddress = toEvmAddress(stateContractId);
        final var stateContractBytes = functionEncodeDecoder.getContractBytes(STATE_CONTRACT_BYTES_PATH);

        domainBuilder
                .entity()
                .customize(e -> e.id(stateContractId.getId())
                        .num(stateContractId.getNum())
                        .evmAddress(stateContractAddress)
                        .type(CONTRACT)
                        .balance(1500L))
                .persist();

        domainBuilder
                .contract()
                .customize(c -> c.id(stateContractId.getId()).runtimeBytecode(stateContractBytes))
                .persist();
    }

    private EntityId dynamicEthCallContractPresist() {
        final var contractBytes = functionEncodeDecoder.getContractBytes(DYNAMIC_ETH_CALLS_BYTES_PATH);
        final var contractEntityId = fromEvmAddress(DYNAMIC_ETH_CALLS_CONTRACT_ADDRESS.toArrayUnsafe());
        final var contractEvmAddress = toEvmAddress(contractEntityId);

        domainBuilder
                .entity()
                .customize(e -> e.id(contractEntityId.getId())
                        .num(contractEntityId.getNum())
                        .evmAddress(contractEvmAddress)
                        .type(CONTRACT)
                        .balance(1500L))
                .persist();

        domainBuilder
                .contract()
                .customize(c -> c.id(contractEntityId.getId()).runtimeBytecode(contractBytes))
                .persist();

        domainBuilder
                .contractState()
                .customize(c -> c.contractId(contractEntityId.getId())
                        .slot(Bytes.fromHexString("0x0000000000000000000000000000000000000000000000000000000000000000")
                                .toArrayUnsafe())
                        .value(Bytes.fromHexString("0x4746573740000000000000000000000000000000000000000000000000000000")
                                .toArrayUnsafe()))
                .persist();

        domainBuilder.recordFile().customize(f -> f.bytes(contractBytes)).persist();
        return contractEntityId;
    }

    private void precompileContractPersist() {
        final var contractBytes = functionEncodeDecoder.getContractBytes(CONTRACT_BYTES_PATH);
        final var contractEntityId = fromEvmAddress(CONTRACT_ADDRESS.toArrayUnsafe());
        final var contractEvmAddress = toEvmAddress(contractEntityId);

        domainBuilder
                .entity()
                .customize(e -> e.id(contractEntityId.getId())
                        .num(contractEntityId.getNum())
                        .evmAddress(contractEvmAddress)
                        .type(CONTRACT)
                        .balance(1500L))
                .persist();

        domainBuilder
                .contract()
                .customize(c -> c.id(contractEntityId.getId()).runtimeBytecode(contractBytes))
                .persist();

        domainBuilder
                .contractState()
                .customize(c -> c.contractId(contractEntityId.getId())
                        .slot(Bytes.fromHexString("0x0000000000000000000000000000000000000000000000000000000000000000")
                                .toArrayUnsafe())
                        .value(Bytes.fromHexString("0x4746573740000000000000000000000000000000000000000000000000000000")
                                .toArrayUnsafe()))
                .persist();

        domainBuilder.recordFile().customize(f -> f.bytes(contractBytes)).persist();
    }

    private EntityId modificationContractPersist() {
        final var modificationContractBytes = functionEncodeDecoder.getContractBytes(MODIFICATION_CONTRACT_BYTES_PATH);
        final var modificationContractEntityId = fromEvmAddress(MODIFICATION_CONTRACT_ADDRESS.toArrayUnsafe());
        final var modificationContractEvmAddress = toEvmAddress(modificationContractEntityId);

        domainBuilder
                .entity()
                .customize(e -> e.id(modificationContractEntityId.getId())
                        .num(modificationContractEntityId.getNum())
                        .evmAddress(modificationContractEvmAddress)
                        .type(CONTRACT)
                        .balance(1500L))
                .persist();

        domainBuilder
                .contract()
                .customize(c -> c.id(modificationContractEntityId.getId()).runtimeBytecode(modificationContractBytes))
                .persist();
        return modificationContractEntityId;
    }

    private EntityId ercContractPersist() {
        final var ercContractBytes = functionEncodeDecoder.getContractBytes(ERC_CONTRACT_BYTES_PATH);
        final var ercContractEntityId = fromEvmAddress(ERC_CONTRACT_ADDRESS.toArrayUnsafe());
        final var ercContractEvmAddress = toEvmAddress(ercContractEntityId);

        domainBuilder
                .entity()
                .customize(e -> e.id(ercContractEntityId.getId())
                        .num(ercContractEntityId.getNum())
                        .evmAddress(ercContractEvmAddress)
                        .type(CONTRACT)
                        .balance(1500L))
                .persist();

        domainBuilder
                .contract()
                .customize(c -> c.id(ercContractEntityId.getId()).runtimeBytecode(ercContractBytes))
                .persist();

        domainBuilder
                .contractState()
                .customize(c -> c.contractId(ercContractEntityId.getId())
                        .slot(Bytes.fromHexString("0x0000000000000000000000000000000000000000000000000000000000000000")
                                .toArrayUnsafe())
                        .value(Bytes.fromHexString("0x4746573740000000000000000000000000000000000000000000000000000000")
                                .toArrayUnsafe()))
                .persist();

        domainBuilder.recordFile().customize(f -> f.bytes(ercContractBytes)).persist();
        return ercContractEntityId;
    }

<<<<<<< HEAD
    private EntityId redirectContractPersist() {
        final var redirectContractBytes = functionEncodeDecoder.getContractBytes(REDIRECT_CONTRACT_BYTES_PATH);
        final var redirectContractEntityId = fromEvmAddress(REDIRECT_CONTRACT_ADDRESS.toArrayUnsafe());
        final var redirectContractEvmAddress = toEvmAddress(redirectContractEntityId);

        domainBuilder
                .entity()
                .customize(e -> e.id(redirectContractEntityId.getId())
                        .num(redirectContractEntityId.getEntityNum())
                        .evmAddress(redirectContractEvmAddress)
=======
    private void nestedEthCallsContractPersist() {
        final var contractBytes = functionEncodeDecoder.getContractBytes(NESTED_CALLS_CONTRACT_BYTES_PATH);
        final var contractEntityId = fromEvmAddress(NESTED_ETH_CALLS_CONTRACT_ADDRESS.toArrayUnsafe());
        final var contractEvmAddress = toEvmAddress(contractEntityId);

        domainBuilder
                .entity()
                .customize(e -> e.id(contractEntityId.getId())
                        .num(contractEntityId.getNum())
                        .evmAddress(contractEvmAddress)
>>>>>>> 3c425fd3
                        .type(CONTRACT)
                        .balance(1500L))
                .persist();

        domainBuilder
                .contract()
<<<<<<< HEAD
                .customize(c -> c.id(redirectContractEntityId.getId()).runtimeBytecode(redirectContractBytes))
=======
                .customize(c -> c.id(contractEntityId.getId()).runtimeBytecode(contractBytes))
>>>>>>> 3c425fd3
                .persist();

        domainBuilder
                .contractState()
<<<<<<< HEAD
                .customize(c -> c.contractId(redirectContractEntityId.getId())
=======
                .customize(c -> c.contractId(contractEntityId.getId())
>>>>>>> 3c425fd3
                        .slot(Bytes.fromHexString("0x0000000000000000000000000000000000000000000000000000000000000000")
                                .toArrayUnsafe())
                        .value(Bytes.fromHexString("0x4746573740000000000000000000000000000000000000000000000000000000")
                                .toArrayUnsafe()))
                .persist();

<<<<<<< HEAD
        domainBuilder
                .recordFile()
                .customize(f -> f.bytes(redirectContractBytes))
                .persist();
        return redirectContractEntityId;
=======
        domainBuilder.recordFile().customize(f -> f.bytes(contractBytes)).persist();
>>>>>>> 3c425fd3
    }

    protected void customFeePersist(final FeeCase feeCase) {
        final var collectorAccountId = fromEvmAddress(SENDER_ADDRESS.toArrayUnsafe());
        final var tokenEntityId = fromEvmAddress(FUNGIBLE_TOKEN_ADDRESS.toArrayUnsafe());
        switch (feeCase) {
            case ROYALTY_FEE -> {
                final var royaltyFee = RoyaltyFee.builder()
                        .collectorAccountId(collectorAccountId)
                        .denominator(10L)
                        .fallbackFee(FallbackFee.builder()
                                .amount(100L)
                                .denominatingTokenId(tokenEntityId)
                                .build())
                        .numerator(20L)
                        .build();
                domainBuilder
                        .customFee()
                        .customize(f -> f.royaltyFees(List.of(royaltyFee)).tokenId(tokenEntityId.getId()))
                        .persist();
            }
            case FRACTIONAL_FEE -> {
                final var fractionalFee = FractionalFee.builder()
                        .collectorAccountId(collectorAccountId)
                        .denominator(10L)
                        .minimumAmount(1L)
                        .maximumAmount(1000L)
                        .netOfTransfers(true)
                        .numerator(100L)
                        .build();
                domainBuilder
                        .customFee()
                        .customize(f -> f.fractionalFees(List.of(fractionalFee)).tokenId(tokenEntityId.getId()))
                        .persist();
            }
            case FIXED_FEE -> {
                final var fixedFee = FixedFee.builder()
                        .amount(100L)
                        .collectorAccountId(collectorAccountId)
                        .denominatingTokenId(tokenEntityId)
                        .build();
                domainBuilder
                        .customFee()
                        .customize(f -> f.fixedFees(List.of(fixedFee)).tokenId(tokenEntityId.getId()))
                        .persist();
            }
            default -> domainBuilder
                    .customFee()
                    .customize(f -> f.tokenId(tokenEntityId.getId()))
                    .persist();
        }
    }

    protected void exchangeRatesPersist() {
        domainBuilder
                .fileData()
                .customize(f -> f.fileData(exchangeRatesSet.toByteArray())
                        .entityId(EXCHANGE_RATE_ENTITY_ID)
                        .consensusTimestamp(expiry))
                .persist();
    }

    protected void feeSchedulesPersist() {
        domainBuilder
                .fileData()
                .customize(f -> f.fileData(feeSchedules.toByteArray())
                        .entityId(FEE_SCHEDULE_ENTITY_ID)
                        .consensusTimestamp(expiry + 1))
                .persist();
    }

<<<<<<< HEAD
    /**
     * Checks if the *actual* gas usage is within 5-20% greater than the *expected* gas used from the initial call.
     *
     * @param actualGas   The actual gas used.
     * @param expectedGas The expected gas used from the initial call.
     * @return {@code true} if the actual gas usage is within the expected range, otherwise {@code false}.
     */
    protected static boolean isWithinExpectedGasRange(final long actualGas, final long expectedGas) {
        return actualGas >= (expectedGas * 1.05) && actualGas <= (expectedGas * 1.20);
=======
    private static TokenCreateWrapper getFungibleTokenWithKeys() {
        return new TokenCreateWrapper(
                true,
                "Test",
                "TST",
                EntityIdUtils.accountIdFromEvmAddress(OWNER_ADDRESS),
                "test",
                true,
                BigInteger.valueOf(10L),
                BigInteger.valueOf(10L),
                10_000_000L,
                true,
                List.of(new TokenKeyWrapper(
                        0b1111111,
                        new KeyValueWrapper(
                                false,
                                contractIdFromEvmAddress(DYNAMIC_ETH_CALLS_CONTRACT_ADDRESS.toArrayUnsafe()),
                                new byte[] {},
                                new byte[] {},
                                null))),
                new TokenExpiryWrapper(9_000_000_000L, EntityIdUtils.accountIdFromEvmAddress(OWNER_ADDRESS), 10_000L));
    }

    private static TokenCreateWrapper getFungibleTokenExpiryInUint32Range() {
        return new TokenCreateWrapper(
                true,
                "Test",
                "TST",
                EntityIdUtils.accountIdFromEvmAddress(SENDER_ADDRESS),
                "test",
                true,
                BigInteger.valueOf(10L),
                BigInteger.valueOf(10L),
                10_000_000L,
                false,
                List.of(),
                new TokenExpiryWrapper(4_000_000_000L, EntityIdUtils.accountIdFromEvmAddress(SENDER_ADDRESS), 10_000L));
    }

    private static TokenCreateWrapper getNonFungibleTokenWithKeys() {
        return new TokenCreateWrapper(
                false,
                "TestNFT",
                "TFT",
                EntityIdUtils.accountIdFromEvmAddress(OWNER_ADDRESS),
                "test",
                true,
                BigInteger.valueOf(0L),
                BigInteger.valueOf(0L),
                0L,
                true,
                List.of(new TokenKeyWrapper(
                        0b1111111,
                        new KeyValueWrapper(
                                false,
                                contractIdFromEvmAddress(DYNAMIC_ETH_CALLS_CONTRACT_ADDRESS.toArrayUnsafe()),
                                new byte[] {},
                                new byte[] {},
                                null))),
                new TokenExpiryWrapper(9_000_000_000L, EntityIdUtils.accountIdFromEvmAddress(OWNER_ADDRESS), 10_000L));
    }

    private static TokenCreateWrapper getNonFungibleTokenExpiryInUint32Range() {
        return new TokenCreateWrapper(
                false,
                "TestNFT",
                "TFT",
                EntityIdUtils.accountIdFromEvmAddress(SENDER_ADDRESS),
                "test",
                true,
                BigInteger.valueOf(0L),
                BigInteger.valueOf(0L),
                0L,
                false,
                List.of(),
                new TokenExpiryWrapper(4_000_000_000L, EntityIdUtils.accountIdFromEvmAddress(SENDER_ADDRESS), 10_000L));
>>>>>>> 3c425fd3
    }
}<|MERGE_RESOLUTION|>--- conflicted
+++ resolved
@@ -177,7 +177,7 @@
     protected static final Address EVM_CODES_CONTRACT_ADDRESS = toAddress(EntityId.of(0, 0, 1263, CONTRACT));
     protected static final Address RECEIVER_ADDRESS = toAddress(EntityId.of(0, 0, 1045, CONTRACT));
     protected static final Address STATE_CONTRACT_ADDRESS = toAddress(EntityId.of(0, 0, 1261, CONTRACT));
-    protected static final Address REDIRECT_CONTRACT_ADDRESS = toAddress(EntityId.of(0, 0, 1262, CONTRACT));
+    protected static final Address REDIRECT_CONTRACT_ADDRESS = toAddress(EntityId.of(0, 0, 1264, CONTRACT));
     protected static final TokenCreateWrapper FUNGIBLE_TOKEN = getFungibleToken();
     protected static final TokenCreateWrapper FUNGIBLE_TOKEN2 = getFungibleToken2();
     protected static final TokenCreateWrapper FUNGIBLE_TOKEN_WITH_KEYS = getFungibleTokenWithKeys();
@@ -362,7 +362,6 @@
     protected static Key keyWithContractId = Key.newBuilder()
             .setContractID(contractIdFromEvmAddress(CONTRACT_ADDRESS.toArrayUnsafe()))
             .build();
-
     protected static Key keyWithDelegatableContractId = Key.newBuilder()
             .setDelegatableContractId(contractIdFromEvmAddress(CONTRACT_ADDRESS.toArrayUnsafe()))
             .build();
@@ -571,12 +570,9 @@
         precompileContractPersist();
         final var modificationContract = modificationContractPersist();
         final var ercContract = ercContractPersist();
-<<<<<<< HEAD
-        final var redirectContract = redirectContractPersist();
-=======
         final var nestedContractId = dynamicEthCallContractPresist();
         nestedEthCallsContractPersist();
->>>>>>> 3c425fd3
+        final var redirectContract = redirectContractPersist();
         fileDataPersist();
 
         receiverPersist();
@@ -733,20 +729,13 @@
 
         tokenAccountPersist(senderEntityId, tokenEntityId, TokenFreezeStatusEnum.FROZEN, true);
         tokenAccountPersist(ethAccount, tokenEntityId, TokenFreezeStatusEnum.FROZEN);
-<<<<<<< HEAD
         tokenAccountPersist(senderEntityId, tokenTreasuryEntityId, TokenFreezeStatusEnum.UNFROZEN, true);
         tokenAccountPersist(spenderEntityId, notFrozenFungibleTokenEntityId, TokenFreezeStatusEnum.UNFROZEN, true);
-=======
-        tokenAccountPersist(senderEntityId, tokenTreasuryEntityId, TokenFreezeStatusEnum.UNFROZEN);
-        tokenAccountPersist(spenderEntityId, tokenTreasuryEntityId, TokenFreezeStatusEnum.UNFROZEN);
-        tokenAccountPersist(spenderEntityId, notFrozenFungibleTokenEntityId, TokenFreezeStatusEnum.UNFROZEN);
->>>>>>> 3c425fd3
+        tokenAccountPersist(spenderEntityId, tokenTreasuryEntityId, TokenFreezeStatusEnum.UNFROZEN, true);
         tokenAccountPersist(ethAccount, notFrozenFungibleTokenEntityId, TokenFreezeStatusEnum.UNFROZEN);
         tokenAccountPersist(senderEntityId, notFrozenFungibleTokenEntityId, TokenFreezeStatusEnum.UNFROZEN, true);
         tokenAccountPersist(spenderEntityId, frozenFungibleTokenEntityId, TokenFreezeStatusEnum.FROZEN, true);
         tokenAccountPersist(ethAccount, frozenFungibleTokenEntityId, TokenFreezeStatusEnum.FROZEN);
-<<<<<<< HEAD
-        tokenAccountPersist(spenderEntityId, tokenTreasuryEntityId, TokenFreezeStatusEnum.UNFROZEN, true);
         tokenAccountPersist(modificationContract, tokenEntityId, TokenFreezeStatusEnum.UNFROZEN, true);
         tokenAccountPersist(modificationContract, tokenEntityIdNotAssociated, TokenFreezeStatusEnum.UNFROZEN, false);
         tokenAccountPersist(modificationContract, nftEntityId, TokenFreezeStatusEnum.UNFROZEN, true);
@@ -754,19 +743,14 @@
         tokenAccountPersist(ercContract, nftEntityId, TokenFreezeStatusEnum.UNFROZEN, true);
         tokenAccountPersist(redirectContract, tokenEntityId, TokenFreezeStatusEnum.UNFROZEN, true);
         tokenAccountPersist(redirectContract, nftEntityId, TokenFreezeStatusEnum.UNFROZEN, true);
-=======
-        tokenAccountPersist(modificationContract, tokenEntityId, TokenFreezeStatusEnum.UNFROZEN);
-        tokenAccountPersist(modificationContract, nftEntityId, TokenFreezeStatusEnum.UNFROZEN);
-        tokenAccountPersist(treasuryEntityId, notFrozenFungibleTokenEntityId, TokenFreezeStatusEnum.UNFROZEN);
-        tokenAccountPersist(nestedContractId, nftEntityId, TokenFreezeStatusEnum.UNFROZEN);
-        tokenAccountPersist(nestedContractId, tokenEntityId, TokenFreezeStatusEnum.UNFROZEN);
-        tokenAccountPersist(nestedContractId, nftEntityId3, TokenFreezeStatusEnum.UNFROZEN);
-        tokenAccountPersist(nestedContractId, tokenTreasuryEntityId, TokenFreezeStatusEnum.UNFROZEN);
-        tokenAccountPersist(ercContract, tokenEntityId, TokenFreezeStatusEnum.UNFROZEN);
-        tokenAccountPersist(ercContract, nftEntityId, TokenFreezeStatusEnum.UNFROZEN);
->>>>>>> 3c425fd3
+
+        tokenAccountPersist(treasuryEntityId, notFrozenFungibleTokenEntityId, TokenFreezeStatusEnum.UNFROZEN, true);
+        tokenAccountPersist(nestedContractId, nftEntityId, TokenFreezeStatusEnum.UNFROZEN, true);
+        tokenAccountPersist(nestedContractId, tokenEntityId, TokenFreezeStatusEnum.UNFROZEN, true);
+        tokenAccountPersist(nestedContractId, nftEntityId3, TokenFreezeStatusEnum.UNFROZEN, true);
+        tokenAccountPersist(nestedContractId, tokenTreasuryEntityId, TokenFreezeStatusEnum.UNFROZEN, true);
         tokenAccountPersist(ethAccount, tokenTreasuryEntityId, TokenFreezeStatusEnum.UNFROZEN);
-        tokenAccountPersist(senderEntityId, tokenGetKeyContractAddressEntityId, TokenFreezeStatusEnum.UNFROZEN);
+        tokenAccountPersist(senderEntityId, tokenGetKeyContractAddressEntityId, TokenFreezeStatusEnum.UNFROZEN, true);
 
         tokenAccountPersist(ownerEntityId, nftEntityId, TokenFreezeStatusEnum.UNFROZEN, true);
         tokenAccountPersist(senderEntityId, nftEntityId, TokenFreezeStatusEnum.UNFROZEN, true);
@@ -1339,7 +1323,6 @@
         return ercContractEntityId;
     }
 
-<<<<<<< HEAD
     private EntityId redirectContractPersist() {
         final var redirectContractBytes = functionEncodeDecoder.getContractBytes(REDIRECT_CONTRACT_BYTES_PATH);
         final var redirectContractEntityId = fromEvmAddress(REDIRECT_CONTRACT_ADDRESS.toArrayUnsafe());
@@ -1348,9 +1331,33 @@
         domainBuilder
                 .entity()
                 .customize(e -> e.id(redirectContractEntityId.getId())
-                        .num(redirectContractEntityId.getEntityNum())
+                        .num(redirectContractEntityId.getNum())
                         .evmAddress(redirectContractEvmAddress)
-=======
+                        .type(CONTRACT)
+                        .balance(1500L))
+                .persist();
+
+        domainBuilder
+                .contract()
+                .customize(c -> c.id(redirectContractEntityId.getId()).runtimeBytecode(redirectContractBytes))
+                .persist();
+
+        domainBuilder
+                .contractState()
+                .customize(c -> c.contractId(redirectContractEntityId.getId())
+                        .slot(Bytes.fromHexString("0x0000000000000000000000000000000000000000000000000000000000000000")
+                                .toArrayUnsafe())
+                        .value(Bytes.fromHexString("0x4746573740000000000000000000000000000000000000000000000000000000")
+                                .toArrayUnsafe()))
+                .persist();
+
+        domainBuilder
+                .recordFile()
+                .customize(f -> f.bytes(redirectContractBytes))
+                .persist();
+        return redirectContractEntityId;
+    }
+
     private void nestedEthCallsContractPersist() {
         final var contractBytes = functionEncodeDecoder.getContractBytes(NESTED_CALLS_CONTRACT_BYTES_PATH);
         final var contractEntityId = fromEvmAddress(NESTED_ETH_CALLS_CONTRACT_ADDRESS.toArrayUnsafe());
@@ -1361,42 +1368,25 @@
                 .customize(e -> e.id(contractEntityId.getId())
                         .num(contractEntityId.getNum())
                         .evmAddress(contractEvmAddress)
->>>>>>> 3c425fd3
                         .type(CONTRACT)
                         .balance(1500L))
                 .persist();
 
         domainBuilder
                 .contract()
-<<<<<<< HEAD
-                .customize(c -> c.id(redirectContractEntityId.getId()).runtimeBytecode(redirectContractBytes))
-=======
                 .customize(c -> c.id(contractEntityId.getId()).runtimeBytecode(contractBytes))
->>>>>>> 3c425fd3
                 .persist();
 
         domainBuilder
                 .contractState()
-<<<<<<< HEAD
-                .customize(c -> c.contractId(redirectContractEntityId.getId())
-=======
                 .customize(c -> c.contractId(contractEntityId.getId())
->>>>>>> 3c425fd3
                         .slot(Bytes.fromHexString("0x0000000000000000000000000000000000000000000000000000000000000000")
                                 .toArrayUnsafe())
                         .value(Bytes.fromHexString("0x4746573740000000000000000000000000000000000000000000000000000000")
                                 .toArrayUnsafe()))
                 .persist();
 
-<<<<<<< HEAD
-        domainBuilder
-                .recordFile()
-                .customize(f -> f.bytes(redirectContractBytes))
-                .persist();
-        return redirectContractEntityId;
-=======
         domainBuilder.recordFile().customize(f -> f.bytes(contractBytes)).persist();
->>>>>>> 3c425fd3
     }
 
     protected void customFeePersist(final FeeCase feeCase) {
@@ -1468,17 +1458,6 @@
                 .persist();
     }
 
-<<<<<<< HEAD
-    /**
-     * Checks if the *actual* gas usage is within 5-20% greater than the *expected* gas used from the initial call.
-     *
-     * @param actualGas   The actual gas used.
-     * @param expectedGas The expected gas used from the initial call.
-     * @return {@code true} if the actual gas usage is within the expected range, otherwise {@code false}.
-     */
-    protected static boolean isWithinExpectedGasRange(final long actualGas, final long expectedGas) {
-        return actualGas >= (expectedGas * 1.05) && actualGas <= (expectedGas * 1.20);
-=======
     private static TokenCreateWrapper getFungibleTokenWithKeys() {
         return new TokenCreateWrapper(
                 true,
@@ -1555,6 +1534,15 @@
                 false,
                 List.of(),
                 new TokenExpiryWrapper(4_000_000_000L, EntityIdUtils.accountIdFromEvmAddress(SENDER_ADDRESS), 10_000L));
->>>>>>> 3c425fd3
+    }
+    /**
+     * Checks if the *actual* gas usage is within 5-20% greater than the *expected* gas used from the initial call.
+     *
+     * @param actualGas   The actual gas used.
+     * @param expectedGas The expected gas used from the initial call.
+     * @return {@code true} if the actual gas usage is within the expected range, otherwise {@code false}.
+     */
+    protected static boolean isWithinExpectedGasRange(final long actualGas, final long expectedGas) {
+        return actualGas >= (expectedGas * 1.05) && actualGas <= (expectedGas * 1.20);
     }
 }