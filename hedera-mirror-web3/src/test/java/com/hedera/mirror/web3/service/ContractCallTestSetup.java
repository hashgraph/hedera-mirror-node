--- conflicted
+++ resolved
@@ -108,14 +108,13 @@
             Bytes.wrap(recoverAddressFromPubKey(SPENDER_PUBLIC_KEY.substring(2).toByteArray())));
     protected static final Address TREASURY_ADDRESS = toAddress(EntityId.of(0, 0, 743, ACCOUNT));
     protected static final Address FUNGIBLE_TOKEN_ADDRESS = toAddress(EntityId.of(0, 0, 1046, TOKEN));
-    protected static final Address UNPAUSED_FUNGIBLE_TOKEN_ADDRESS = toAddress(EntityId.of(0, 0, 1051, TOKEN));
+    protected static final Address UNPAUSED_FUNGIBLE_TOKEN_ADDRESS = toAddress(EntityId.of(0, 0, 1052, TOKEN));
     protected static final Address NOT_FROZEN_FUNGIBLE_TOKEN_ADDRESS = toAddress(EntityId.of(0, 0, 1048, TOKEN));
     protected static final Address FROZEN_FUNGIBLE_TOKEN_ADDRESS = toAddress(EntityId.of(0, 0, 1050, TOKEN));
     protected static final Address TREASURY_TOKEN_ADDRESS = toAddress(EntityId.of(0, 0, 1049, TOKEN));
     protected static final Address NFT_ADDRESS = toAddress(EntityId.of(0, 0, 1047, TOKEN));
     protected static final Address NFT_ADDRESS_WITH_DIFFERENT_OWNER_AND_TREASURY =
             toAddress(EntityId.of(0, 0, 1067, TOKEN));
-
     protected static final Address NFT_TRANSFER_ADDRESS = toAddress(EntityId.of(0, 0, 1051, TOKEN));
     protected static final Address MODIFICATION_CONTRACT_ADDRESS = toAddress(EntityId.of(0, 0, 1257, CONTRACT));
     protected static final byte[] KEY_PROTO = new byte[] {
@@ -335,16 +334,13 @@
         final var ownerEntityId = ownerEntityPersist();
         final var spenderEntityId = spenderEntityPersist();
         final var treasuryEntityId = treasureEntityPersist();
-<<<<<<< HEAD
+
         final var unpausedTokenEntityId = fungibleTokenPersist(
                 senderEntityId,
                 KEY_PROTO,
                 UNPAUSED_FUNGIBLE_TOKEN_ADDRESS,
                 9999999999999L,
                 TokenPauseStatusEnum.UNPAUSED);
-=======
-
->>>>>>> 5dc3411e
         final var tokenEntityId = fungibleTokenPersist(
                 ownerEntityId, KEY_PROTO, FUNGIBLE_TOKEN_ADDRESS, 9999999999999L, TokenPauseStatusEnum.PAUSED);
         final var notFrozenFungibleTokenEntityId = fungibleTokenPersist(
@@ -352,15 +348,10 @@
         final var frozenFungibleTokenEntityId = fungibleTokenPersist(
                 spenderEntityId, KEY_PROTO, FROZEN_FUNGIBLE_TOKEN_ADDRESS, 9999999999999L, TokenPauseStatusEnum.PAUSED);
         final var tokenTreasuryEntityId = fungibleTokenPersist(
-<<<<<<< HEAD
-                treasuryEntityId, KEY_PROTO, TREASURY_TOKEN_ADDRESS, 0L, TokenPauseStatusEnum.PAUSED);
-        final var nftEntityId = nftPersist(NFT_ADDRESS, ownerEntityId, spenderEntityId, ownerEntityId, KEY_PROTO);
-=======
                 treasuryEntityId, new byte[0], TREASURY_TOKEN_ADDRESS, 0L, TokenPauseStatusEnum.UNPAUSED);
 
         final var nftEntityId = nftPersist(
                 NFT_ADDRESS, ownerEntityId, spenderEntityId, ownerEntityId, KEY_PROTO, TokenPauseStatusEnum.PAUSED);
->>>>>>> 5dc3411e
         final var nftEntityId2 = nftPersist(
                 NFT_ADDRESS_WITH_DIFFERENT_OWNER_AND_TREASURY,
                 senderEntityId,
