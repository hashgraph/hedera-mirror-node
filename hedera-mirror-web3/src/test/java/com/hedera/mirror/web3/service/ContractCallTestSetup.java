/*
 * Copyright (C) 2023 Hedera Hashgraph, LLC
 *
 * Licensed under the Apache License, Version 2.0 (the "License");
 * you may not use this file except in compliance with the License.
 * You may obtain a copy of the License at
 *
 *      http://www.apache.org/licenses/LICENSE-2.0
 *
 * Unless required by applicable law or agreed to in writing, software
 * distributed under the License is distributed on an "AS IS" BASIS,
 * WITHOUT WARRANTIES OR CONDITIONS OF ANY KIND, either express or implied.
 * See the License for the specific language governing permissions and
 * limitations under the License.
 */

package com.hedera.mirror.web3.service;

import static com.hedera.mirror.common.domain.entity.EntityType.CONTRACT;
import static com.hedera.mirror.common.domain.entity.EntityType.TOKEN;
import static com.hedera.mirror.common.util.DomainUtils.fromEvmAddress;
import static com.hedera.mirror.common.util.DomainUtils.toEvmAddress;
import static com.hedera.mirror.web3.evm.utils.EvmTokenUtils.toAddress;
import static com.hedera.mirror.web3.service.model.CallServiceParameters.CallType.ETH_ESTIMATE_GAS;
import static com.hedera.node.app.service.evm.utils.EthSigsUtils.recoverAddressFromPubKey;
import static com.hedera.services.utils.EntityIdUtils.contractIdFromEvmAddress;
import static com.hederahashgraph.api.proto.java.HederaFunctionality.ContractCall;
import static com.hederahashgraph.api.proto.java.HederaFunctionality.CryptoTransfer;
import static com.hederahashgraph.api.proto.java.HederaFunctionality.EthereumTransaction;
import static com.hederahashgraph.api.proto.java.HederaFunctionality.TokenAccountWipe;
import static com.hederahashgraph.api.proto.java.HederaFunctionality.TokenAssociateToAccount;
import static com.hederahashgraph.api.proto.java.HederaFunctionality.TokenBurn;
import static com.hederahashgraph.api.proto.java.HederaFunctionality.TokenCreate;
import static com.hederahashgraph.api.proto.java.HederaFunctionality.TokenMint;

import com.google.common.collect.Range;
import com.google.protobuf.ByteString;
import com.hedera.mirror.common.domain.entity.EntityId;
import com.hedera.mirror.common.domain.token.FallbackFee;
import com.hedera.mirror.common.domain.token.FixedFee;
import com.hedera.mirror.common.domain.token.FractionalFee;
import com.hedera.mirror.common.domain.token.RoyaltyFee;
import com.hedera.mirror.common.domain.token.TokenFreezeStatusEnum;
import com.hedera.mirror.common.domain.token.TokenKycStatusEnum;
import com.hedera.mirror.common.domain.token.TokenPauseStatusEnum;
import com.hedera.mirror.common.domain.token.TokenSupplyTypeEnum;
import com.hedera.mirror.common.domain.token.TokenTypeEnum;
import com.hedera.mirror.web3.Web3IntegrationTest;
import com.hedera.mirror.web3.evm.contracts.execution.MirrorEvmTxProcessorFacadeImpl;
import com.hedera.mirror.web3.evm.properties.MirrorNodeEvmProperties;
import com.hedera.mirror.web3.service.model.CallServiceParameters;
import com.hedera.mirror.web3.service.model.CallServiceParameters.CallType;
import com.hedera.mirror.web3.utils.FunctionEncodeDecoder;
import com.hedera.node.app.service.evm.store.models.HederaEvmAccount;
import com.hedera.services.hapi.utils.ByteStringUtils;
import com.hedera.services.store.contracts.precompile.TokenCreateWrapper;
import com.hedera.services.store.contracts.precompile.TokenCreateWrapper.FixedFeeWrapper;
import com.hedera.services.store.contracts.precompile.TokenCreateWrapper.FractionalFeeWrapper;
import com.hedera.services.store.contracts.precompile.TokenCreateWrapper.RoyaltyFeeWrapper;
import com.hedera.services.store.contracts.precompile.codec.KeyValueWrapper;
import com.hedera.services.store.contracts.precompile.codec.TokenExpiryWrapper;
import com.hedera.services.store.contracts.precompile.codec.TokenKeyWrapper;
import com.hedera.services.utils.EntityIdUtils;
import com.hederahashgraph.api.proto.java.CurrentAndNextFeeSchedule;
import com.hederahashgraph.api.proto.java.CustomFee.FeeCase;
import com.hederahashgraph.api.proto.java.ExchangeRate;
import com.hederahashgraph.api.proto.java.ExchangeRateSet;
import com.hederahashgraph.api.proto.java.FeeComponents;
import com.hederahashgraph.api.proto.java.FeeData;
import com.hederahashgraph.api.proto.java.FeeSchedule;
import com.hederahashgraph.api.proto.java.Key;
import com.hederahashgraph.api.proto.java.ResponseCodeEnum;
import com.hederahashgraph.api.proto.java.SubType;
import com.hederahashgraph.api.proto.java.TimestampSeconds;
import com.hederahashgraph.api.proto.java.TransactionFeeSchedule;
import java.math.BigInteger;
import java.nio.file.Path;
import java.time.Instant;
import java.util.Arrays;
import java.util.List;
import java.util.function.ToLongFunction;
import org.apache.tuweni.bytes.Bytes;
import org.bouncycastle.util.encoders.Hex;
import org.hyperledger.besu.datatypes.Address;
import org.jetbrains.annotations.Nullable;
import org.springframework.beans.factory.annotation.Autowired;
import org.springframework.beans.factory.annotation.Value;

public class ContractCallTestSetup extends Web3IntegrationTest {

    protected static final long expiry = 1_234_567_890L;
    protected static final BigInteger SUCCESS_RESULT = BigInteger.valueOf(ResponseCodeEnum.SUCCESS_VALUE);

    // Exchange rates from local node.
    protected static final ExchangeRateSet exchangeRatesSet = ExchangeRateSet.newBuilder()
            .setCurrentRate(ExchangeRate.newBuilder()
                    .setCentEquiv(12)
                    .setHbarEquiv(1)
                    .setExpirationTime(TimestampSeconds.newBuilder().setSeconds(4_102_444_800L))
                    .build())
            .setNextRate(ExchangeRate.newBuilder()
                    .setCentEquiv(15)
                    .setHbarEquiv(1)
                    .setExpirationTime(TimestampSeconds.newBuilder().setSeconds(4_102_444_800L))
                    .build())
            .build();

    // System addresses
    protected static final EntityId FEE_SCHEDULE_ENTITY_ID = EntityId.of(0L, 0L, 111L);
    protected static final EntityId EXCHANGE_RATE_ENTITY_ID = EntityId.of(0L, 0L, 112L);

    // Contract addresses
    protected static final Address ETH_ADDRESS = Address.fromHexString("0x23f5e49569a835d7bf9aefd30e4f60cdd570f225");
    protected static final Address DYNAMIC_ETH_CALLS_CONTRACT_ADDRESS = toAddress(EntityId.of(0, 0, 1255));
    protected static final Address DYNAMIC_ETH_CALLS_CONTRACT_ALIAS =
            Address.fromHexString("0x742d35Cc6634C0532925a3b844Bc454e4438f44e");
    protected static final Address PRECOMPILE_TEST_CONTRACT_ADDRESS = toAddress(EntityId.of(0, 0, 1256));
    protected static final Address MODIFICATION_CONTRACT_ADDRESS = toAddress(EntityId.of(0, 0, 1257));
    protected static final Address ERC_CONTRACT_ADDRESS = toAddress(EntityId.of(0, 0, 1258));
    protected static final Address REVERTER_CONTRACT_ADDRESS = toAddress(EntityId.of(0, 0, 1259));
    protected static final Address ETH_CALL_CONTRACT_ADDRESS = toAddress(EntityId.of(0, 0, 1260));
    protected static final Address STATE_CONTRACT_ADDRESS = toAddress(EntityId.of(0, 0, 1261));
    protected static final Address NESTED_ETH_CALLS_CONTRACT_ADDRESS = toAddress(EntityId.of(0, 0, 1262));
    protected static final Address EVM_CODES_CONTRACT_ADDRESS = toAddress(EntityId.of(0, 0, 1263));
    protected static final Address EXCHANGE_RATE_PRECOMPILE_CONTRACT_ADDRESS = toAddress(EntityId.of(0, 0, 1264));
    protected static final Address REDIRECT_CONTRACT_ADDRESS = toAddress(EntityId.of(0, 0, 1265));
    protected static final Address PRNG_CONTRACT_ADDRESS = toAddress(EntityId.of(0, 0, 1266));

    // Account addresses
    protected static final Address AUTO_RENEW_ACCOUNT_ADDRESS = toAddress(EntityId.of(0, 0, 740));
    protected static final Address SPENDER_ADDRESS = toAddress(EntityId.of(0, 0, 741));
    protected static final ByteString SPENDER_PUBLIC_KEY =
            ByteString.fromHex("3a2102ff806fecbd31b4c377293cba8d2b78725965a4990e0ff1b1b29a1d2c61402310");
    protected static final Address SPENDER_ALIAS = Address.wrap(
            Bytes.wrap(recoverAddressFromPubKey(SPENDER_PUBLIC_KEY.substring(2).toByteArray())));
    protected static final Address SENDER_ADDRESS = toAddress(EntityId.of(0, 0, 742));
    protected static final ByteString SENDER_PUBLIC_KEY =
            ByteString.copyFrom(Hex.decode("3a2103af80b90d25145da28c583359beb47b21796b2fe1a23c1511e443e7a64dfdb27d"));
    protected static final Address SENDER_ALIAS = Address.wrap(
            Bytes.wrap(recoverAddressFromPubKey(SENDER_PUBLIC_KEY.substring(2).toByteArray())));
    protected static final Address TREASURY_ADDRESS = toAddress(EntityId.of(0, 0, 743));
    protected static final Address NOT_ASSOCIATED_SPENDER_ADDRESS = toAddress(EntityId.of(0, 0, 744));
    protected static final ByteString NOT_ASSOCIATED_SPENDER_PUBLIC_KEY =
            ByteString.fromHex("3a21033a514176466fa815ed481ffad09110a2d344f6c9b78c1d14afc351c3a51be33d");
    protected static final Address NOT_ASSOCIATED_SPENDER_ALIAS = Address.wrap(Bytes.wrap(recoverAddressFromPubKey(
            NOT_ASSOCIATED_SPENDER_PUBLIC_KEY.substring(2).toByteArray())));
    protected static final Address OWNER_ADDRESS = toAddress(EntityId.of(0, 0, 750));

    // Token addresses
    protected static final Address FUNGIBLE_TOKEN_ADDRESS_WITH_EXPIRY = toAddress(EntityId.of(0, 0, 1042));
    protected static final Address RECEIVER_ADDRESS = toAddress(EntityId.of(0, 0, 1045));
    protected static final Address FUNGIBLE_TOKEN_ADDRESS = toAddress(EntityId.of(0, 0, 1046));
    protected static final Address NFT_ADDRESS = toAddress(EntityId.of(0, 0, 1047));
    protected static final Address NOT_FROZEN_FUNGIBLE_TOKEN_ADDRESS = toAddress(EntityId.of(0, 0, 1048));
    protected static final Address TREASURY_TOKEN_ADDRESS = toAddress(EntityId.of(0, 0, 1049));

    protected static final Address FROZEN_FUNGIBLE_TOKEN_ADDRESS = toAddress(EntityId.of(0, 0, 1050));
    protected static final Address NFT_TRANSFER_ADDRESS = toAddress(EntityId.of(0, 0, 1051));
    protected static final Address UNPAUSED_FUNGIBLE_TOKEN_ADDRESS = toAddress(EntityId.of(0, 0, 1052));
    protected static final Address NFT_ADDRESS_GET_KEY_WITH_CONTRACT_ADDRESS = toAddress(EntityId.of(0, 0, 1053));
    protected static final Address FUNGIBLE_TOKEN_ADDRESS_GET_KEY_WITH_ED25519_KEY = toAddress(EntityId.of(0, 0, 1054));
    protected static final Address FUNGIBLE_TOKEN_ADDRESS_GET_KEY_WITH_ECDSA_KEY = toAddress(EntityId.of(0, 0, 1055));
    protected static final Address FUNGIBLE_TOKEN_ADDRESS_GET_KEY_WITH_DELEGATABLE_CONTRACT_ID =
            toAddress(EntityId.of(0, 0, 1056));
    protected static final Address NFT_ADDRESS_GET_KEY_WITH_ED25519_KEY = toAddress(EntityId.of(0, 0, 1057));
    protected static final Address NFT_ADDRESS_GET_KEY_WITH_ECDSA_KEY = toAddress(EntityId.of(0, 0, 1058));
    protected static final Address NFT_ADDRESS_GET_KEY_WITH_DELEGATABLE_CONTRACT_ID =
            toAddress(EntityId.of(0, 0, 1059));
    protected static final Address FUNGIBLE_TOKEN_ADDRESS_GET_KEY_WITH_CONTRACT_ADDRESS =
            toAddress(EntityId.of(0, 0, 1060));
    protected static final Address FUNGIBLE_TOKEN_ADDRESS_NOT_ASSOCIATED = toAddress(EntityId.of(0, 0, 1061));
    protected static final Address NFT_ADDRESS_WITH_DIFFERENT_OWNER_AND_TREASURY = toAddress(EntityId.of(0, 0, 1067));
    protected static final Address NFT_TRANSFER_ADDRESS_WITHOUT_KYC_KEY = toAddress(EntityId.of(0, 0, 1071));

    protected static final byte[] KEY_PROTO = new byte[] {
        58, 33, -52, -44, -10, 81, 99, 100, 6, -8, -94, -87, -112, 42, 42, 96, 75, -31, -5, 72, 13, -70, 101, -111, -1,
        77, -103, 47, -118, 107, -58, -85, -63, 55, -57
    };
    protected static final byte[] ECDSA_KEY = Arrays.copyOfRange(KEY_PROTO, 2, KEY_PROTO.length);

    // bit field representing the key type. Keys of all types that have corresponding bits set to 1
    // will be created for the token.
    // 0th bit: adminKey
    // 1st bit: kycKey
    // 2nd bit: freezeKey
    // 3rd bit: wipeKey
    // 4th bit: supplyKey
    // 5th bit: feeScheduleKey
    // 6th bit: pauseKey
    // 7th bit: ignored
    protected static final int АLL_CASES_KEY_TYPE = 0b1111111;
    protected static Key keyWithECDSASecp256K1 =
            Key.newBuilder().setECDSASecp256K1(ByteString.copyFrom(ECDSA_KEY)).build();
    protected static final byte[] NEW_ECDSA_KEY = new byte[] {
        2, 64, 59, -126, 81, -22, 0, 35, 67, -70, 110, 96, 109, 2, -8, 111, -112, -100, -87, -85, 66, 36, 37, -97, 19,
        68, -87, -110, -13, -115, 74, 86, 90
    };
    protected static final byte[] ED25519_KEY = Arrays.copyOfRange(KEY_PROTO, 2, KEY_PROTO.length);
    protected static Key keyWithEd25519 =
            Key.newBuilder().setEd25519(ByteString.copyFrom(ED25519_KEY)).build();
    protected static final byte[] NEW_ED25519_KEY = new byte[] {
        -128, -61, -12, 63, 3, -45, 108, 34, 61, -2, -83, -48, -118, 20, 84, 85, 85, 67, -125, 46, 49, 26, 17, -116, 27,
        25, 38, -95, 50, 77, 40, -38
    };
<<<<<<< HEAD
    protected static final Address ETH_ADDRESS = Address.fromHexString("0x23f5e49569a835d7bf9aefd30e4f60cdd570f225");
    protected static final Address ETH_ADDRESS2 = Address.fromHexString("0x23f5e49569a835d7bf9aefd30e4f60cdd570f226");
    protected static final Address EMPTY_ADDRESS = Address.wrap(Bytes.wrap(new byte[20]));
    protected static final Address ERC_CONTRACT_ADDRESS = toAddress(EntityId.of(0, 0, 1258));
    protected static final Address NESTED_ETH_CALLS_CONTRACT_ADDRESS = toAddress(EntityId.of(0, 0, 1262));
    protected static final Address REVERTER_CONTRACT_ADDRESS = toAddress(EntityId.of(0, 0, 1259));
    protected static final Address ETH_CALL_CONTRACT_ADDRESS = toAddress(EntityId.of(0, 0, 1260));
    protected static final Address EVM_CODES_CONTRACT_ADDRESS = toAddress(EntityId.of(0, 0, 1263));
    protected static final Address RECEIVER_ADDRESS = toAddress(EntityId.of(0, 0, 1045));
    protected static final Address STATE_CONTRACT_ADDRESS = toAddress(EntityId.of(0, 0, 1261));
    protected static final Address EXCHANGE_RATE_PRECOMPILE_CONTRACT_ADDRESS = toAddress(EntityId.of(0, 0, 1264));
    protected static final Address REDIRECT_CONTRACT_ADDRESS = toAddress(EntityId.of(0, 0, 1265));
    protected static final Address PRNG_CONTRACT_ADDRESS = toAddress(EntityId.of(0, 0, 1266));
=======

    // Token Wrappers
>>>>>>> ab8f8cb0
    protected static final TokenCreateWrapper FUNGIBLE_TOKEN = getFungibleToken();
    protected static final TokenCreateWrapper FUNGIBLE_TOKEN2 = getFungibleToken2();
    protected static final TokenCreateWrapper FUNGIBLE_TOKEN_WITH_KEYS = getFungibleTokenWithKeys();
    protected static final TokenCreateWrapper FUNGIBLE_TOKEN_EXPIRY_IN_UINT32_RANGE =
            getFungibleTokenExpiryInUint32Range();
    protected static final TokenCreateWrapper FUNGIBLE_HBAR_TOKEN_AND_KEYS = getFungibleHbarsTokenWrapper();
    protected static final TokenCreateWrapper FUNGIBLE_TOKEN_INHERIT_KEYS = getFungibleTokenInheritKeys();
    protected static final TokenCreateWrapper NON_FUNGIBLE_TOKEN = getNonFungibleToken();
    protected static final TokenCreateWrapper NON_FUNGIBLE_TOKEN_WITH_KEYS = getNonFungibleTokenWithKeys();
    protected static final TokenCreateWrapper NON_FUNGIBLE_TOKEN_EXPIRY_IN_UINT32_RANGE =
            getNonFungibleTokenExpiryInUint32Range();
    protected static final TokenCreateWrapper NFT_HBAR_TOKEN_AND_KEYS = getNftHbarTokenAndKeysHbarsTokenWrapper();
    protected static final TokenCreateWrapper NON_FUNGIBLE_TOKEN_INHERIT_KEYS = getNonFungibleTokenInheritKeys();

    // Custom Fee wrappers
    protected static final FixedFeeWrapper FIXED_FEE_WRAPPER = getFixedFee();
    protected static final RoyaltyFeeWrapper ROYALTY_FEE_WRAPPER = getRoyaltyFee();
    protected static final FractionalFeeWrapper FRACTIONAL_FEE_WRAPPER = getFractionalFee();
    protected static final TokenExpiryWrapper TOKEN_EXPIRY_WRAPPER = getTokenExpiry();

    // Fee schedules
    protected static final ToLongFunction<String> longValueOf =
            value -> Bytes.fromHexString(value).toLong();
    protected static CurrentAndNextFeeSchedule feeSchedules = CurrentAndNextFeeSchedule.newBuilder()
            .setCurrentFeeSchedule(FeeSchedule.newBuilder()
                    .setExpiryTime(TimestampSeconds.newBuilder().setSeconds(expiry))
                    .addTransactionFeeSchedule(TransactionFeeSchedule.newBuilder()
                            .setHederaFunctionality(ContractCall)
                            .addFees(FeeData.newBuilder()
                                    .setServicedata(FeeComponents.newBuilder()
                                            .setGas(852000)
                                            .build())))
                    .addTransactionFeeSchedule(TransactionFeeSchedule.newBuilder()
                            .setHederaFunctionality(CryptoTransfer)
                            .addFees(FeeData.newBuilder()
                                    .setServicedata(FeeComponents.newBuilder()
                                            .setGas(852000)
                                            .build())))
                    .addTransactionFeeSchedule(TransactionFeeSchedule.newBuilder()
                            .setHederaFunctionality(TokenAccountWipe)
                            .addFees(FeeData.newBuilder()
                                    .setServicedata(FeeComponents.newBuilder()
                                            .setGas(852000)
                                            .build())))
                    .addTransactionFeeSchedule(TransactionFeeSchedule.newBuilder()
                            .setHederaFunctionality(TokenMint)
                            .addFees(FeeData.newBuilder()
                                    .setSubType(SubType.TOKEN_NON_FUNGIBLE_UNIQUE)
                                    .setServicedata(FeeComponents.newBuilder()
                                            .setMax(1000000000000000L)
                                            .setMin(0)
                                            .build())
                                    .setNodedata(FeeComponents.newBuilder()
                                            .setBpt(40000000000L)
                                            .setMax(1000000000000000L)
                                            .setMin(0)
                                            .build())
                                    .setNetworkdata(FeeComponents.newBuilder()
                                            .setMax(1000000000000000L)
                                            .setBpt(160000000000L)
                                            .setMin(0)
                                            .build())))
                    .addTransactionFeeSchedule(TransactionFeeSchedule.newBuilder()
                            .setHederaFunctionality(TokenBurn)
                            .addFees(FeeData.newBuilder()
                                    .setServicedata(FeeComponents.newBuilder()
                                            .setGas(852000)
                                            .build())))
                    .addTransactionFeeSchedule(TransactionFeeSchedule.newBuilder()
                            .setHederaFunctionality(TokenAssociateToAccount)
                            .addFees(FeeData.newBuilder()
                                    .setServicedata(FeeComponents.newBuilder()
                                            .setGas(852000)
                                            .build())
                                    .build()))
                    .addTransactionFeeSchedule(TransactionFeeSchedule.newBuilder()
                            .setHederaFunctionality(TokenCreate)
                            .addFees(FeeData.newBuilder()
                                    .setServicedata(FeeComponents.newBuilder()
                                            .setConstant(7874923918408L)
                                            .setGas(2331415)
                                            .setBpt(349712319)
                                            .setVpt(874280797002L)
                                            .setBpr(349712319)
                                            .setSbpr(8742808)
                                            .setRbh(233142)
                                            .setSbh(17486)
                                            .setMin(0)
                                            .setMax(1000000000000000L)
                                            .build())
                                    .setNetworkdata(FeeComponents.newBuilder()
                                            .setConstant(7874923918408L)
                                            .setGas(2331415)
                                            .setBpt(349712319)
                                            .setVpt(874280797002L)
                                            .setRbh(233142)
                                            .setSbh(17486)
                                            .setBpr(349712319)
                                            .setSbpr(8742808)
                                            .setMin(0)
                                            .setMax(1000000000000000L)
                                            .build())
                                    .setNodedata(FeeComponents.newBuilder()
                                            .setConstant(393746195920L)
                                            .setGas(116571)
                                            .setRbh(11657)
                                            .setSbh(874)
                                            .setBpt(17485616)
                                            .setSbpr(437140)
                                            .setVpt(43714039850L)
                                            .setBpr(17485616)
                                            .setMin(0)
                                            .setMax(1000000000000000L)
                                            .build())
                                    .build())))
            .setNextFeeSchedule(FeeSchedule.newBuilder()
                    .setExpiryTime(TimestampSeconds.newBuilder().setSeconds(2_234_567_890L))
                    .addTransactionFeeSchedule(TransactionFeeSchedule.newBuilder()
                            .setHederaFunctionality(TokenMint)
                            .addFees(FeeData.newBuilder()
                                    .setSubType(SubType.TOKEN_NON_FUNGIBLE_UNIQUE)
                                    .setServicedata(FeeComponents.newBuilder()
                                            .setMax(1000000000000000L)
                                            .setMin(0)
                                            .build())
                                    .setNodedata(FeeComponents.newBuilder()
                                            .setBpt(40000000000L)
                                            .setMax(1000000000000000L)
                                            .setMin(0)
                                            .build())
                                    .setNetworkdata(FeeComponents.newBuilder()
                                            .setMax(1000000000000000L)
                                            .setMin(0)
                                            .setBpt(160000000000L)
                                            .build())))
                    .addTransactionFeeSchedule(TransactionFeeSchedule.newBuilder()
                            .setHederaFunctionality(CryptoTransfer)
                            .addFees(FeeData.newBuilder()
                                    .setServicedata(FeeComponents.newBuilder()
                                            .setGas(852000)
                                            .build())))
                    .addTransactionFeeSchedule(TransactionFeeSchedule.newBuilder()
                            .setHederaFunctionality(TokenAccountWipe)
                            .addFees(FeeData.newBuilder()
                                    .setServicedata(FeeComponents.newBuilder()
                                            .setGas(852000)
                                            .build())))
                    .addTransactionFeeSchedule(TransactionFeeSchedule.newBuilder()
                            .setHederaFunctionality(TokenBurn)
                            .addFees(FeeData.newBuilder()
                                    .setServicedata(FeeComponents.newBuilder()
                                            .setGas(852000)
                                            .build())))
                    .addTransactionFeeSchedule(TransactionFeeSchedule.newBuilder()
                            .setHederaFunctionality(TokenAssociateToAccount)
                            .addFees(FeeData.newBuilder()
                                    .setServicedata(FeeComponents.newBuilder()
                                            .setGas(852000)
                                            .build())))
                    .addTransactionFeeSchedule(TransactionFeeSchedule.newBuilder()
                            .setHederaFunctionality(ContractCall)
                            .addFees(FeeData.newBuilder()
                                    .setServicedata(FeeComponents.newBuilder()
                                            .setGas(852000)
                                            .build())))
                    .addTransactionFeeSchedule(TransactionFeeSchedule.newBuilder()
                            .setHederaFunctionality(TokenCreate)
                            .addFees(FeeData.newBuilder()
                                    .setServicedata(FeeComponents.newBuilder()
                                            .setConstant(7874923918408L)
                                            .setGas(2331415)
                                            .setBpt(349712319)
                                            .setVpt(874280797002L)
                                            .setBpr(349712319)
                                            .setSbpr(8742808)
                                            .setRbh(233142)
                                            .setSbh(17486)
                                            .setMin(0)
                                            .setMax(1000000000000000L)
                                            .build())
                                    .setNetworkdata(FeeComponents.newBuilder()
                                            .setConstant(7874923918408L)
                                            .setGas(2331415)
                                            .setBpt(349712319)
                                            .setVpt(874280797002L)
                                            .setRbh(233142)
                                            .setSbh(17486)
                                            .setBpr(349712319)
                                            .setSbpr(8742808)
                                            .setMin(0)
                                            .setMax(1000000000000000L)
                                            .build())
                                    .setNodedata(FeeComponents.newBuilder()
                                            .setConstant(393746195920L)
                                            .setGas(116571)
                                            .setRbh(11657)
                                            .setSbh(874)
                                            .setBpt(17485616)
                                            .setSbpr(437140)
                                            .setVpt(43714039850L)
                                            .setBpr(17485616)
                                            .setMin(0)
                                            .setMax(1000000000000000L)
                                            .build())
                                    .build()))
                    .addTransactionFeeSchedule(TransactionFeeSchedule.newBuilder()
                            .setHederaFunctionality(EthereumTransaction)
                            .addFees(FeeData.newBuilder()
                                    .setServicedata(FeeComponents.newBuilder()
                                            .setGas(852000)
                                            .build()))))
            .build();

    protected static Key keyWithContractId = Key.newBuilder()
            .setContractID(contractIdFromEvmAddress(PRECOMPILE_TEST_CONTRACT_ADDRESS.toArrayUnsafe()))
            .build();
    protected static Key keyWithDelegatableContractId = Key.newBuilder()
            .setDelegatableContractId(contractIdFromEvmAddress(PRECOMPILE_TEST_CONTRACT_ADDRESS.toArrayUnsafe()))
            .build();

    @Autowired
    protected MirrorEvmTxProcessorFacadeImpl processor;

    @Autowired
    protected FunctionEncodeDecoder functionEncodeDecoder;

    @Autowired
    protected ContractCallService contractCallService;

    @Autowired
    protected MirrorNodeEvmProperties properties;
    // The contract source `PrecompileTestContract.sol` is in test resources
    @Value("classpath:contracts/PrecompileTestContract/PrecompileTestContract.bin")
    protected Path CONTRACT_BYTES_PATH;

    @Value("classpath:contracts/DynamicEthCalls/DynamicEthCalls.bin")
    protected Path DYNAMIC_ETH_CALLS_BYTES_PATH;

    @Value("classpath:contracts/DynamicEthCalls/DynamicEthCalls.json")
    protected Path DYNAMIC_ETH_CALLS_ABI_PATH;

    @Value("classpath:contracts/PrecompileTestContract/PrecompileTestContract.json")
    protected Path PRECOMPILE_TEST_CONTRACT_ABI_PATH;

    @Value("classpath:contracts/RedirectTestContract/RedirectTestContract.json")
    protected Path REDIRECT_CONTRACT_ABI_PATH;

    @Value("classpath:contracts/RedirectTestContract/RedirectTestContract.bin")
    protected Path REDIRECT_CONTRACT_BYTES_PATH;

    // The contract source `ModificationPrecompileTestContract.sol` is in test resources
    @Value("classpath:contracts/ModificationPrecompileTestContract/ModificationPrecompileTestContract.bin")
    protected Path MODIFICATION_CONTRACT_BYTES_PATH;

    @Value("classpath:contracts/ModificationPrecompileTestContract/ModificationPrecompileTestContract.json")
    protected Path MODIFICATION_CONTRACT_ABI_PATH;

    // The contract source `ERCTestContract.sol` is in test resources
    @Value("classpath:contracts/ERCTestContract/ERCTestContract.bin")
    protected Path ERC_CONTRACT_BYTES_PATH;

    @Value("classpath:contracts/ERCTestContract/ERCTestContract.json")
    protected Path ERC_ABI_PATH;

    // The contract source `ExchangeRatePrecompile.sol` is in test resources
    @Value("classpath:contracts/ExchangeRatePrecompile/ExchangeRatePrecompile.bin")
    protected Path EXCHANGE_RATE_PRECOMPILE_CONTRACT_BYTES_PATH;

    @Value("classpath:contracts/ExchangeRatePrecompile/ExchangeRatePrecompile.json")
    protected Path EXCHANGE_RATE_PRECOMPILE_ABI_PATH;

    // The contract source `PrngSystemContract.sol` is in test resources
    @Value("classpath:contracts/PrngSystemContract/PrngSystemContract.bin")
    protected Path PRNG_PRECOMPILE_CONTRACT_BYTES_PATH;

    @Value("classpath:contracts/PrngSystemContract/PrngSystemContract.json")
    protected Path PRNG_PRECOMPILE_ABI_PATH;

    // The contract sources `EthCall.sol` and `Reverter.sol` are in test/resources
    @Value("classpath:contracts/EthCall/EthCall.bin")
    protected Path ETH_CALL_CONTRACT_BYTES_PATH;

    @Value("classpath:contracts/EthCall/EthCallInit.bin")
    protected Path ETH_CALL_INIT_CONTRACT_BYTES_PATH;

    @Value("classpath:contracts/Reverter/Reverter.bin")
    protected Path REVERTER_CONTRACT_BYTES_PATH;

    @Value("classpath:contracts/EthCall/State.bin")
    protected Path STATE_CONTRACT_BYTES_PATH;

    @Value("classpath:contracts/EvmCodes/EvmCodes.bin")
    protected Path EVM_CODES_BYTES_PATH;

    @Value("classpath:contracts/EvmCodes/EvmCodes.json")
    protected Path EVM_CODES_ABI_PATH;

    @Value("classpath:contracts/NestedCallsTestContract/NestedCallsTestContract.bin")
    protected Path NESTED_CALLS_CONTRACT_BYTES_PATH;

    @Value("classpath:contracts/NestedCallsTestContract/NestedCallsTestContract.json")
    protected Path NESTED_CALLS_ABI_PATH;

    protected CallServiceParameters serviceParametersForExecution(
            final Bytes callData, final Address contractAddress, final CallType callType, final long value) {
        final var sender = new HederaEvmAccount(SENDER_ADDRESS);
        persistEntities();

        return CallServiceParameters.builder()
                .sender(sender)
                .value(value)
                .receiver(contractAddress)
                .callData(callData)
                .gas(15_000_000L)
                .isStatic(false)
                .callType(callType)
                .isEstimate(ETH_ESTIMATE_GAS == callType)
                .build();
    }

    protected CallServiceParameters serviceParametersForTopLevelContractCreate(
            final Path contractInitCodePath, final CallType callType, final Address senderAddress) {
        final var sender = new HederaEvmAccount(senderAddress);
        persistEntities();

        final var callData = Bytes.wrap(functionEncodeDecoder.getContractBytes(contractInitCodePath));
        return CallServiceParameters.builder()
                .sender(sender)
                .callData(callData)
                .receiver(Address.ZERO)
                .gas(15_000_000L)
                .isStatic(false)
                .callType(callType)
                .isEstimate(ETH_ESTIMATE_GAS == callType)
                .build();
    }

    protected long gasUsedAfterExecution(final CallServiceParameters serviceParameters) {
        return processor
                .execute(
                        serviceParameters.getSender(),
                        serviceParameters.getReceiver(),
                        serviceParameters.getGas(),
                        serviceParameters.getValue(),
                        serviceParameters.getCallData(),
                        Instant.now(),
                        serviceParameters.isStatic(),
                        true)
                .getGasUsed();
    }

    protected void persistEntities() {
        evmCodesContractPersist();
        ethCallContractPersist();
        reverterContractPersist();
        stateContractPersist();
        precompileContractPersist();
        systemExchangeRateContractPersist();
        pseudoRandomNumberGeneratorContractPersist();
        final var modificationContract = modificationContractPersist();
        final var ercContract = ercContractPersist();
        final var nestedContractId = dynamicEthCallContractPresist();
        nestedEthCallsContractPersist();
        final var redirectContract = redirectContractPersist();
        fileDataPersist();

        receiverPersist();
        final var senderEntityId = senderEntityPersist();
        final var ownerEntityId = ownerEntityPersist();
        final var spenderEntityId = spenderEntityPersist();
        notAssociatedSpenderEntityPersist();
        final var treasuryEntityId = treasureEntityPersist();
        autoRenewAccountPersist();

        fungibleTokenPersist(
                ownerEntityId,
                KEY_PROTO,
                FUNGIBLE_TOKEN_ADDRESS_WITH_EXPIRY,
                AUTO_RENEW_ACCOUNT_ADDRESS,
                1000000000000L,
                TokenPauseStatusEnum.PAUSED,
                false);
        fungibleTokenPersist(
                senderEntityId,
                KEY_PROTO,
                UNPAUSED_FUNGIBLE_TOKEN_ADDRESS,
                AUTO_RENEW_ACCOUNT_ADDRESS,
                9999999999999L,
                TokenPauseStatusEnum.UNPAUSED,
                false);
        final var tokenEntityId = fungibleTokenPersist(
                ownerEntityId,
                KEY_PROTO,
                FUNGIBLE_TOKEN_ADDRESS,
                AUTO_RENEW_ACCOUNT_ADDRESS,
                9999999999999L,
                TokenPauseStatusEnum.PAUSED,
                true);
        final var tokenEntityIdNotAssociated = fungibleTokenPersist(
                ownerEntityId,
                KEY_PROTO,
                FUNGIBLE_TOKEN_ADDRESS_NOT_ASSOCIATED,
                AUTO_RENEW_ACCOUNT_ADDRESS,
                9999999999999L,
                TokenPauseStatusEnum.PAUSED,
                true);
        final var notFrozenFungibleTokenEntityId = fungibleTokenPersist(
                treasuryEntityId,
                KEY_PROTO,
                NOT_FROZEN_FUNGIBLE_TOKEN_ADDRESS,
                AUTO_RENEW_ACCOUNT_ADDRESS,
                0L,
                TokenPauseStatusEnum.PAUSED,
                false);
        final var frozenFungibleTokenEntityId = fungibleTokenPersist(
                spenderEntityId,
                KEY_PROTO,
                FROZEN_FUNGIBLE_TOKEN_ADDRESS,
                AUTO_RENEW_ACCOUNT_ADDRESS,
                9999999999999L,
                TokenPauseStatusEnum.PAUSED,
                true);
        final var tokenTreasuryEntityId = fungibleTokenPersist(
                treasuryEntityId,
                new byte[0],
                TREASURY_TOKEN_ADDRESS,
                AUTO_RENEW_ACCOUNT_ADDRESS,
                9999999999999L,
                TokenPauseStatusEnum.UNPAUSED,
                false);
        final var tokenGetKeyContractAddressEntityId = fungibleTokenPersist(
                senderEntityId,
                keyWithContractId.toByteArray(),
                FUNGIBLE_TOKEN_ADDRESS_GET_KEY_WITH_CONTRACT_ADDRESS,
                AUTO_RENEW_ACCOUNT_ADDRESS,
                9999999999999L,
                TokenPauseStatusEnum.PAUSED,
                false);
        final var tokenGetKeyEcdsaEntityId = fungibleTokenPersist(
                senderEntityId,
                keyWithECDSASecp256K1.toByteArray(),
                FUNGIBLE_TOKEN_ADDRESS_GET_KEY_WITH_ECDSA_KEY,
                AUTO_RENEW_ACCOUNT_ADDRESS,
                9999999999999L,
                TokenPauseStatusEnum.PAUSED,
                false);
        final var tokenGetKeyEd25519EntityId = fungibleTokenPersist(
                senderEntityId,
                keyWithEd25519.toByteArray(),
                FUNGIBLE_TOKEN_ADDRESS_GET_KEY_WITH_ED25519_KEY,
                AUTO_RENEW_ACCOUNT_ADDRESS,
                9999999999999L,
                TokenPauseStatusEnum.PAUSED,
                false);
        final var tokenGetKeyDelegatableContractIdEntityId = fungibleTokenPersist(
                senderEntityId,
                keyWithDelegatableContractId.toByteArray(),
                FUNGIBLE_TOKEN_ADDRESS_GET_KEY_WITH_DELEGATABLE_CONTRACT_ID,
                AUTO_RENEW_ACCOUNT_ADDRESS,
                9999999999999L,
                TokenPauseStatusEnum.PAUSED,
                false);

        final var nftEntityId = nftPersist(
                NFT_ADDRESS,
                AUTO_RENEW_ACCOUNT_ADDRESS,
                ownerEntityId,
                spenderEntityId,
                ownerEntityId,
                KEY_PROTO,
                TokenPauseStatusEnum.PAUSED,
                true);
        final var nftEntityId2 = nftPersist(
                NFT_ADDRESS_WITH_DIFFERENT_OWNER_AND_TREASURY,
                AUTO_RENEW_ACCOUNT_ADDRESS,
                senderEntityId,
                spenderEntityId,
                ownerEntityId,
                KEY_PROTO,
                TokenPauseStatusEnum.UNPAUSED,
                false);
        final var nftEntityId3 = nftPersist(
                NFT_TRANSFER_ADDRESS,
                AUTO_RENEW_ACCOUNT_ADDRESS,
                ownerEntityId,
                spenderEntityId,
                ownerEntityId,
                KEY_PROTO,
                TokenPauseStatusEnum.UNPAUSED,
                false);
        final var nftEntityId4 = nftPersist(
                NFT_ADDRESS_GET_KEY_WITH_CONTRACT_ADDRESS,
                AUTO_RENEW_ACCOUNT_ADDRESS,
                ownerEntityId,
                spenderEntityId,
                ownerEntityId,
                keyWithContractId.toByteArray(),
                TokenPauseStatusEnum.PAUSED,
                true);
        final var nftEntityId5 = nftPersist(
                NFT_ADDRESS_GET_KEY_WITH_ED25519_KEY,
                AUTO_RENEW_ACCOUNT_ADDRESS,
                ownerEntityId,
                spenderEntityId,
                ownerEntityId,
                keyWithEd25519.toByteArray(),
                TokenPauseStatusEnum.PAUSED,
                true);
        final var nftEntityId6 = nftPersist(
                NFT_ADDRESS_GET_KEY_WITH_ECDSA_KEY,
                AUTO_RENEW_ACCOUNT_ADDRESS,
                ownerEntityId,
                spenderEntityId,
                ownerEntityId,
                keyWithECDSASecp256K1.toByteArray(),
                TokenPauseStatusEnum.PAUSED,
                true);
        final var nftEntityId7 = nftPersist(
                NFT_ADDRESS_GET_KEY_WITH_DELEGATABLE_CONTRACT_ID,
                AUTO_RENEW_ACCOUNT_ADDRESS,
                ownerEntityId,
                spenderEntityId,
                ownerEntityId,
                keyWithDelegatableContractId.toByteArray(),
                TokenPauseStatusEnum.PAUSED,
                true);
        final var nftEntityId8 = nftPersistWithoutKycKey(
                NFT_TRANSFER_ADDRESS_WITHOUT_KYC_KEY,
                AUTO_RENEW_ACCOUNT_ADDRESS,
                ownerEntityId,
                spenderEntityId,
                ownerEntityId,
                KEY_PROTO,
                TokenPauseStatusEnum.UNPAUSED,
                false);
        final var ethAccount = ethAccountPersist(358L, ETH_ADDRESS);

        tokenAccountPersist(senderEntityId, tokenEntityId, TokenFreezeStatusEnum.FROZEN);
        tokenAccountPersist(ethAccount, tokenEntityId, TokenFreezeStatusEnum.FROZEN);
        tokenAccountPersist(senderEntityId, tokenTreasuryEntityId, TokenFreezeStatusEnum.UNFROZEN);
        tokenAccountPersist(spenderEntityId, notFrozenFungibleTokenEntityId, TokenFreezeStatusEnum.UNFROZEN);
        tokenAccountPersist(spenderEntityId, tokenTreasuryEntityId, TokenFreezeStatusEnum.UNFROZEN);
        tokenAccountPersist(ethAccount, notFrozenFungibleTokenEntityId, TokenFreezeStatusEnum.UNFROZEN);
        tokenAccountPersist(senderEntityId, notFrozenFungibleTokenEntityId, TokenFreezeStatusEnum.UNFROZEN);
        tokenAccountPersist(spenderEntityId, frozenFungibleTokenEntityId, TokenFreezeStatusEnum.FROZEN);
        tokenAccountPersist(ethAccount, frozenFungibleTokenEntityId, TokenFreezeStatusEnum.FROZEN);
        tokenAccountPersist(modificationContract, tokenEntityId, TokenFreezeStatusEnum.UNFROZEN);
        tokenAccountPersist(modificationContract, nftEntityId, TokenFreezeStatusEnum.UNFROZEN);
        tokenAccountPersist(ercContract, tokenEntityId, TokenFreezeStatusEnum.UNFROZEN);
        tokenAccountPersist(ercContract, nftEntityId, TokenFreezeStatusEnum.UNFROZEN);
        tokenAccountPersist(redirectContract, tokenEntityId, TokenFreezeStatusEnum.UNFROZEN);
        tokenAccountPersist(redirectContract, nftEntityId, TokenFreezeStatusEnum.UNFROZEN);

        tokenAccountPersist(treasuryEntityId, notFrozenFungibleTokenEntityId, TokenFreezeStatusEnum.UNFROZEN);
        tokenAccountPersist(nestedContractId, nftEntityId, TokenFreezeStatusEnum.UNFROZEN);
        tokenAccountPersist(nestedContractId, tokenEntityId, TokenFreezeStatusEnum.UNFROZEN);
        tokenAccountPersist(nestedContractId, nftEntityId3, TokenFreezeStatusEnum.UNFROZEN);
        tokenAccountPersist(nestedContractId, tokenTreasuryEntityId, TokenFreezeStatusEnum.UNFROZEN);
        tokenAccountPersist(ethAccount, tokenTreasuryEntityId, TokenFreezeStatusEnum.UNFROZEN);
        tokenAccountPersist(senderEntityId, tokenGetKeyContractAddressEntityId, TokenFreezeStatusEnum.UNFROZEN);

        tokenAccountPersist(ownerEntityId, nftEntityId, TokenFreezeStatusEnum.UNFROZEN);
        tokenAccountPersist(senderEntityId, nftEntityId, TokenFreezeStatusEnum.UNFROZEN);
        tokenAccountPersist(spenderEntityId, nftEntityId, TokenFreezeStatusEnum.UNFROZEN);
        tokenAccountPersist(ownerEntityId, nftEntityId3, TokenFreezeStatusEnum.UNFROZEN);
        tokenAccountPersist(spenderEntityId, nftEntityId3, TokenFreezeStatusEnum.UNFROZEN);
        tokenAccountPersist(ownerEntityId, nftEntityId2, TokenFreezeStatusEnum.UNFROZEN);
        tokenAccountPersist(senderEntityId, nftEntityId2, TokenFreezeStatusEnum.UNFROZEN);
        tokenAccountPersist(ownerEntityId, nftEntityId8, TokenFreezeStatusEnum.UNFROZEN);
        tokenAccountPersist(spenderEntityId, nftEntityId8, TokenFreezeStatusEnum.UNFROZEN);
        ercContractTokenPersist(ERC_CONTRACT_ADDRESS, tokenTreasuryEntityId, TokenFreezeStatusEnum.UNFROZEN);
        ercContractTokenPersist(REDIRECT_CONTRACT_ADDRESS, tokenTreasuryEntityId, TokenFreezeStatusEnum.UNFROZEN);
        nftCustomFeePersist(senderEntityId, nftEntityId);

        allowancesPersist(senderEntityId, spenderEntityId, tokenEntityId, nftEntityId);
        allowancesPersist(ownerEntityId, modificationContract, tokenEntityId, nftEntityId);
        allowancesPersist(ownerEntityId, nestedContractId, tokenEntityId, nftEntityId);
        allowancesPersist(ownerEntityId, ercContract, tokenEntityId, nftEntityId);
        allowancesPersist(ownerEntityId, redirectContract, tokenEntityId, nftEntityId);
        allowancesPersist(senderEntityId, spenderEntityId, tokenTreasuryEntityId, nftEntityId3);
        contractAllowancesPersist(senderEntityId, MODIFICATION_CONTRACT_ADDRESS, tokenTreasuryEntityId, nftEntityId3);
        contractAllowancesPersist(senderEntityId, ERC_CONTRACT_ADDRESS, tokenTreasuryEntityId, nftEntityId3);
        contractAllowancesPersist(senderEntityId, REDIRECT_CONTRACT_ADDRESS, tokenTreasuryEntityId, nftEntityId3);
        exchangeRatesPersist();
        feeSchedulesPersist();
    }

    // Custom fees and rates persist
    protected void customFeePersist(final FeeCase feeCase) {
        final var collectorAccountId = fromEvmAddress(SENDER_ADDRESS.toArrayUnsafe());
        final var tokenEntityId = fromEvmAddress(FUNGIBLE_TOKEN_ADDRESS.toArrayUnsafe());
        switch (feeCase) {
            case ROYALTY_FEE -> {
                final var royaltyFee = RoyaltyFee.builder()
                        .collectorAccountId(collectorAccountId)
                        .denominator(10L)
                        .fallbackFee(FallbackFee.builder()
                                .amount(100L)
                                .denominatingTokenId(tokenEntityId)
                                .build())
                        .numerator(20L)
                        .build();
                domainBuilder
                        .customFee()
                        .customize(f -> f.royaltyFees(List.of(royaltyFee))
                                .fixedFees(List.of())
                                .fractionalFees(List.of())
                                .tokenId(tokenEntityId.getId()))
                        .persist();
            }
            case FRACTIONAL_FEE -> {
                final var fractionalFee = FractionalFee.builder()
                        .collectorAccountId(collectorAccountId)
                        .denominator(10L)
                        .minimumAmount(1L)
                        .maximumAmount(1000L)
                        .netOfTransfers(true)
                        .numerator(100L)
                        .build();
                domainBuilder
                        .customFee()
                        .customize(f -> f.fractionalFees(List.of(fractionalFee))
                                .fixedFees(List.of())
                                .royaltyFees(List.of())
                                .tokenId(tokenEntityId.getId()))
                        .persist();
            }
            case FIXED_FEE -> {
                final var fixedFee = FixedFee.builder()
                        .amount(100L)
                        .collectorAccountId(collectorAccountId)
                        .denominatingTokenId(tokenEntityId)
                        .build();
                domainBuilder
                        .customFee()
                        .customize(f -> f.fixedFees(List.of(fixedFee))
                                .fractionalFees(List.of())
                                .royaltyFees(List.of())
                                .tokenId(tokenEntityId.getId()))
                        .persist();
            }
            default -> domainBuilder
                    .customFee()
                    .customize(f -> f.tokenId(tokenEntityId.getId()))
                    .persist();
        }
    }

    protected void exchangeRatesPersist() {
        domainBuilder
                .fileData()
                .customize(f -> f.fileData(exchangeRatesSet.toByteArray())
                        .entityId(EXCHANGE_RATE_ENTITY_ID)
                        .consensusTimestamp(expiry))
                .persist();
    }

    protected void feeSchedulesPersist() {
        domainBuilder
                .fileData()
                .customize(f -> f.fileData(feeSchedules.toByteArray())
                        .entityId(FEE_SCHEDULE_ENTITY_ID)
                        .consensusTimestamp(expiry + 1))
                .persist();
    }

    /**
     * Checks if the *actual* gas usage is within 5-20% greater than the *expected* gas used from the initial call.
     *
     * @param actualGas   The actual gas used.
     * @param expectedGas The expected gas used from the initial call.
     * @return {@code true} if the actual gas usage is within the expected range, otherwise {@code false}.
     */
    protected static boolean isWithinExpectedGasRange(final long actualGas, final long expectedGas) {
        return actualGas >= (expectedGas * 1.05) && actualGas <= (expectedGas * 1.20);
    }

    private void nftCustomFeePersist(final EntityId senderEntityId, final EntityId nftEntityId) {
        domainBuilder
                .customFee()
                .customize(f -> f.tokenId(nftEntityId.getId())
                        .fractionalFees(List.of(FractionalFee.builder()
                                .collectorAccountId(senderEntityId)
                                .build()))
                        .royaltyFees(List.of())
                        .fixedFees(List.of()))
                .persist();
    }

    private void fileDataPersist() {
        final long nanos = 1_234_567_890L;
        final ExchangeRateSet exchangeRatesSet = ExchangeRateSet.newBuilder()
                .setCurrentRate(ExchangeRate.newBuilder()
                        .setCentEquiv(1)
                        .setHbarEquiv(12)
                        .setExpirationTime(TimestampSeconds.newBuilder().setSeconds(nanos))
                        .build())
                .setNextRate(ExchangeRate.newBuilder()
                        .setCentEquiv(2)
                        .setHbarEquiv(31)
                        .setExpirationTime(TimestampSeconds.newBuilder().setSeconds(2_234_567_890L))
                        .build())
                .build();
        final var timeStamp = System.currentTimeMillis();
        final var entityId = EntityId.of(0L, 0L, 112L);
        domainBuilder
                .fileData()
                .customize(f -> f.fileData(exchangeRatesSet.toByteArray())
                        .entityId(entityId)
                        .consensusTimestamp(timeStamp))
                .persist();
    }

    // Account persist
    private void tokenAccountPersist(
            final EntityId senderEntityId, final EntityId tokenEntityId, final TokenFreezeStatusEnum freezeStatus) {
        domainBuilder
                .tokenAccount()
                .customize(e -> e.freezeStatus(freezeStatus)
                        .accountId(senderEntityId.getId())
                        .tokenId(tokenEntityId.getId())
                        .kycStatus(TokenKycStatusEnum.GRANTED)
                        .associated(true)
                        .balance(12L))
                .persist();
    }

    private void tokenAccountPersist(
            final long ethAccount, final EntityId tokenEntityId, final TokenFreezeStatusEnum freezeStatus) {
        domainBuilder
                .tokenAccount()
                .customize(e -> e.freezeStatus(freezeStatus)
                        .accountId(ethAccount)
                        .tokenId(tokenEntityId.getId())
                        .kycStatus(TokenKycStatusEnum.GRANTED)
                        .balance(10L))
                .persist();
    }

    private void ercContractTokenPersist(
            final Address contractAddress, final EntityId tokenEntityId, final TokenFreezeStatusEnum freezeStatusEnum) {
        final var contractEntityId = fromEvmAddress(contractAddress.toArrayUnsafe());
        domainBuilder
                .tokenAccount()
                .customize(e -> e.freezeStatus(freezeStatusEnum)
                        .accountId(contractEntityId.getNum())
                        .tokenId(tokenEntityId.getId())
                        .kycStatus(TokenKycStatusEnum.GRANTED)
                        .balance(10L))
                .persist();
    }

    // Entity persist
    @Nullable
    private EntityId notAssociatedSpenderEntityPersist() {
        final var spenderEntityId = fromEvmAddress(NOT_ASSOCIATED_SPENDER_ADDRESS.toArrayUnsafe());
        domainBuilder
                .entity()
                .customize(e -> e.id(spenderEntityId.getId())
                        .num(spenderEntityId.getNum())
                        .evmAddress(NOT_ASSOCIATED_SPENDER_ALIAS.toArray())
                        .alias(NOT_ASSOCIATED_SPENDER_PUBLIC_KEY.toByteArray())
                        .deleted(false))
                .persist();
        return spenderEntityId;
    }

    @Nullable
    private EntityId spenderEntityPersist() {
        final var spenderEntityId = fromEvmAddress(SPENDER_ADDRESS.toArrayUnsafe());
        domainBuilder
                .entity()
                .customize(e -> e.id(spenderEntityId.getId())
                        .num(spenderEntityId.getNum())
                        .evmAddress(SPENDER_ALIAS.toArray())
                        .alias(SPENDER_PUBLIC_KEY.toByteArray())
                        .deleted(false))
                .persist();
        return spenderEntityId;
    }

    private long ethAccountPersist(final long ethAccount, final Address evmAddress) {

        domainBuilder
                .entity()
                .customize(e -> e.id(ethAccount)
                        .num(ethAccount)
                        .evmAddress(evmAddress.toArrayUnsafe())
                        .balance(2000L)
                        .deleted(false))
                .persist();
        return ethAccount;
    }

    @Nullable
    private EntityId senderEntityPersist() {
        final var senderEntityId = fromEvmAddress(SENDER_ADDRESS.toArrayUnsafe());

        domainBuilder
                .entity()
                .customize(e -> e.id(senderEntityId.getId())
                        .num(senderEntityId.getNum())
                        .evmAddress(SENDER_ALIAS.toArray())
                        .deleted(false)
                        .alias(SENDER_PUBLIC_KEY.toByteArray())
                        .balance(10000 * 100_000_000L))
                .persist();
        return senderEntityId;
    }

    @Nullable
    private EntityId ownerEntityPersist() {
        final var ownerEntityId = fromEvmAddress(OWNER_ADDRESS.toArrayUnsafe());

        domainBuilder
                .entity()
                .customize(e -> e.id(ownerEntityId.getId())
                        .num(ownerEntityId.getNum())
                        .evmAddress(null)
                        .alias(toEvmAddress(ownerEntityId))
                        .balance(20000L))
                .persist();
        return ownerEntityId;
    }

    @Nullable
    private EntityId autoRenewAccountPersist() {
        final var autoRenewEntityId = fromEvmAddress(AUTO_RENEW_ACCOUNT_ADDRESS.toArrayUnsafe());

        domainBuilder
                .entity()
                .customize(e -> e.id(autoRenewEntityId.getId())
                        .num(autoRenewEntityId.getNum())
                        .evmAddress(null)
                        .alias(toEvmAddress(autoRenewEntityId)))
                .persist();
        return autoRenewEntityId;
    }

    @Nullable
    private EntityId treasureEntityPersist() {
        final var treasuryEntityId = fromEvmAddress(TREASURY_ADDRESS.toArrayUnsafe());

        domainBuilder
                .entity()
                .customize(e -> e.id(treasuryEntityId.getId())
                        .num(treasuryEntityId.getNum())
                        .evmAddress(null)
                        .alias(toEvmAddress(treasuryEntityId)))
                .persist();
        return treasuryEntityId;
    }

    private void receiverPersist() {
        final var receiverEntityId = fromEvmAddress(RECEIVER_ADDRESS.toArrayUnsafe());
        final var receiverEvmAddress = toEvmAddress(receiverEntityId);
        domainBuilder
                .entity()
                .customize(e -> e.id(receiverEntityId.getId())
                        .num(receiverEntityId.getNum())
                        .evmAddress(receiverEvmAddress)
                        .deleted(false)
                        .type(CONTRACT))
                .persist();
    }

    // Token persist
    private EntityId fungibleTokenPersist(
            final EntityId treasuryId,
            final byte[] key,
            final Address tokenAddress,
            final Address autoRenewAddress,
            final long tokenExpiration,
            final TokenPauseStatusEnum pauseStatus,
            final boolean freezeDefault) {
        final var tokenEntityId = fromEvmAddress(tokenAddress.toArrayUnsafe());
        final var autoRenewEntityId = fromEvmAddress(autoRenewAddress.toArrayUnsafe());
        final var tokenEvmAddress = toEvmAddress(tokenEntityId);

        domainBuilder
                .entity()
                .customize(e -> e.id(tokenEntityId.getId())
                        .autoRenewAccountId(autoRenewEntityId.getId())
                        .num(tokenEntityId.getNum())
                        .evmAddress(tokenEvmAddress)
                        .type(TOKEN)
                        .balance(1500L)
                        .key(key)
                        .expirationTimestamp(tokenExpiration)
                        .memo("TestMemo"))
                .persist();

        domainBuilder
                .token()
                .customize(t -> t.tokenId(tokenEntityId.getId())
                        .treasuryAccountId(EntityId.of(0, 0, treasuryId.getId()))
                        .type(TokenTypeEnum.FUNGIBLE_COMMON)
                        .kycKey(key)
                        .freezeDefault(freezeDefault)
                        .feeScheduleKey(key)
                        .supplyType(TokenSupplyTypeEnum.INFINITE)
                        .maxSupply(2525L)
                        .initialSupply(10_000_000L)
                        .name("Hbars")
                        .totalSupply(12345L)
                        .decimals(12)
                        .wipeKey(key)
                        .freezeKey(key)
                        .pauseStatus(pauseStatus)
                        .pauseKey(key)
                        .supplyKey(key)
                        .symbol("HBAR"))
                .persist();

        return tokenEntityId;
    }

    @Nullable
    private EntityId nftPersist(
            final Address nftAddress,
            final Address autoRenewAddress,
            final EntityId ownerEntityId,
            final EntityId spenderEntityId,
            final EntityId treasuryId,
            final byte[] key,
            final TokenPauseStatusEnum pauseStatus,
            final boolean freezeDefault) {
        final var nftEntityId = fromEvmAddress(nftAddress.toArrayUnsafe());
        final var autoRenewEntityId = fromEvmAddress(autoRenewAddress.toArrayUnsafe());
        final var nftEvmAddress = toEvmAddress(nftEntityId);
        final var ownerEntity = EntityId.of(0, 0, ownerEntityId.getId());

        domainBuilder
                .entity()
                .customize(e -> e.id(nftEntityId.getId())
                        .autoRenewAccountId(autoRenewEntityId.getId())
                        .expirationTimestamp(null)
                        .num(nftEntityId.getNum())
                        .evmAddress(nftEvmAddress)
                        .type(TOKEN)
                        .balance(1500L)
                        .key(key)
                        .expirationTimestamp(9999999999999L)
                        .memo("TestMemo"))
                .persist();

        domainBuilder
                .token()
                .customize(t -> t.tokenId(nftEntityId.getId())
                        .treasuryAccountId(treasuryId)
                        .type(TokenTypeEnum.NON_FUNGIBLE_UNIQUE)
                        .kycKey(key)
                        .freezeDefault(freezeDefault)
                        .feeScheduleKey(key)
                        .totalSupply(1_000_000_000L)
                        .maxSupply(2_000_000_000L)
                        .name("Hbars")
                        .supplyType(TokenSupplyTypeEnum.FINITE)
                        .freezeKey(key)
                        .pauseKey(key)
                        .pauseStatus(pauseStatus)
                        .wipeKey(key)
                        .supplyKey(key)
                        .symbol("HBAR")
                        .wipeKey(key))
                .persist();

        domainBuilder
                .nft()
                .customize(n -> n.accountId(spenderEntityId)
                        .createdTimestamp(1475067194949034022L)
                        .serialNumber(1)
                        .spender(spenderEntityId)
                        .metadata("NFT_METADATA_URI".getBytes())
                        .accountId(ownerEntity)
                        .timestampRange(Range.atLeast(1475067194949034022L))
                        .tokenId(nftEntityId.getId()))
                .persist();
        return nftEntityId;
    }

    @Nullable
    private EntityId nftPersistWithoutKycKey(
            final Address nftAddress,
            final Address autoRenewAddress,
            final EntityId ownerEntityId,
            final EntityId spenderEntityId,
            final EntityId treasuryId,
            final byte[] key,
            final TokenPauseStatusEnum pauseStatus,
            final boolean freezeDefault) {
        final var nftEntityId = fromEvmAddress(nftAddress.toArrayUnsafe());
        final var autoRenewEntityId = fromEvmAddress(autoRenewAddress.toArrayUnsafe());
        final var nftEvmAddress = toEvmAddress(nftEntityId);
        final var ownerEntity = EntityId.of(0, 0, ownerEntityId.getId());

        domainBuilder
                .entity()
                .customize(e -> e.id(nftEntityId.getId())
                        .autoRenewAccountId(autoRenewEntityId.getId())
                        .expirationTimestamp(null)
                        .num(nftEntityId.getNum())
                        .evmAddress(nftEvmAddress)
                        .type(TOKEN)
                        .balance(1500L)
                        .key(key)
                        .memo("TestMemo"))
                .persist();

        domainBuilder
                .token()
                .customize(t -> t.tokenId(nftEntityId.getId())
                        .treasuryAccountId(treasuryId)
                        .type(TokenTypeEnum.NON_FUNGIBLE_UNIQUE)
                        .kycKey(null)
                        .freezeDefault(freezeDefault)
                        .feeScheduleKey(key)
                        .maxSupply(2000000000L)
                        .name("Hbars")
                        .supplyType(TokenSupplyTypeEnum.FINITE)
                        .freezeKey(key)
                        .pauseKey(key)
                        .pauseStatus(pauseStatus)
                        .wipeKey(key)
                        .supplyKey(key)
                        .symbol("HBAR")
                        .wipeKey(key))
                .persist();

        domainBuilder
                .nft()
                .customize(n -> n.accountId(spenderEntityId)
                        .createdTimestamp(1475067194949034022L)
                        .serialNumber(1)
                        .spender(spenderEntityId)
                        .metadata("NFT_METADATA_URI".getBytes())
                        .accountId(ownerEntity)
                        .timestampRange(Range.atLeast(1475067194949034022L))
                        .tokenId(nftEntityId.getId()))
                .persist();
        return nftEntityId;
    }

    // Allowances persist
    private void allowancesPersist(
            final EntityId senderEntityId,
            final EntityId spenderEntityId,
            final EntityId tokenEntityId,
            final EntityId nftEntityId) {
        domainBuilder
                .tokenAllowance()
                .customize(a -> a.tokenId(tokenEntityId.getId())
                        .payerAccountId(senderEntityId)
                        .owner(senderEntityId.getNum())
                        .spender(spenderEntityId.getNum())
                        .amount(13))
                .persist();

        domainBuilder
                .nftAllowance()
                .customize(a -> a.tokenId(nftEntityId.getId())
                        .spender(spenderEntityId.getNum())
                        .owner(senderEntityId.getNum())
                        .approvedForAll(true)
                        .payerAccountId(senderEntityId))
                .persist();
    }

    private void contractAllowancesPersist(
            final EntityId senderEntityId,
            final Address contractAddress,
            final EntityId tokenEntityId,
            final EntityId nftEntityId) {
        final var contractId = fromEvmAddress(contractAddress.toArrayUnsafe());
        domainBuilder
                .tokenAllowance()
                .customize(a -> a.tokenId(tokenEntityId.getId())
                        .payerAccountId(senderEntityId)
                        .owner(senderEntityId.getNum())
                        .spender(contractId.getNum())
                        .amount(20))
                .persist();

        domainBuilder
                .nftAllowance()
                .customize(a -> a.tokenId(nftEntityId.getId())
                        .owner(senderEntityId.getNum())
                        .spender(contractId.getNum())
                        .approvedForAll(true)
                        .payerAccountId(senderEntityId))
                .persist();
    }

    // Contracts persist
    private void evmCodesContractPersist() {
        final var evmCodesContractBytes = functionEncodeDecoder.getContractBytes(EVM_CODES_BYTES_PATH);
        final var evmCodesContractEntityId = fromEvmAddress(EVM_CODES_CONTRACT_ADDRESS.toArrayUnsafe());
        final var evmCodesContractEvmAddress = toEvmAddress(evmCodesContractEntityId);

        domainBuilder
                .entity()
                .customize(e -> e.id(evmCodesContractEntityId.getId())
                        .num(evmCodesContractEntityId.getNum())
                        .evmAddress(evmCodesContractEvmAddress)
                        .type(CONTRACT)
                        .balance(1500L))
                .persist();

        domainBuilder
                .contract()
                .customize(c -> c.id(evmCodesContractEntityId.getId()).runtimeBytecode(evmCodesContractBytes))
                .persist();

        domainBuilder
                .recordFile()
                .customize(f -> f.bytes(evmCodesContractBytes))
                .persist();
    }

    private void ethCallContractPersist() {
        final var ethCallContractBytes = functionEncodeDecoder.getContractBytes(ETH_CALL_CONTRACT_BYTES_PATH);
        final var ethCallContractEntityId = fromEvmAddress(ETH_CALL_CONTRACT_ADDRESS.toArrayUnsafe());
        final var ethCallContractEvmAddress = toEvmAddress(ethCallContractEntityId);

        domainBuilder
                .entity()
                .customize(e -> e.id(ethCallContractEntityId.getId())
                        .num(ethCallContractEntityId.getNum())
                        .evmAddress(ethCallContractEvmAddress)
                        .type(CONTRACT)
                        .balance(1500L))
                .persist();

        domainBuilder
                .contract()
                .customize(c -> c.id(ethCallContractEntityId.getId()).runtimeBytecode(ethCallContractBytes))
                .persist();

        domainBuilder
                .contractState()
                .customize(c -> c.contractId(ethCallContractEntityId.getId())
                        .slot(Bytes.fromHexString("0x0000000000000000000000000000000000000000000000000000000000000000")
                                .toArrayUnsafe())
                        .value(Bytes.fromHexString("0x4746573740000000000000000000000000000000000000000000000000000000")
                                .toArrayUnsafe()))
                .persist();

        domainBuilder.recordFile().customize(f -> f.bytes(ethCallContractBytes)).persist();
    }

    private void reverterContractPersist() {
        final var reverterContractEntityId = fromEvmAddress(REVERTER_CONTRACT_ADDRESS.toArrayUnsafe());
        final var reverterContractEvmAddress = toEvmAddress(reverterContractEntityId);
        final var reverterContractBytes = functionEncodeDecoder.getContractBytes(REVERTER_CONTRACT_BYTES_PATH);

        domainBuilder
                .entity()
                .customize(e -> e.id(reverterContractEntityId.getId())
                        .num(reverterContractEntityId.getNum())
                        .evmAddress(reverterContractEvmAddress)
                        .type(CONTRACT)
                        .balance(1500L))
                .persist();

        domainBuilder
                .contract()
                .customize(c -> c.id(reverterContractEntityId.getId()).runtimeBytecode(reverterContractBytes))
                .persist();
    }

    private void stateContractPersist() {
        final var stateContractId = fromEvmAddress(STATE_CONTRACT_ADDRESS.toArrayUnsafe());
        final var stateContractAddress = toEvmAddress(stateContractId);
        final var stateContractBytes = functionEncodeDecoder.getContractBytes(STATE_CONTRACT_BYTES_PATH);

        domainBuilder
                .entity()
                .customize(e -> e.id(stateContractId.getId())
                        .num(stateContractId.getNum())
                        .evmAddress(stateContractAddress)
                        .type(CONTRACT)
                        .balance(1500L))
                .persist();

        domainBuilder
                .contract()
                .customize(c -> c.id(stateContractId.getId()).runtimeBytecode(stateContractBytes))
                .persist();
    }

    private EntityId dynamicEthCallContractPresist() {
        final var contractBytes = functionEncodeDecoder.getContractBytes(DYNAMIC_ETH_CALLS_BYTES_PATH);
        final var contractEntityId = fromEvmAddress(DYNAMIC_ETH_CALLS_CONTRACT_ADDRESS.toArrayUnsafe());

        domainBuilder
                .entity()
                .customize(e -> e.id(contractEntityId.getId())
                        .num(contractEntityId.getNum())
                        .evmAddress(DYNAMIC_ETH_CALLS_CONTRACT_ALIAS.toArray())
                        .alias(ByteStringUtils.wrapUnsafely(SENDER_ALIAS.toArrayUnsafe())
                                .toByteArray())
                        .type(CONTRACT)
                        .balance(1500L))
                .persist();

        domainBuilder
                .contract()
                .customize(c -> c.id(contractEntityId.getId()).runtimeBytecode(contractBytes))
                .persist();

        domainBuilder
                .contractState()
                .customize(c -> c.contractId(contractEntityId.getId())
                        .slot(Bytes.fromHexString("0x0000000000000000000000000000000000000000000000000000000000000000")
                                .toArrayUnsafe())
                        .value(Bytes.fromHexString("0x4746573740000000000000000000000000000000000000000000000000000000")
                                .toArrayUnsafe()))
                .persist();

        domainBuilder.recordFile().customize(f -> f.bytes(contractBytes)).persist();
        return contractEntityId;
    }

    private void precompileContractPersist() {
        final var contractBytes = functionEncodeDecoder.getContractBytes(CONTRACT_BYTES_PATH);
        final var contractEntityId = fromEvmAddress(PRECOMPILE_TEST_CONTRACT_ADDRESS.toArrayUnsafe());
        final var contractEvmAddress = toEvmAddress(contractEntityId);

        domainBuilder
                .entity()
                .customize(e -> e.id(contractEntityId.getId())
                        .num(contractEntityId.getNum())
                        .evmAddress(contractEvmAddress)
                        .type(CONTRACT)
                        .balance(1500L))
                .persist();

        domainBuilder
                .contract()
                .customize(c -> c.id(contractEntityId.getId()).runtimeBytecode(contractBytes))
                .persist();

        domainBuilder
                .contractState()
                .customize(c -> c.contractId(contractEntityId.getId())
                        .slot(Bytes.fromHexString("0x0000000000000000000000000000000000000000000000000000000000000000")
                                .toArrayUnsafe())
                        .value(Bytes.fromHexString("0x4746573740000000000000000000000000000000000000000000000000000000")
                                .toArrayUnsafe()))
                .persist();

        domainBuilder.recordFile().customize(f -> f.bytes(contractBytes)).persist();
    }

    private EntityId modificationContractPersist() {
        final var modificationContractBytes = functionEncodeDecoder.getContractBytes(MODIFICATION_CONTRACT_BYTES_PATH);
        final var modificationContractEntityId = fromEvmAddress(MODIFICATION_CONTRACT_ADDRESS.toArrayUnsafe());
        final var modificationContractEvmAddress = toEvmAddress(modificationContractEntityId);

        domainBuilder
                .entity()
                .customize(e -> e.id(modificationContractEntityId.getId())
                        .num(modificationContractEntityId.getNum())
                        .evmAddress(modificationContractEvmAddress)
                        .type(CONTRACT)
                        .balance(1500L))
                .persist();

        domainBuilder
                .contract()
                .customize(c -> c.id(modificationContractEntityId.getId()).runtimeBytecode(modificationContractBytes))
                .persist();
        return modificationContractEntityId;
    }

    private EntityId ercContractPersist() {
        final var ercContractBytes = functionEncodeDecoder.getContractBytes(ERC_CONTRACT_BYTES_PATH);
        final var ercContractEntityId = fromEvmAddress(ERC_CONTRACT_ADDRESS.toArrayUnsafe());
        final var ercContractEvmAddress = toEvmAddress(ercContractEntityId);

        domainBuilder
                .entity()
                .customize(e -> e.id(ercContractEntityId.getId())
                        .num(ercContractEntityId.getNum())
                        .evmAddress(ercContractEvmAddress)
                        .type(CONTRACT)
                        .balance(1500L))
                .persist();

        domainBuilder
                .contract()
                .customize(c -> c.id(ercContractEntityId.getId()).runtimeBytecode(ercContractBytes))
                .persist();

        domainBuilder
                .contractState()
                .customize(c -> c.contractId(ercContractEntityId.getId())
                        .slot(Bytes.fromHexString("0x0000000000000000000000000000000000000000000000000000000000000000")
                                .toArrayUnsafe())
                        .value(Bytes.fromHexString("0x4746573740000000000000000000000000000000000000000000000000000000")
                                .toArrayUnsafe()))
                .persist();

        domainBuilder.recordFile().customize(f -> f.bytes(ercContractBytes)).persist();
        return ercContractEntityId;
    }

    private EntityId redirectContractPersist() {
        final var redirectContractBytes = functionEncodeDecoder.getContractBytes(REDIRECT_CONTRACT_BYTES_PATH);
        final var redirectContractEntityId = fromEvmAddress(REDIRECT_CONTRACT_ADDRESS.toArrayUnsafe());
        final var redirectContractEvmAddress = toEvmAddress(redirectContractEntityId);

        domainBuilder
                .entity()
                .customize(e -> e.id(redirectContractEntityId.getId())
                        .num(redirectContractEntityId.getNum())
                        .evmAddress(redirectContractEvmAddress)
                        .type(CONTRACT)
                        .balance(1500L))
                .persist();

        domainBuilder
                .contract()
                .customize(c -> c.id(redirectContractEntityId.getId()).runtimeBytecode(redirectContractBytes))
                .persist();

        domainBuilder
                .contractState()
                .customize(c -> c.contractId(redirectContractEntityId.getId())
                        .slot(Bytes.fromHexString("0x0000000000000000000000000000000000000000000000000000000000000000")
                                .toArrayUnsafe())
                        .value(Bytes.fromHexString("0x4746573740000000000000000000000000000000000000000000000000000000")
                                .toArrayUnsafe()))
                .persist();

        domainBuilder
                .recordFile()
                .customize(f -> f.bytes(redirectContractBytes))
                .persist();
        return redirectContractEntityId;
    }

    private EntityId pseudoRandomNumberGeneratorContractPersist() {
        final var randomNumberContractBytes =
                functionEncodeDecoder.getContractBytes(PRNG_PRECOMPILE_CONTRACT_BYTES_PATH);
        final var randomNumberContractEntityId = fromEvmAddress(PRNG_CONTRACT_ADDRESS.toArrayUnsafe());
        final var randomNumberContractEvmAddress = toEvmAddress(randomNumberContractEntityId);

        domainBuilder
                .entity()
                .customize(e -> e.id(randomNumberContractEntityId.getId())
                        .num(randomNumberContractEntityId.getNum())
                        .evmAddress(randomNumberContractEvmAddress)
                        .type(CONTRACT)
                        .balance(1500L))
                .persist();

        domainBuilder
                .contract()
                .customize(c -> c.id(randomNumberContractEntityId.getId()).runtimeBytecode(randomNumberContractBytes))
                .persist();

        domainBuilder
                .contractState()
                .customize(c -> c.contractId(randomNumberContractEntityId.getId())
                        .slot(Bytes.fromHexString("0x0000000000000000000000000000000000000000000000000000000000000000")
                                .toArrayUnsafe())
                        .value(Bytes.fromHexString("0x4746573740000000000000000000000000000000000000000000000000000000")
                                .toArrayUnsafe()))
                .persist();

        domainBuilder
                .recordFile()
                .customize(f -> f.bytes(randomNumberContractBytes))
                .persist();
        return randomNumberContractEntityId;
    }

    private void nestedEthCallsContractPersist() {
        final var contractBytes = functionEncodeDecoder.getContractBytes(NESTED_CALLS_CONTRACT_BYTES_PATH);
        final var contractEntityId = fromEvmAddress(NESTED_ETH_CALLS_CONTRACT_ADDRESS.toArrayUnsafe());
        final var contractEvmAddress = toEvmAddress(contractEntityId);

        domainBuilder
                .entity()
                .customize(e -> e.id(contractEntityId.getId())
                        .num(contractEntityId.getNum())
                        .evmAddress(contractEvmAddress)
                        .type(CONTRACT)
                        .key(Key.newBuilder()
                                .setEd25519(ByteString.copyFrom(Arrays.copyOfRange(KEY_PROTO, 3, KEY_PROTO.length)))
                                .build()
                                .toByteArray())
                        .balance(1500L))
                .persist();

        domainBuilder
                .contract()
                .customize(c -> c.id(contractEntityId.getId()).runtimeBytecode(contractBytes))
                .persist();

        domainBuilder
                .contractState()
                .customize(c -> c.contractId(contractEntityId.getId())
                        .slot(Bytes.fromHexString("0x0000000000000000000000000000000000000000000000000000000000000000")
                                .toArrayUnsafe())
                        .value(Bytes.fromHexString("0x4746573740000000000000000000000000000000000000000000000000000000")
                                .toArrayUnsafe()))
                .persist();

        domainBuilder.recordFile().customize(f -> f.bytes(contractBytes)).persist();
    }

    private EntityId systemExchangeRateContractPersist() {
        final var exchangeRateContractBytes =
                functionEncodeDecoder.getContractBytes(EXCHANGE_RATE_PRECOMPILE_CONTRACT_BYTES_PATH);
        final var exchangeRateContractEntityId =
                fromEvmAddress(EXCHANGE_RATE_PRECOMPILE_CONTRACT_ADDRESS.toArrayUnsafe());
        final var exchangeRteContractEvmAddress = toEvmAddress(exchangeRateContractEntityId);

        domainBuilder
                .entity()
                .customize(e -> e.id(exchangeRateContractEntityId.getId())
                        .num(exchangeRateContractEntityId.getNum())
                        .evmAddress(exchangeRteContractEvmAddress)
                        .type(CONTRACT)
                        .balance(1500L))
                .persist();

        domainBuilder
                .contract()
                .customize(c -> c.id(exchangeRateContractEntityId.getId()).runtimeBytecode(exchangeRateContractBytes))
                .persist();

        domainBuilder
                .contractState()
                .customize(c -> c.contractId(exchangeRateContractEntityId.getId())
                        .slot(Bytes.fromHexString("0x0000000000000000000000000000000000000000000000000000000000000000")
                                .toArrayUnsafe())
                        .value(Bytes.fromHexString("0x4746573740000000000000000000000000000000000000000000000000000000")
                                .toArrayUnsafe()))
                .persist();

        domainBuilder
                .recordFile()
                .customize(f -> f.bytes(exchangeRateContractBytes))
                .persist();
        return exchangeRateContractEntityId;
    }

    private static TokenCreateWrapper getFungibleTokenWithKeys() {
        return new TokenCreateWrapper(
                true,
                "Test",
                "TST",
                EntityIdUtils.accountIdFromEvmAddress(OWNER_ADDRESS),
                "test",
                true,
                BigInteger.valueOf(10L),
                BigInteger.valueOf(10L),
                10_000_000L,
                true,
                List.of(new TokenKeyWrapper(
                        0b1111111,
                        new KeyValueWrapper(
                                false,
                                contractIdFromEvmAddress(NESTED_ETH_CALLS_CONTRACT_ADDRESS.toArrayUnsafe()),
                                new byte[] {},
                                new byte[] {},
                                null))),
                new TokenExpiryWrapper(9_000_000_000L, EntityIdUtils.accountIdFromEvmAddress(OWNER_ADDRESS), 10_000L));
    }

    private static TokenCreateWrapper getFungibleTokenExpiryInUint32Range() {
        return new TokenCreateWrapper(
                true,
                "Test",
                "TST",
                EntityIdUtils.accountIdFromEvmAddress(SENDER_ADDRESS),
                "test",
                true,
                BigInteger.valueOf(10L),
                BigInteger.valueOf(10L),
                10_000_000L,
                false,
                List.of(),
                new TokenExpiryWrapper(4_000_000_000L, EntityIdUtils.accountIdFromEvmAddress(SENDER_ADDRESS), 10_000L));
    }

    private static TokenCreateWrapper getNonFungibleTokenWithKeys() {
        return new TokenCreateWrapper(
                false,
                "TestNFT",
                "TFT",
                EntityIdUtils.accountIdFromEvmAddress(OWNER_ADDRESS),
                "test",
                true,
                BigInteger.valueOf(0L),
                BigInteger.valueOf(0L),
                0L,
                true,
                List.of(new TokenKeyWrapper(
                        0b1111111,
                        new KeyValueWrapper(
                                false,
                                contractIdFromEvmAddress(NESTED_ETH_CALLS_CONTRACT_ADDRESS.toArrayUnsafe()),
                                new byte[] {},
                                new byte[] {},
                                null))),
                new TokenExpiryWrapper(9_000_000_000L, EntityIdUtils.accountIdFromEvmAddress(OWNER_ADDRESS), 10_000L));
    }

    private static TokenCreateWrapper getNonFungibleTokenExpiryInUint32Range() {
        return new TokenCreateWrapper(
                false,
                "TestNFT",
                "TFT",
                EntityIdUtils.accountIdFromEvmAddress(SENDER_ADDRESS),
                "test",
                true,
                BigInteger.valueOf(0L),
                BigInteger.valueOf(0L),
                0L,
                false,
                List.of(),
                new TokenExpiryWrapper(4_000_000_000L, EntityIdUtils.accountIdFromEvmAddress(SENDER_ADDRESS), 10_000L));
    }

    private static TokenCreateWrapper getFungibleToken() {
        return new TokenCreateWrapper(
                true,
                "Test",
                "TST",
                EntityIdUtils.accountIdFromEvmAddress(OWNER_ADDRESS),
                "test",
                true,
                BigInteger.valueOf(10L),
                BigInteger.valueOf(10L),
                10_000_000L,
                false,
                List.of(),
                new TokenExpiryWrapper(9_000_000_000L, EntityIdUtils.accountIdFromEvmAddress(OWNER_ADDRESS), 10_000L));
    }

    private static TokenCreateWrapper getFungibleToken2() {
        return new TokenCreateWrapper(
                true,
                "Test",
                "TST",
                EntityIdUtils.accountIdFromEvmAddress(SENDER_ADDRESS),
                "test",
                true,
                BigInteger.valueOf(10L),
                BigInteger.valueOf(10L),
                10_000_000L,
                false,
                List.of(),
                new TokenExpiryWrapper(9_000_000_000L, EntityIdUtils.accountIdFromEvmAddress(SENDER_ADDRESS), 10_000L));
    }

    private static TokenCreateWrapper getNonFungibleToken() {
        return new TokenCreateWrapper(
                false,
                "TestNFT",
                "TFT",
                EntityIdUtils.accountIdFromEvmAddress(OWNER_ADDRESS),
                "test",
                true,
                BigInteger.valueOf(0L),
                BigInteger.valueOf(0L),
                0L,
                false,
                List.of(),
                new TokenExpiryWrapper(9_000_000_000L, EntityIdUtils.accountIdFromEvmAddress(OWNER_ADDRESS), 10_000L));
    }

    private static TokenCreateWrapper getFungibleHbarsTokenWrapper() {
        final var keyValue =
                new KeyValueWrapper(false, null, new byte[0], Arrays.copyOfRange(KEY_PROTO, 2, KEY_PROTO.length), null);
        return new TokenCreateWrapper(
                true,
                "Hbars",
                "HBAR",
                EntityIdUtils.accountIdFromEvmAddress(OWNER_ADDRESS),
                "TestMemo",
                false,
                BigInteger.valueOf(10_000_000L),
                BigInteger.valueOf(12L),
                2525L,
                true,
                List.of(
                        new TokenKeyWrapper(0b0000001, keyValue),
                        new TokenKeyWrapper(0b0000010, keyValue),
                        new TokenKeyWrapper(0b0000100, keyValue),
                        new TokenKeyWrapper(0b0001000, keyValue),
                        new TokenKeyWrapper(0b0010000, keyValue),
                        new TokenKeyWrapper(0b0100000, keyValue),
                        new TokenKeyWrapper(0b1000000, keyValue)),
                new TokenExpiryWrapper(
                        9_999L, EntityIdUtils.accountIdFromEvmAddress(AUTO_RENEW_ACCOUNT_ADDRESS), 1800L));
    }

    private static TokenCreateWrapper getFungibleTokenInheritKeys() {
        return new TokenCreateWrapper(
                true,
                "Test",
                "TST",
                EntityIdUtils.accountIdFromEvmAddress(OWNER_ADDRESS),
                "test",
                true,
                BigInteger.valueOf(10L),
                BigInteger.valueOf(10L),
                10_000_000L,
                true,
                List.of(new TokenKeyWrapper(
                        0b1111111, new KeyValueWrapper(true, null, new byte[] {}, new byte[] {}, null))),
                new TokenExpiryWrapper(9_000_000_000L, EntityIdUtils.accountIdFromEvmAddress(OWNER_ADDRESS), 10_000L));
    }

    private static TokenCreateWrapper getNftHbarTokenAndKeysHbarsTokenWrapper() {
        final var keyValue =
                new KeyValueWrapper(false, null, new byte[0], Arrays.copyOfRange(KEY_PROTO, 2, KEY_PROTO.length), null);
        return new TokenCreateWrapper(
                false,
                "Hbars",
                "HBAR",
                EntityIdUtils.accountIdFromEvmAddress(OWNER_ADDRESS),
                "TestMemo",
                true,
                BigInteger.valueOf(0L),
                BigInteger.valueOf(0L),
                2_000_000_000L,
                true,
                List.of(
                        new TokenKeyWrapper(0b0000001, keyValue),
                        new TokenKeyWrapper(0b0000010, keyValue),
                        new TokenKeyWrapper(0b0000100, keyValue),
                        new TokenKeyWrapper(0b0001000, keyValue),
                        new TokenKeyWrapper(0b0010000, keyValue),
                        new TokenKeyWrapper(0b0100000, keyValue),
                        new TokenKeyWrapper(0b1000000, keyValue)),
                new TokenExpiryWrapper(
                        9999L, EntityIdUtils.accountIdFromEvmAddress(AUTO_RENEW_ACCOUNT_ADDRESS), 1800L));
    }

    private static TokenCreateWrapper getNonFungibleTokenInheritKeys() {
        return new TokenCreateWrapper(
                false,
                "TestNFT",
                "TFT",
                EntityIdUtils.accountIdFromEvmAddress(OWNER_ADDRESS),
                "test",
                true,
                BigInteger.valueOf(0L),
                BigInteger.valueOf(0L),
                0L,
                true,
                List.of(new TokenKeyWrapper(
                        0b1111111, new KeyValueWrapper(true, null, new byte[] {}, new byte[] {}, null))),
                new TokenExpiryWrapper(9_000_000_000L, EntityIdUtils.accountIdFromEvmAddress(OWNER_ADDRESS), 10_000L));
    }

    // Get Custom Fee Wrappers
    private static FixedFeeWrapper getFixedFee() {
        return new FixedFeeWrapper(10L, EntityIdUtils.tokenIdFromEvmAddress(SENDER_ADDRESS), false, false, null);
    }

    private static FractionalFeeWrapper getFractionalFee() {
        return new FractionalFeeWrapper(10L, 10L, 1L, 100L, false, null);
    }

    private static RoyaltyFeeWrapper getRoyaltyFee() {
        return new RoyaltyFeeWrapper(0L, 0L, FIXED_FEE_WRAPPER, null);
    }

    private static TokenExpiryWrapper getTokenExpiry() {
        return new TokenExpiryWrapper(9_000_000_000L, EntityIdUtils.accountIdFromEvmAddress(SENDER_ADDRESS), 10_000L);
    }
}<|MERGE_RESOLUTION|>--- conflicted
+++ resolved
@@ -202,24 +202,8 @@
         -128, -61, -12, 63, 3, -45, 108, 34, 61, -2, -83, -48, -118, 20, 84, 85, 85, 67, -125, 46, 49, 26, 17, -116, 27,
         25, 38, -95, 50, 77, 40, -38
     };
-<<<<<<< HEAD
-    protected static final Address ETH_ADDRESS = Address.fromHexString("0x23f5e49569a835d7bf9aefd30e4f60cdd570f225");
-    protected static final Address ETH_ADDRESS2 = Address.fromHexString("0x23f5e49569a835d7bf9aefd30e4f60cdd570f226");
-    protected static final Address EMPTY_ADDRESS = Address.wrap(Bytes.wrap(new byte[20]));
-    protected static final Address ERC_CONTRACT_ADDRESS = toAddress(EntityId.of(0, 0, 1258));
-    protected static final Address NESTED_ETH_CALLS_CONTRACT_ADDRESS = toAddress(EntityId.of(0, 0, 1262));
-    protected static final Address REVERTER_CONTRACT_ADDRESS = toAddress(EntityId.of(0, 0, 1259));
-    protected static final Address ETH_CALL_CONTRACT_ADDRESS = toAddress(EntityId.of(0, 0, 1260));
-    protected static final Address EVM_CODES_CONTRACT_ADDRESS = toAddress(EntityId.of(0, 0, 1263));
-    protected static final Address RECEIVER_ADDRESS = toAddress(EntityId.of(0, 0, 1045));
-    protected static final Address STATE_CONTRACT_ADDRESS = toAddress(EntityId.of(0, 0, 1261));
-    protected static final Address EXCHANGE_RATE_PRECOMPILE_CONTRACT_ADDRESS = toAddress(EntityId.of(0, 0, 1264));
-    protected static final Address REDIRECT_CONTRACT_ADDRESS = toAddress(EntityId.of(0, 0, 1265));
-    protected static final Address PRNG_CONTRACT_ADDRESS = toAddress(EntityId.of(0, 0, 1266));
-=======
 
     // Token Wrappers
->>>>>>> ab8f8cb0
     protected static final TokenCreateWrapper FUNGIBLE_TOKEN = getFungibleToken();
     protected static final TokenCreateWrapper FUNGIBLE_TOKEN2 = getFungibleToken2();
     protected static final TokenCreateWrapper FUNGIBLE_TOKEN_WITH_KEYS = getFungibleTokenWithKeys();
