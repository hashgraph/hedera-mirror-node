--- conflicted
+++ resolved
@@ -170,12 +170,9 @@
     protected static final Address ETH_ADDRESS2 = Address.fromHexString("0x23f5e49569a835d7bf9aefd30e4f60cdd570f226");
     protected static final Address EMPTY_ADDRESS = Address.wrap(Bytes.wrap(new byte[20]));
     protected static final Address ERC_CONTRACT_ADDRESS = toAddress(EntityId.of(0, 0, 1258, CONTRACT));
-<<<<<<< HEAD
+    protected static final Address NESTED_ETH_CALLS_CONTRACT_ADDRESS = toAddress(EntityId.of(0, 0, 1262, CONTRACT));
     protected static final Address EXCHANGE_RATE_PRECOMPILE_CONTRACT_ADDRESS =
             toAddress(EntityId.of(0, 0, 1264, CONTRACT));
-=======
-    protected static final Address NESTED_ETH_CALLS_CONTRACT_ADDRESS = toAddress(EntityId.of(0, 0, 1262, CONTRACT));
->>>>>>> 3c425fd3
     protected static final Address REVERTER_CONTRACT_ADDRESS = toAddress(EntityId.of(0, 0, 1259, CONTRACT));
     protected static final Address ETH_CALL_CONTRACT_ADDRESS = toAddress(EntityId.of(0, 0, 1260, CONTRACT));
     protected static final Address EVM_CODES_CONTRACT_ADDRESS = toAddress(EntityId.of(0, 0, 1263, CONTRACT));
@@ -1310,7 +1307,37 @@
         return ercContractEntityId;
     }
 
-<<<<<<< HEAD
+    private void nestedEthCallsContractPersist() {
+        final var contractBytes = functionEncodeDecoder.getContractBytes(NESTED_CALLS_CONTRACT_BYTES_PATH);
+        final var contractEntityId = fromEvmAddress(NESTED_ETH_CALLS_CONTRACT_ADDRESS.toArrayUnsafe());
+        final var contractEvmAddress = toEvmAddress(contractEntityId);
+
+        domainBuilder
+                .entity()
+                .customize(e -> e.id(contractEntityId.getId())
+                        .num(contractEntityId.getNum())
+                        .evmAddress(contractEvmAddress)
+                        .type(CONTRACT)
+                        .balance(1500L))
+                .persist();
+
+        domainBuilder
+                .contract()
+                .customize(c -> c.id(contractEntityId.getId()).runtimeBytecode(contractBytes))
+                .persist();
+
+        domainBuilder
+                .contractState()
+                .customize(c -> c.contractId(contractEntityId.getId())
+                        .slot(Bytes.fromHexString("0x0000000000000000000000000000000000000000000000000000000000000000")
+                                .toArrayUnsafe())
+                        .value(Bytes.fromHexString("0x4746573740000000000000000000000000000000000000000000000000000000")
+                                .toArrayUnsafe()))
+                .persist();
+
+        domainBuilder.recordFile().customize(f -> f.bytes(contractBytes)).persist();
+    }
+
     private EntityId systemExchangeRateContractPersist() {
         final var exchangeRateContractBytes =
                 functionEncodeDecoder.getContractBytes(EXCHANGE_RATE_PRECOMPILE_CONTRACT_BYTES_PATH);
@@ -1323,53 +1350,29 @@
                 .customize(e -> e.id(exchangeRateContractEntityId.getId())
                         .num(exchangeRateContractEntityId.getEntityNum())
                         .evmAddress(exchangeRteContractEvmAddress)
-=======
-    private void nestedEthCallsContractPersist() {
-        final var contractBytes = functionEncodeDecoder.getContractBytes(NESTED_CALLS_CONTRACT_BYTES_PATH);
-        final var contractEntityId = fromEvmAddress(NESTED_ETH_CALLS_CONTRACT_ADDRESS.toArrayUnsafe());
-        final var contractEvmAddress = toEvmAddress(contractEntityId);
-
-        domainBuilder
-                .entity()
-                .customize(e -> e.id(contractEntityId.getId())
-                        .num(contractEntityId.getNum())
-                        .evmAddress(contractEvmAddress)
->>>>>>> 3c425fd3
                         .type(CONTRACT)
                         .balance(1500L))
                 .persist();
 
         domainBuilder
                 .contract()
-<<<<<<< HEAD
                 .customize(c -> c.id(exchangeRateContractEntityId.getId()).runtimeBytecode(exchangeRateContractBytes))
-=======
-                .customize(c -> c.id(contractEntityId.getId()).runtimeBytecode(contractBytes))
->>>>>>> 3c425fd3
                 .persist();
 
         domainBuilder
                 .contractState()
-<<<<<<< HEAD
                 .customize(c -> c.contractId(exchangeRateContractEntityId.getId())
-=======
-                .customize(c -> c.contractId(contractEntityId.getId())
->>>>>>> 3c425fd3
                         .slot(Bytes.fromHexString("0x0000000000000000000000000000000000000000000000000000000000000000")
                                 .toArrayUnsafe())
                         .value(Bytes.fromHexString("0x4746573740000000000000000000000000000000000000000000000000000000")
                                 .toArrayUnsafe()))
                 .persist();
 
-<<<<<<< HEAD
         domainBuilder
                 .recordFile()
                 .customize(f -> f.bytes(exchangeRateContractBytes))
                 .persist();
         return exchangeRateContractEntityId;
-=======
-        domainBuilder.recordFile().customize(f -> f.bytes(contractBytes)).persist();
->>>>>>> 3c425fd3
     }
 
     protected void customFeePersist(final FeeCase feeCase) {
