--- conflicted
+++ resolved
@@ -138,14 +138,11 @@
         77, -103, 47, -118, 107, -58, -85, -63, 55, -57
     };
     protected static final byte[] ECDSA_KEY = Arrays.copyOfRange(KEY_PROTO, 2, KEY_PROTO.length);
-<<<<<<< HEAD
     protected static final byte[] NEW_ECDSA_KEY = new byte[] {
         2, 64, 59, -126, 81, -22, 0, 35, 67, -70, 110, 96, 109, 2, -8, 111, -112, -100, -87, -85, 66, 36, 37, -97, 19,
         68, -87, -110, -13, -115, 74, 86, 90
     };
-=======
     protected static final byte[] ED25519_KEY = Arrays.copyOfRange(KEY_PROTO, 2, KEY_PROTO.length);
->>>>>>> f0e2b6cd
     protected static final Address ETH_ADDRESS = Address.fromHexString("0x23f5e49569a835d7bf9aefd30e4f60cdd570f225");
     protected static final Address ETH_ADDRESS2 = Address.fromHexString("0x23f5e49569a835d7bf9aefd30e4f60cdd570f226");
     protected static final Address EMPTY_ADDRESS = Address.wrap(Bytes.wrap(new byte[20]));
