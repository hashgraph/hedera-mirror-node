/*
 * Copyright (C) 2023-2024 Hedera Hashgraph, LLC
 *
 * Licensed under the Apache License, Version 2.0 (the "License");
 * you may not use this file except in compliance with the License.
 * You may obtain a copy of the License at
 *
 *      http://www.apache.org/licenses/LICENSE-2.0
 *
 * Unless required by applicable law or agreed to in writing, software
 * distributed under the License is distributed on an "AS IS" BASIS,
 * WITHOUT WARRANTIES OR CONDITIONS OF ANY KIND, either express or implied.
 * See the License for the specific language governing permissions and
 * limitations under the License.
 */

package com.hedera.mirror.web3.service;

import static com.hedera.mirror.common.domain.entity.EntityType.CONTRACT;
import static com.hedera.mirror.common.domain.entity.EntityType.TOKEN;
import static com.hedera.mirror.common.util.DomainUtils.fromEvmAddress;
import static com.hedera.mirror.common.util.DomainUtils.toEvmAddress;
import static com.hedera.mirror.web3.evm.pricing.RatesAndFeesLoader.EXCHANGE_RATE_ENTITY_ID;
import static com.hedera.mirror.web3.evm.pricing.RatesAndFeesLoader.FEE_SCHEDULE_ENTITY_ID;
import static com.hedera.mirror.web3.evm.utils.EvmTokenUtils.toAddress;
import static com.hedera.mirror.web3.service.model.CallServiceParameters.CallType.ETH_ESTIMATE_GAS;
import static com.hedera.node.app.service.evm.utils.EthSigsUtils.recoverAddressFromPubKey;
import static com.hedera.services.utils.EntityIdUtils.contractIdFromEvmAddress;
import static com.hederahashgraph.api.proto.java.HederaFunctionality.ContractCall;
import static com.hederahashgraph.api.proto.java.HederaFunctionality.CryptoTransfer;
import static com.hederahashgraph.api.proto.java.HederaFunctionality.EthereumTransaction;
import static com.hederahashgraph.api.proto.java.HederaFunctionality.TokenAccountWipe;
import static com.hederahashgraph.api.proto.java.HederaFunctionality.TokenAssociateToAccount;
import static com.hederahashgraph.api.proto.java.HederaFunctionality.TokenBurn;
import static com.hederahashgraph.api.proto.java.HederaFunctionality.TokenCreate;
import static com.hederahashgraph.api.proto.java.HederaFunctionality.TokenMint;
import static org.assertj.core.api.AssertionsForClassTypes.assertThat;

import com.google.common.collect.Range;
import com.google.protobuf.ByteString;
import com.hedera.mirror.common.domain.balance.AccountBalance;
import com.hedera.mirror.common.domain.balance.TokenBalance;
import com.hedera.mirror.common.domain.entity.EntityId;
import com.hedera.mirror.common.domain.token.FallbackFee;
import com.hedera.mirror.common.domain.token.FixedFee;
import com.hedera.mirror.common.domain.token.FractionalFee;
import com.hedera.mirror.common.domain.token.RoyaltyFee;
import com.hedera.mirror.common.domain.token.TokenFreezeStatusEnum;
import com.hedera.mirror.common.domain.token.TokenKycStatusEnum;
import com.hedera.mirror.common.domain.token.TokenPauseStatusEnum;
import com.hedera.mirror.common.domain.token.TokenSupplyTypeEnum;
import com.hedera.mirror.common.domain.token.TokenTypeEnum;
import com.hedera.mirror.common.domain.transaction.RecordFile;
import com.hedera.mirror.web3.Web3IntegrationTest;
import com.hedera.mirror.web3.common.ContractCallContext;
import com.hedera.mirror.web3.evm.contracts.execution.MirrorEvmTxProcessor;
import com.hedera.mirror.web3.evm.properties.MirrorNodeEvmProperties;
import com.hedera.mirror.web3.repository.RecordFileRepository;
import com.hedera.mirror.web3.service.model.CallServiceParameters.CallType;
<<<<<<< HEAD
import com.hedera.mirror.web3.service.model.ContractDebugParameters;
import com.hedera.mirror.web3.service.model.ContractExecutionParameters;
import com.hedera.mirror.web3.utils.ContractFunctionProviderEnum;
=======
import com.hedera.mirror.web3.service.model.ContractExecutionParameters;
>>>>>>> 106300ce
import com.hedera.mirror.web3.utils.FunctionEncodeDecoder;
import com.hedera.mirror.web3.viewmodel.BlockType;
import com.hedera.node.app.service.evm.store.models.HederaEvmAccount;
import com.hedera.services.hapi.utils.ByteStringUtils;
import com.hedera.services.store.contracts.precompile.TokenCreateWrapper;
import com.hedera.services.store.contracts.precompile.TokenCreateWrapper.FixedFeeWrapper;
import com.hedera.services.store.contracts.precompile.TokenCreateWrapper.FractionalFeeWrapper;
import com.hedera.services.store.contracts.precompile.TokenCreateWrapper.RoyaltyFeeWrapper;
import com.hedera.services.store.contracts.precompile.codec.KeyValueWrapper;
import com.hedera.services.store.contracts.precompile.codec.TokenExpiryWrapper;
import com.hedera.services.store.contracts.precompile.codec.TokenKeyWrapper;
import com.hedera.services.store.models.Id;
import com.hedera.services.utils.EntityIdUtils;
import com.hederahashgraph.api.proto.java.CurrentAndNextFeeSchedule;
import com.hederahashgraph.api.proto.java.CustomFee.FeeCase;
import com.hederahashgraph.api.proto.java.ExchangeRate;
import com.hederahashgraph.api.proto.java.ExchangeRateSet;
import com.hederahashgraph.api.proto.java.FeeComponents;
import com.hederahashgraph.api.proto.java.FeeData;
import com.hederahashgraph.api.proto.java.FeeSchedule;
import com.hederahashgraph.api.proto.java.Key;
import com.hederahashgraph.api.proto.java.ResponseCodeEnum;
import com.hederahashgraph.api.proto.java.SubType;
import com.hederahashgraph.api.proto.java.TimestampSeconds;
import com.hederahashgraph.api.proto.java.TransactionFeeSchedule;
import java.math.BigInteger;
import java.nio.charset.StandardCharsets;
import java.nio.file.Path;
import java.util.Arrays;
import java.util.List;
import java.util.Random;
import java.util.function.ToLongFunction;
import org.apache.tuweni.bytes.Bytes;
import org.bouncycastle.util.encoders.Hex;
import org.hyperledger.besu.datatypes.Address;
import org.springframework.beans.factory.annotation.Autowired;
import org.springframework.beans.factory.annotation.Value;
import org.springframework.boot.test.mock.mockito.SpyBean;

public class ContractCallTestSetup extends Web3IntegrationTest {

    protected static final long expiry = 1_234_567_890L;

    // The block numbers lower than EVM v0.34 are considered part of EVM v0.30 which includes all precompiles
    public static final long EVM_V_34_BLOCK = 50L;
    protected static final long EVM_V_38_BLOCK = 100L;
    protected static final long EVM_V_46_BLOCK = 150L;
    protected static final BigInteger SUCCESS_RESULT = BigInteger.valueOf(ResponseCodeEnum.SUCCESS_VALUE);

    // Exchange rates from local node.
    protected static final ExchangeRateSet exchangeRatesSet = ExchangeRateSet.newBuilder()
            .setCurrentRate(ExchangeRate.newBuilder()
                    .setCentEquiv(12)
                    .setHbarEquiv(1)
                    .setExpirationTime(TimestampSeconds.newBuilder().setSeconds(4_102_444_800L))
                    .build())
            .setNextRate(ExchangeRate.newBuilder()
                    .setCentEquiv(15)
                    .setHbarEquiv(1)
                    .setExpirationTime(TimestampSeconds.newBuilder().setSeconds(4_102_444_800L))
                    .build())
            .build();

    // Contract addresses
    protected static final Address ETH_ADDRESS = Address.fromHexString("0x23f5e49569a835d7bf9aefd30e4f60cdd570f225");
    protected static final Address DYNAMIC_ETH_CALLS_CONTRACT_ADDRESS = toAddress(EntityId.of(0, 0, 1255));
    protected static final Address DYNAMIC_ETH_CALLS_CONTRACT_ALIAS =
            Address.fromHexString("0x742d35Cc6634C0532925a3b844Bc454e4438f44e");
    protected static final Address PRECOMPILE_TEST_CONTRACT_ADDRESS = toAddress(EntityId.of(0, 0, 1256));
    protected static final Address MODIFICATION_CONTRACT_ADDRESS = toAddress(EntityId.of(0, 0, 1257));
    protected static final Address ERC_CONTRACT_ADDRESS = toAddress(EntityId.of(0, 0, 1258));
    protected static final Address REVERTER_CONTRACT_ADDRESS = toAddress(EntityId.of(0, 0, 1259));
    protected static final Address ETH_CALL_CONTRACT_ADDRESS = toAddress(EntityId.of(0, 0, 1260));
    protected static final Address STATE_CONTRACT_ADDRESS = toAddress(EntityId.of(0, 0, 1261));
    protected static final Address NESTED_ETH_CALLS_CONTRACT_ADDRESS = toAddress(EntityId.of(0, 0, 1262));
    protected static final Address EVM_CODES_CONTRACT_ADDRESS = toAddress(EntityId.of(0, 0, 1263));
    protected static final Address EXCHANGE_RATE_PRECOMPILE_CONTRACT_ADDRESS = toAddress(EntityId.of(0, 0, 1264));
    protected static final Address REDIRECT_CONTRACT_ADDRESS = toAddress(EntityId.of(0, 0, 1265));
    protected static final Address PRNG_CONTRACT_ADDRESS = toAddress(EntityId.of(0, 0, 1266));
    protected static final Address ADDRESS_THIS_CONTRACT_ADDRESS = toAddress(EntityId.of(0, 0, 1269));
    protected static final Address INTERNAL_CALLS_CONTRACT_ADDRESS = toAddress(EntityId.of(0, 0, 1270));
    protected static final Address MODIFICATION_WITHOUT_KEY_CONTRACT_ADDRESS = toAddress(EntityId.of(0, 0, 1279));

    // Account addresses
    protected static final Address AUTO_RENEW_ACCOUNT_ADDRESS = toAddress(EntityId.of(0, 0, 740));
    protected static final Address AUTO_RENEW_ACCOUNT_ADDRESS_HISTORICAL = toAddress(EntityId.of(0, 0, 1078));
    protected static final Address SPENDER_ADDRESS = toAddress(EntityId.of(0, 0, 1041));
    protected static final Address SPENDER_ADDRESS_HISTORICAL = toAddress(EntityId.of(0, 0, 1016));
    protected static final ByteString SPENDER_PUBLIC_KEY =
            ByteString.fromHex("3a2102ff806fecbd31b4c377293cba8d2b78725965a4990e0ff1b1b29a1d2c61402310");
    protected static final ByteString SPENDER_PUBLIC_KEY_HISTORICAL =
            ByteString.fromHex("3a210398e17bcbd2926c4d8a31e32616b4754ac0a2fc71d7fb768e657db46202625f34");
    protected static final Address SPENDER_ALIAS = Address.wrap(
            Bytes.wrap(recoverAddressFromPubKey(SPENDER_PUBLIC_KEY.substring(2).toByteArray())));
    protected static final Address SPENDER_ALIAS_HISTORICAL = Address.wrap(Bytes.wrap(
            recoverAddressFromPubKey(SPENDER_PUBLIC_KEY_HISTORICAL.substring(2).toByteArray())));
    protected static final Address SENDER_ADDRESS = toAddress(EntityId.of(0, 0, 1043));
    protected static final Address SENDER_ADDRESS_HISTORICAL = toAddress(EntityId.of(0, 0, 1014));
    protected static final ByteString SENDER_PUBLIC_KEY =
            ByteString.copyFrom(Hex.decode("3a2103af80b90d25145da28c583359beb47b21796b2fe1a23c1511e443e7a64dfdb27d"));
    protected static final ByteString SENDER_PUBLIC_KEY_HISTORICAL =
            ByteString.copyFrom(Hex.decode("3a2102930a39a381a68d90afc8e8c82935bd93f89800e88ec29a18e8cc13d51947c6c8"));
    protected static final Address SENDER_ALIAS = Address.wrap(
            Bytes.wrap(recoverAddressFromPubKey(SENDER_PUBLIC_KEY.substring(2).toByteArray())));
    protected static final Address SENDER_ALIAS_HISTORICAL = Address.wrap(Bytes.wrap(
            recoverAddressFromPubKey(SENDER_PUBLIC_KEY_HISTORICAL.substring(2).toByteArray())));
    protected static final Address HOLLOW_ACCOUNT_ALIAS = Address.wrap(Bytes.wrap(recoverAddressFromPubKey(
            ByteString.fromHex("3a2103a159d37177894bb0491e493d1f4db8ed359ebee15a76ebd8406759a9050410a7")
                    .substring(2)
                    .toByteArray())));
    protected static final Address TREASURY_ADDRESS = toAddress(EntityId.of(0, 0, 743));
    protected static final Address NOT_ASSOCIATED_SPENDER_ADDRESS = toAddress(EntityId.of(0, 0, 1066));
    protected static final ByteString NOT_ASSOCIATED_SPENDER_PUBLIC_KEY =
            ByteString.fromHex("3a21033a514176466fa815ed481ffad09110a2d344f6c9b78c1d14afc351c3a51be33d");
    protected static final Address NOT_ASSOCIATED_SPENDER_ALIAS = Address.wrap(Bytes.wrap(recoverAddressFromPubKey(
            NOT_ASSOCIATED_SPENDER_PUBLIC_KEY.substring(2).toByteArray())));
    protected static final Address OWNER_ADDRESS = toAddress(EntityId.of(0, 0, 1044));
    protected static final Address OWNER_ADDRESS_HISTORICAL = toAddress(EntityId.of(0, 0, 1065));
    protected static final Address SYSTEM_ACCOUNT_ADDRESS = toAddress(EntityId.of(0, 0, 700));

    // Token addresses
    protected static final Address FUNGIBLE_TOKEN_ADDRESS_WITH_EXPIRY = toAddress(EntityId.of(0, 0, 1042));
    protected static final Address FUNGIBLE_TOKEN_ADDRESS_WITH_EXPIRY_HISTORICAL = toAddress(EntityId.of(0, 0, 1077));
    protected static final Address RECEIVER_ADDRESS = toAddress(EntityId.of(0, 0, 1045));
    protected static final Address FUNGIBLE_TOKEN_ADDRESS = toAddress(EntityId.of(0, 0, 1046));
    protected static final Address FUNGIBLE_TOKEN_ADDRESS_HISTORICAL = toAddress(EntityId.of(0, 0, 1062));
    protected static final Address NFT_ADDRESS = toAddress(EntityId.of(0, 0, 1047));
    protected static final Address NFT_ADDRESS_HISTORICAL = toAddress(EntityId.of(0, 0, 1063));
    protected static final Address NOT_FROZEN_FUNGIBLE_TOKEN_ADDRESS = toAddress(EntityId.of(0, 0, 1048));
    protected static final Address TREASURY_TOKEN_ADDRESS = toAddress(EntityId.of(0, 0, 1049));
    protected static final Address TREASURY_TOKEN_ADDRESS_WITH_ALL_KEYS = toAddress(EntityId.of(0, 0, 1110));
    protected static final Address TRANSFRER_FROM_TOKEN_ADDRESS = toAddress(EntityId.of(0, 0, 1111));
    protected static final Address FROZEN_FUNGIBLE_TOKEN_ADDRESS = toAddress(EntityId.of(0, 0, 1050));
    protected static final Address NFT_TRANSFER_ADDRESS = toAddress(EntityId.of(0, 0, 1051));
    protected static final Address NFT_TRANSFER_ADDRESS_HISTORICAL = toAddress(EntityId.of(0, 0, 1064));
    protected static final Address UNPAUSED_FUNGIBLE_TOKEN_ADDRESS = toAddress(EntityId.of(0, 0, 1052));
    protected static final Address NFT_ADDRESS_GET_KEY_WITH_CONTRACT_ADDRESS = toAddress(EntityId.of(0, 0, 1053));
    protected static final Address NFT_ADDRESS_GET_KEY_WITH_CONTRACT_ADDRESS_HISTORICAL =
            toAddress(EntityId.of(0, 0, 1073));
    protected static final Address FUNGIBLE_TOKEN_ADDRESS_GET_KEY_WITH_ED25519_KEY = toAddress(EntityId.of(0, 0, 1054));
    protected static final Address FUNGIBLE_TOKEN_ADDRESS_GET_KEY_WITH_ED25519_KEY_HISTORICAL =
            toAddress(EntityId.of(0, 0, 1069));
    protected static final Address FUNGIBLE_TOKEN_ADDRESS_GET_KEY_WITH_ECDSA_KEY = toAddress(EntityId.of(0, 0, 1055));
    protected static final Address FUNGIBLE_TOKEN_ADDRESS_GET_KEY_WITH_ECDSA_KEY_HISTORICAL =
            toAddress(EntityId.of(0, 0, 1070));
    protected static final Address FUNGIBLE_TOKEN_ADDRESS_GET_KEY_WITH_DELEGATABLE_CONTRACT_ID =
            toAddress(EntityId.of(0, 0, 1056));
    protected static final Address FUNGIBLE_TOKEN_ADDRESS_GET_KEY_WITH_DELEGATABLE_CONTRACT_ID_HISTORICAL =
            toAddress(EntityId.of(0, 0, 1072));
    protected static final Address NFT_ADDRESS_GET_KEY_WITH_ED25519_KEY = toAddress(EntityId.of(0, 0, 1057));
    protected static final Address NFT_ADDRESS_GET_KEY_WITH_ED25519_KEY_HISTORICAL = toAddress(EntityId.of(0, 0, 1074));
    protected static final Address NFT_ADDRESS_GET_KEY_WITH_ECDSA_KEY = toAddress(EntityId.of(0, 0, 1058));
    protected static final Address NFT_ADDRESS_GET_KEY_WITH_ECDSA_KEY_HISTORICAL = toAddress(EntityId.of(0, 0, 1075));
    protected static final Address NFT_ADDRESS_GET_KEY_WITH_DELEGATABLE_CONTRACT_ID =
            toAddress(EntityId.of(0, 0, 1059));
    protected static final Address NFT_ADDRESS_GET_KEY_WITH_DELEGATABLE_CONTRACT_ID_HISTORICAL =
            toAddress(EntityId.of(0, 0, 1076));
    protected static final Address FUNGIBLE_TOKEN_ADDRESS_GET_KEY_WITH_CONTRACT_ADDRESS =
            toAddress(EntityId.of(0, 0, 1060));
    protected static final Address FUNGIBLE_TOKEN_ADDRESS_GET_KEY_WITH_CONTRACT_ADDRESS_HISTORICAL =
            toAddress(EntityId.of(0, 0, 1068));
    protected static final Address FUNGIBLE_TOKEN_ADDRESS_NOT_ASSOCIATED = toAddress(EntityId.of(0, 0, 1061));
    protected static final Address NFT_ADDRESS_WITH_DIFFERENT_OWNER_AND_TREASURY = toAddress(EntityId.of(0, 0, 1067));
    protected static final Address NFT_TRANSFER_ADDRESS_WITHOUT_KYC_KEY = toAddress(EntityId.of(0, 0, 1071));

    protected static final byte[] KEY_PROTO = new byte[] {
        58, 33, -52, -44, -10, 81, 99, 100, 6, -8, -94, -87, -112, 42, 42, 96, 75, -31, -5, 72, 13, -70, 101, -111, -1,
        77, -103, 47, -118, 107, -58, -85, -63, 55, -57
    };
    protected static final byte[] ECDSA_KEY = Arrays.copyOfRange(KEY_PROTO, 2, KEY_PROTO.length);
    protected static Key keyWithECDSASecp256K1 =
            Key.newBuilder().setECDSASecp256K1(ByteString.copyFrom(ECDSA_KEY)).build();
    // bit field representing the key type. Keys of all types that have corresponding bits set to 1
    // will be created for the token.
    // 0th bit: adminKey
    // 1st bit: kycKey
    // 2nd bit: freezeKey
    // 3rd bit: wipeKey
    // 4th bit: supplyKey
    // 5th bit: feeScheduleKey
    // 6th bit: pauseKey
    // 7th bit: ignored
    protected static final int АLL_CASES_KEY_TYPE = 0b1111111;
    protected static final byte[] NEW_ECDSA_KEY = new byte[] {
        2, 64, 59, -126, 81, -22, 0, 35, 67, -70, 110, 96, 109, 2, -8, 111, -112, -100, -87, -85, 66, 36, 37, -97, 19,
        68, -87, -110, -13, -115, 74, 86, 90
    };
    protected static final byte[] ED25519_KEY = Arrays.copyOfRange(KEY_PROTO, 2, KEY_PROTO.length);
    protected static Key keyWithEd25519 =
            Key.newBuilder().setEd25519(ByteString.copyFrom(ED25519_KEY)).build();
    protected static final byte[] NEW_ED25519_KEY = new byte[] {
        -128, -61, -12, 63, 3, -45, 108, 34, 61, -2, -83, -48, -118, 20, 84, 85, 85, 67, -125, 46, 49, 26, 17, -116, 27,
        25, 38, -95, 50, 77, 40, -38
    };

    // Token Wrappers
    protected static final TokenCreateWrapper FUNGIBLE_TOKEN = getFungibleToken(OWNER_ADDRESS);
    protected static final TokenCreateWrapper FUNGIBLE_TOKEN_HISTORICAL = getFungibleToken(OWNER_ADDRESS_HISTORICAL);
    protected static final TokenCreateWrapper FUNGIBLE_TOKEN2 = getFungibleToken2();
    protected static final TokenCreateWrapper FUNGIBLE_TOKEN_WITH_KEYS = getFungibleTokenWithKeys();
    protected static final TokenCreateWrapper FUNGIBLE_TOKEN_EXPIRY_IN_UINT32_RANGE =
            getFungibleTokenExpiryInUint32Range();
    protected static final TokenCreateWrapper FUNGIBLE_HBAR_TOKEN_AND_KEYS =
            getFungibleHbarsTokenWrapper(OWNER_ADDRESS, AUTO_RENEW_ACCOUNT_ADDRESS);
    protected static final TokenCreateWrapper FUNGIBLE_HBAR_TOKEN_AND_KEYS_HISTORICAL =
            getFungibleHbarsTokenWrapper(OWNER_ADDRESS_HISTORICAL, AUTO_RENEW_ACCOUNT_ADDRESS_HISTORICAL);
    protected static final TokenCreateWrapper FUNGIBLE_TOKEN_INHERIT_KEYS = getFungibleTokenInheritKeys();
    protected static final TokenCreateWrapper NON_FUNGIBLE_TOKEN = getNonFungibleToken(OWNER_ADDRESS);
    protected static final TokenCreateWrapper NON_FUNGIBLE_TOKEN_HISTORICAL =
            getNonFungibleToken(OWNER_ADDRESS_HISTORICAL);
    protected static final TokenCreateWrapper NON_FUNGIBLE_TOKEN_WITH_KEYS = getNonFungibleTokenWithKeys();
    protected static final TokenCreateWrapper NON_FUNGIBLE_TOKEN_EXPIRY_IN_UINT32_RANGE =
            getNonFungibleTokenExpiryInUint32Range();
    protected static final TokenCreateWrapper NFT_HBAR_TOKEN_AND_KEYS =
            getNftHbarTokenAndKeysHbarsTokenWrapper(OWNER_ADDRESS, AUTO_RENEW_ACCOUNT_ADDRESS);
    protected static final TokenCreateWrapper NFT_HBAR_TOKEN_AND_KEYS_HISTORICAL =
            getNftHbarTokenAndKeysHbarsTokenWrapper(OWNER_ADDRESS_HISTORICAL, AUTO_RENEW_ACCOUNT_ADDRESS_HISTORICAL);
    protected static final TokenCreateWrapper NON_FUNGIBLE_TOKEN_INHERIT_KEYS = getNonFungibleTokenInheritKeys();

    // Custom Fee wrappers
    protected static final FixedFeeWrapper FIXED_FEE_WRAPPER = getFixedFee();
    protected static final RoyaltyFeeWrapper ROYALTY_FEE_WRAPPER = getRoyaltyFee();
    protected static final FractionalFeeWrapper FRACTIONAL_FEE_WRAPPER = getFractionalFee();
    protected static final TokenExpiryWrapper TOKEN_EXPIRY_WRAPPER = getTokenExpiry();

    // Fee schedules
    protected static final ToLongFunction<String> longValueOf =
            value -> Bytes.fromHexString(value).toLong();
    protected static CurrentAndNextFeeSchedule feeSchedules = CurrentAndNextFeeSchedule.newBuilder()
            .setCurrentFeeSchedule(FeeSchedule.newBuilder()
                    .setExpiryTime(TimestampSeconds.newBuilder().setSeconds(expiry))
                    .addTransactionFeeSchedule(TransactionFeeSchedule.newBuilder()
                            .setHederaFunctionality(ContractCall)
                            .addFees(FeeData.newBuilder()
                                    .setServicedata(FeeComponents.newBuilder()
                                            .setGas(852000)
                                            .build())))
                    .addTransactionFeeSchedule(TransactionFeeSchedule.newBuilder()
                            .setHederaFunctionality(CryptoTransfer)
                            .addFees(FeeData.newBuilder()
                                    .setServicedata(FeeComponents.newBuilder()
                                            .setGas(852000)
                                            .build())))
                    .addTransactionFeeSchedule(TransactionFeeSchedule.newBuilder()
                            .setHederaFunctionality(TokenAccountWipe)
                            .addFees(FeeData.newBuilder()
                                    .setServicedata(FeeComponents.newBuilder()
                                            .setGas(852000)
                                            .build())))
                    .addTransactionFeeSchedule(TransactionFeeSchedule.newBuilder()
                            .setHederaFunctionality(TokenMint)
                            .addFees(FeeData.newBuilder()
                                    .setSubType(SubType.TOKEN_NON_FUNGIBLE_UNIQUE)
                                    .setServicedata(FeeComponents.newBuilder()
                                            .setMax(1000000000000000L)
                                            .setMin(0)
                                            .build())
                                    .setNodedata(FeeComponents.newBuilder()
                                            .setBpt(40000000000L)
                                            .setMax(1000000000000000L)
                                            .setMin(0)
                                            .build())
                                    .setNetworkdata(FeeComponents.newBuilder()
                                            .setMax(1000000000000000L)
                                            .setBpt(160000000000L)
                                            .setMin(0)
                                            .build())))
                    .addTransactionFeeSchedule(TransactionFeeSchedule.newBuilder()
                            .setHederaFunctionality(TokenBurn)
                            .addFees(FeeData.newBuilder()
                                    .setServicedata(FeeComponents.newBuilder()
                                            .setGas(852000)
                                            .build())))
                    .addTransactionFeeSchedule(TransactionFeeSchedule.newBuilder()
                            .setHederaFunctionality(TokenAssociateToAccount)
                            .addFees(FeeData.newBuilder()
                                    .setServicedata(FeeComponents.newBuilder()
                                            .setGas(852000)
                                            .build())
                                    .build()))
                    .addTransactionFeeSchedule(TransactionFeeSchedule.newBuilder()
                            .setHederaFunctionality(TokenCreate)
                            .addFees(FeeData.newBuilder()
                                    .setServicedata(FeeComponents.newBuilder()
                                            .setConstant(7874923918408L)
                                            .setGas(2331415)
                                            .setBpt(349712319)
                                            .setVpt(874280797002L)
                                            .setBpr(349712319)
                                            .setSbpr(8742808)
                                            .setRbh(233142)
                                            .setSbh(17486)
                                            .setMin(0)
                                            .setMax(1000000000000000L)
                                            .build())
                                    .setNetworkdata(FeeComponents.newBuilder()
                                            .setConstant(7874923918408L)
                                            .setGas(2331415)
                                            .setBpt(349712319)
                                            .setVpt(874280797002L)
                                            .setRbh(233142)
                                            .setSbh(17486)
                                            .setBpr(349712319)
                                            .setSbpr(8742808)
                                            .setMin(0)
                                            .setMax(1000000000000000L)
                                            .build())
                                    .setNodedata(FeeComponents.newBuilder()
                                            .setConstant(393746195920L)
                                            .setGas(116571)
                                            .setRbh(11657)
                                            .setSbh(874)
                                            .setBpt(17485616)
                                            .setSbpr(437140)
                                            .setVpt(43714039850L)
                                            .setBpr(17485616)
                                            .setMin(0)
                                            .setMax(1000000000000000L)
                                            .build())
                                    .build())))
            .setNextFeeSchedule(FeeSchedule.newBuilder()
                    .setExpiryTime(TimestampSeconds.newBuilder().setSeconds(2_234_567_890L))
                    .addTransactionFeeSchedule(TransactionFeeSchedule.newBuilder()
                            .setHederaFunctionality(TokenMint)
                            .addFees(FeeData.newBuilder()
                                    .setSubType(SubType.TOKEN_NON_FUNGIBLE_UNIQUE)
                                    .setServicedata(FeeComponents.newBuilder()
                                            .setMax(1000000000000000L)
                                            .setMin(0)
                                            .build())
                                    .setNodedata(FeeComponents.newBuilder()
                                            .setBpt(40000000000L)
                                            .setMax(1000000000000000L)
                                            .setMin(0)
                                            .build())
                                    .setNetworkdata(FeeComponents.newBuilder()
                                            .setMax(1000000000000000L)
                                            .setMin(0)
                                            .setBpt(160000000000L)
                                            .build())))
                    .addTransactionFeeSchedule(TransactionFeeSchedule.newBuilder()
                            .setHederaFunctionality(CryptoTransfer)
                            .addFees(FeeData.newBuilder()
                                    .setServicedata(FeeComponents.newBuilder()
                                            .setGas(852000)
                                            .build())))
                    .addTransactionFeeSchedule(TransactionFeeSchedule.newBuilder()
                            .setHederaFunctionality(TokenAccountWipe)
                            .addFees(FeeData.newBuilder()
                                    .setServicedata(FeeComponents.newBuilder()
                                            .setGas(852000)
                                            .build())))
                    .addTransactionFeeSchedule(TransactionFeeSchedule.newBuilder()
                            .setHederaFunctionality(TokenBurn)
                            .addFees(FeeData.newBuilder()
                                    .setServicedata(FeeComponents.newBuilder()
                                            .setGas(852000)
                                            .build())))
                    .addTransactionFeeSchedule(TransactionFeeSchedule.newBuilder()
                            .setHederaFunctionality(TokenAssociateToAccount)
                            .addFees(FeeData.newBuilder()
                                    .setServicedata(FeeComponents.newBuilder()
                                            .setGas(852000)
                                            .build())))
                    .addTransactionFeeSchedule(TransactionFeeSchedule.newBuilder()
                            .setHederaFunctionality(ContractCall)
                            .addFees(FeeData.newBuilder()
                                    .setServicedata(FeeComponents.newBuilder()
                                            .setGas(852000)
                                            .build())))
                    .addTransactionFeeSchedule(TransactionFeeSchedule.newBuilder()
                            .setHederaFunctionality(TokenCreate)
                            .addFees(FeeData.newBuilder()
                                    .setServicedata(FeeComponents.newBuilder()
                                            .setConstant(7874923918408L)
                                            .setGas(2331415)
                                            .setBpt(349712319)
                                            .setVpt(874280797002L)
                                            .setBpr(349712319)
                                            .setSbpr(8742808)
                                            .setRbh(233142)
                                            .setSbh(17486)
                                            .setMin(0)
                                            .setMax(1000000000000000L)
                                            .build())
                                    .setNetworkdata(FeeComponents.newBuilder()
                                            .setConstant(7874923918408L)
                                            .setGas(2331415)
                                            .setBpt(349712319)
                                            .setVpt(874280797002L)
                                            .setRbh(233142)
                                            .setSbh(17486)
                                            .setBpr(349712319)
                                            .setSbpr(8742808)
                                            .setMin(0)
                                            .setMax(1000000000000000L)
                                            .build())
                                    .setNodedata(FeeComponents.newBuilder()
                                            .setConstant(393746195920L)
                                            .setGas(116571)
                                            .setRbh(11657)
                                            .setSbh(874)
                                            .setBpt(17485616)
                                            .setSbpr(437140)
                                            .setVpt(43714039850L)
                                            .setBpr(17485616)
                                            .setMin(0)
                                            .setMax(1000000000000000L)
                                            .build())
                                    .build()))
                    .addTransactionFeeSchedule(TransactionFeeSchedule.newBuilder()
                            .setHederaFunctionality(EthereumTransaction)
                            .addFees(FeeData.newBuilder()
                                    .setServicedata(FeeComponents.newBuilder()
                                            .setGas(852000)
                                            .build()))))
            .build();

    protected static Key keyWithContractId = Key.newBuilder()
            .setContractID(contractIdFromEvmAddress(PRECOMPILE_TEST_CONTRACT_ADDRESS.toArrayUnsafe()))
            .build();
    protected static Key keyWithDelegatableContractId = Key.newBuilder()
            .setDelegatableContractId(contractIdFromEvmAddress(PRECOMPILE_TEST_CONTRACT_ADDRESS.toArrayUnsafe()))
            .build();

    protected static RecordFile recordFileForBlockHash;
    protected static RecordFile genesisRecordFileForBlockHash;
    protected static RecordFile recordFileBeforeEvm34;
    protected static RecordFile recordFileAfterEvm34;
    protected static RecordFile recordFileEvm38;
    protected static RecordFile recordFileEvm46;
    protected static RecordFile recordFileEvm46Latest;

    @SpyBean
    protected MirrorEvmTxProcessor processor;

    @Autowired
    protected FunctionEncodeDecoder functionEncodeDecoder;

    @Autowired
    protected ContractExecutionService contractCallService;

    @Autowired
    protected MirrorNodeEvmProperties mirrorNodeEvmProperties;

    @Autowired
    protected RecordFileRepository recordFileRepository;

    // The contract source `PrecompileTestContract.sol` is in test resources
    @Value("classpath:contracts/PrecompileTestContract/PrecompileTestContract.bin")
    protected Path CONTRACT_BYTES_PATH;

    @Value("classpath:contracts/DynamicEthCalls/DynamicEthCalls.bin")
    protected Path DYNAMIC_ETH_CALLS_BYTES_PATH;

    @Value("classpath:contracts/DynamicEthCalls/DynamicEthCalls.json")
    protected Path DYNAMIC_ETH_CALLS_ABI_PATH;

    @Value("classpath:contracts/PrecompileTestContract/PrecompileTestContract.json")
    protected Path PRECOMPILE_TEST_CONTRACT_ABI_PATH;

    @Value("classpath:contracts/RedirectTestContract/RedirectTestContract.json")
    protected Path REDIRECT_CONTRACT_ABI_PATH;

    @Value("classpath:contracts/RedirectTestContract/RedirectTestContract.bin")
    protected Path REDIRECT_CONTRACT_BYTES_PATH;

    // The contract source `ModificationPrecompileTestContract.sol` is in test resources
    @Value("classpath:contracts/ModificationPrecompileTestContract/ModificationPrecompileTestContract.bin")
    protected Path MODIFICATION_CONTRACT_BYTES_PATH;

    @Value("classpath:contracts/ModificationPrecompileTestContract/ModificationPrecompileTestContract.json")
    protected Path MODIFICATION_CONTRACT_ABI_PATH;

    // The contract source `ERCTestContract.sol` is in test resources
    @Value("classpath:contracts/ERCTestContract/ERCTestContract.bin")
    protected Path ERC_CONTRACT_BYTES_PATH;

    @Value("classpath:contracts/ERCTestContract/ERCTestContract.json")
    protected Path ERC_ABI_PATH;

    // The contract source `ExchangeRatePrecompile.sol` is in test resources
    @Value("classpath:contracts/ExchangeRatePrecompile/ExchangeRatePrecompile.bin")
    protected Path EXCHANGE_RATE_PRECOMPILE_CONTRACT_BYTES_PATH;

    @Value("classpath:contracts/ExchangeRatePrecompile/ExchangeRatePrecompile.json")
    protected Path EXCHANGE_RATE_PRECOMPILE_ABI_PATH;

    // The contract source `PrngSystemContract.sol` is in test resources
    @Value("classpath:contracts/PrngSystemContract/PrngSystemContract.bin")
    protected Path PRNG_PRECOMPILE_CONTRACT_BYTES_PATH;

    @Value("classpath:contracts/PrngSystemContract/PrngSystemContract.json")
    protected Path PRNG_PRECOMPILE_ABI_PATH;

    // The contract sources `EthCall.sol` and `Reverter.sol` are in test/resources
    @Value("classpath:contracts/EthCall/EthCall.bin")
    protected Path ETH_CALL_CONTRACT_BYTES_PATH;

    @Value("classpath:contracts/EthCall/EthCallInit.bin")
    protected Path ETH_CALL_INIT_CONTRACT_BYTES_PATH;

    @Value("classpath:contracts/Reverter/Reverter.bin")
    protected Path REVERTER_CONTRACT_BYTES_PATH;

    @Value("classpath:contracts/EthCall/State.bin")
    protected Path STATE_CONTRACT_BYTES_PATH;

    @Value("classpath:contracts/EvmCodes/EvmCodes.bin")
    protected Path EVM_CODES_BYTES_PATH;

    @Value("classpath:contracts/EvmCodes/EvmCodes.json")
    protected Path EVM_CODES_ABI_PATH;

    @Value("classpath:contracts/NestedCallsTestContract/NestedCallsTestContract.bin")
    protected Path NESTED_CALLS_CONTRACT_BYTES_PATH;

    @Value("classpath:contracts/NestedCallsTestContract/NestedCallsTestContract.json")
    protected Path NESTED_CALLS_ABI_PATH;

    @Value("classpath:contracts/TestContractAddress/TestAddressThis.bin")
    protected Path ADDRESS_THIS_CONTRACT_BYTES_PATH;

    @Value("classpath:contracts/TestContractAddress/TestAddressThisInit.bin")
    protected Path ADDRESS_THIS_CONTRACT_INIT_BYTES_PATH;

    @Value("classpath:contracts/TestContractAddress/TestAddressThis.json")
    protected Path ADDRESS_THIS_CONTRACT_ABI_PATH;

    @Value("classpath:contracts/TestContractAddress/TestNestedAddressThis.bin")
    protected Path NESTED_ADDRESS_THIS_CONTRACT_BYTES_PATH;

    @Value("classpath:contracts/InternalCaller/InternalCaller.bin")
    protected Path INTERNAL_CALLER_CONTRACT_BYTES_PATH;

    @Value("classpath:contracts/InternalCaller/InternalCaller.json")
    protected Path INTERNAL_CALLER_CONTRACT_ABI_PATH;

    @Value("classpath:contracts/SelfDestructContract/SelfDestructContract.bin")
    protected Path SELF_DESTRUCT_CONTRACT_BYTES_PATH;

    /**
     * Checks if the *actual* gas usage is within 5-20% greater than the *expected* gas used from the initial call.
     *
     * @param actualGas   The actual gas used.
     * @param expectedGas The expected gas used from the initial call.
     * @return {@code true} if the actual gas usage is within the expected range, otherwise {@code false}.
     */
    protected static boolean isWithinExpectedGasRange(final long actualGas, final long expectedGas) {
        return actualGas >= (expectedGas * 1.05) && actualGas <= (expectedGas * 1.20);
    }

    private static TokenCreateWrapper getFungibleTokenWithKeys() {
        return new TokenCreateWrapper(
                true,
                "Test",
                "TST",
                EntityIdUtils.accountIdFromEvmAddress(OWNER_ADDRESS),
                "test",
                true,
                BigInteger.valueOf(10L),
                BigInteger.valueOf(10L),
                10_000_000L,
                true,
                List.of(new TokenKeyWrapper(
                        0b1111111,
                        new KeyValueWrapper(
                                false,
                                contractIdFromEvmAddress(NESTED_ETH_CALLS_CONTRACT_ADDRESS.toArrayUnsafe()),
                                new byte[] {},
                                new byte[] {},
                                null))),
                new TokenExpiryWrapper(
                        9_000_000_000L, EntityIdUtils.accountIdFromEvmAddress(OWNER_ADDRESS), 8_000_000L));
    }

    private static TokenCreateWrapper getFungibleTokenExpiryInUint32Range() {
        return new TokenCreateWrapper(
                true,
                "Test",
                "TST",
                EntityIdUtils.accountIdFromEvmAddress(SENDER_ADDRESS),
                "test",
                true,
                BigInteger.valueOf(10L),
                BigInteger.valueOf(10L),
                10_000_000L,
                false,
                List.of(),
                new TokenExpiryWrapper(
                        4_000_000_000L, EntityIdUtils.accountIdFromEvmAddress(SENDER_ADDRESS), 8_000_000L));
    }

    private static TokenCreateWrapper getNonFungibleTokenWithKeys() {
        return new TokenCreateWrapper(
                false,
                "TestNFT",
                "TFT",
                EntityIdUtils.accountIdFromEvmAddress(OWNER_ADDRESS),
                "test",
                false,
                BigInteger.valueOf(0L),
                BigInteger.valueOf(0L),
                0L,
                true,
                List.of(new TokenKeyWrapper(
                        0b1111111,
                        new KeyValueWrapper(
                                false,
                                contractIdFromEvmAddress(NESTED_ETH_CALLS_CONTRACT_ADDRESS.toArrayUnsafe()),
                                new byte[] {},
                                new byte[] {},
                                null))),
                new TokenExpiryWrapper(
                        9_000_000_000L, EntityIdUtils.accountIdFromEvmAddress(OWNER_ADDRESS), 8_000_000L));
    }

    private static TokenCreateWrapper getNonFungibleTokenExpiryInUint32Range() {
        return new TokenCreateWrapper(
                false,
                "TestNFT",
                "TFT",
                EntityIdUtils.accountIdFromEvmAddress(SENDER_ADDRESS),
                "test",
                true,
                BigInteger.valueOf(0L),
                BigInteger.valueOf(0L),
                0L,
                false,
                List.of(),
                new TokenExpiryWrapper(
                        4_000_000_000L, EntityIdUtils.accountIdFromEvmAddress(SENDER_ADDRESS), 8_000_000L));
    }

    protected static TokenCreateWrapper getFungibleToken(Address ownerAddress) {
        return new TokenCreateWrapper(
                true,
                "Test",
                "TST",
                EntityIdUtils.accountIdFromEvmAddress(ownerAddress),
                "test",
                true,
                BigInteger.valueOf(10L),
                BigInteger.valueOf(10L),
                10_000_000L,
                false,
                List.of(),
                new TokenExpiryWrapper(
                        9_000_000_000L, EntityIdUtils.accountIdFromEvmAddress(ownerAddress), 8_000_000L));
    }

    private static TokenCreateWrapper getFungibleToken2() {
        return new TokenCreateWrapper(
                true,
                "Test",
                "TST",
                EntityIdUtils.accountIdFromEvmAddress(SENDER_ADDRESS),
                "test",
                true,
                BigInteger.valueOf(10L),
                BigInteger.valueOf(10L),
                10_000_000L,
                false,
                List.of(),
                new TokenExpiryWrapper(
                        9_000_000_000L, EntityIdUtils.accountIdFromEvmAddress(SENDER_ADDRESS), 8_000_000L));
    }

    protected static TokenCreateWrapper getNonFungibleToken(Address ownerAddress) {
        final var keyValue = new KeyValueWrapper(
                false,
                contractIdFromEvmAddress(NESTED_ETH_CALLS_CONTRACT_ADDRESS.toArrayUnsafe()),
                new byte[] {},
                new byte[] {},
                null);
        return new TokenCreateWrapper(
                false,
                "TestNFT",
                "TFT",
                EntityIdUtils.accountIdFromEvmAddress(ownerAddress),
                "test",
                false,
                BigInteger.valueOf(0L),
                BigInteger.valueOf(0L),
                0L,
                false,
                List.of(new TokenKeyWrapper(0b1111101, keyValue)),
                new TokenExpiryWrapper(
                        9_000_000_000L, EntityIdUtils.accountIdFromEvmAddress(ownerAddress), 8_000_000L));
    }

    protected static TokenCreateWrapper getNonFungibleTokenInfinite(Address ownerAddress) {
        return new TokenCreateWrapper(
                false,
                "TestNFT",
                "TFT",
                EntityIdUtils.accountIdFromEvmAddress(ownerAddress),
                "test",
                false,
                BigInteger.valueOf(0L),
                BigInteger.valueOf(0L),
                0L,
                false,
                List.of(),
                new TokenExpiryWrapper(
                        9_000_000_000L, EntityIdUtils.accountIdFromEvmAddress(ownerAddress), 8_000_000L));
    }

    protected static TokenCreateWrapper getNonFungibleTokenNoTreasury(Address ownerAddress) {
        final var keyValue =
                new KeyValueWrapper(false, null, new byte[0], Arrays.copyOfRange(KEY_PROTO, 2, KEY_PROTO.length), null);
        return new TokenCreateWrapper(
                false,
                "TestNFT",
                "TFT",
                null,
                "test",
                false,
                BigInteger.valueOf(0L),
                BigInteger.valueOf(0L),
                0L,
                false,
                List.of(new TokenKeyWrapper(0b1111111, keyValue)),
                new TokenExpiryWrapper(
                        9_000_000_000L, EntityIdUtils.accountIdFromEvmAddress(ownerAddress), 8_000_000L));
    }

    protected static TokenCreateWrapper getNonFungibleTokenFreezeDefaultNoKey(Address ownerAddress) {
        final var keyValue = new KeyValueWrapper(
                false,
                contractIdFromEvmAddress(NESTED_ETH_CALLS_CONTRACT_ADDRESS.toArrayUnsafe()),
                new byte[] {},
                new byte[] {},
                null);
        return new TokenCreateWrapper(
                false,
                "TestNFT",
                "TFT",
                EntityIdUtils.accountIdFromEvmAddress(ownerAddress),
                "test",
                false,
                BigInteger.valueOf(0L),
                BigInteger.valueOf(0L),
                0L,
                true,
                List.of(new TokenKeyWrapper(0b0010000, keyValue)),
                new TokenExpiryWrapper(
                        9_000_000_000L, EntityIdUtils.accountIdFromEvmAddress(ownerAddress), 8_000_000L));
    }

    protected static TokenCreateWrapper getNonFungibleTokenInvalidAutoRenewPeriod(Address ownerAddress) {
        final var keyValue = new KeyValueWrapper(
                false,
                contractIdFromEvmAddress(NESTED_ETH_CALLS_CONTRACT_ADDRESS.toArrayUnsafe()),
                new byte[] {},
                new byte[] {},
                null);
        return new TokenCreateWrapper(
                false,
                "TestNFT",
                "TFT",
                EntityIdUtils.accountIdFromEvmAddress(ownerAddress),
                "test",
                false,
                BigInteger.valueOf(0L),
                BigInteger.valueOf(0L),
                0L,
                false,
                List.of(new TokenKeyWrapper(0b1111111, keyValue)),
                new TokenExpiryWrapper(9_000_000_000L, EntityIdUtils.accountIdFromEvmAddress(ownerAddress), 10L));
    }

    private static TokenCreateWrapper getFungibleHbarsTokenWrapper(
            final Address ownerAddress, final Address autoRenewAccountAddress) {
        final var keyValue =
                new KeyValueWrapper(false, null, new byte[0], Arrays.copyOfRange(KEY_PROTO, 2, KEY_PROTO.length), null);
        return new TokenCreateWrapper(
                true,
                "Hbars",
                "HBAR",
                EntityIdUtils.accountIdFromEvmAddress(ownerAddress),
                "TestMemo",
                false,
                BigInteger.valueOf(10_000_000L),
                BigInteger.valueOf(12L),
                2525L,
                true,
                List.of(
                        new TokenKeyWrapper(0b0000001, keyValue),
                        new TokenKeyWrapper(0b0000010, keyValue),
                        new TokenKeyWrapper(0b0000100, keyValue),
                        new TokenKeyWrapper(0b0001000, keyValue),
                        new TokenKeyWrapper(0b0010000, keyValue),
                        new TokenKeyWrapper(0b0100000, keyValue),
                        new TokenKeyWrapper(0b1000000, keyValue)),
                new TokenExpiryWrapper(
                        9_999L, EntityIdUtils.accountIdFromEvmAddress(autoRenewAccountAddress), 8_000_000L));
    }

    private static TokenCreateWrapper getFungibleTokenInheritKeys() {
        return new TokenCreateWrapper(
                true,
                "Test",
                "TST",
                EntityIdUtils.accountIdFromEvmAddress(OWNER_ADDRESS),
                "test",
                true,
                BigInteger.valueOf(10L),
                BigInteger.valueOf(10L),
                10_000_000L,
                true,
                List.of(new TokenKeyWrapper(
                        0b1111111, new KeyValueWrapper(true, null, new byte[] {}, new byte[] {}, null))),
                new TokenExpiryWrapper(
                        9_000_000_000L, EntityIdUtils.accountIdFromEvmAddress(OWNER_ADDRESS), 8_000_000L));
    }

    private static TokenCreateWrapper getNftHbarTokenAndKeysHbarsTokenWrapper(
            final Address ownerAddress, final Address autoRenewAccountAddress) {
        final var keyValue =
                new KeyValueWrapper(false, null, new byte[0], Arrays.copyOfRange(KEY_PROTO, 2, KEY_PROTO.length), null);
        return new TokenCreateWrapper(
                false,
                "Hbars",
                "HBAR",
                EntityIdUtils.accountIdFromEvmAddress(ownerAddress),
                "TestMemo",
                true,
                BigInteger.valueOf(0L),
                BigInteger.valueOf(0L),
                2_000_000_000L,
                true,
                List.of(
                        new TokenKeyWrapper(0b0000001, keyValue),
                        new TokenKeyWrapper(0b0000010, keyValue),
                        new TokenKeyWrapper(0b0000100, keyValue),
                        new TokenKeyWrapper(0b0001000, keyValue),
                        new TokenKeyWrapper(0b0010000, keyValue),
                        new TokenKeyWrapper(0b0100000, keyValue),
                        new TokenKeyWrapper(0b1000000, keyValue)),
                new TokenExpiryWrapper(
                        9999L, EntityIdUtils.accountIdFromEvmAddress(autoRenewAccountAddress), 8_000_000L));
    }

    private static TokenCreateWrapper getNonFungibleTokenInheritKeys() {
        return new TokenCreateWrapper(
                false,
                "TestNFT",
                "TFT",
                EntityIdUtils.accountIdFromEvmAddress(OWNER_ADDRESS),
                "test",
                false,
                BigInteger.valueOf(0L),
                BigInteger.valueOf(0L),
                0L,
                true,
                List.of(new TokenKeyWrapper(
                        0b1111111, new KeyValueWrapper(true, null, new byte[] {}, new byte[] {}, null))),
                new TokenExpiryWrapper(
                        9_000_000_000L, EntityIdUtils.accountIdFromEvmAddress(OWNER_ADDRESS), 8_000_000L));
    }

    // Get Custom Fee Wrappers
    private static FixedFeeWrapper getFixedFee() {
        return new FixedFeeWrapper(10L, EntityIdUtils.tokenIdFromEvmAddress(SENDER_ADDRESS), false, false, null);
    }

    private static FractionalFeeWrapper getFractionalFee() {
        return new FractionalFeeWrapper(10L, 10L, 1L, 100L, false, null);
    }

    private static RoyaltyFeeWrapper getRoyaltyFee() {
        return new RoyaltyFeeWrapper(0L, 0L, FIXED_FEE_WRAPPER, null);
    }

    private static TokenExpiryWrapper getTokenExpiry() {
        return new TokenExpiryWrapper(
                9_000_000_000L, EntityIdUtils.accountIdFromEvmAddress(SENDER_ADDRESS), 8_000_000L);
    }

    protected TokenCreateWrapper getFungibleTokenInvalidMemo(Address ownerAddress) {
        var random = new Random();
        var bytes = new byte[mirrorNodeEvmProperties.getMaxMemoUtf8Bytes() + 1];
        random.nextBytes(bytes);

        return new TokenCreateWrapper(
                true,
                "Test",
                "TST",
                EntityIdUtils.accountIdFromEvmAddress(ownerAddress),
                new String(bytes, StandardCharsets.UTF_8),
                true,
                BigInteger.valueOf(10L),
                BigInteger.valueOf(10L),
                10_000_000L,
                false,
                List.of(),
                new TokenExpiryWrapper(
                        9_000_000_000L, EntityIdUtils.accountIdFromEvmAddress(ownerAddress), 8_000_000L));
    }

    protected TokenCreateWrapper getFungibleTokenInvalidName(Address ownerAddress) {
        var random = new Random();
        var bytes = new byte[mirrorNodeEvmProperties.getMaxTokenNameUtf8Bytes() + 1];
        random.nextBytes(bytes);

        return new TokenCreateWrapper(
                true,
                new String(bytes, StandardCharsets.UTF_8),
                "TST",
                EntityIdUtils.accountIdFromEvmAddress(ownerAddress),
                "test",
                true,
                BigInteger.valueOf(10L),
                BigInteger.valueOf(10L),
                10_000_000L,
                false,
                List.of(),
                new TokenExpiryWrapper(
                        9_000_000_000L, EntityIdUtils.accountIdFromEvmAddress(ownerAddress), 8_000_000L));
    }

    protected TokenCreateWrapper getFungibleTokenInvalidSymbol(Address ownerAddress) {
        var random = new Random();
        var bytes = new byte[mirrorNodeEvmProperties.getMaxTokenNameUtf8Bytes() + 1];
        random.nextBytes(bytes);

        return new TokenCreateWrapper(
                true,
                "Test",
                new String(bytes, StandardCharsets.UTF_8),
                EntityIdUtils.accountIdFromEvmAddress(ownerAddress),
                "test",
                true,
                BigInteger.valueOf(10L),
                BigInteger.valueOf(10L),
                10_000_000L,
                false,
                List.of(),
                new TokenExpiryWrapper(
                        9_000_000_000L, EntityIdUtils.accountIdFromEvmAddress(ownerAddress), 8_000_000L));
    }

<<<<<<< HEAD
    protected ContractDebugParameters serviceParametersForDebug(
            final ContractFunctionProviderEnum function,
            final Path contractAbiPath,
            final Address contractAddress,
            final CallType callType,
            final Long value) {
        Bytes callData = functionEncodeDecoder.functionHashFor(function.getName(), contractAbiPath, function.getFunctionParameters());

        HederaEvmAccount sender;
        if (function.getBlock() != BlockType.LATEST) {
            sender = new HederaEvmAccount(SENDER_ADDRESS_HISTORICAL);
        } else {
            sender = new HederaEvmAccount(SENDER_ADDRESS);
        }

        return ContractDebugParameters.builder()
                .sender(sender)
                .value(value)
                .receiver(contractAddress)
                .callData(callData)
                .gas(15_000_000L)
                .block(function.getBlock())
                .build();
    }

=======
>>>>>>> 106300ce
    protected ContractExecutionParameters serviceParametersForExecution(
            final Bytes callData,
            final Address contractAddress,
            final CallType callType,
            final long value,
            final BlockType block) {
        return serviceParametersForExecution(callData, contractAddress, callType, value, block, 15_000_000L);
    }

    protected ContractExecutionParameters serviceParametersForExecution(
            final Bytes callData,
            final Address contractAddress,
            final CallType callType,
            final long value,
            final BlockType block,
            final long gasLimit) {
        HederaEvmAccount sender;
        if (block != BlockType.LATEST) {
            sender = new HederaEvmAccount(SENDER_ADDRESS_HISTORICAL);
        } else {
            sender = new HederaEvmAccount(SENDER_ADDRESS);
        }
        // in the end, this persist will be removed because every test
        // will be responsible to persist its own needed data
        persistEntities();

        return ContractExecutionParameters.builder()
                .sender(sender)
                .value(value)
                .receiver(contractAddress)
                .callData(callData)
                .gas(gasLimit)
                .isStatic(false)
                .callType(callType)
                .isEstimate(ETH_ESTIMATE_GAS == callType)
                .block(block)
                .build();
    }

    protected ContractExecutionParameters serviceParametersForTopLevelContractCreate(
            final Path contractInitCodePath, final CallType callType, final Address senderAddress) {
        final var sender = new HederaEvmAccount(senderAddress);
        // in the end, this persist will be removed because every test
        // will be responsible to persist its own needed data
        persistEntities();

        final var callData = Bytes.wrap(functionEncodeDecoder.getContractBytes(contractInitCodePath));
        return ContractExecutionParameters.builder()
                .sender(sender)
                .callData(callData)
                .receiver(Address.ZERO)
                .gas(15_000_000L)
                .isStatic(false)
                .callType(callType)
                .isEstimate(ETH_ESTIMATE_GAS == callType)
                .block(BlockType.LATEST)
                .build();
    }

    @SuppressWarnings("try")
    protected long gasUsedAfterExecution(final ContractExecutionParameters serviceParameters) {
        return ContractCallContext.run(ctx -> {
            ctx.initializeStackFrames(store.getStackedStateFrames());
            long result = processor
                    .execute(serviceParameters, serviceParameters.getGas(), ctx)
                    .getGasUsed();

            assertThat(store.getStackedStateFrames().height()).isEqualTo(1);
            return result;
        });
    }

    protected void persistEntities() {
        genesisBlockPersist();
        historicalBlocksPersist();
        historicalDataPersist();
        evmCodesContractPersist();
        ethCallContractPersist();
        reverterContractPersist();
        stateContractPersist();
        precompileContractPersist();
        systemExchangeRateContractPersist();
        internalCallerContractPersist();
        pseudoRandomNumberGeneratorContractPersist();
        addressThisContractPersist();
        final var modificationContract = modificationContractPersist();
        modificationWithoutKeyContractPersist();
        final var ercContract = ercContractPersist();
        final var nestedContractId = dynamicEthCallContractPresist();
        nestedEthCallsContractPersist();
        final var redirectContract = redirectContractPersist();
        fileDataPersist();

        receiverPersist();
        final var senderEntityId = senderEntityPersist();
        final var ownerEntityId = ownerEntityPersist();
        final var systemAccountEntityId = systemAccountEntityPersist();
        final var spenderEntityId = spenderEntityPersist();
        notAssociatedSpenderEntityPersist();
        final var treasuryEntityId = treasureEntityPersist();
        autoRenewAccountPersist();

        fungibleTokenPersist(
                ownerEntityId,
                KEY_PROTO,
                FUNGIBLE_TOKEN_ADDRESS_WITH_EXPIRY,
                AUTO_RENEW_ACCOUNT_ADDRESS,
                1000000000000L,
                TokenPauseStatusEnum.PAUSED,
                false);
        fungibleTokenPersist(
                senderEntityId,
                KEY_PROTO,
                UNPAUSED_FUNGIBLE_TOKEN_ADDRESS,
                AUTO_RENEW_ACCOUNT_ADDRESS,
                9999999999999L,
                TokenPauseStatusEnum.UNPAUSED,
                false);
        final var tokenEntityId = fungibleTokenPersist(
                ownerEntityId,
                KEY_PROTO,
                FUNGIBLE_TOKEN_ADDRESS,
                AUTO_RENEW_ACCOUNT_ADDRESS,
                9999999999999L,
                TokenPauseStatusEnum.PAUSED,
                true);
        final var tokenEntityIdNotAssociated = fungibleTokenPersist(
                ownerEntityId,
                KEY_PROTO,
                FUNGIBLE_TOKEN_ADDRESS_NOT_ASSOCIATED,
                AUTO_RENEW_ACCOUNT_ADDRESS,
                9999999999999L,
                TokenPauseStatusEnum.PAUSED,
                true);
        final var notFrozenFungibleTokenEntityId = fungibleTokenPersist(
                treasuryEntityId,
                KEY_PROTO,
                NOT_FROZEN_FUNGIBLE_TOKEN_ADDRESS,
                AUTO_RENEW_ACCOUNT_ADDRESS,
                0L,
                TokenPauseStatusEnum.PAUSED,
                false);
        final var frozenFungibleTokenEntityId = fungibleTokenPersist(
                spenderEntityId,
                KEY_PROTO,
                FROZEN_FUNGIBLE_TOKEN_ADDRESS,
                AUTO_RENEW_ACCOUNT_ADDRESS,
                9999999999999L,
                TokenPauseStatusEnum.PAUSED,
                true);
        final var transferFromTokenTreasuryEntityId = fungibleTokenPersist(
                treasuryEntityId,
                new byte[0],
                TRANSFRER_FROM_TOKEN_ADDRESS,
                AUTO_RENEW_ACCOUNT_ADDRESS,
                9999999999999L,
                TokenPauseStatusEnum.UNPAUSED,
                false);
        final var tokenTreasuryEntityId = fungibleTokenPersist(
                treasuryEntityId,
                new byte[0],
                TREASURY_TOKEN_ADDRESS,
                AUTO_RENEW_ACCOUNT_ADDRESS,
                9999999999999L,
                TokenPauseStatusEnum.UNPAUSED,
                false);
        final var tokenTreasuryWithAllKeysEntityId = fungibleTokenPersist(
                treasuryEntityId,
                KEY_PROTO,
                TREASURY_TOKEN_ADDRESS_WITH_ALL_KEYS,
                AUTO_RENEW_ACCOUNT_ADDRESS,
                9999999999999L,
                TokenPauseStatusEnum.UNPAUSED,
                false);
        final var tokenGetKeyContractAddressEntityId = fungibleTokenPersist(
                senderEntityId,
                keyWithContractId.toByteArray(),
                FUNGIBLE_TOKEN_ADDRESS_GET_KEY_WITH_CONTRACT_ADDRESS,
                AUTO_RENEW_ACCOUNT_ADDRESS,
                9999999999999L,
                TokenPauseStatusEnum.PAUSED,
                false);
        final var tokenGetKeyEcdsaEntityId = fungibleTokenPersist(
                senderEntityId,
                keyWithECDSASecp256K1.toByteArray(),
                FUNGIBLE_TOKEN_ADDRESS_GET_KEY_WITH_ECDSA_KEY,
                AUTO_RENEW_ACCOUNT_ADDRESS,
                9999999999999L,
                TokenPauseStatusEnum.PAUSED,
                false);
        final var tokenGetKeyEd25519EntityId = fungibleTokenPersist(
                senderEntityId,
                keyWithEd25519.toByteArray(),
                FUNGIBLE_TOKEN_ADDRESS_GET_KEY_WITH_ED25519_KEY,
                AUTO_RENEW_ACCOUNT_ADDRESS,
                9999999999999L,
                TokenPauseStatusEnum.PAUSED,
                false);
        final var tokenGetKeyDelegatableContractIdEntityId = fungibleTokenPersist(
                senderEntityId,
                keyWithDelegatableContractId.toByteArray(),
                FUNGIBLE_TOKEN_ADDRESS_GET_KEY_WITH_DELEGATABLE_CONTRACT_ID,
                AUTO_RENEW_ACCOUNT_ADDRESS,
                9999999999999L,
                TokenPauseStatusEnum.PAUSED,
                false);

        final var nftEntityId = nftPersist(
                NFT_ADDRESS,
                AUTO_RENEW_ACCOUNT_ADDRESS,
                ownerEntityId,
                spenderEntityId,
                ownerEntityId,
                KEY_PROTO,
                TokenPauseStatusEnum.PAUSED,
                true);
        final var nftEntityId2 = nftPersist(
                NFT_ADDRESS_WITH_DIFFERENT_OWNER_AND_TREASURY,
                AUTO_RENEW_ACCOUNT_ADDRESS,
                senderEntityId,
                spenderEntityId,
                ownerEntityId,
                KEY_PROTO,
                TokenPauseStatusEnum.UNPAUSED,
                false);
        final var nftEntityId3 = nftPersist(
                NFT_TRANSFER_ADDRESS,
                AUTO_RENEW_ACCOUNT_ADDRESS,
                ownerEntityId,
                spenderEntityId,
                ownerEntityId,
                KEY_PROTO,
                TokenPauseStatusEnum.UNPAUSED,
                false);
        final var nftEntityId4 = nftPersist(
                NFT_ADDRESS_GET_KEY_WITH_CONTRACT_ADDRESS,
                AUTO_RENEW_ACCOUNT_ADDRESS,
                ownerEntityId,
                spenderEntityId,
                ownerEntityId,
                keyWithContractId.toByteArray(),
                TokenPauseStatusEnum.PAUSED,
                true);
        final var nftEntityId5 = nftPersist(
                NFT_ADDRESS_GET_KEY_WITH_ED25519_KEY,
                AUTO_RENEW_ACCOUNT_ADDRESS,
                ownerEntityId,
                spenderEntityId,
                ownerEntityId,
                keyWithEd25519.toByteArray(),
                TokenPauseStatusEnum.PAUSED,
                true);
        final var nftEntityId6 = nftPersist(
                NFT_ADDRESS_GET_KEY_WITH_ECDSA_KEY,
                AUTO_RENEW_ACCOUNT_ADDRESS,
                ownerEntityId,
                spenderEntityId,
                ownerEntityId,
                keyWithECDSASecp256K1.toByteArray(),
                TokenPauseStatusEnum.PAUSED,
                true);
        final var nftEntityId7 = nftPersist(
                NFT_ADDRESS_GET_KEY_WITH_DELEGATABLE_CONTRACT_ID,
                AUTO_RENEW_ACCOUNT_ADDRESS,
                ownerEntityId,
                spenderEntityId,
                ownerEntityId,
                keyWithDelegatableContractId.toByteArray(),
                TokenPauseStatusEnum.PAUSED,
                true);
        final var nftEntityId8 = nftPersistWithoutKycKey(
                NFT_TRANSFER_ADDRESS_WITHOUT_KYC_KEY,
                AUTO_RENEW_ACCOUNT_ADDRESS,
                nestedContractId,
                spenderEntityId,
                nestedContractId,
                KEY_PROTO,
                TokenPauseStatusEnum.UNPAUSED,
                false);
        final var ethAccount = ethAccountPersist(358L, ETH_ADDRESS);

        tokenAccountPersist(senderEntityId, tokenEntityId, TokenFreezeStatusEnum.FROZEN);
        tokenAccountPersist(ethAccount, tokenEntityId, TokenFreezeStatusEnum.FROZEN);
        tokenAccountPersist(senderEntityId, transferFromTokenTreasuryEntityId, TokenFreezeStatusEnum.UNFROZEN);
        tokenAccountPersist(senderEntityId, tokenTreasuryEntityId, TokenFreezeStatusEnum.UNFROZEN);
        tokenAccountPersist(senderEntityId, tokenTreasuryWithAllKeysEntityId, TokenFreezeStatusEnum.UNFROZEN);
        tokenAccountPersist(spenderEntityId, notFrozenFungibleTokenEntityId, TokenFreezeStatusEnum.UNFROZEN);
        tokenAccountPersist(spenderEntityId, tokenTreasuryEntityId, TokenFreezeStatusEnum.UNFROZEN);
        tokenAccountPersist(ethAccount, notFrozenFungibleTokenEntityId, TokenFreezeStatusEnum.UNFROZEN);
        tokenAccountPersist(senderEntityId, notFrozenFungibleTokenEntityId, TokenFreezeStatusEnum.UNFROZEN);
        tokenAccountPersist(spenderEntityId, frozenFungibleTokenEntityId, TokenFreezeStatusEnum.FROZEN);
        tokenAccountPersist(ethAccount, frozenFungibleTokenEntityId, TokenFreezeStatusEnum.FROZEN);
        tokenAccountPersist(modificationContract, tokenEntityId, TokenFreezeStatusEnum.UNFROZEN);
        tokenAccountPersist(modificationContract, nftEntityId, TokenFreezeStatusEnum.UNFROZEN);
        tokenAccountPersist(ercContract, tokenEntityId, TokenFreezeStatusEnum.UNFROZEN);
        tokenAccountPersist(ercContract, nftEntityId, TokenFreezeStatusEnum.UNFROZEN);
        tokenAccountPersist(redirectContract, tokenEntityId, TokenFreezeStatusEnum.UNFROZEN);
        tokenAccountPersist(redirectContract, nftEntityId, TokenFreezeStatusEnum.UNFROZEN);

        tokenAccountPersist(treasuryEntityId, notFrozenFungibleTokenEntityId, TokenFreezeStatusEnum.UNFROZEN);
        tokenAccountPersist(nestedContractId, nftEntityId, TokenFreezeStatusEnum.UNFROZEN);
        tokenAccountPersist(nestedContractId, tokenEntityId, TokenFreezeStatusEnum.UNFROZEN);
        tokenAccountPersist(nestedContractId, nftEntityId3, TokenFreezeStatusEnum.UNFROZEN);
        tokenAccountPersist(nestedContractId, tokenTreasuryEntityId, TokenFreezeStatusEnum.UNFROZEN);
        tokenAccountPersist(nestedContractId, nftEntityId8, TokenFreezeStatusEnum.UNFROZEN);
        tokenAccountPersist(ethAccount, transferFromTokenTreasuryEntityId, TokenFreezeStatusEnum.UNFROZEN);
        tokenAccountPersist(ethAccount, tokenTreasuryEntityId, TokenFreezeStatusEnum.UNFROZEN);
        tokenAccountPersist(senderEntityId, tokenGetKeyContractAddressEntityId, TokenFreezeStatusEnum.UNFROZEN);

        tokenAccountPersist(ownerEntityId, nftEntityId, TokenFreezeStatusEnum.UNFROZEN);
        tokenAccountPersist(senderEntityId, nftEntityId, TokenFreezeStatusEnum.UNFROZEN);
        tokenAccountPersist(spenderEntityId, nftEntityId, TokenFreezeStatusEnum.UNFROZEN);
        tokenAccountPersist(ownerEntityId, nftEntityId3, TokenFreezeStatusEnum.UNFROZEN);
        tokenAccountPersist(spenderEntityId, nftEntityId3, TokenFreezeStatusEnum.UNFROZEN);
        tokenAccountPersist(ownerEntityId, nftEntityId2, TokenFreezeStatusEnum.UNFROZEN);
        tokenAccountPersist(senderEntityId, nftEntityId2, TokenFreezeStatusEnum.UNFROZEN);
        tokenAccountPersist(ownerEntityId, nftEntityId8, TokenFreezeStatusEnum.UNFROZEN);
        tokenAccountPersist(spenderEntityId, nftEntityId8, TokenFreezeStatusEnum.UNFROZEN);
        ercContractTokenPersist(ERC_CONTRACT_ADDRESS, tokenTreasuryEntityId, TokenFreezeStatusEnum.UNFROZEN);
        ercContractTokenPersist(REDIRECT_CONTRACT_ADDRESS, tokenTreasuryEntityId, TokenFreezeStatusEnum.UNFROZEN);
        nftCustomFeePersist(senderEntityId, nftEntityId);

        allowancesPersist(senderEntityId, modificationContract, transferFromTokenTreasuryEntityId, nftEntityId);
        allowancesPersist(senderEntityId, spenderEntityId, tokenEntityId, nftEntityId);
        allowancesPersist(ownerEntityId, modificationContract, tokenEntityId, nftEntityId);
        allowancesPersist(ownerEntityId, nestedContractId, tokenEntityId, nftEntityId);
        allowancesPersist(ownerEntityId, ercContract, tokenEntityId, nftEntityId);
        allowancesPersist(ownerEntityId, redirectContract, tokenEntityId, nftEntityId);
        allowancesPersist(senderEntityId, spenderEntityId, tokenTreasuryEntityId, nftEntityId3);
        contractAllowancesPersist(senderEntityId, MODIFICATION_CONTRACT_ADDRESS, tokenTreasuryEntityId, nftEntityId3);
        contractAllowancesPersist(senderEntityId, ERC_CONTRACT_ADDRESS, tokenTreasuryEntityId, nftEntityId3);
        contractAllowancesPersist(senderEntityId, REDIRECT_CONTRACT_ADDRESS, tokenTreasuryEntityId, nftEntityId3);
        exchangeRatesPersist();
        feeSchedulesPersist();
    }

    protected void genesisBlockPersist() {
        genesisRecordFileForBlockHash =
                domainBuilder.recordFile().customize(f -> f.index(0L)).persist();
    }

    protected void historicalBlocksPersist() {
        recordFileBeforeEvm34 = domainBuilder
                .recordFile()
                .customize(f -> f.index(EVM_V_34_BLOCK - 1))
                .persist();
        recordFileAfterEvm34 = domainBuilder
                .recordFile()
                .customize(f -> f.index(EVM_V_34_BLOCK))
                .persist();
        recordFileEvm38 = domainBuilder
                .recordFile()
                .customize(f -> f.index(EVM_V_38_BLOCK))
                .persist();
        recordFileEvm46 = domainBuilder
                .recordFile()
                .customize(f -> f.index(EVM_V_46_BLOCK))
                .persist();
        recordFileEvm46Latest = domainBuilder.recordFile().persist();
    }

    protected void historicalDataPersist() {
        // Accounts
        final var ownerEntityId = ownerEntityPersistHistorical();
        final var senderEntityId = senderEntityPersistHistorical();
        final var spenderEntityId = spenderEntityPersistHistorical();
        autoRenewAccountPersistHistorical();

        // Fungible token
        final var tokenEntityId = fromEvmAddress(FUNGIBLE_TOKEN_ADDRESS_HISTORICAL.toArrayUnsafe());

        balancePersistHistorical(
                FUNGIBLE_TOKEN_ADDRESS_HISTORICAL,
                Range.closedOpen(recordFileAfterEvm34.getConsensusStart(), recordFileAfterEvm34.getConsensusEnd()));

        fungibleTokenPersistHistorical(
                ownerEntityId,
                KEY_PROTO,
                FUNGIBLE_TOKEN_ADDRESS_HISTORICAL,
                AUTO_RENEW_ACCOUNT_ADDRESS_HISTORICAL,
                9999999999999L,
                TokenPauseStatusEnum.PAUSED,
                true,
                Range.closedOpen(recordFileAfterEvm34.getConsensusStart(), recordFileAfterEvm34.getConsensusEnd()));

        // NFT
        final var nftEntityId = fromEvmAddress(NFT_ADDRESS_HISTORICAL.toArrayUnsafe());
        nftPersistHistorical(
                NFT_ADDRESS_HISTORICAL,
                AUTO_RENEW_ACCOUNT_ADDRESS_HISTORICAL,
                ownerEntityId,
                spenderEntityId,
                ownerEntityId,
                KEY_PROTO,
                TokenPauseStatusEnum.PAUSED,
                true,
                Range.closedOpen(recordFileAfterEvm34.getConsensusStart(), recordFileAfterEvm34.getConsensusEnd()));

        // Token relationships
        tokenAccountPersistHistorical(ownerEntityId, tokenEntityId, TokenFreezeStatusEnum.UNFROZEN);
        tokenAccountPersistHistorical(senderEntityId, tokenEntityId, TokenFreezeStatusEnum.FROZEN);
        tokenAccountPersistHistorical(ownerEntityId, nftEntityId, TokenFreezeStatusEnum.UNFROZEN);
        tokenAccountPersistHistorical(senderEntityId, nftEntityId, TokenFreezeStatusEnum.FROZEN);

        // Contracts
        final var contractEntityId = fromEvmAddress(ERC_CONTRACT_ADDRESS.toArrayUnsafe());
        final var precompileTestContractId = fromEvmAddress(PRECOMPILE_TEST_CONTRACT_ADDRESS.toArrayUnsafe());

        // Token allowances
        tokenAllowancePersistHistorical(tokenEntityId, senderEntityId, senderEntityId, spenderEntityId, 13L);
        tokenAllowancePersistHistorical(tokenEntityId, senderEntityId, senderEntityId, contractEntityId, 20L);
        tokenAllowancePersistHistorical(tokenEntityId, senderEntityId, senderEntityId, precompileTestContractId, 20L);

        nftAllowancePersistHistorical(nftEntityId, senderEntityId, senderEntityId, spenderEntityId);
        nftAllowancePersistHistorical(nftEntityId, senderEntityId, senderEntityId, contractEntityId);
        nftAllowancePersistHistorical(nftEntityId, senderEntityId, senderEntityId, precompileTestContractId);

        fungibleTokenPersistHistorical(
                senderEntityId,
                keyWithContractId.toByteArray(),
                FUNGIBLE_TOKEN_ADDRESS_GET_KEY_WITH_CONTRACT_ADDRESS_HISTORICAL,
                AUTO_RENEW_ACCOUNT_ADDRESS_HISTORICAL,
                9999999999999L,
                TokenPauseStatusEnum.PAUSED,
                false,
                Range.closedOpen(recordFileAfterEvm34.getConsensusStart(), recordFileAfterEvm34.getConsensusEnd()));

        fungibleTokenPersistHistorical(
                senderEntityId,
                keyWithEd25519.toByteArray(),
                FUNGIBLE_TOKEN_ADDRESS_GET_KEY_WITH_ED25519_KEY_HISTORICAL,
                AUTO_RENEW_ACCOUNT_ADDRESS_HISTORICAL,
                9999999999999L,
                TokenPauseStatusEnum.PAUSED,
                false,
                Range.closedOpen(recordFileAfterEvm34.getConsensusStart(), recordFileAfterEvm34.getConsensusEnd()));

        fungibleTokenPersistHistorical(
                senderEntityId,
                keyWithECDSASecp256K1.toByteArray(),
                FUNGIBLE_TOKEN_ADDRESS_GET_KEY_WITH_ECDSA_KEY_HISTORICAL,
                AUTO_RENEW_ACCOUNT_ADDRESS_HISTORICAL,
                9999999999999L,
                TokenPauseStatusEnum.PAUSED,
                false,
                Range.closedOpen(recordFileAfterEvm34.getConsensusStart(), recordFileAfterEvm34.getConsensusEnd()));

        fungibleTokenPersistHistorical(
                senderEntityId,
                keyWithDelegatableContractId.toByteArray(),
                FUNGIBLE_TOKEN_ADDRESS_GET_KEY_WITH_DELEGATABLE_CONTRACT_ID_HISTORICAL,
                AUTO_RENEW_ACCOUNT_ADDRESS_HISTORICAL,
                9999999999999L,
                TokenPauseStatusEnum.PAUSED,
                false,
                Range.closedOpen(recordFileAfterEvm34.getConsensusStart(), recordFileAfterEvm34.getConsensusEnd()));

        nftPersistHistorical(
                NFT_ADDRESS_GET_KEY_WITH_CONTRACT_ADDRESS_HISTORICAL,
                AUTO_RENEW_ACCOUNT_ADDRESS_HISTORICAL,
                ownerEntityId,
                spenderEntityId,
                ownerEntityId,
                keyWithContractId.toByteArray(),
                TokenPauseStatusEnum.PAUSED,
                true,
                Range.closedOpen(recordFileAfterEvm34.getConsensusStart(), recordFileAfterEvm34.getConsensusEnd()));

        nftPersistHistorical(
                NFT_ADDRESS_GET_KEY_WITH_ED25519_KEY_HISTORICAL,
                AUTO_RENEW_ACCOUNT_ADDRESS_HISTORICAL,
                ownerEntityId,
                spenderEntityId,
                ownerEntityId,
                keyWithEd25519.toByteArray(),
                TokenPauseStatusEnum.PAUSED,
                true,
                Range.closedOpen(recordFileAfterEvm34.getConsensusStart(), recordFileAfterEvm34.getConsensusEnd()));

        nftPersistHistorical(
                NFT_ADDRESS_GET_KEY_WITH_ECDSA_KEY_HISTORICAL,
                AUTO_RENEW_ACCOUNT_ADDRESS_HISTORICAL,
                ownerEntityId,
                spenderEntityId,
                ownerEntityId,
                keyWithECDSASecp256K1.toByteArray(),
                TokenPauseStatusEnum.PAUSED,
                true,
                Range.closedOpen(recordFileAfterEvm34.getConsensusStart(), recordFileAfterEvm34.getConsensusEnd()));

        nftPersistHistorical(
                NFT_ADDRESS_GET_KEY_WITH_DELEGATABLE_CONTRACT_ID_HISTORICAL,
                AUTO_RENEW_ACCOUNT_ADDRESS_HISTORICAL,
                ownerEntityId,
                spenderEntityId,
                ownerEntityId,
                keyWithDelegatableContractId.toByteArray(),
                TokenPauseStatusEnum.PAUSED,
                true,
                Range.closedOpen(recordFileAfterEvm34.getConsensusStart(), recordFileAfterEvm34.getConsensusEnd()));

        fungibleTokenPersistHistorical(
                ownerEntityId,
                KEY_PROTO,
                FUNGIBLE_TOKEN_ADDRESS_WITH_EXPIRY_HISTORICAL,
                AUTO_RENEW_ACCOUNT_ADDRESS_HISTORICAL,
                1000000000000L,
                TokenPauseStatusEnum.PAUSED,
                false,
                Range.closedOpen(recordFileAfterEvm34.getConsensusStart(), recordFileAfterEvm34.getConsensusEnd()));

        domainBuilder
                .customFeeHistory()
                .customize(f -> f.tokenId(nftEntityId.getId())
                        .fractionalFees(List.of(FractionalFee.builder()
                                .collectorAccountId(senderEntityId)
                                .build()))
                        .royaltyFees(List.of())
                        .fixedFees(List.of())
                        .timestampRange(Range.closedOpen(
                                recordFileAfterEvm34.getConsensusStart(), recordFileAfterEvm34.getConsensusEnd())))
                .persist();
    }

    // Custom fees and rates persist
    protected void customFeePersist(final FeeCase feeCase) {
        final var collectorAccountId = fromEvmAddress(SENDER_ADDRESS.toArrayUnsafe());
        final var tokenEntityId = fromEvmAddress(FUNGIBLE_TOKEN_ADDRESS.toArrayUnsafe());
        switch (feeCase) {
            case ROYALTY_FEE -> {
                final var royaltyFee = RoyaltyFee.builder()
                        .collectorAccountId(collectorAccountId)
                        .denominator(10L)
                        .fallbackFee(FallbackFee.builder()
                                .amount(100L)
                                .denominatingTokenId(tokenEntityId)
                                .build())
                        .numerator(20L)
                        .build();
                domainBuilder
                        .customFee()
                        .customize(f -> f.royaltyFees(List.of(royaltyFee))
                                .fixedFees(List.of())
                                .fractionalFees(List.of())
                                .tokenId(tokenEntityId.getId()))
                        .persist();
            }
            case FRACTIONAL_FEE -> {
                final var fractionalFee = FractionalFee.builder()
                        .collectorAccountId(collectorAccountId)
                        .denominator(10L)
                        .minimumAmount(1L)
                        .maximumAmount(1000L)
                        .netOfTransfers(true)
                        .numerator(100L)
                        .build();
                domainBuilder
                        .customFee()
                        .customize(f -> f.fractionalFees(List.of(fractionalFee))
                                .fixedFees(List.of())
                                .royaltyFees(List.of())
                                .tokenId(tokenEntityId.getId()))
                        .persist();
            }
            case FIXED_FEE -> {
                final var fixedFee = FixedFee.builder()
                        .amount(100L)
                        .collectorAccountId(collectorAccountId)
                        .denominatingTokenId(tokenEntityId)
                        .build();
                domainBuilder
                        .customFee()
                        .customize(f -> f.fixedFees(List.of(fixedFee))
                                .fractionalFees(List.of())
                                .royaltyFees(List.of())
                                .tokenId(tokenEntityId.getId()))
                        .persist();
            }
            default -> domainBuilder
                    .customFee()
                    .customize(f -> f.tokenId(tokenEntityId.getId()))
                    .persist();
        }
    }

    protected void customFeePersistHistorical(final FeeCase feeCase, final Range<Long> historicalBlock) {
        final var collectorAccountId = fromEvmAddress(SENDER_ADDRESS_HISTORICAL.toArrayUnsafe());
        final var tokenEntityId = fromEvmAddress(FUNGIBLE_TOKEN_ADDRESS_HISTORICAL.toArrayUnsafe());
        switch (feeCase) {
            case ROYALTY_FEE -> {
                final var royaltyFee = RoyaltyFee.builder()
                        .collectorAccountId(collectorAccountId)
                        .denominator(10L)
                        .fallbackFee(FallbackFee.builder()
                                .amount(100L)
                                .denominatingTokenId(tokenEntityId)
                                .build())
                        .numerator(20L)
                        .build();
                domainBuilder
                        .customFee()
                        .customize(f -> f.royaltyFees(List.of(royaltyFee))
                                .fixedFees(List.of())
                                .fractionalFees(List.of())
                                .tokenId(tokenEntityId.getId())
                                .timestampRange(historicalBlock))
                        .persist();
            }
            case FRACTIONAL_FEE -> {
                final var fractionalFee = FractionalFee.builder()
                        .collectorAccountId(collectorAccountId)
                        .denominator(10L)
                        .minimumAmount(1L)
                        .maximumAmount(1000L)
                        .netOfTransfers(true)
                        .numerator(100L)
                        .build();
                domainBuilder
                        .customFee()
                        .customize(f -> f.fractionalFees(List.of(fractionalFee))
                                .fixedFees(List.of())
                                .royaltyFees(List.of())
                                .tokenId(tokenEntityId.getId())
                                .timestampRange(historicalBlock))
                        .persist();
            }
            case FIXED_FEE -> {
                final var fixedFee = FixedFee.builder()
                        .amount(100L)
                        .collectorAccountId(collectorAccountId)
                        .denominatingTokenId(tokenEntityId)
                        .build();
                domainBuilder
                        .customFee()
                        .customize(f -> f.fixedFees(List.of(fixedFee))
                                .fractionalFees(List.of())
                                .royaltyFees(List.of())
                                .tokenId(tokenEntityId.getId())
                                .timestampRange(historicalBlock))
                        .persist();
            }
            default -> domainBuilder
                    .customFee()
                    .customize(f -> f.tokenId(tokenEntityId.getId()).timestampRange(historicalBlock))
                    .persist();
        }
    }

    protected void exchangeRatesPersist() {
        domainBuilder
                .fileData()
                .customize(f -> f.fileData(exchangeRatesSet.toByteArray())
                        .entityId(EXCHANGE_RATE_ENTITY_ID)
                        .consensusTimestamp(expiry))
                .persist();
    }

    protected void feeSchedulesPersist() {
        domainBuilder
                .fileData()
                .customize(f -> f.fileData(feeSchedules.toByteArray())
                        .entityId(FEE_SCHEDULE_ENTITY_ID)
                        .consensusTimestamp(expiry + 1))
                .persist();
    }

    private void nftCustomFeePersist(final EntityId senderEntityId, final EntityId nftEntityId) {
        domainBuilder
                .customFee()
                .customize(f -> f.tokenId(nftEntityId.getId())
                        .fractionalFees(List.of(FractionalFee.builder()
                                .collectorAccountId(senderEntityId)
                                .build()))
                        .royaltyFees(List.of())
                        .fixedFees(List.of()))
                .persist();
    }

    protected void fileDataPersist() {
        final long nanos = 1_234_567_890L;
        final ExchangeRateSet exchangeRatesSet = ExchangeRateSet.newBuilder()
                .setCurrentRate(ExchangeRate.newBuilder()
                        .setCentEquiv(1)
                        .setHbarEquiv(12)
                        .setExpirationTime(TimestampSeconds.newBuilder().setSeconds(nanos))
                        .build())
                .setNextRate(ExchangeRate.newBuilder()
                        .setCentEquiv(2)
                        .setHbarEquiv(31)
                        .setExpirationTime(TimestampSeconds.newBuilder().setSeconds(2_234_567_890L))
                        .build())
                .build();
        final var timeStamp = System.currentTimeMillis();
        final var entityId = EntityId.of(0L, 0L, 112L);
        domainBuilder
                .fileData()
                .customize(f -> f.fileData(exchangeRatesSet.toByteArray())
                        .entityId(entityId)
                        .consensusTimestamp(timeStamp))
                .persist();
    }

    // Account persist
    protected void tokenAccountPersist(
            final EntityId senderEntityId, final EntityId tokenEntityId, final TokenFreezeStatusEnum freezeStatus) {
        domainBuilder
                .tokenAccount()
                .customize(e -> e.freezeStatus(freezeStatus)
                        .accountId(senderEntityId.getId())
                        .tokenId(tokenEntityId.getId())
                        .kycStatus(TokenKycStatusEnum.GRANTED)
                        .associated(true)
                        .balance(12L))
                .persist();
    }

    private void tokenAccountPersist(
            final long ethAccount, final EntityId tokenEntityId, final TokenFreezeStatusEnum freezeStatus) {
        domainBuilder
                .tokenAccount()
                .customize(e -> e.freezeStatus(freezeStatus)
                        .accountId(ethAccount)
                        .tokenId(tokenEntityId.getId())
                        .kycStatus(TokenKycStatusEnum.GRANTED)
                        .balance(10L))
                .persist();
    }

    private void tokenAccountPersistHistorical(
            final EntityId senderEntityId, final EntityId tokenEntityId, final TokenFreezeStatusEnum freezeStatus) {
        domainBuilder
                .tokenAccountHistory()
                .customize(e -> e.freezeStatus(freezeStatus)
                        .accountId(senderEntityId.getId())
                        .tokenId(tokenEntityId.getId())
                        .kycStatus(TokenKycStatusEnum.GRANTED)
                        .associated(true)
                        .balance(12L)
                        .timestampRange(Range.closedOpen(
                                recordFileAfterEvm34.getConsensusStart(), recordFileAfterEvm34.getConsensusEnd())))
                .persist();
    }

    private void ercContractTokenPersist(
            final Address contractAddress, final EntityId tokenEntityId, final TokenFreezeStatusEnum freezeStatusEnum) {
        final var contractEntityId = fromEvmAddress(contractAddress.toArrayUnsafe());
        domainBuilder
                .tokenAccount()
                .customize(e -> e.freezeStatus(freezeStatusEnum)
                        .accountId(contractEntityId.getNum())
                        .tokenId(tokenEntityId.getId())
                        .kycStatus(TokenKycStatusEnum.GRANTED)
                        .balance(10L))
                .persist();
    }

    // Entity persist
    protected EntityId notAssociatedSpenderEntityPersist() {
        final var spenderEntityId = fromEvmAddress(NOT_ASSOCIATED_SPENDER_ADDRESS.toArrayUnsafe());
        domainBuilder
                .entity()
                .customize(e -> e.id(spenderEntityId.getId())
                        .num(spenderEntityId.getNum())
                        .evmAddress(NOT_ASSOCIATED_SPENDER_ALIAS.toArray())
                        .alias(NOT_ASSOCIATED_SPENDER_PUBLIC_KEY.toByteArray())
                        .deleted(false))
                .persist();
        return spenderEntityId;
    }

    protected EntityId spenderEntityPersist() {
        final var spenderEntityId = fromEvmAddress(SPENDER_ADDRESS.toArrayUnsafe());
        domainBuilder
                .entity()
                .customize(e -> e.id(spenderEntityId.getId())
                        .num(spenderEntityId.getNum())
                        .evmAddress(SPENDER_ALIAS.toArray())
                        .alias(SPENDER_PUBLIC_KEY.toByteArray())
                        .deleted(false))
                .persist();
        return spenderEntityId;
    }

    private EntityId spenderEntityPersistHistorical() {
        final var spenderEntityId = fromEvmAddress(SPENDER_ADDRESS_HISTORICAL.toArrayUnsafe());

        domainBuilder
                .entity()
                .customize(e -> e.id(spenderEntityId.getId())
                        .num(spenderEntityId.getNum())
                        .evmAddress(SPENDER_ALIAS_HISTORICAL.toArray())
                        .alias(SPENDER_PUBLIC_KEY_HISTORICAL.toByteArray())
                        .deleted(false)
                        .createdTimestamp(recordFileAfterEvm34.getConsensusStart())
                        .timestampRange(Range.closedOpen(
                                recordFileAfterEvm34.getConsensusStart(), recordFileAfterEvm34.getConsensusEnd())))
                .persist();
        return spenderEntityId;
    }

    private long ethAccountPersist(final long ethAccount, final Address evmAddress) {

        domainBuilder
                .entity()
                .customize(e -> e.id(ethAccount)
                        .num(ethAccount)
                        .evmAddress(evmAddress.toArrayUnsafe())
                        .balance(2000L)
                        .deleted(false))
                .persist();
        return ethAccount;
    }

    protected EntityId senderEntityPersist() {
        final var senderEntityId = fromEvmAddress(SENDER_ADDRESS.toArrayUnsafe());

        domainBuilder
                .entity()
                .customize(e -> e.id(senderEntityId.getId())
                        .num(senderEntityId.getNum())
                        .evmAddress(SENDER_ALIAS.toArray())
                        .deleted(false)
                        .alias(SENDER_PUBLIC_KEY.toByteArray())
                        .balance(10000 * 100_000_000L))
                .persist();
        return senderEntityId;
    }

    private EntityId senderEntityPersistHistorical() {
        final var senderEntityId = fromEvmAddress(SENDER_ADDRESS_HISTORICAL.toArrayUnsafe());

        domainBuilder
                .entity()
                .customize(e -> e.id(senderEntityId.getId())
                        .num(senderEntityId.getNum())
                        .evmAddress(SENDER_ALIAS_HISTORICAL.toArray())
                        .deleted(false)
                        .alias(SENDER_PUBLIC_KEY_HISTORICAL.toByteArray())
                        .balance(10000 * 100_000_000L)
                        .createdTimestamp(recordFileAfterEvm34.getConsensusStart())
                        .timestampRange(Range.closedOpen(
                                recordFileAfterEvm34.getConsensusStart(), recordFileAfterEvm34.getConsensusEnd())))
                .persist();

        return senderEntityId;
    }

    private EntityId systemAccountEntityPersist() {
        final var systemAccountEntityId = fromEvmAddress(SYSTEM_ACCOUNT_ADDRESS.toArrayUnsafe());

        domainBuilder
                .entity()
                .customize(e -> e.id(systemAccountEntityId.getId())
                        .num(systemAccountEntityId.getNum())
                        .evmAddress(null)
                        .alias(toEvmAddress(systemAccountEntityId))
                        .balance(20000L))
                .persist();
        return systemAccountEntityId;
    }

    protected EntityId ownerEntityPersist() {
        final var ownerEntityId = fromEvmAddress(OWNER_ADDRESS.toArrayUnsafe());

        domainBuilder
                .entity()
                .customize(e -> e.id(ownerEntityId.getId())
                        .num(ownerEntityId.getNum())
                        .evmAddress(null)
                        .alias(toEvmAddress(ownerEntityId))
                        .balance(20000L))
                .persist();
        return ownerEntityId;
    }

    private EntityId ownerEntityPersistHistorical() {
        final var ownerEntityId = fromEvmAddress(OWNER_ADDRESS_HISTORICAL.toArrayUnsafe());

        domainBuilder
                .entity()
                .customize(e -> e.id(ownerEntityId.getId())
                        .num(ownerEntityId.getNum())
                        .evmAddress(null)
                        .alias(toEvmAddress(ownerEntityId))
                        .balance(20000L)
                        .timestampRange(Range.closedOpen(
                                recordFileAfterEvm34.getConsensusStart(), recordFileAfterEvm34.getConsensusEnd())))
                .persist();

        return ownerEntityId;
    }

    private EntityId autoRenewAccountPersist() {
        final var autoRenewEntityId = fromEvmAddress(AUTO_RENEW_ACCOUNT_ADDRESS.toArrayUnsafe());

        domainBuilder
                .entity()
                .customize(e -> e.id(autoRenewEntityId.getId())
                        .num(autoRenewEntityId.getNum())
                        .evmAddress(null)
                        .alias(toEvmAddress(autoRenewEntityId)))
                .persist();
        return autoRenewEntityId;
    }

    private EntityId autoRenewAccountPersistHistorical() {
        final var autoRenewEntityId = fromEvmAddress(AUTO_RENEW_ACCOUNT_ADDRESS_HISTORICAL.toArrayUnsafe());

        domainBuilder
                .entity()
                .customize(e -> e.id(autoRenewEntityId.getId())
                        .num(autoRenewEntityId.getNum())
                        .evmAddress(null)
                        .alias(toEvmAddress(autoRenewEntityId))
                        .timestampRange(Range.closedOpen(
                                recordFileAfterEvm34.getConsensusStart(), recordFileAfterEvm34.getConsensusEnd())))
                .persist();

        return autoRenewEntityId;
    }

    protected EntityId treasureEntityPersist() {
        final var treasuryEntityId = fromEvmAddress(TREASURY_ADDRESS.toArrayUnsafe());

        domainBuilder
                .entity()
                .customize(e -> e.id(treasuryEntityId.getId())
                        .num(treasuryEntityId.getNum())
                        .evmAddress(null)
                        .alias(toEvmAddress(treasuryEntityId)))
                .persist();
        return treasuryEntityId;
    }

    protected void receiverPersist() {
        final var receiverEntityId = fromEvmAddress(RECEIVER_ADDRESS.toArrayUnsafe());
        final var receiverEvmAddress = toEvmAddress(receiverEntityId);
        domainBuilder
                .entity()
                .customize(e -> e.id(receiverEntityId.getId())
                        .num(receiverEntityId.getNum())
                        .evmAddress(receiverEvmAddress)
                        .deleted(false)
                        .type(CONTRACT))
                .persist();
    }

    // Token persist
    protected EntityId fungibleTokenPersist(
            final EntityId treasuryId,
            final byte[] key,
            final Address tokenAddress,
            final Address autoRenewAddress,
            final long tokenExpiration,
            final TokenPauseStatusEnum pauseStatus,
            final boolean freezeDefault) {
        final var tokenEntityId = fromEvmAddress(tokenAddress.toArrayUnsafe());
        final var autoRenewEntityId = fromEvmAddress(autoRenewAddress.toArrayUnsafe());
        final var tokenEvmAddress = toEvmAddress(tokenEntityId);

        domainBuilder
                .entity()
                .customize(e -> e.id(tokenEntityId.getId())
                        .autoRenewAccountId(autoRenewEntityId.getId())
                        .num(tokenEntityId.getNum())
                        .evmAddress(tokenEvmAddress)
                        .type(TOKEN)
                        .balance(1500L)
                        .key(key)
                        .expirationTimestamp(tokenExpiration)
                        .memo("TestMemo"))
                .persist();

        domainBuilder
                .token()
                .customize(t -> t.tokenId(tokenEntityId.getId())
                        .treasuryAccountId(EntityId.of(0, 0, treasuryId.getId()))
                        .type(TokenTypeEnum.FUNGIBLE_COMMON)
                        .kycKey(key)
                        .freezeDefault(freezeDefault)
                        .feeScheduleKey(key)
                        .supplyType(TokenSupplyTypeEnum.INFINITE)
                        .maxSupply(2525L)
                        .initialSupply(10_000_000L)
                        .name("Hbars")
                        .totalSupply(12345L)
                        .decimals(12)
                        .wipeKey(key)
                        .freezeKey(key)
                        .pauseStatus(pauseStatus)
                        .pauseKey(key)
                        .supplyKey(key)
                        .symbol("HBAR"))
                .persist();

        return tokenEntityId;
    }

    private EntityId balancePersistHistorical(final Address tokenAddress, final Range<Long> historicalBlock) {
        final var tokenEntityId = fromEvmAddress(tokenAddress.toArrayUnsafe());
        final var accountId = EntityIdUtils.entityIdFromId(
                Id.fromGrpcAccount(EntityIdUtils.accountIdFromEvmAddress(SENDER_ADDRESS_HISTORICAL)));
        final var tokenId =
                EntityIdUtils.entityIdFromId(Id.fromGrpcAccount(EntityIdUtils.accountIdFromEvmAddress(tokenAddress)));
        // hardcoded entity id 2 is mandatory
        domainBuilder
                .accountBalance()
                .customize(ab -> ab.id(new AccountBalance.Id(historicalBlock.lowerEndpoint() + 1, EntityId.of(2)))
                        .balance(12L))
                .persist();
        domainBuilder
                .tokenBalance()
                .customize(tb -> tb.id(new TokenBalance.Id(historicalBlock.lowerEndpoint() + 1, accountId, tokenId))
                        .balance(12L))
                .persist();

        return tokenEntityId;
    }

    private EntityId fungibleTokenPersistHistorical(
            final EntityId treasuryId,
            final byte[] key,
            final Address tokenAddress,
            final Address autoRenewAddress,
            final long tokenExpiration,
            final TokenPauseStatusEnum pauseStatus,
            final boolean freezeDefault,
            final Range<Long> historicalBlock) {
        final var tokenEntityId = fromEvmAddress(tokenAddress.toArrayUnsafe());
        final var autoRenewEntityId = fromEvmAddress(autoRenewAddress.toArrayUnsafe());
        final var tokenEvmAddress = toEvmAddress(tokenEntityId);

        domainBuilder
                .entity()
                .customize(e -> e.id(tokenEntityId.getId())
                        .autoRenewAccountId(autoRenewEntityId.getId())
                        .num(tokenEntityId.getNum())
                        .evmAddress(tokenEvmAddress)
                        .type(TOKEN)
                        .balance(1500L)
                        .key(key)
                        .expirationTimestamp(tokenExpiration)
                        .memo("TestMemo")
                        .timestampRange(historicalBlock)
                        .deleted(false))
                .persist();

        domainBuilder
                .tokenHistory()
                .customize(t -> t.tokenId(tokenEntityId.getId())
                        .treasuryAccountId(EntityId.of(0, 0, treasuryId.getId()))
                        .type(TokenTypeEnum.FUNGIBLE_COMMON)
                        .kycKey(key)
                        .freezeDefault(freezeDefault)
                        .feeScheduleKey(key)
                        .supplyType(TokenSupplyTypeEnum.INFINITE)
                        .maxSupply(2525L)
                        .initialSupply(10_000_000L)
                        .name("Hbars")
                        .totalSupply(12345L)
                        .decimals(12)
                        .wipeKey(key)
                        .freezeKey(key)
                        .pauseStatus(pauseStatus)
                        .pauseKey(key)
                        .supplyKey(key)
                        .symbol("HBAR")
                        .timestampRange(
                                Range.openClosed(historicalBlock.lowerEndpoint(), historicalBlock.upperEndpoint() + 1)))
                .persist();

        return tokenEntityId;
    }

    protected EntityId nftPersist(
            final Address nftAddress,
            final Address autoRenewAddress,
            final EntityId ownerEntityId,
            final EntityId spenderEntityId,
            final EntityId treasuryId,
            final byte[] key,
            final TokenPauseStatusEnum pauseStatus,
            final boolean freezeDefault) {
        final var nftEntityId = fromEvmAddress(nftAddress.toArrayUnsafe());
        final var autoRenewEntityId = fromEvmAddress(autoRenewAddress.toArrayUnsafe());
        final var nftEvmAddress = toEvmAddress(nftEntityId);
        final var ownerEntity = EntityId.of(0, 0, ownerEntityId.getId());

        domainBuilder
                .entity()
                .customize(e -> e.id(nftEntityId.getId())
                        .autoRenewAccountId(autoRenewEntityId.getId())
                        .expirationTimestamp(null)
                        .num(nftEntityId.getNum())
                        .evmAddress(nftEvmAddress)
                        .type(TOKEN)
                        .balance(1500L)
                        .key(key)
                        .expirationTimestamp(9999999999999L)
                        .memo("TestMemo"))
                .persist();

        domainBuilder
                .token()
                .customize(t -> t.tokenId(nftEntityId.getId())
                        .treasuryAccountId(treasuryId)
                        .type(TokenTypeEnum.NON_FUNGIBLE_UNIQUE)
                        .kycKey(key)
                        .freezeDefault(freezeDefault)
                        .feeScheduleKey(key)
                        .totalSupply(1_000_000_000L)
                        .maxSupply(2_000_000_000L)
                        .name("Hbars")
                        .supplyType(TokenSupplyTypeEnum.FINITE)
                        .freezeKey(key)
                        .pauseKey(key)
                        .pauseStatus(pauseStatus)
                        .wipeKey(key)
                        .supplyKey(key)
                        .symbol("HBAR")
                        .wipeKey(key))
                .persist();

        domainBuilder
                .nft()
                .customize(n -> n.accountId(spenderEntityId)
                        .createdTimestamp(1475067194949034022L)
                        .serialNumber(1)
                        .spender(spenderEntityId)
                        .metadata("NFT_METADATA_URI".getBytes())
                        .accountId(ownerEntity)
                        .timestampRange(Range.atLeast(1475067194949034022L))
                        .tokenId(nftEntityId.getId()))
                .persist();
        return nftEntityId;
    }

    private EntityId nftPersistHistorical(
            final Address nftAddress,
            final Address autoRenewAddress,
            final EntityId ownerEntityId,
            final EntityId spenderEntityId,
            final EntityId treasuryId,
            final byte[] key,
            final TokenPauseStatusEnum pauseStatus,
            final boolean freezeDefault,
            final Range<Long> historicalBlock) {
        final var nftEntityId = fromEvmAddress(nftAddress.toArrayUnsafe());
        final var autoRenewEntityId = fromEvmAddress(autoRenewAddress.toArrayUnsafe());
        final var nftEvmAddress = toEvmAddress(nftEntityId);
        final var ownerEntity = EntityId.of(0, 0, ownerEntityId.getId());

        domainBuilder
                .entity()
                .customize(e -> e.id(nftEntityId.getId())
                        .autoRenewAccountId(autoRenewEntityId.getId())
                        .num(nftEntityId.getNum())
                        .evmAddress(nftEvmAddress)
                        .type(TOKEN)
                        .balance(1500L)
                        .key(key)
                        .expirationTimestamp(9999999999999L)
                        .memo("TestMemo")
                        .deleted(false)
                        .timestampRange(historicalBlock))
                .persist();

        domainBuilder
                .tokenHistory()
                .customize(t -> t.tokenId(nftEntityId.getId())
                        .treasuryAccountId(treasuryId)
                        .type(TokenTypeEnum.NON_FUNGIBLE_UNIQUE)
                        .kycKey(key)
                        .freezeDefault(freezeDefault)
                        .feeScheduleKey(key)
                        .totalSupply(2L)
                        .maxSupply(2_000_000_000L)
                        .name("Hbars")
                        .supplyType(TokenSupplyTypeEnum.FINITE)
                        .freezeKey(key)
                        .pauseKey(key)
                        .pauseStatus(pauseStatus)
                        .wipeKey(key)
                        .supplyKey(key)
                        .symbol("HBAR")
                        .wipeKey(key)
                        .decimals(0)
                        .timestampRange(historicalBlock))
                .persist();

        domainBuilder
                .nftHistory()
                .customize(n -> n.accountId(spenderEntityId)
                        .createdTimestamp(1475067194949034022L)
                        .serialNumber(1L)
                        .spender(spenderEntityId)
                        .metadata("NFT_METADATA_URI".getBytes())
                        .accountId(ownerEntity)
                        .tokenId(nftEntityId.getId())
                        .deleted(false)
                        .timestampRange(
                                Range.openClosed(historicalBlock.lowerEndpoint(), historicalBlock.upperEndpoint() + 1)))
                .persist();

        domainBuilder
                .nftHistory()
                .customize(n -> n.accountId(spenderEntityId)
                        .createdTimestamp(1475067194949034022L)
                        .serialNumber(3L)
                        .spender(spenderEntityId)
                        .metadata("NFT_METADATA_URI".getBytes())
                        .accountId(ownerEntity)
                        .tokenId(nftEntityId.getId())
                        .deleted(false)
                        .timestampRange(Range.openClosed(
                                historicalBlock.lowerEndpoint() - 1, historicalBlock.upperEndpoint() + 1)))
                .persist();

        // nft table
        domainBuilder
                .nft()
                .customize(n -> n.accountId(spenderEntityId)
                        .createdTimestamp(1475067194949034022L)
                        .serialNumber(1L)
                        .metadata("NFT_METADATA_URI".getBytes())
                        .accountId(ownerEntity)
                        .tokenId(nftEntityId.getId())
                        .deleted(false)
                        .timestampRange(Range.atLeast(historicalBlock.upperEndpoint() + 1)))
                .persist();

        domainBuilder
                .nft()
                .customize(n -> n.accountId(spenderEntityId)
                        .createdTimestamp(1475067194949034022L)
                        .serialNumber(3L)
                        .metadata("NFT_METADATA_URI".getBytes())
                        .accountId(ownerEntity)
                        .tokenId(nftEntityId.getId())
                        .deleted(false)
                        .timestampRange(Range.atLeast(historicalBlock.upperEndpoint() + 1)))
                .persist();

        return nftEntityId;
    }

    protected EntityId nftPersistWithoutKycKey(
            final Address nftAddress,
            final Address autoRenewAddress,
            final EntityId ownerEntityId,
            final EntityId spenderEntityId,
            final EntityId treasuryId,
            final byte[] key,
            final TokenPauseStatusEnum pauseStatus,
            final boolean freezeDefault) {
        final var nftEntityId = fromEvmAddress(nftAddress.toArrayUnsafe());
        final var autoRenewEntityId = fromEvmAddress(autoRenewAddress.toArrayUnsafe());
        final var nftEvmAddress = toEvmAddress(nftEntityId);
        final var ownerEntity = EntityId.of(0, 0, ownerEntityId.getId());

        domainBuilder
                .entity()
                .customize(e -> e.id(nftEntityId.getId())
                        .autoRenewAccountId(autoRenewEntityId.getId())
                        .expirationTimestamp(null)
                        .num(nftEntityId.getNum())
                        .evmAddress(nftEvmAddress)
                        .type(TOKEN)
                        .balance(1500L)
                        .key(key)
                        .memo("TestMemo"))
                .persist();

        domainBuilder
                .token()
                .customize(t -> t.tokenId(nftEntityId.getId())
                        .treasuryAccountId(treasuryId)
                        .type(TokenTypeEnum.NON_FUNGIBLE_UNIQUE)
                        .kycKey(null)
                        .freezeDefault(freezeDefault)
                        .feeScheduleKey(key)
                        .maxSupply(2000000000L)
                        .name("Hbars")
                        .supplyType(TokenSupplyTypeEnum.FINITE)
                        .freezeKey(key)
                        .pauseKey(key)
                        .pauseStatus(pauseStatus)
                        .wipeKey(key)
                        .supplyKey(key)
                        .symbol("HBAR")
                        .wipeKey(key))
                .persist();

        domainBuilder
                .nft()
                .customize(n -> n.accountId(spenderEntityId)
                        .createdTimestamp(1475067194949034022L)
                        .serialNumber(1)
                        .spender(spenderEntityId)
                        .metadata("NFT_METADATA_URI".getBytes())
                        .accountId(ownerEntity)
                        .timestampRange(Range.atLeast(1475067194949034022L))
                        .tokenId(nftEntityId.getId()))
                .persist();
        return nftEntityId;
    }

    // Allowances persist
    protected void allowancesPersist(
            final EntityId senderEntityId,
            final EntityId spenderEntityId,
            final EntityId tokenEntityId,
            final EntityId nftEntityId) {
        domainBuilder
                .tokenAllowance()
                .customize(a -> a.tokenId(tokenEntityId.getId())
                        .payerAccountId(senderEntityId)
                        .owner(senderEntityId.getNum())
                        .spender(spenderEntityId.getNum())
                        .amount(13))
                .persist();

        domainBuilder
                .nftAllowance()
                .customize(a -> a.tokenId(nftEntityId.getId())
                        .spender(spenderEntityId.getNum())
                        .owner(senderEntityId.getNum())
                        .approvedForAll(true)
                        .payerAccountId(senderEntityId))
                .persist();
    }

    private void tokenAllowancePersistHistorical(
            final EntityId tokenEntityId,
            final EntityId payerAccountId,
            final EntityId ownerEntityId,
            final EntityId spenderEntityId,
            final long amount) {
        domainBuilder
                .tokenAllowanceHistory()
                .customize(a -> a.tokenId(tokenEntityId.getId())
                        .payerAccountId(payerAccountId)
                        .owner(ownerEntityId.getNum())
                        .spender(spenderEntityId.getNum())
                        .amount(amount)
                        .amountGranted(amount)
                        .timestampRange(Range.closed(
                                recordFileAfterEvm34.getConsensusStart(), recordFileAfterEvm34.getConsensusEnd())))
                .persist();
    }

    private void nftAllowancePersistHistorical(
            final EntityId tokenEntityId,
            final EntityId payerAccountId,
            final EntityId ownerEntityId,
            final EntityId spenderEntityId) {
        domainBuilder
                .nftAllowanceHistory()
                .customize(a -> a.tokenId(tokenEntityId.getId())
                        .payerAccountId(payerAccountId)
                        .owner(ownerEntityId.getNum())
                        .spender(spenderEntityId.getNum())
                        .approvedForAll(true)
                        .timestampRange(Range.closedOpen(
                                recordFileAfterEvm34.getConsensusStart(), recordFileAfterEvm34.getConsensusEnd())))
                .persist();
    }

    protected void contractAllowancesPersist(
            final EntityId senderEntityId,
            final Address contractAddress,
            final EntityId tokenEntityId,
            final EntityId nftEntityId) {
        final var contractId = fromEvmAddress(contractAddress.toArrayUnsafe());
        domainBuilder
                .tokenAllowance()
                .customize(a -> a.tokenId(tokenEntityId.getId())
                        .payerAccountId(senderEntityId)
                        .owner(senderEntityId.getNum())
                        .spender(contractId.getNum())
                        .amount(20))
                .persist();

        domainBuilder
                .nftAllowance()
                .customize(a -> a.tokenId(nftEntityId.getId())
                        .owner(senderEntityId.getNum())
                        .spender(contractId.getNum())
                        .approvedForAll(true)
                        .payerAccountId(senderEntityId))
                .persist();
    }

    // Contracts persist
    private void evmCodesContractPersist() {
        final var evmCodesContractBytes = functionEncodeDecoder.getContractBytes(EVM_CODES_BYTES_PATH);
        final var evmCodesContractEntityId = fromEvmAddress(EVM_CODES_CONTRACT_ADDRESS.toArrayUnsafe());
        final var evmCodesContractEvmAddress = toEvmAddress(evmCodesContractEntityId);

        domainBuilder
                .entity()
                .customize(e -> e.id(evmCodesContractEntityId.getId())
                        .num(evmCodesContractEntityId.getNum())
                        .evmAddress(evmCodesContractEvmAddress)
                        .type(CONTRACT)
                        .balance(1500L))
                .persist();

        domainBuilder
                .contract()
                .customize(c -> c.id(evmCodesContractEntityId.getId()).runtimeBytecode(evmCodesContractBytes))
                .persist();

        domainBuilder
                .recordFile()
                .customize(f -> f.bytes(evmCodesContractBytes))
                .persist();
    }

    private void ethCallContractPersist() {
        final var ethCallContractBytes = functionEncodeDecoder.getContractBytes(ETH_CALL_CONTRACT_BYTES_PATH);
        final var ethCallContractEntityId = fromEvmAddress(ETH_CALL_CONTRACT_ADDRESS.toArrayUnsafe());
        final var ethCallContractEvmAddress = toEvmAddress(ethCallContractEntityId);

        domainBuilder
                .entity()
                .customize(e -> e.id(ethCallContractEntityId.getId())
                        .num(ethCallContractEntityId.getNum())
                        .evmAddress(ethCallContractEvmAddress)
                        .type(CONTRACT)
                        .balance(1500L))
                .persist();

        domainBuilder
                .contract()
                .customize(c -> c.id(ethCallContractEntityId.getId()).runtimeBytecode(ethCallContractBytes))
                .persist();

        domainBuilder
                .contractState()
                .customize(c -> c.contractId(ethCallContractEntityId.getId())
                        .slot(Bytes.fromHexString("0x0000000000000000000000000000000000000000000000000000000000000000")
                                .toArrayUnsafe())
                        .value(Bytes.fromHexString("0x4746573740000000000000000000000000000000000000000000000000000000")
                                .toArrayUnsafe()))
                .persist();

        domainBuilder.recordFile().customize(f -> f.bytes(ethCallContractBytes)).persist();
    }

    private void reverterContractPersist() {
        final var reverterContractEntityId = fromEvmAddress(REVERTER_CONTRACT_ADDRESS.toArrayUnsafe());
        final var reverterContractEvmAddress = toEvmAddress(reverterContractEntityId);
        final var reverterContractBytes = functionEncodeDecoder.getContractBytes(REVERTER_CONTRACT_BYTES_PATH);

        domainBuilder
                .entity()
                .customize(e -> e.id(reverterContractEntityId.getId())
                        .num(reverterContractEntityId.getNum())
                        .evmAddress(reverterContractEvmAddress)
                        .type(CONTRACT)
                        .balance(1500L))
                .persist();

        domainBuilder
                .contract()
                .customize(c -> c.id(reverterContractEntityId.getId()).runtimeBytecode(reverterContractBytes))
                .persist();
    }

    private void stateContractPersist() {
        final var stateContractId = fromEvmAddress(STATE_CONTRACT_ADDRESS.toArrayUnsafe());
        final var stateContractAddress = toEvmAddress(stateContractId);
        final var stateContractBytes = functionEncodeDecoder.getContractBytes(STATE_CONTRACT_BYTES_PATH);

        domainBuilder
                .entity()
                .customize(e -> e.id(stateContractId.getId())
                        .num(stateContractId.getNum())
                        .evmAddress(stateContractAddress)
                        .type(CONTRACT)
                        .balance(1500L))
                .persist();

        domainBuilder
                .contract()
                .customize(c -> c.id(stateContractId.getId()).runtimeBytecode(stateContractBytes))
                .persist();
    }

    protected EntityId dynamicEthCallContractPresist() {
        final var contractBytes = functionEncodeDecoder.getContractBytes(DYNAMIC_ETH_CALLS_BYTES_PATH);
        final var contractEntityId = fromEvmAddress(DYNAMIC_ETH_CALLS_CONTRACT_ADDRESS.toArrayUnsafe());

        domainBuilder
                .entity()
                .customize(e -> e.id(contractEntityId.getId())
                        .num(contractEntityId.getNum())
                        .evmAddress(DYNAMIC_ETH_CALLS_CONTRACT_ALIAS.toArray())
                        .alias(ByteStringUtils.wrapUnsafely(SENDER_ALIAS.toArrayUnsafe())
                                .toByteArray())
                        .type(CONTRACT)
                        .balance(1500L))
                .persist();

        domainBuilder
                .contract()
                .customize(c -> c.id(contractEntityId.getId()).runtimeBytecode(contractBytes))
                .persist();

        domainBuilder
                .contractState()
                .customize(c -> c.contractId(contractEntityId.getId())
                        .slot(Bytes.fromHexString("0x0000000000000000000000000000000000000000000000000000000000000000")
                                .toArrayUnsafe())
                        .value(Bytes.fromHexString("0x4746573740000000000000000000000000000000000000000000000000000000")
                                .toArrayUnsafe()))
                .persist();

        domainBuilder.recordFile().customize(f -> f.bytes(contractBytes)).persist();
        return contractEntityId;
    }

    protected void precompileContractPersist() {
        final var contractBytes = functionEncodeDecoder.getContractBytes(CONTRACT_BYTES_PATH);
        final var contractEntityId = fromEvmAddress(PRECOMPILE_TEST_CONTRACT_ADDRESS.toArrayUnsafe());
        final var contractEvmAddress = toEvmAddress(contractEntityId);

        domainBuilder
                .entity()
                .customize(e -> e.id(contractEntityId.getId())
                        .num(contractEntityId.getNum())
                        .evmAddress(contractEvmAddress)
                        .type(CONTRACT)
                        .balance(1500L)
                        .timestampRange(Range.closedOpen(
                                recordFileBeforeEvm34.getConsensusStart(), recordFileBeforeEvm34.getConsensusEnd())))
                .persist();

        domainBuilder
                .contract()
                .customize(c -> c.id(contractEntityId.getId()).runtimeBytecode(contractBytes))
                .persist();

        domainBuilder
                .contractState()
                .customize(c -> c.contractId(contractEntityId.getId())
                        .slot(Bytes.fromHexString("0x0000000000000000000000000000000000000000000000000000000000000000")
                                .toArrayUnsafe())
                        .value(Bytes.fromHexString("0x4746573740000000000000000000000000000000000000000000000000000000")
                                .toArrayUnsafe()))
                .persist();

        domainBuilder.recordFile().customize(f -> f.bytes(contractBytes)).persist();
    }

    protected EntityId modificationContractPersist() {
        final var modificationContractBytes = functionEncodeDecoder.getContractBytes(MODIFICATION_CONTRACT_BYTES_PATH);
        final var modificationContractEntityId = fromEvmAddress(MODIFICATION_CONTRACT_ADDRESS.toArrayUnsafe());
        final var modificationContractEvmAddress = toEvmAddress(modificationContractEntityId);

        domainBuilder
                .entity()
                .customize(e -> e.id(modificationContractEntityId.getId())
                        .num(modificationContractEntityId.getNum())
                        .evmAddress(modificationContractEvmAddress)
                        .type(CONTRACT)
                        .balance(1500L))
                .persist();

        domainBuilder
                .contract()
                .customize(c -> c.id(modificationContractEntityId.getId()).runtimeBytecode(modificationContractBytes))
                .persist();
        return modificationContractEntityId;
    }

    private void modificationWithoutKeyContractPersist() {
        final var modificationContractBytes = functionEncodeDecoder.getContractBytes(MODIFICATION_CONTRACT_BYTES_PATH);
        final var modificationWithoutKeyContractEntityId =
                fromEvmAddress(MODIFICATION_WITHOUT_KEY_CONTRACT_ADDRESS.toArrayUnsafe());
        final var modificationWithoutKeyContractEvmAddress = toEvmAddress(modificationWithoutKeyContractEntityId);

        domainBuilder
                .entity()
                .customize(e -> e.id(modificationWithoutKeyContractEntityId.getId())
                        .num(modificationWithoutKeyContractEntityId.getNum())
                        .evmAddress(modificationWithoutKeyContractEvmAddress)
                        .key(null)
                        .type(CONTRACT)
                        .balance(1500L))
                .persist();

        domainBuilder
                .contract()
                .customize(c ->
                        c.id(modificationWithoutKeyContractEntityId.getId()).runtimeBytecode(modificationContractBytes))
                .persist();
    }

    private EntityId ercContractPersist() {
        final var ercContractBytes = functionEncodeDecoder.getContractBytes(ERC_CONTRACT_BYTES_PATH);
        final var ercContractEntityId = fromEvmAddress(ERC_CONTRACT_ADDRESS.toArrayUnsafe());
        final var ercContractEvmAddress = toEvmAddress(ercContractEntityId);

        domainBuilder
                .entity()
                .customize(e -> e.id(ercContractEntityId.getId())
                        .num(ercContractEntityId.getNum())
                        .evmAddress(ercContractEvmAddress)
                        .type(CONTRACT)
                        .balance(1500L)
                        .timestampRange(Range.closedOpen(
                                recordFileAfterEvm34.getConsensusStart(), recordFileAfterEvm34.getConsensusEnd())))
                .persist();

        domainBuilder
                .contract()
                .customize(c -> c.id(ercContractEntityId.getId()).runtimeBytecode(ercContractBytes))
                .persist();

        domainBuilder
                .contractState()
                .customize(c -> c.contractId(ercContractEntityId.getId())
                        .slot(Bytes.fromHexString("0x0000000000000000000000000000000000000000000000000000000000000000")
                                .toArrayUnsafe())
                        .value(Bytes.fromHexString("0x4746573740000000000000000000000000000000000000000000000000000000")
                                .toArrayUnsafe()))
                .persist();

        domainBuilder.recordFile().customize(f -> f.bytes(ercContractBytes)).persist();
        return ercContractEntityId;
    }

    private EntityId redirectContractPersist() {
        final var redirectContractBytes = functionEncodeDecoder.getContractBytes(REDIRECT_CONTRACT_BYTES_PATH);
        final var redirectContractEntityId = fromEvmAddress(REDIRECT_CONTRACT_ADDRESS.toArrayUnsafe());
        final var redirectContractEvmAddress = toEvmAddress(redirectContractEntityId);

        domainBuilder
                .entity()
                .customize(e -> e.id(redirectContractEntityId.getId())
                        .num(redirectContractEntityId.getNum())
                        .evmAddress(redirectContractEvmAddress)
                        .type(CONTRACT)
                        .balance(1500L))
                .persist();

        domainBuilder
                .contract()
                .customize(c -> c.id(redirectContractEntityId.getId()).runtimeBytecode(redirectContractBytes))
                .persist();

        domainBuilder
                .contractState()
                .customize(c -> c.contractId(redirectContractEntityId.getId())
                        .slot(Bytes.fromHexString("0x0000000000000000000000000000000000000000000000000000000000000000")
                                .toArrayUnsafe())
                        .value(Bytes.fromHexString("0x4746573740000000000000000000000000000000000000000000000000000000")
                                .toArrayUnsafe()))
                .persist();

        domainBuilder
                .recordFile()
                .customize(f -> f.bytes(redirectContractBytes))
                .persist();
        return redirectContractEntityId;
    }

    private EntityId pseudoRandomNumberGeneratorContractPersist() {
        final var randomNumberContractBytes =
                functionEncodeDecoder.getContractBytes(PRNG_PRECOMPILE_CONTRACT_BYTES_PATH);
        final var randomNumberContractEntityId = fromEvmAddress(PRNG_CONTRACT_ADDRESS.toArrayUnsafe());
        final var randomNumberContractEvmAddress = toEvmAddress(randomNumberContractEntityId);

        domainBuilder
                .entity()
                .customize(e -> e.id(randomNumberContractEntityId.getId())
                        .num(randomNumberContractEntityId.getNum())
                        .evmAddress(randomNumberContractEvmAddress)
                        .type(CONTRACT)
                        .balance(1500L)
                        .timestampRange(Range.closedOpen(
                                recordFileBeforeEvm34.getConsensusStart(), recordFileBeforeEvm34.getConsensusEnd())))
                .persist();

        domainBuilder
                .contract()
                .customize(c -> c.id(randomNumberContractEntityId.getId()).runtimeBytecode(randomNumberContractBytes))
                .persist();

        domainBuilder
                .contractState()
                .customize(c -> c.contractId(randomNumberContractEntityId.getId())
                        .slot(Bytes.fromHexString("0x0000000000000000000000000000000000000000000000000000000000000000")
                                .toArrayUnsafe())
                        .value(Bytes.fromHexString("0x4746573740000000000000000000000000000000000000000000000000000000")
                                .toArrayUnsafe()))
                .persist();

        domainBuilder
                .recordFile()
                .customize(f -> f.bytes(randomNumberContractBytes))
                .persist();
        return randomNumberContractEntityId;
    }

    private EntityId addressThisContractPersist() {
        final var addressThisContractBytes = functionEncodeDecoder.getContractBytes(ADDRESS_THIS_CONTRACT_BYTES_PATH);
        final var addressThisContractEntityId = fromEvmAddress(ADDRESS_THIS_CONTRACT_ADDRESS.toArrayUnsafe());
        final var addressThisEvmAddress = toEvmAddress(addressThisContractEntityId);

        domainBuilder
                .entity()
                .customize(e -> e.id(addressThisContractEntityId.getId())
                        .num(addressThisContractEntityId.getNum())
                        .evmAddress(addressThisEvmAddress)
                        .type(CONTRACT)
                        .balance(1500L))
                .persist();

        domainBuilder
                .contract()
                .customize(c -> c.id(addressThisContractEntityId.getId()).runtimeBytecode(addressThisContractBytes))
                .persist();

        domainBuilder
                .contractState()
                .customize(c -> c.contractId(addressThisContractEntityId.getId())
                        .slot(Bytes.fromHexString("0x0000000000000000000000000000000000000000000000000000000000000000")
                                .toArrayUnsafe())
                        .value(Bytes.fromHexString("0x4746573740000000000000000000000000000000000000000000000000000000")
                                .toArrayUnsafe()))
                .persist();

        domainBuilder
                .recordFile()
                .customize(f -> f.bytes(addressThisContractBytes))
                .persist();
        return addressThisContractEntityId;
    }

    protected void nestedEthCallsContractPersist() {
        final var contractBytes = functionEncodeDecoder.getContractBytes(NESTED_CALLS_CONTRACT_BYTES_PATH);
        final var contractEntityId = fromEvmAddress(NESTED_ETH_CALLS_CONTRACT_ADDRESS.toArrayUnsafe());
        final var contractEvmAddress = toEvmAddress(contractEntityId);

        domainBuilder
                .entity()
                .customize(e -> e.id(contractEntityId.getId())
                        .num(contractEntityId.getNum())
                        .evmAddress(contractEvmAddress)
                        .type(CONTRACT)
                        .key(Key.newBuilder()
                                .setEd25519(ByteString.copyFrom(Arrays.copyOfRange(KEY_PROTO, 3, KEY_PROTO.length)))
                                .build()
                                .toByteArray())
                        .balance(1500L)
                        .timestampRange(Range.closedOpen(
                                recordFileBeforeEvm34.getConsensusStart(), recordFileBeforeEvm34.getConsensusEnd())))
                .persist();

        domainBuilder
                .contract()
                .customize(c -> c.id(contractEntityId.getId()).runtimeBytecode(contractBytes))
                .persist();

        domainBuilder
                .contractState()
                .customize(c -> c.contractId(contractEntityId.getId())
                        .slot(Bytes.fromHexString("0x0000000000000000000000000000000000000000000000000000000000000000")
                                .toArrayUnsafe())
                        .value(Bytes.fromHexString("0x4746573740000000000000000000000000000000000000000000000000000000")
                                .toArrayUnsafe()))
                .persist();

        recordFileForBlockHash = domainBuilder
                .recordFile()
                .customize(f -> f.bytes(contractBytes))
                .persist();
    }

    private EntityId systemExchangeRateContractPersist() {
        final var exchangeRateContractBytes =
                functionEncodeDecoder.getContractBytes(EXCHANGE_RATE_PRECOMPILE_CONTRACT_BYTES_PATH);
        final var exchangeRateContractEntityId =
                fromEvmAddress(EXCHANGE_RATE_PRECOMPILE_CONTRACT_ADDRESS.toArrayUnsafe());
        final var exchangeRteContractEvmAddress = toEvmAddress(exchangeRateContractEntityId);

        domainBuilder
                .entity()
                .customize(e -> e.id(exchangeRateContractEntityId.getId())
                        .num(exchangeRateContractEntityId.getNum())
                        .evmAddress(exchangeRteContractEvmAddress)
                        .type(CONTRACT)
                        .balance(1500L)
                        .timestampRange(Range.closedOpen(
                                recordFileBeforeEvm34.getConsensusStart(), recordFileBeforeEvm34.getConsensusEnd())))
                .persist();

        domainBuilder
                .contract()
                .customize(c -> c.id(exchangeRateContractEntityId.getId()).runtimeBytecode(exchangeRateContractBytes))
                .persist();

        domainBuilder
                .contractState()
                .customize(c -> c.contractId(exchangeRateContractEntityId.getId())
                        .slot(Bytes.fromHexString("0x0000000000000000000000000000000000000000000000000000000000000000")
                                .toArrayUnsafe())
                        .value(Bytes.fromHexString("0x4746573740000000000000000000000000000000000000000000000000000000")
                                .toArrayUnsafe()))
                .persist();

        domainBuilder
                .recordFile()
                .customize(f -> f.bytes(exchangeRateContractBytes))
                .persist();
        return exchangeRateContractEntityId;
    }

    private EntityId internalCallerContractPersist() {
        final var internalCallerContractBytes =
                functionEncodeDecoder.getContractBytes(INTERNAL_CALLER_CONTRACT_BYTES_PATH);
        final var internalCallerContractEntityId = fromEvmAddress(INTERNAL_CALLS_CONTRACT_ADDRESS.toArrayUnsafe());
        final var internalCallerContractEvmAddress = toEvmAddress(internalCallerContractEntityId);

        domainBuilder
                .entity()
                .customize(e -> e.id(internalCallerContractEntityId.getId())
                        .num(internalCallerContractEntityId.getNum())
                        .evmAddress(internalCallerContractEvmAddress)
                        .type(CONTRACT)
                        .balance(1500L)
                        .timestampRange(Range.closedOpen(
                                recordFileBeforeEvm34.getConsensusStart(), recordFileBeforeEvm34.getConsensusEnd())))
                .persist();

        domainBuilder
                .contract()
                .customize(
                        c -> c.id(internalCallerContractEntityId.getId()).runtimeBytecode(internalCallerContractBytes))
                .persist();

        domainBuilder
                .contractState()
                .customize(c -> c.contractId(internalCallerContractEntityId.getId())
                        .slot(Bytes.fromHexString("0x0000000000000000000000000000000000000000000000000000000000000000")
                                .toArrayUnsafe())
                        .value(Bytes.fromHexString("0x4746573740000000000000000000000000000000000000000000000000000000")
                                .toArrayUnsafe()))
                .persist();

        domainBuilder
                .recordFile()
                .customize(f -> f.bytes(internalCallerContractBytes))
                .persist();
        return internalCallerContractEntityId;
    }
}<|MERGE_RESOLUTION|>--- conflicted
+++ resolved
@@ -57,13 +57,9 @@
 import com.hedera.mirror.web3.evm.properties.MirrorNodeEvmProperties;
 import com.hedera.mirror.web3.repository.RecordFileRepository;
 import com.hedera.mirror.web3.service.model.CallServiceParameters.CallType;
-<<<<<<< HEAD
 import com.hedera.mirror.web3.service.model.ContractDebugParameters;
 import com.hedera.mirror.web3.service.model.ContractExecutionParameters;
 import com.hedera.mirror.web3.utils.ContractFunctionProviderEnum;
-=======
-import com.hedera.mirror.web3.service.model.ContractExecutionParameters;
->>>>>>> 106300ce
 import com.hedera.mirror.web3.utils.FunctionEncodeDecoder;
 import com.hedera.mirror.web3.viewmodel.BlockType;
 import com.hedera.node.app.service.evm.store.models.HederaEvmAccount;
@@ -1007,14 +1003,14 @@
                         9_000_000_000L, EntityIdUtils.accountIdFromEvmAddress(ownerAddress), 8_000_000L));
     }
 
-<<<<<<< HEAD
     protected ContractDebugParameters serviceParametersForDebug(
             final ContractFunctionProviderEnum function,
             final Path contractAbiPath,
             final Address contractAddress,
             final CallType callType,
             final Long value) {
-        Bytes callData = functionEncodeDecoder.functionHashFor(function.getName(), contractAbiPath, function.getFunctionParameters());
+        Bytes callData = functionEncodeDecoder.functionHashFor(
+                function.getName(), contractAbiPath, function.getFunctionParameters());
 
         HederaEvmAccount sender;
         if (function.getBlock() != BlockType.LATEST) {
@@ -1033,8 +1029,6 @@
                 .build();
     }
 
-=======
->>>>>>> 106300ce
     protected ContractExecutionParameters serviceParametersForExecution(
             final Bytes callData,
             final Address contractAddress,
