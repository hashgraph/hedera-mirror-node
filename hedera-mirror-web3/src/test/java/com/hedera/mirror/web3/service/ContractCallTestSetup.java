--- conflicted
+++ resolved
@@ -224,17 +224,11 @@
 
         final var senderEntityId = senderEntityPersist();
         final var spenderEntityId = spenderEntityPersist();
-<<<<<<< HEAD
         final var treasuryEntityId = treasureEntityPersist();
         final var tokenEntityId =
                 fungibleTokenPersist(senderEntityId, KEY_PROTO, FUNGIBLE_TOKEN_ADDRESS, 9999999999999L);
         final var notFrozenFungibleTokenEntityId =
                 fungibleTokenPersist(treasuryEntityId, KEY_PROTO, NOT_FROZEN_FUNGIBLE_TOKEN_ADDRESS, 0L);
-=======
-        final var tokenEntityId = fungibleTokenPersist(senderEntityId, KEY_PROTO, FUNGIBLE_TOKEN_ADDRESS);
-        final var notFrozenFungibleTokenEntityId =
-                fungibleTokenPersist(spenderEntityId, KEY_PROTO, NOT_FROZEN_FUNGIBLE_TOKEN_ADDRESS);
->>>>>>> 9d4b479e
         final var nftEntityId = nftPersist(senderEntityId, spenderEntityId, KEY_PROTO);
         final var ethAccount = ethAccountPersist();
         tokenAccountPersist(senderEntityId, ethAccount, tokenEntityId, TokenFreezeStatusEnum.FROZEN);
@@ -280,12 +274,8 @@
                 .persist();
     }
 
-<<<<<<< HEAD
     private EntityId fungibleTokenPersist(
             final EntityId senderEntityId, final byte[] key, final Address tokenAddress, final long tokenExpiration) {
-=======
-    private EntityId fungibleTokenPersist(final EntityId senderEntityId, final byte[] key, final Address tokenAddress) {
->>>>>>> 9d4b479e
         final var tokenEntityId = fromEvmAddress(tokenAddress.toArrayUnsafe());
         final var tokenEvmAddress = toEvmAddress(tokenEntityId);
 
