--- conflicted
+++ resolved
@@ -122,17 +122,6 @@
             ByteString.fromHex("3a2102ff806fecbd31b4c377293cba8d2b78725965a4990e0ff1b1b29a1d2c61402310");
     protected static final Address SPENDER_ALIAS = Address.wrap(
             Bytes.wrap(recoverAddressFromPubKey(SPENDER_PUBLIC_KEY.substring(2).toByteArray())));
-<<<<<<< HEAD
-    protected static final Address TREASURY_ADDRESS = toAddress(EntityId.of(0, 0, 743, ACCOUNT));
-    protected static final Address AUTO_RENEW_ACCOUNT_ADDRESS = toAddress(EntityId.of(0, 0, 740, ACCOUNT));
-    protected static final Address FUNGIBLE_TOKEN_ADDRESS = toAddress(EntityId.of(0, 0, 1046, TOKEN));
-    protected static final Address FUNGIBLE_TOKEN_ADDRESS_WITH_EXPIRY = toAddress(EntityId.of(0, 0, 1042, TOKEN));
-    protected static final Address UNPAUSED_FUNGIBLE_TOKEN_ADDRESS = toAddress(EntityId.of(0, 0, 1052, TOKEN));
-    protected static final Address NOT_FROZEN_FUNGIBLE_TOKEN_ADDRESS = toAddress(EntityId.of(0, 0, 1048, TOKEN));
-    protected static final Address FROZEN_FUNGIBLE_TOKEN_ADDRESS = toAddress(EntityId.of(0, 0, 1050, TOKEN));
-    protected static final Address FUNGIBLE_TOKEN_ADDRESS_NOT_ASSOCIATED = toAddress(EntityId.of(0, 0, 1061, TOKEN));
-    protected static final Address TREASURY_TOKEN_ADDRESS = toAddress(EntityId.of(0, 0, 1049, TOKEN));
-=======
     protected static final Address TREASURY_ADDRESS = toAddress(EntityId.of(0, 0, 743));
     protected static final Address AUTO_RENEW_ACCOUNT_ADDRESS = toAddress(EntityId.of(0, 0, 740));
     protected static final Address FUNGIBLE_TOKEN_ADDRESS = toAddress(EntityId.of(0, 0, 1046));
@@ -141,7 +130,7 @@
     protected static final Address NOT_FROZEN_FUNGIBLE_TOKEN_ADDRESS = toAddress(EntityId.of(0, 0, 1048));
     protected static final Address FROZEN_FUNGIBLE_TOKEN_ADDRESS = toAddress(EntityId.of(0, 0, 1050));
     protected static final Address TREASURY_TOKEN_ADDRESS = toAddress(EntityId.of(0, 0, 1049));
->>>>>>> 821ee76a
+    protected static final Address FUNGIBLE_TOKEN_ADDRESS_NOT_ASSOCIATED = toAddress(EntityId.of(0, 0, 1061));
     protected static final Address FUNGIBLE_TOKEN_ADDRESS_GET_KEY_WITH_CONTRACT_ADDRESS =
             toAddress(EntityId.of(0, 0, 1060));
     protected static final Address FUNGIBLE_TOKEN_ADDRESS_GET_KEY_WITH_ED25519_KEY = toAddress(EntityId.of(0, 0, 1054));
@@ -178,16 +167,6 @@
     protected static final Address ETH_ADDRESS = Address.fromHexString("0x23f5e49569a835d7bf9aefd30e4f60cdd570f225");
     protected static final Address ETH_ADDRESS2 = Address.fromHexString("0x23f5e49569a835d7bf9aefd30e4f60cdd570f226");
     protected static final Address EMPTY_ADDRESS = Address.wrap(Bytes.wrap(new byte[20]));
-<<<<<<< HEAD
-    protected static final Address ERC_CONTRACT_ADDRESS = toAddress(EntityId.of(0, 0, 1258, CONTRACT));
-    protected static final Address NESTED_ETH_CALLS_CONTRACT_ADDRESS = toAddress(EntityId.of(0, 0, 1262, CONTRACT));
-    protected static final Address REVERTER_CONTRACT_ADDRESS = toAddress(EntityId.of(0, 0, 1259, CONTRACT));
-    protected static final Address ETH_CALL_CONTRACT_ADDRESS = toAddress(EntityId.of(0, 0, 1260, CONTRACT));
-    protected static final Address EVM_CODES_CONTRACT_ADDRESS = toAddress(EntityId.of(0, 0, 1263, CONTRACT));
-    protected static final Address RECEIVER_ADDRESS = toAddress(EntityId.of(0, 0, 1045, CONTRACT));
-    protected static final Address STATE_CONTRACT_ADDRESS = toAddress(EntityId.of(0, 0, 1261, CONTRACT));
-    protected static final Address REDIRECT_CONTRACT_ADDRESS = toAddress(EntityId.of(0, 0, 1264, CONTRACT));
-=======
     protected static final Address ERC_CONTRACT_ADDRESS = toAddress(EntityId.of(0, 0, 1258));
     protected static final Address NESTED_ETH_CALLS_CONTRACT_ADDRESS = toAddress(EntityId.of(0, 0, 1262));
     protected static final Address REVERTER_CONTRACT_ADDRESS = toAddress(EntityId.of(0, 0, 1259));
@@ -195,7 +174,7 @@
     protected static final Address EVM_CODES_CONTRACT_ADDRESS = toAddress(EntityId.of(0, 0, 1263));
     protected static final Address RECEIVER_ADDRESS = toAddress(EntityId.of(0, 0, 1045));
     protected static final Address STATE_CONTRACT_ADDRESS = toAddress(EntityId.of(0, 0, 1261));
->>>>>>> 821ee76a
+    protected static final Address REDIRECT_CONTRACT_ADDRESS = toAddress(EntityId.of(0, 0, 1264));
     protected static final TokenCreateWrapper FUNGIBLE_TOKEN = getFungibleToken();
     protected static final TokenCreateWrapper FUNGIBLE_TOKEN2 = getFungibleToken2();
     protected static final TokenCreateWrapper FUNGIBLE_TOKEN_WITH_KEYS = getFungibleTokenWithKeys();
