--- conflicted
+++ resolved
@@ -176,7 +176,6 @@
     protected static final TokenExpiryWrapper TOKEN_EXPIRY_WRAPPER = getTokenExpiry();
     protected static final ToLongFunction<String> longValueOf =
             value -> Bytes.fromHexString(value).toLong();
-
     // TODO: Add correct prices for fees for ContractCall for token create
     protected static CurrentAndNextFeeSchedule feeSchedules = CurrentAndNextFeeSchedule.newBuilder()
             .setCurrentFeeSchedule(FeeSchedule.newBuilder()
@@ -341,8 +340,7 @@
                             .addFees(FeeData.newBuilder()
                                     .setServicedata(FeeComponents.newBuilder()
                                             .setGas(852000)
-                                            .build())
-                                    .build())))
+                                            .build()))))
             .build();
     protected static Key keyWithContractId = Key.newBuilder()
             .setContractID(contractIdFromEvmAddress(CONTRACT_ADDRESS.toArrayUnsafe()))
@@ -404,6 +402,22 @@
     protected Path EVM_CODES_ABI_PATH;
 
     private static TokenCreateWrapper getFungibleToken() {
+        return new TokenCreateWrapper(
+                true,
+                "Test",
+                "TST",
+                EntityIdUtils.accountIdFromEvmAddress(OWNER_ADDRESS),
+                "test",
+                true,
+                BigInteger.valueOf(10L),
+                BigInteger.valueOf(10L),
+                10_000_000L,
+                false,
+                List.of(),
+                new TokenExpiryWrapper(9_000_000_000L, EntityIdUtils.accountIdFromEvmAddress(OWNER_ADDRESS), 10_000L));
+    }
+
+    private static TokenCreateWrapper getFungibleToken2() {
         return new TokenCreateWrapper(
                 true,
                 "Test",
@@ -424,7 +438,7 @@
                 false,
                 "TestNFT",
                 "TFT",
-                EntityIdUtils.accountIdFromEvmAddress(SENDER_ADDRESS),
+                EntityIdUtils.accountIdFromEvmAddress(OWNER_ADDRESS),
                 "test",
                 true,
                 BigInteger.valueOf(0L),
@@ -432,7 +446,7 @@
                 0L,
                 false,
                 List.of(),
-                new TokenExpiryWrapper(9_000_000_000L, EntityIdUtils.accountIdFromEvmAddress(SENDER_ADDRESS), 10_000L));
+                new TokenExpiryWrapper(9_000_000_000L, EntityIdUtils.accountIdFromEvmAddress(OWNER_ADDRESS), 10_000L));
     }
 
     private static FixedFeeWrapper getFixedFee() {
@@ -1256,71 +1270,4 @@
                         .consensusTimestamp(expiry + 1))
                 .persist();
     }
-<<<<<<< HEAD
-=======
-
-    private static TokenCreateWrapper getFungibleToken() {
-        return new TokenCreateWrapper(
-                true,
-                "Test",
-                "TST",
-                EntityIdUtils.accountIdFromEvmAddress(OWNER_ADDRESS),
-                "test",
-                true,
-                BigInteger.valueOf(10L),
-                BigInteger.valueOf(10L),
-                10_000_000L,
-                false,
-                List.of(),
-                new TokenExpiryWrapper(9_000_000_000L, EntityIdUtils.accountIdFromEvmAddress(OWNER_ADDRESS), 10_000L));
-    }
-
-    private static TokenCreateWrapper getFungibleToken2() {
-        return new TokenCreateWrapper(
-                true,
-                "Test",
-                "TST",
-                EntityIdUtils.accountIdFromEvmAddress(SENDER_ADDRESS),
-                "test",
-                true,
-                BigInteger.valueOf(10L),
-                BigInteger.valueOf(10L),
-                10_000_000L,
-                false,
-                List.of(),
-                new TokenExpiryWrapper(9_000_000_000L, EntityIdUtils.accountIdFromEvmAddress(SENDER_ADDRESS), 10_000L));
-    }
-
-    private static TokenCreateWrapper getNonFungibleToken() {
-        return new TokenCreateWrapper(
-                false,
-                "TestNFT",
-                "TFT",
-                EntityIdUtils.accountIdFromEvmAddress(OWNER_ADDRESS),
-                "test",
-                true,
-                BigInteger.valueOf(0L),
-                BigInteger.valueOf(0L),
-                0L,
-                false,
-                List.of(),
-                new TokenExpiryWrapper(9_000_000_000L, EntityIdUtils.accountIdFromEvmAddress(OWNER_ADDRESS), 10_000L));
-    }
-
-    private static FixedFeeWrapper getFixedFee() {
-        return new FixedFeeWrapper(10L, EntityIdUtils.tokenIdFromEvmAddress(SENDER_ADDRESS), false, false, null);
-    }
-
-    private static FractionalFeeWrapper getFractionalFee() {
-        return new FractionalFeeWrapper(10L, 10L, 1L, 100L, false, null);
-    }
-
-    private static RoyaltyFeeWrapper getRoyaltyFee() {
-        return new RoyaltyFeeWrapper(0L, 0L, FIXED_FEE_WRAPPER, null);
-    }
-
-    private static TokenExpiryWrapper getTokenExpiry() {
-        return new TokenExpiryWrapper(9_000_000_000L, EntityIdUtils.accountIdFromEvmAddress(SENDER_ADDRESS), 10_000L);
-    }
->>>>>>> 56c5e325
 }