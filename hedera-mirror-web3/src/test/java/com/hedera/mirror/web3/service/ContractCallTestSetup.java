--- conflicted
+++ resolved
@@ -46,7 +46,6 @@
 import com.hedera.mirror.common.domain.token.TokenSupplyTypeEnum;
 import com.hedera.mirror.common.domain.token.TokenTypeEnum;
 import com.hedera.mirror.web3.Web3IntegrationTest;
-import com.hedera.mirror.web3.common.ThreadLocalHolder;
 import com.hedera.mirror.web3.evm.contracts.execution.MirrorEvmTxProcessor;
 import com.hedera.mirror.web3.evm.properties.MirrorNodeEvmProperties;
 import com.hedera.mirror.web3.service.model.CallServiceParameters;
@@ -83,7 +82,6 @@
 import org.bouncycastle.util.encoders.Hex;
 import org.hyperledger.besu.datatypes.Address;
 import org.jetbrains.annotations.Nullable;
-import org.junit.jupiter.api.AfterEach;
 import org.springframework.beans.factory.annotation.Autowired;
 import org.springframework.beans.factory.annotation.Value;
 
@@ -110,15 +108,6 @@
     protected static final Address DYNAMIC_ETH_CALLS_CONTRACT_ALIAS =
             Address.fromHexString("0x742d35Cc6634C0532925a3b844Bc454e4438f44e");
     protected static final Address SENDER_ADDRESS = toAddress(EntityId.of(0, 0, 742));
-    protected static final EntityId SENDER_ID = fromEvmAddress(SENDER_ADDRESS.toArrayUnsafe());
-    protected static final FractionalFee FRACTIONAL_FEE = FractionalFee.builder()
-            .collectorAccountId(SENDER_ID)
-            .denominator(10L)
-            .minimumAmount(1L)
-            .maximumAmount(1000L)
-            .netOfTransfers(true)
-            .numerator(100L)
-            .build();
     protected static final ByteString SENDER_PUBLIC_KEY =
             ByteString.copyFrom(Hex.decode("3a2103af80b90d25145da28c583359beb47b21796b2fe1a23c1511e443e7a64dfdb27d"));
     protected static final Address SENDER_ALIAS = Address.wrap(
@@ -137,24 +126,7 @@
     protected static final Address TREASURY_ADDRESS = toAddress(EntityId.of(0, 0, 743));
     protected static final Address AUTO_RENEW_ACCOUNT_ADDRESS = toAddress(EntityId.of(0, 0, 740));
     protected static final Address FUNGIBLE_TOKEN_ADDRESS = toAddress(EntityId.of(0, 0, 1046));
-    protected static final EntityId FUNGIBLE_TOKEN_ID = fromEvmAddress(FUNGIBLE_TOKEN_ADDRESS.toArrayUnsafe());
-    protected static final FixedFee FIXED_FEE = FixedFee.builder()
-            .amount(100L)
-            .collectorAccountId(SENDER_ID)
-            .denominatingTokenId(FUNGIBLE_TOKEN_ID)
-            .build();
-    protected static final RoyaltyFee ROYALTY_FEE = RoyaltyFee.builder()
-            .collectorAccountId(SENDER_ID)
-            .denominator(10L)
-            .fallbackFee(FallbackFee.builder()
-                    .amount(100L)
-                    .denominatingTokenId(FUNGIBLE_TOKEN_ID)
-                    .build())
-            .numerator(20L)
-            .build();
     protected static final Address FUNGIBLE_TOKEN_ADDRESS_WITH_EXPIRY = toAddress(EntityId.of(0, 0, 1042));
-    protected static final EntityId FUNGIBLE_TOKEN_ADDRESS_WITH_EXPIRY_ID =
-            fromEvmAddress(FUNGIBLE_TOKEN_ADDRESS_WITH_EXPIRY.toArrayUnsafe());
     protected static final Address UNPAUSED_FUNGIBLE_TOKEN_ADDRESS = toAddress(EntityId.of(0, 0, 1052));
     protected static final Address NOT_FROZEN_FUNGIBLE_TOKEN_ADDRESS = toAddress(EntityId.of(0, 0, 1048));
     protected static final Address FROZEN_FUNGIBLE_TOKEN_ADDRESS = toAddress(EntityId.of(0, 0, 1050));
@@ -167,7 +139,6 @@
     protected static final Address FUNGIBLE_TOKEN_ADDRESS_GET_KEY_WITH_DELEGATABLE_CONTRACT_ID =
             toAddress(EntityId.of(0, 0, 1056));
     protected static final Address NFT_ADDRESS = toAddress(EntityId.of(0, 0, 1047));
-    protected static final EntityId NFT_ID = fromEvmAddress(NFT_ADDRESS.toArrayUnsafe());
     protected static final Address NFT_ADDRESS_WITH_DIFFERENT_OWNER_AND_TREASURY = toAddress(EntityId.of(0, 0, 1067));
     protected static final Address NFT_TRANSFER_ADDRESS = toAddress(EntityId.of(0, 0, 1051));
     protected static final Address NFT_TRANSFER_ADDRESS_WITHOUT_KYC_KEY = toAddress(EntityId.of(0, 0, 1071));
@@ -413,6 +384,7 @@
                                             .setGas(852000)
                                             .build()))))
             .build();
+
     protected static Key keyWithContractId = Key.newBuilder()
             .setContractID(contractIdFromEvmAddress(CONTRACT_ADDRESS.toArrayUnsafe()))
             .build();
@@ -449,24 +421,28 @@
 
     @Value("classpath:contracts/RedirectTestContract/RedirectTestContract.bin")
     protected Path REDIRECT_CONTRACT_BYTES_PATH;
+
     // The contract source `ModificationPrecompileTestContract.sol` is in test resources
     @Value("classpath:contracts/ModificationPrecompileTestContract/ModificationPrecompileTestContract.bin")
     protected Path MODIFICATION_CONTRACT_BYTES_PATH;
 
     @Value("classpath:contracts/ModificationPrecompileTestContract/ModificationPrecompileTestContract.json")
     protected Path MODIFICATION_CONTRACT_ABI_PATH;
+
     // The contract source `ERCTestContract.sol` is in test resources
     @Value("classpath:contracts/ERCTestContract/ERCTestContract.bin")
     protected Path ERC_CONTRACT_BYTES_PATH;
 
     @Value("classpath:contracts/ERCTestContract/ERCTestContract.json")
     protected Path ERC_ABI_PATH;
+
     // The contract source `ExchangeRatePrecompile.sol` is in test resources
     @Value("classpath:contracts/ExchangeRatePrecompile/ExchangeRatePrecompile.bin")
     protected Path EXCHANGE_RATE_PRECOMPILE_CONTRACT_BYTES_PATH;
 
     @Value("classpath:contracts/ExchangeRatePrecompile/ExchangeRatePrecompile.json")
     protected Path EXCHANGE_RATE_PRECOMPILE_ABI_PATH;
+
     // The contract sources `EthCall.sol` and `Reverter.sol` are in test/resources
     @Value("classpath:contracts/EthCall/EthCall.bin")
     protected Path ETH_CALL_CONTRACT_BYTES_PATH;
@@ -579,8 +555,6 @@
                 new TokenExpiryWrapper(9_000_000_000L, EntityIdUtils.accountIdFromEvmAddress(OWNER_ADDRESS), 10_000L));
     }
 
-<<<<<<< HEAD
-=======
     private static TokenCreateWrapper getFungibleTokenExpiryInUint32Range() {
         return new TokenCreateWrapper(
                 true,
@@ -597,7 +571,6 @@
                 new TokenExpiryWrapper(4_000_000_000L, EntityIdUtils.accountIdFromEvmAddress(SENDER_ADDRESS), 10_000L));
     }
 
->>>>>>> 1f432ed6
     private static TokenCreateWrapper getNonFungibleTokenWithKeys() {
         return new TokenCreateWrapper(
                 false,
@@ -654,25 +627,6 @@
                 new TokenExpiryWrapper(9_000_000_000L, EntityIdUtils.accountIdFromEvmAddress(OWNER_ADDRESS), 10_000L));
     }
 
-<<<<<<< HEAD
-    private static TokenCreateWrapper getFungibleTokenExpiryInUint32Range() {
-        return new TokenCreateWrapper(
-                true,
-                "Test",
-                "TST",
-                EntityIdUtils.accountIdFromEvmAddress(SENDER_ADDRESS),
-                "test",
-                true,
-                BigInteger.valueOf(10L),
-                BigInteger.valueOf(10L),
-                10_000_000L,
-                false,
-                List.of(),
-                new TokenExpiryWrapper(4_000_000_000L, EntityIdUtils.accountIdFromEvmAddress(SENDER_ADDRESS), 10_000L));
-    }
-
-=======
->>>>>>> 1f432ed6
     private static TokenCreateWrapper getNonFungibleTokenInheritKeys() {
         return new TokenCreateWrapper(
                 false,
@@ -701,14 +655,6 @@
         return actualGas >= (expectedGas * 1.05) && actualGas <= (expectedGas * 1.20);
     }
 
-<<<<<<< HEAD
-    @AfterEach
-    protected void clean() {
-        ThreadLocalHolder.cleanThread();
-    }
-
-=======
->>>>>>> 1f432ed6
     protected CallServiceParameters serviceParametersForExecution(
             final Bytes callData, final Address contractAddress, final CallType callType, final long value) {
         final var sender = new HederaEvmAccount(SENDER_ADDRESS);
@@ -981,7 +927,7 @@
         tokenAccountPersist(senderEntityId, nftEntityId2, TokenFreezeStatusEnum.UNFROZEN);
         ercContractTokenPersist(ERC_CONTRACT_ADDRESS, tokenTreasuryEntityId, TokenFreezeStatusEnum.UNFROZEN);
         ercContractTokenPersist(REDIRECT_CONTRACT_ADDRESS, tokenTreasuryEntityId, TokenFreezeStatusEnum.UNFROZEN);
-        //        nftCustomFeePersist(senderEntityId, nftEntityId);
+        nftCustomFeePersist(senderEntityId, nftEntityId);
 
         allowancesPersist(senderEntityId, spenderEntityId, tokenEntityId, nftEntityId);
         allowancesPersist(ownerEntityId, modificationContract, tokenEntityId, nftEntityId);
@@ -996,7 +942,7 @@
         feeSchedulesPersist();
     }
 
-    protected void nftCustomFeePersist(final EntityId senderEntityId, final EntityId nftEntityId) {
+    private void nftCustomFeePersist(final EntityId senderEntityId, final EntityId nftEntityId) {
         domainBuilder
                 .customFee()
                 .customize(f -> f.tokenId(nftEntityId.getId())
@@ -1030,7 +976,7 @@
                 .persist();
     }
 
-    protected EntityId fungibleTokenPersist(
+    private EntityId fungibleTokenPersist(
             final EntityId treasuryId,
             final byte[] key,
             final Address tokenAddress,
@@ -1175,7 +1121,7 @@
     }
 
     @Nullable
-    protected EntityId ownerEntityPersist() {
+    private EntityId ownerEntityPersist() {
         final var ownerEntityId = fromEvmAddress(OWNER_ADDRESS.toArrayUnsafe());
 
         domainBuilder
@@ -1710,29 +1656,55 @@
         return exchangeRateContractEntityId;
     }
 
-    protected void customFeePersist(FeeCase fee, EntityId token) {
-        final var customFeeBuilder = domainBuilder.customFee();
-
-        switch (fee) {
-            case FIXED_FEE -> customFeeBuilder.customize(
-                    f -> f.fixedFees(List.of(FIXED_FEE)).tokenId(token.getId()));
-            case FRACTIONAL_FEE -> customFeeBuilder.customize(
-                    f -> f.fractionalFees(List.of(FRACTIONAL_FEE)).tokenId(token.getId()));
-            case ROYALTY_FEE -> customFeeBuilder.customize(
-                    f -> f.royaltyFees(List.of(ROYALTY_FEE)).tokenId(token.getId()));
+    protected void customFeePersist(final FeeCase feeCase) {
+        final var collectorAccountId = fromEvmAddress(SENDER_ADDRESS.toArrayUnsafe());
+        final var tokenEntityId = fromEvmAddress(FUNGIBLE_TOKEN_ADDRESS.toArrayUnsafe());
+        switch (feeCase) {
+            case ROYALTY_FEE -> {
+                final var royaltyFee = RoyaltyFee.builder()
+                        .collectorAccountId(collectorAccountId)
+                        .denominator(10L)
+                        .fallbackFee(FallbackFee.builder()
+                                .amount(100L)
+                                .denominatingTokenId(tokenEntityId)
+                                .build())
+                        .numerator(20L)
+                        .build();
+                domainBuilder
+                        .customFee()
+                        .customize(f -> f.royaltyFees(List.of(royaltyFee)).tokenId(tokenEntityId.getId()))
+                        .persist();
+            }
+            case FRACTIONAL_FEE -> {
+                final var fractionalFee = FractionalFee.builder()
+                        .collectorAccountId(collectorAccountId)
+                        .denominator(10L)
+                        .minimumAmount(1L)
+                        .maximumAmount(1000L)
+                        .netOfTransfers(true)
+                        .numerator(100L)
+                        .build();
+                domainBuilder
+                        .customFee()
+                        .customize(f -> f.fractionalFees(List.of(fractionalFee)).tokenId(tokenEntityId.getId()))
+                        .persist();
+            }
+            case FIXED_FEE -> {
+                final var fixedFee = FixedFee.builder()
+                        .amount(100L)
+                        .collectorAccountId(collectorAccountId)
+                        .denominatingTokenId(tokenEntityId)
+                        .build();
+                domainBuilder
+                        .customFee()
+                        .customize(f -> f.fixedFees(List.of(fixedFee)).tokenId(tokenEntityId.getId()))
+                        .persist();
+            }
+            default -> domainBuilder
+                    .customFee()
+                    .customize(f -> f.tokenId(tokenEntityId.getId()))
+                    .persist();
         }
-
-        customFeeBuilder.persist();
-    }
-
-    protected void customFeePersistAll() {
-        domainBuilder
-                .customFee()
-                .customize(f -> f.fixedFees(List.of(FIXED_FEE))
-                        .fractionalFees(List.of(FRACTIONAL_FEE))
-                        .royaltyFees(List.of(ROYALTY_FEE))
-                        .tokenId(FUNGIBLE_TOKEN_ADDRESS_WITH_EXPIRY_ID.getId()))
-                .persist();
     }
 
     protected void exchangeRatesPersist() {
