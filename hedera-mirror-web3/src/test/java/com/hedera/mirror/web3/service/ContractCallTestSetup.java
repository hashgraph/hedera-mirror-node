--- conflicted
+++ resolved
@@ -1217,7 +1217,6 @@
         return ercContractEntityId;
     }
 
-<<<<<<< HEAD
     private EntityId redirectContractPersist() {
         final var redirectContractBytes = functionEncodeDecoder.getContractBytes(REDIRECT_CONTRACT_BYTES_PATH);
         final var redirectContractEntityId = fromEvmAddress(REDIRECT_CONTRACT_ADDRESS.toArrayUnsafe());
@@ -1253,10 +1252,7 @@
         return redirectContractEntityId;
     }
 
-    protected void customFeesPersist(final FeeCase feeCase) {
-=======
     protected void customFeePersist(final FeeCase feeCase) {
->>>>>>> c7ef5dee
         final var collectorAccountId = fromEvmAddress(SENDER_ADDRESS.toArrayUnsafe());
         final var tokenEntityId = fromEvmAddress(FUNGIBLE_TOKEN_ADDRESS.toArrayUnsafe());
         switch (feeCase) {
@@ -1324,55 +1320,6 @@
                         .consensusTimestamp(expiry + 1))
                 .persist();
     }
-<<<<<<< HEAD
-
-    private static TokenCreateWrapper getFungibleToken() {
-        return new TokenCreateWrapper(
-                true,
-                "Test",
-                "TST",
-                EntityIdUtils.accountIdFromEvmAddress(SENDER_ADDRESS),
-                "test",
-                true,
-                BigInteger.valueOf(10L),
-                BigInteger.valueOf(10L),
-                10_000_000L,
-                false,
-                List.of(),
-                new TokenExpiryWrapper(9_000_000_000L, EntityIdUtils.accountIdFromEvmAddress(SENDER_ADDRESS), 10_000L));
-    }
-
-    private static TokenCreateWrapper getNonFungibleToken() {
-        return new TokenCreateWrapper(
-                false,
-                "TestNFT",
-                "TFT",
-                EntityIdUtils.accountIdFromEvmAddress(SENDER_ADDRESS),
-                "test",
-                true,
-                BigInteger.valueOf(0L),
-                BigInteger.valueOf(0L),
-                0L,
-                false,
-                List.of(),
-                new TokenExpiryWrapper(9_000_000_000L, EntityIdUtils.accountIdFromEvmAddress(SENDER_ADDRESS), 10_000L));
-    }
-
-    private static FixedFeeWrapper getFixedFee() {
-        return new FixedFeeWrapper(10L, EntityIdUtils.tokenIdFromEvmAddress(SENDER_ADDRESS), false, false, null);
-    }
-
-    private static FractionalFeeWrapper getFractionalFee() {
-        return new FractionalFeeWrapper(10L, 10L, 1L, 100L, false, null);
-    }
-
-    private static RoyaltyFeeWrapper getRoyaltyFee() {
-        return new RoyaltyFeeWrapper(0L, 0L, FIXED_FEE_WRAPPER, null);
-    }
-
-    private static TokenExpiryWrapper getTokenExpiry() {
-        return new TokenExpiryWrapper(9_000_000_000L, EntityIdUtils.accountIdFromEvmAddress(SENDER_ADDRESS), 10_000L);
-    }
 
     /**
      * Checks if the *actual* gas usage is within 5-20% greater than the *expected* gas used from the initial call.
@@ -1384,6 +1331,4 @@
     protected static boolean isWithinExpectedGasRange(final long actualGas, final long expectedGas) {
         return actualGas >= (expectedGas * 1.05) && actualGas <= (expectedGas * 1.20);
     }
-=======
->>>>>>> c7ef5dee
 }