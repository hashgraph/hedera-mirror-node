--- conflicted
+++ resolved
@@ -1770,12 +1770,7 @@
         return spenderEntityId;
     }
 
-<<<<<<< HEAD
-    @Nullable
     protected EntityId spenderEntityPersist() {
-=======
-    private EntityId spenderEntityPersist() {
->>>>>>> 78888e60
         final var spenderEntityId = fromEvmAddress(SPENDER_ADDRESS.toArrayUnsafe());
         domainBuilder
                 .entity()
@@ -1788,12 +1783,7 @@
         return spenderEntityId;
     }
 
-<<<<<<< HEAD
-    @Nullable
     protected EntityId spenderEntityPersistHistorical() {
-=======
-    private EntityId spenderEntityPersistHistorical() {
->>>>>>> 78888e60
         final var spenderEntityId = fromEvmAddress(SPENDER_ADDRESS_HISTORICAL.toArrayUnsafe());
 
         domainBuilder
@@ -1823,12 +1813,7 @@
         return ethAccount;
     }
 
-<<<<<<< HEAD
-    @Nullable
     protected EntityId senderEntityPersist() {
-=======
-    private EntityId senderEntityPersist() {
->>>>>>> 78888e60
         final var senderEntityId = fromEvmAddress(SENDER_ADDRESS.toArrayUnsafe());
 
         domainBuilder
@@ -1843,12 +1828,7 @@
         return senderEntityId;
     }
 
-<<<<<<< HEAD
-    @Nullable
     protected EntityId senderEntityPersistHistorical() {
-=======
-    private EntityId senderEntityPersistHistorical() {
->>>>>>> 78888e60
         final var senderEntityId = fromEvmAddress(SENDER_ADDRESS_HISTORICAL.toArrayUnsafe());
 
         domainBuilder
@@ -1881,12 +1861,7 @@
         return systemAccountEntityId;
     }
 
-<<<<<<< HEAD
-    @Nullable
     protected EntityId ownerEntityPersist() {
-=======
-    private EntityId ownerEntityPersist() {
->>>>>>> 78888e60
         final var ownerEntityId = fromEvmAddress(OWNER_ADDRESS.toArrayUnsafe());
 
         domainBuilder
@@ -1900,12 +1875,7 @@
         return ownerEntityId;
     }
 
-<<<<<<< HEAD
-    @Nullable
     protected EntityId ownerEntityPersistHistorical() {
-=======
-    private EntityId ownerEntityPersistHistorical() {
->>>>>>> 78888e60
         final var ownerEntityId = fromEvmAddress(OWNER_ADDRESS_HISTORICAL.toArrayUnsafe());
 
         domainBuilder
@@ -1922,12 +1892,7 @@
         return ownerEntityId;
     }
 
-<<<<<<< HEAD
-    @Nullable
     protected EntityId autoRenewAccountPersist() {
-=======
-    private EntityId autoRenewAccountPersist() {
->>>>>>> 78888e60
         final var autoRenewEntityId = fromEvmAddress(AUTO_RENEW_ACCOUNT_ADDRESS.toArrayUnsafe());
 
         domainBuilder
@@ -1940,12 +1905,7 @@
         return autoRenewEntityId;
     }
 
-<<<<<<< HEAD
-    @Nullable
     protected EntityId autoRenewAccountPersistHistorical() {
-=======
-    private EntityId autoRenewAccountPersistHistorical() {
->>>>>>> 78888e60
         final var autoRenewEntityId = fromEvmAddress(AUTO_RENEW_ACCOUNT_ADDRESS_HISTORICAL.toArrayUnsafe());
 
         domainBuilder
@@ -1961,12 +1921,7 @@
         return autoRenewEntityId;
     }
 
-<<<<<<< HEAD
-    @Nullable
     protected EntityId treasureEntityPersist() {
-=======
-    private EntityId treasureEntityPersist() {
->>>>>>> 78888e60
         final var treasuryEntityId = fromEvmAddress(TREASURY_ADDRESS.toArrayUnsafe());
 
         domainBuilder
@@ -2005,7 +1960,7 @@
         final var autoRenewEntityId = fromEvmAddress(autoRenewAddress.toArrayUnsafe());
         final var tokenEvmAddress = toEvmAddress(tokenEntityId);
 
-        final var token = domainBuilder
+        domainBuilder
                 .entity()
                 .customize(e -> e.id(tokenEntityId.getId())
                         .autoRenewAccountId(autoRenewEntityId.getId())
@@ -2119,12 +2074,7 @@
         return tokenEntityId;
     }
 
-<<<<<<< HEAD
-    @Nullable
     protected EntityId nftPersist(
-=======
-    private EntityId nftPersist(
->>>>>>> 78888e60
             final Address nftAddress,
             final Address autoRenewAddress,
             final EntityId ownerEntityId,
@@ -2187,12 +2137,7 @@
         return nftEntityId;
     }
 
-<<<<<<< HEAD
-    @Nullable
     protected EntityId nftPersistHistorical(
-=======
-    private EntityId nftPersistHistorical(
->>>>>>> 78888e60
             final Address nftAddress,
             final Address autoRenewAddress,
             final EntityId ownerEntityId,
@@ -2632,9 +2577,6 @@
         return modificationContractEntityId;
     }
 
-<<<<<<< HEAD
-    protected EntityId ercContractPersist() {
-=======
     private void modificationWithoutKeyContractPersist() {
         final var modificationContractBytes = functionEncodeDecoder.getContractBytes(MODIFICATION_CONTRACT_BYTES_PATH);
         final var modificationWithoutKeyContractEntityId =
@@ -2658,8 +2600,7 @@
                 .persist();
     }
 
-    private EntityId ercContractPersist() {
->>>>>>> 78888e60
+    protected EntityId ercContractPersist() {
         final var ercContractBytes = functionEncodeDecoder.getContractBytes(ERC_CONTRACT_BYTES_PATH);
         final var ercContractEntityId = fromEvmAddress(ERC_CONTRACT_ADDRESS.toArrayUnsafe());
         final var ercContractEvmAddress = toEvmAddress(ercContractEntityId);
