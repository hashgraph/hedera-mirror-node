/*
 * Copyright (C) 2023 Hedera Hashgraph, LLC
 *
 * Licensed under the Apache License, Version 2.0 (the "License");
 * you may not use this file except in compliance with the License.
 * You may obtain a copy of the License at
 *
 *      http://www.apache.org/licenses/LICENSE-2.0
 *
 * Unless required by applicable law or agreed to in writing, software
 * distributed under the License is distributed on an "AS IS" BASIS,
 * WITHOUT WARRANTIES OR CONDITIONS OF ANY KIND, either express or implied.
 * See the License for the specific language governing permissions and
 * limitations under the License.
 */

package com.hedera.mirror.web3.service;

import static com.hedera.mirror.common.domain.entity.EntityType.ACCOUNT;
import static com.hedera.mirror.common.domain.entity.EntityType.CONTRACT;
import static com.hedera.mirror.common.domain.entity.EntityType.TOKEN;
import static com.hedera.mirror.common.util.DomainUtils.fromEvmAddress;
import static com.hedera.mirror.common.util.DomainUtils.toEvmAddress;
import static com.hedera.mirror.web3.evm.utils.EvmTokenUtils.toAddress;
import static com.hedera.mirror.web3.service.model.CallServiceParameters.CallType.ETH_ESTIMATE_GAS;
import static com.hedera.node.app.service.evm.utils.EthSigsUtils.recoverAddressFromPubKey;
import static com.hederahashgraph.api.proto.java.HederaFunctionality.ContractCall;
import static com.hederahashgraph.api.proto.java.HederaFunctionality.CryptoTransfer;
import static com.hederahashgraph.api.proto.java.HederaFunctionality.TokenAccountWipe;
import static com.hederahashgraph.api.proto.java.HederaFunctionality.TokenAssociateToAccount;
import static com.hederahashgraph.api.proto.java.HederaFunctionality.TokenBurn;
import static com.hederahashgraph.api.proto.java.HederaFunctionality.TokenCreate;
import static com.hederahashgraph.api.proto.java.HederaFunctionality.TokenMint;

import com.google.common.collect.Range;
import com.google.protobuf.ByteString;
import com.hedera.mirror.common.domain.entity.EntityId;
import com.hedera.mirror.common.domain.entity.EntityType;
import com.hedera.mirror.common.domain.token.TokenFreezeStatusEnum;
import com.hedera.mirror.common.domain.token.TokenKycStatusEnum;
import com.hedera.mirror.common.domain.token.TokenPauseStatusEnum;
import com.hedera.mirror.common.domain.token.TokenSupplyTypeEnum;
import com.hedera.mirror.common.domain.token.TokenTypeEnum;
import com.hedera.mirror.common.domain.transaction.CryptoTransfer;
import com.hedera.mirror.common.domain.transaction.CustomFee;
import com.hedera.mirror.web3.Web3IntegrationTest;
import com.hedera.mirror.web3.evm.contracts.execution.MirrorEvmTxProcessorFacadeImpl;
import com.hedera.mirror.web3.evm.properties.MirrorNodeEvmProperties;
import com.hedera.mirror.web3.service.model.CallServiceParameters;
import com.hedera.mirror.web3.service.model.CallServiceParameters.CallType;
import com.hedera.mirror.web3.utils.FunctionEncodeDecoder;
import com.hedera.node.app.service.evm.store.models.HederaEvmAccount;
import com.hedera.services.store.contracts.precompile.TokenCreateWrapper;
import com.hedera.services.store.contracts.precompile.TokenCreateWrapper.FixedFeeWrapper;
import com.hedera.services.store.contracts.precompile.TokenCreateWrapper.FractionalFeeWrapper;
import com.hedera.services.store.contracts.precompile.TokenCreateWrapper.RoyaltyFeeWrapper;
import com.hedera.services.store.contracts.precompile.codec.TokenExpiryWrapper;
import com.hedera.services.utils.EntityIdUtils;
import com.hederahashgraph.api.proto.java.CurrentAndNextFeeSchedule;
import com.hederahashgraph.api.proto.java.CustomFee.FeeCase;
import com.hederahashgraph.api.proto.java.ExchangeRate;
import com.hederahashgraph.api.proto.java.ExchangeRateSet;
import com.hederahashgraph.api.proto.java.FeeComponents;
import com.hederahashgraph.api.proto.java.FeeData;
import com.hederahashgraph.api.proto.java.FeeSchedule;
import com.hederahashgraph.api.proto.java.TimestampSeconds;
import com.hederahashgraph.api.proto.java.TransactionFeeSchedule;
import java.math.BigInteger;
import java.nio.file.Path;
import java.time.Instant;
import java.util.Arrays;
import java.util.List;
import java.util.function.ToLongFunction;
import org.apache.tuweni.bytes.Bytes;
import org.bouncycastle.util.encoders.Hex;
import org.hyperledger.besu.datatypes.Address;
import org.jetbrains.annotations.Nullable;
import org.springframework.beans.factory.annotation.Autowired;
import org.springframework.beans.factory.annotation.Value;

public class ContractCallTestSetup extends Web3IntegrationTest {

    protected static final long expiry = 1_234_567_890L;
    protected static final ExchangeRateSet exchangeRatesSet = ExchangeRateSet.newBuilder()
            .setCurrentRate(ExchangeRate.newBuilder()
                    .setCentEquiv(1)
                    .setHbarEquiv(12)
                    .setExpirationTime(TimestampSeconds.newBuilder().setSeconds(expiry))
                    .build())
            .setNextRate(ExchangeRate.newBuilder()
                    .setCentEquiv(2)
                    .setHbarEquiv(31)
                    .setExpirationTime(TimestampSeconds.newBuilder().setSeconds(2_234_567_890L))
                    .build())
            .build();
    protected static final EntityId FEE_SCHEDULE_ENTITY_ID = new EntityId(0L, 0L, 111L, EntityType.FILE);
    protected static final EntityId EXCHANGE_RATE_ENTITY_ID = new EntityId(0L, 0L, 112L, EntityType.FILE);
    protected static final Address CONTRACT_ADDRESS = toAddress(EntityId.of(0, 0, 1256, CONTRACT));
    protected static final Address SENDER_ADDRESS = toAddress(EntityId.of(0, 0, 742, ACCOUNT));
    protected static final ByteString SENDER_PUBLIC_KEY =
            ByteString.copyFrom(Hex.decode("3a2103af80b90d25145da28c583359beb47b21796b2fe1a23c1511e443e7a64dfdb27d"));
    protected static final Address SENDER_ALIAS = Address.wrap(
            Bytes.wrap(recoverAddressFromPubKey(SENDER_PUBLIC_KEY.substring(2).toByteArray())));
    protected static final Address OWNER_ADDRESS = toAddress(EntityId.of(0, 0, 750, ACCOUNT));
    protected static final Address SPENDER_ADDRESS = toAddress(EntityId.of(0, 0, 741, ACCOUNT));
    protected static final ByteString SPENDER_PUBLIC_KEY =
            ByteString.fromHex("3a2102ff806fecbd31b4c377293cba8d2b78725965a4990e0ff1b1b29a1d2c61402310");
    protected static final Address SPENDER_ALIAS = Address.wrap(
            Bytes.wrap(recoverAddressFromPubKey(SPENDER_PUBLIC_KEY.substring(2).toByteArray())));
    protected static final Address TREASURY_ADDRESS = toAddress(EntityId.of(0, 0, 743, ACCOUNT));
    protected static final Address FUNGIBLE_TOKEN_ADDRESS = toAddress(EntityId.of(0, 0, 1046, TOKEN));
    protected static final Address NOT_FROZEN_FUNGIBLE_TOKEN_ADDRESS = toAddress(EntityId.of(0, 0, 1048, TOKEN));
    protected static final Address FROZEN_FUNGIBLE_TOKEN_ADDRESS = toAddress(EntityId.of(0, 0, 1050, TOKEN));
    protected static final Address TREASURY_TOKEN_ADDRESS = toAddress(EntityId.of(0, 0, 1049, TOKEN));
    protected static final Address NFT_ADDRESS = toAddress(EntityId.of(0, 0, 1047, TOKEN));
    protected static final Address NFT_ADDRESS_WITH_DIFFERENT_OWNER_AND_TREASURY =
            toAddress(EntityId.of(0, 0, 1067, TOKEN));

    protected static final Address NFT_TRANSFER_ADDRESS = toAddress(EntityId.of(0, 0, 1051, TOKEN));
    protected static final Address MODIFICATION_CONTRACT_ADDRESS = toAddress(EntityId.of(0, 0, 1257, CONTRACT));
    protected static final byte[] KEY_PROTO = new byte[] {
        58, 33, -52, -44, -10, 81, 99, 100, 6, -8, -94, -87, -112, 42, 42, 96, 75, -31, -5, 72, 13, -70, 101, -111, -1,
        77, -103, 47, -118, 107, -58, -85, -63, 55, -57
    };
    protected static final byte[] ECDSA_KEY = Arrays.copyOfRange(KEY_PROTO, 2, KEY_PROTO.length);
    protected static final Address ETH_ADDRESS = Address.fromHexString("0x23f5e49569a835d7bf9aefd30e4f60cdd570f225");
    protected static final Address ETH_ADDRESS2 = Address.fromHexString("0x23f5e49569a835d7bf9aefd30e4f60cdd570f226");
    protected static final Address EMPTY_ADDRESS = Address.wrap(Bytes.wrap(new byte[20]));
    protected static final Address ERC_CONTRACT_ADDRESS = toAddress(EntityId.of(0, 0, 1258, CONTRACT));
    protected static final Address REVERTER_CONTRACT_ADDRESS = toAddress(EntityId.of(0, 0, 1259, CONTRACT));
    protected static final Address ETH_CALL_CONTRACT_ADDRESS = toAddress(EntityId.of(0, 0, 1260, CONTRACT));
    protected static final Address EVM_CODES_CONTRACT_ADDRESS = toAddress(EntityId.of(0, 0, 1263, CONTRACT));
    protected static final Address RECEIVER_ADDRESS = toAddress(EntityId.of(0, 0, 1045, CONTRACT));
    protected static final Address STATE_CONTRACT_ADDRESS = toAddress(EntityId.of(0, 0, 1261, CONTRACT));
    protected static final TokenCreateWrapper FUNGIBLE_TOKEN = getFungibleToken();
    protected static final TokenCreateWrapper NON_FUNGIBLE_TOKEN = getNonFungibleToken();
    protected static final FixedFeeWrapper FIXED_FEE_WRAPPER = getFixedFee();
    protected static final FractionalFeeWrapper FRACTIONAL_FEE_WRAPPER = getFractionalFee();
    protected static final RoyaltyFeeWrapper ROYALTY_FEE_WRAPPER = getRoyaltyFee();
    protected static final ToLongFunction<String> longValueOf =
            value -> Bytes.fromHexString(value).toLong();
    protected static CurrentAndNextFeeSchedule feeSchedules = CurrentAndNextFeeSchedule.newBuilder()
            .setCurrentFeeSchedule(FeeSchedule.newBuilder()
                    .setExpiryTime(TimestampSeconds.newBuilder().setSeconds(expiry))
                    .addTransactionFeeSchedule(TransactionFeeSchedule.newBuilder()
                            .setHederaFunctionality(ContractCall)
                            .addFees(FeeData.newBuilder()
                                    .setServicedata(FeeComponents.newBuilder()
                                            .setGas(852000)
                                            .build())))
                    .addTransactionFeeSchedule(TransactionFeeSchedule.newBuilder()
                            .setHederaFunctionality(CryptoTransfer)
                            .addFees(FeeData.newBuilder()
                                    .setServicedata(FeeComponents.newBuilder()
                                            .setGas(852000)
                                            .build())))
                    .addTransactionFeeSchedule(TransactionFeeSchedule.newBuilder()
                            .setHederaFunctionality(TokenAccountWipe)
                            .addFees(FeeData.newBuilder()
                                    .setServicedata(FeeComponents.newBuilder()
                                            .setGas(852000)
                                            .build())))
                    .addTransactionFeeSchedule(TransactionFeeSchedule.newBuilder()
                            .setHederaFunctionality(TokenMint)
                            .addFees(FeeData.newBuilder()
                                    .setServicedata(FeeComponents.newBuilder()
                                            .setGas(852000)
                                            .build())))
                    .addTransactionFeeSchedule(TransactionFeeSchedule.newBuilder()
                            .setHederaFunctionality(TokenBurn)
                            .addFees(FeeData.newBuilder()
                                    .setServicedata(FeeComponents.newBuilder()
                                            .setGas(852000)
                                            .build())))
                    .addTransactionFeeSchedule(TransactionFeeSchedule.newBuilder()
                            .setHederaFunctionality(TokenAssociateToAccount)
                            .addFees(FeeData.newBuilder()
                                    .setServicedata(FeeComponents.newBuilder()
                                            .setGas(852000)
                                            .build())
                                    .build()))
                    .addTransactionFeeSchedule(TransactionFeeSchedule.newBuilder()
                            .setHederaFunctionality(TokenCreate)
                            .addFees(FeeData.newBuilder()
                                    .setServicedata(FeeComponents.newBuilder()
                                            .setGas(852000)
                                            .build())
                                    .build())))
            .setNextFeeSchedule(FeeSchedule.newBuilder()
                    .setExpiryTime(TimestampSeconds.newBuilder().setSeconds(2_234_567_890L))
                    .addTransactionFeeSchedule(TransactionFeeSchedule.newBuilder()
                            .setHederaFunctionality(TokenMint)
                            .addFees(FeeData.newBuilder()
                                    .setServicedata(FeeComponents.newBuilder()
                                            .setGas(852000)
                                            .build())))
                    .addTransactionFeeSchedule(TransactionFeeSchedule.newBuilder()
                            .setHederaFunctionality(CryptoTransfer)
                            .addFees(FeeData.newBuilder()
                                    .setServicedata(FeeComponents.newBuilder()
                                            .setGas(852000)
                                            .build())))
                    .addTransactionFeeSchedule(TransactionFeeSchedule.newBuilder()
                            .setHederaFunctionality(TokenAccountWipe)
                            .addFees(FeeData.newBuilder()
                                    .setServicedata(FeeComponents.newBuilder()
                                            .setGas(852000)
                                            .build())))
                    .addTransactionFeeSchedule(TransactionFeeSchedule.newBuilder()
                            .setHederaFunctionality(TokenBurn)
                            .addFees(FeeData.newBuilder()
                                    .setServicedata(FeeComponents.newBuilder()
                                            .setGas(852000)
                                            .build())))
                    .addTransactionFeeSchedule(TransactionFeeSchedule.newBuilder()
                            .setHederaFunctionality(TokenAssociateToAccount)
                            .addFees(FeeData.newBuilder()
                                    .setServicedata(FeeComponents.newBuilder()
                                            .setGas(852000)
                                            .build())))
                    .addTransactionFeeSchedule(TransactionFeeSchedule.newBuilder()
                            .setHederaFunctionality(ContractCall)
                            .addFees(FeeData.newBuilder()
                                    .setServicedata(FeeComponents.newBuilder()
                                            .setGas(852000)
                                            .build())))
                    .addTransactionFeeSchedule(TransactionFeeSchedule.newBuilder()
                            .setHederaFunctionality(TokenCreate)
                            .addFees(FeeData.newBuilder()
                                    .setServicedata(FeeComponents.newBuilder()
                                            .setGas(852000)
                                            .build())
                                    .build())))
            .build();

    @Autowired
    protected MirrorEvmTxProcessorFacadeImpl processor;

    @Autowired
    protected FunctionEncodeDecoder functionEncodeDecoder;

    @Autowired
    protected ContractCallService contractCallService;

    @Autowired
    protected MirrorNodeEvmProperties properties;
    // The contract source `PrecompileTestContract.sol` is in test resources
    @Value("classpath:contracts/PrecompileTestContract/PrecompileTestContract.bin")
    protected Path CONTRACT_BYTES_PATH;

    @Value("classpath:contracts/PrecompileTestContract/PrecompileTestContract.json")
    protected Path ABI_PATH;
    // The contract source `ModificationPrecompileTestContract.sol` is in test resources
    @Value("classpath:contracts/ModificationPrecompileTestContract/ModificationPrecompileTestContract.bin")
    protected Path MODIFICATION_CONTRACT_BYTES_PATH;

    @Value("classpath:contracts/ModificationPrecompileTestContract/ModificationPrecompileTestContract.json")
    protected Path MODIFICATION_CONTRACT_ABI_PATH;
    // The contract source `ERCTestContract.sol` is in test resources
    @Value("classpath:contracts/ERCTestContract/ERCTestContract.bin")
    protected Path ERC_CONTRACT_BYTES_PATH;

    @Value("classpath:contracts/ERCTestContract/ERCTestContract.json")
    protected Path ERC_ABI_PATH;

    // The contract sources `EthCall.sol` and `Reverter.sol` are in test/resources
    @Value("classpath:contracts/EthCall/EthCall.bin")
    protected Path ETH_CALL_CONTRACT_BYTES_PATH;

    @Value("classpath:contracts/Reverter/Reverter.bin")
    protected Path REVERTER_CONTRACT_BYTES_PATH;

    @Value("classpath:contracts/EthCall/State.bin")
    protected Path STATE_CONTRACT_BYTES_PATH;

    @Value("classpath:contracts/EvmCodes/EvmCodes.bin")
    protected Path EVM_CODES_BYTES_PATH;

    @Value("classpath:contracts/EvmCodes/EvmCodes.json")
    protected Path EVM_CODES_ABI_PATH;

    protected CallServiceParameters serviceParametersForExecution(
            final Bytes callData, final Address contractAddress, final CallType callType, final long value) {
        final var sender = new HederaEvmAccount(SENDER_ADDRESS);
        persistEntities();

        return CallServiceParameters.builder()
                .sender(sender)
                .value(value)
                .receiver(contractAddress)
                .callData(callData)
                .gas(15_000_000L)
                .isStatic(false)
                .callType(callType)
                .isEstimate(ETH_ESTIMATE_GAS == callType)
                .build();
    }

    protected long gasUsedAfterExecution(CallServiceParameters serviceParameters) {
        return processor
                .execute(
                        serviceParameters.getSender(),
                        serviceParameters.getReceiver(),
                        serviceParameters.getGas(),
                        serviceParameters.getValue(),
                        serviceParameters.getCallData(),
                        Instant.now(),
                        serviceParameters.isStatic())
                .getGasUsed();
    }

    protected void receiverPersist() {
        final var receiverEntityId = fromEvmAddress(RECEIVER_ADDRESS.toArrayUnsafe());
        final var receiverEvmAddress = toEvmAddress(receiverEntityId);
        domainBuilder
                .entity()
                .customize(e -> e.id(receiverEntityId.getId())
                        .num(receiverEntityId.getEntityNum())
                        .evmAddress(receiverEvmAddress)
                        .type(CONTRACT))
                .persist();
    }

    protected void persistEntities() {
        evmCodesContractPersist();
        ethCallContractPersist();
        reverterContractPersist();
        stateContractPersist();
        precompileContractPersist();
        final var modificationContarct = modificationContractPersist();
        final var ercContract = ercContractPersist();
        fileDataPersist();

        final var senderEntityId = senderEntityPersist();
        final var ownerEntityId = ownerEntityPersist();
        final var spenderEntityId = spenderEntityPersist();
        final var treasuryEntityId = treasureEntityPersist();

        final var tokenEntityId = fungibleTokenPersist(
                ownerEntityId, KEY_PROTO, FUNGIBLE_TOKEN_ADDRESS, 9999999999999L, TokenPauseStatusEnum.PAUSED);
        final var notFrozenFungibleTokenEntityId = fungibleTokenPersist(
                spenderEntityId, KEY_PROTO, NOT_FROZEN_FUNGIBLE_TOKEN_ADDRESS, 0L, TokenPauseStatusEnum.PAUSED);
        final var frozenFungibleTokenEntityId = fungibleTokenPersist(
                spenderEntityId, KEY_PROTO, FROZEN_FUNGIBLE_TOKEN_ADDRESS, 9999999999999L, TokenPauseStatusEnum.PAUSED);
        final var tokenTreasuryEntityId = fungibleTokenPersist(
                treasuryEntityId, new byte[0], TREASURY_TOKEN_ADDRESS, 0L, TokenPauseStatusEnum.UNPAUSED);

        final var nftEntityId = nftPersist(
                NFT_ADDRESS, ownerEntityId, spenderEntityId, ownerEntityId, KEY_PROTO, TokenPauseStatusEnum.PAUSED);
        final var nftEntityId2 = nftPersist(
                NFT_ADDRESS_WITH_DIFFERENT_OWNER_AND_TREASURY,
                senderEntityId,
                spenderEntityId,
                ownerEntityId,
                KEY_PROTO,
                TokenPauseStatusEnum.UNPAUSED);
        final var nftEntityId3 = nftPersist(
                NFT_TRANSFER_ADDRESS,
                ownerEntityId,
                spenderEntityId,
                ownerEntityId,
                KEY_PROTO,
                TokenPauseStatusEnum.UNPAUSED);
        final var ethAccount = ethAccountPersist(358L, ETH_ADDRESS);

        tokenAccountPersist(senderEntityId, tokenEntityId, TokenFreezeStatusEnum.FROZEN);
        tokenAccountPersist(ethAccount, tokenEntityId, TokenFreezeStatusEnum.FROZEN);
        tokenAccountPersist(senderEntityId, tokenTreasuryEntityId, TokenFreezeStatusEnum.UNFROZEN);
        tokenAccountPersist(spenderEntityId, notFrozenFungibleTokenEntityId, TokenFreezeStatusEnum.UNFROZEN);
        tokenAccountPersist(ethAccount, notFrozenFungibleTokenEntityId, TokenFreezeStatusEnum.UNFROZEN);
        tokenAccountPersist(senderEntityId, notFrozenFungibleTokenEntityId, TokenFreezeStatusEnum.UNFROZEN);
        tokenAccountPersist(spenderEntityId, frozenFungibleTokenEntityId, TokenFreezeStatusEnum.FROZEN);
        tokenAccountPersist(ethAccount, frozenFungibleTokenEntityId, TokenFreezeStatusEnum.FROZEN);
        tokenAccountPersist(spenderEntityId, tokenTreasuryEntityId, TokenFreezeStatusEnum.UNFROZEN);
        tokenAccountPersist(modificationContarct, tokenEntityId, TokenFreezeStatusEnum.UNFROZEN);
        tokenAccountPersist(modificationContarct, nftEntityId, TokenFreezeStatusEnum.UNFROZEN);
        tokenAccountPersist(ercContract, tokenEntityId, TokenFreezeStatusEnum.UNFROZEN);
        tokenAccountPersist(ercContract, nftEntityId, TokenFreezeStatusEnum.UNFROZEN);
        tokenAccountPersist(ethAccount, tokenTreasuryEntityId, TokenFreezeStatusEnum.UNFROZEN);

        tokenAccountPersist(ownerEntityId, nftEntityId, TokenFreezeStatusEnum.UNFROZEN);
        tokenAccountPersist(senderEntityId, nftEntityId, TokenFreezeStatusEnum.UNFROZEN);
        tokenAccountPersist(spenderEntityId, nftEntityId, TokenFreezeStatusEnum.UNFROZEN);
        tokenAccountPersist(ownerEntityId, nftEntityId3, TokenFreezeStatusEnum.UNFROZEN);
        tokenAccountPersist(spenderEntityId, nftEntityId3, TokenFreezeStatusEnum.UNFROZEN);
        tokenAccountPersist(ownerEntityId, nftEntityId2, TokenFreezeStatusEnum.UNFROZEN);
        tokenAccountPersist(senderEntityId, nftEntityId2, TokenFreezeStatusEnum.UNFROZEN);

        nftCustomFeePersist(senderEntityId, nftEntityId);
        allowancesPersist(senderEntityId, spenderEntityId, tokenEntityId, nftEntityId);
        allowancesPersist(ownerEntityId, modificationContarct, tokenEntityId, nftEntityId);
        allowancesPersist(ownerEntityId, ercContract, tokenEntityId, nftEntityId);
        exchangeRatesPersist();
        feeSchedulesPersist();
    }

    private void nftCustomFeePersist(EntityId senderEntityId, EntityId nftEntityId) {
        domainBuilder
                .customFee()
                .customize(f -> f.collectorAccountId(senderEntityId)
                        .id(new CustomFee.Id(2L, nftEntityId))
                        .royaltyDenominator(0L)
                        .denominatingTokenId(nftEntityId))
                .persist();
    }

    private void fileDataPersist() {
        final long nanos = 1_234_567_890L;
        final ExchangeRateSet exchangeRatesSet = ExchangeRateSet.newBuilder()
                .setCurrentRate(ExchangeRate.newBuilder()
                        .setCentEquiv(1)
                        .setHbarEquiv(12)
                        .setExpirationTime(TimestampSeconds.newBuilder().setSeconds(nanos))
                        .build())
                .setNextRate(ExchangeRate.newBuilder()
                        .setCentEquiv(2)
                        .setHbarEquiv(31)
                        .setExpirationTime(TimestampSeconds.newBuilder().setSeconds(2_234_567_890L))
                        .build())
                .build();
        var timeStamp = System.currentTimeMillis();
        var entityId = new EntityId(0L, 0L, 112L, EntityType.FILE);
        domainBuilder
                .fileData()
                .customize(f -> f.fileData(exchangeRatesSet.toByteArray())
                        .entityId(entityId)
                        .consensusTimestamp(timeStamp))
                .persist();
    }

    private EntityId fungibleTokenPersist(
            final EntityId treasuryId,
            final byte[] key,
            final Address tokenAddress,
            final long tokenExpiration,
            final TokenPauseStatusEnum pauseStatus) {
        final var tokenEntityId = fromEvmAddress(tokenAddress.toArrayUnsafe());
        final var tokenEvmAddress = toEvmAddress(tokenEntityId);

        domainBuilder
                .entity()
                .customize(e -> e.id(tokenEntityId.getId())
                        .autoRenewAccountId(tokenEntityId.getId())
                        .num(tokenEntityId.getEntityNum())
                        .evmAddress(tokenEvmAddress)
                        .type(TOKEN)
                        .balance(1500L)
                        .key(key)
                        .expirationTimestamp(tokenExpiration)
                        .memo("TestMemo"))
                .persist();

        domainBuilder
                .token()
                .customize(t -> t.tokenId(tokenEntityId.getId())
                        .treasuryAccountId(EntityId.of(0, 0, treasuryId.getId(), ACCOUNT))
                        .type(TokenTypeEnum.FUNGIBLE_COMMON)
                        .kycKey(key)
                        .freezeDefault(true)
                        .feeScheduleKey(key)
                        .supplyType(TokenSupplyTypeEnum.INFINITE)
                        .maxSupply(2525L)
                        .name("Hbars")
                        .totalSupply(12345L)
                        .decimals(12)
                        .wipeKey(key)
                        .freezeKey(key)
                        .pauseStatus(pauseStatus)
                        .pauseKey(key)
                        .supplyKey(key)
                        .symbol("HBAR"))
                .persist();

        return tokenEntityId;
    }

    private void tokenAccountPersist(
            final EntityId senderEntityId, final EntityId tokenEntityId, final TokenFreezeStatusEnum freezeStatus) {
        domainBuilder
                .tokenAccount()
                .customize(e -> e.freezeStatus(freezeStatus)
                        .accountId(senderEntityId.getId())
                        .tokenId(tokenEntityId.getId())
                        .kycStatus(TokenKycStatusEnum.GRANTED)
                        .associated(true)
                        .balance(12L))
                .persist();
    }

    private void tokenAccountPersist(
            final long ethAccount, final EntityId tokenEntityId, final TokenFreezeStatusEnum freezeStatus) {
        domainBuilder
                .tokenAccount()
                .customize(e -> e.freezeStatus(freezeStatus)
                        .accountId(ethAccount)
                        .tokenId(tokenEntityId.getId())
                        .kycStatus(TokenKycStatusEnum.GRANTED)
                        .balance(10L))
                .persist();
    }

    @Nullable
    private EntityId spenderEntityPersist() {
        final var spenderEntityId = fromEvmAddress(SPENDER_ADDRESS.toArrayUnsafe());
        final var spenderEvmAddress = toEvmAddress(spenderEntityId);
        domainBuilder
                .entity()
                .customize(e -> e.id(spenderEntityId.getId())
                        .num(spenderEntityId.getEntityNum())
                        .evmAddress(SPENDER_ALIAS.toArray())
                        .alias(SPENDER_PUBLIC_KEY.toByteArray())
                        .deleted(false))
                .persist();
        return spenderEntityId;
    }

    private long ethAccountPersist(long ethAccount, Address evmAddress) {

        domainBuilder
                .entity()
                .customize(e -> e.id(ethAccount)
                        .num(ethAccount)
<<<<<<< HEAD
                        .evmAddress(evmAddress.toArrayUnsafe())
                        .balance(2000L))
=======
                        .evmAddress(ETH_ADDRESS.toArrayUnsafe())
                        .balance(2000L)
                        .deleted(false))
>>>>>>> b9920c5f
                .persist();
        return ethAccount;
    }

    @Nullable
    private EntityId senderEntityPersist() {
        final var senderEntityId = fromEvmAddress(SENDER_ADDRESS.toArrayUnsafe());

        domainBuilder
                .entity()
                .customize(e -> e.id(senderEntityId.getId())
                        .num(senderEntityId.getEntityNum())
                        .evmAddress(SENDER_ALIAS.toArray())
                        .deleted(false)
                        .alias(SENDER_PUBLIC_KEY.toByteArray())
                        .balance(20000L))
                .persist();
        return senderEntityId;
    }

    @Nullable
    private EntityId ownerEntityPersist() {
        final var ownerEntityId = fromEvmAddress(OWNER_ADDRESS.toArrayUnsafe());

        domainBuilder
                .entity()
                .customize(e -> e.id(ownerEntityId.getId())
                        .num(ownerEntityId.getEntityNum())
                        .evmAddress(null)
                        .alias(toEvmAddress(ownerEntityId))
                        .balance(20000L))
                .persist();
        return ownerEntityId;
    }

    @Nullable
    private EntityId treasureEntityPersist() {
        final var treasuryEntityId = fromEvmAddress(TREASURY_ADDRESS.toArrayUnsafe());

        domainBuilder
                .entity()
                .customize(e -> e.id(treasuryEntityId.getId())
                        .num(treasuryEntityId.getEntityNum())
                        .evmAddress(null)
                        .alias(toEvmAddress(treasuryEntityId)))
                .persist();
        return treasuryEntityId;
    }

    @Nullable
    private EntityId nftPersist(
            final Address nftAddress,
            final EntityId ownerEntityId,
            final EntityId spenderEntityId,
            final EntityId treasuryId,
            final byte[] key,
            final TokenPauseStatusEnum pauseStatus) {
        final var nftEntityId = fromEvmAddress(nftAddress.toArrayUnsafe());
        final var nftEvmAddress = toEvmAddress(nftEntityId);
        final var ownerEntity = EntityId.of(0, 0, ownerEntityId.getId(), ACCOUNT);

        domainBuilder
                .entity()
                .customize(e -> e.id(nftEntityId.getId())
                        .autoRenewAccountId(nftEntityId.getId())
                        .expirationTimestamp(null)
                        .num(nftEntityId.getEntityNum())
                        .evmAddress(nftEvmAddress)
                        .type(TOKEN)
                        .balance(1500L)
                        .key(key)
                        .memo("TestMemo"))
                .persist();

        domainBuilder
                .token()
                .customize(t -> t.tokenId(nftEntityId.getId())
                        .treasuryAccountId(treasuryId)
                        .type(TokenTypeEnum.NON_FUNGIBLE_UNIQUE)
                        .kycKey(key)
                        .freezeDefault(true)
                        .feeScheduleKey(key)
                        .maxSupply(2000000000L)
                        .name("Hbars")
                        .supplyType(TokenSupplyTypeEnum.FINITE)
                        .freezeKey(key)
                        .pauseKey(key)
                        .pauseStatus(pauseStatus)
                        .wipeKey(key)
                        .supplyKey(key)
                        .symbol("HBAR")
                        .wipeKey(key))
                .persist();

        domainBuilder
                .nft()
                .customize(n -> n.accountId(spenderEntityId)
                        .createdTimestamp(1475067194949034022L)
                        .serialNumber(1)
                        .spender(spenderEntityId)
                        .metadata(new byte[] {1, 2, 3})
                        .accountId(ownerEntity)
                        .timestampRange(Range.atLeast(1475067194949034022L))
                        .tokenId(nftEntityId.getId()))
                .persist();
        return nftEntityId;
    }

    private void allowancesPersist(
            final EntityId senderEntityId,
            final EntityId spenderEntityId,
            final EntityId tokenEntityId,
            final EntityId nftEntityId) {
        domainBuilder
                .tokenAllowance()
                .customize(a -> a.tokenId(tokenEntityId.getId())
                        .payerAccountId(senderEntityId)
                        .owner(senderEntityId.getEntityNum())
                        .spender(spenderEntityId.getEntityNum())
                        .amount(13))
                .persist();

        domainBuilder
                .nftAllowance()
                .customize(a -> a.tokenId(nftEntityId.getId())
                        .spender(spenderEntityId.getEntityNum())
                        .owner(senderEntityId.getEntityNum())
                        .approvedForAll(true)
                        .payerAccountId(senderEntityId))
                .persist();
    }

    private void evmCodesContractPersist() {
        final var evmCodesContractBytes = functionEncodeDecoder.getContractBytes(EVM_CODES_BYTES_PATH);
        final var evmCodesContractEntityId = fromEvmAddress(EVM_CODES_CONTRACT_ADDRESS.toArrayUnsafe());
        final var evmCodesContractEvmAddress = toEvmAddress(evmCodesContractEntityId);

        domainBuilder
                .entity()
                .customize(e -> e.id(evmCodesContractEntityId.getId())
                        .num(evmCodesContractEntityId.getEntityNum())
                        .evmAddress(evmCodesContractEvmAddress)
                        .type(CONTRACT)
                        .balance(1500L))
                .persist();

        domainBuilder
                .contract()
                .customize(c -> c.id(evmCodesContractEntityId.getId()).runtimeBytecode(evmCodesContractBytes))
                .persist();

        domainBuilder
                .recordFile()
                .customize(f -> f.bytes(evmCodesContractBytes))
                .persist();
    }

    private void ethCallContractPersist() {
        final var ethCallContractBytes = functionEncodeDecoder.getContractBytes(ETH_CALL_CONTRACT_BYTES_PATH);
        final var ethCallContractEntityId = fromEvmAddress(ETH_CALL_CONTRACT_ADDRESS.toArrayUnsafe());
        final var ethCallContractEvmAddress = toEvmAddress(ethCallContractEntityId);

        domainBuilder
                .entity()
                .customize(e -> e.id(ethCallContractEntityId.getId())
                        .num(ethCallContractEntityId.getEntityNum())
                        .evmAddress(ethCallContractEvmAddress)
                        .type(CONTRACT)
                        .balance(1500L))
                .persist();

        domainBuilder
                .contract()
                .customize(c -> c.id(ethCallContractEntityId.getId()).runtimeBytecode(ethCallContractBytes))
                .persist();

        domainBuilder
                .contractState()
                .customize(c -> c.contractId(ethCallContractEntityId.getId())
                        .slot(Bytes.fromHexString("0x0000000000000000000000000000000000000000000000000000000000000000")
                                .toArrayUnsafe())
                        .value(Bytes.fromHexString("0x4746573740000000000000000000000000000000000000000000000000000000")
                                .toArrayUnsafe()))
                .persist();

        domainBuilder.recordFile().customize(f -> f.bytes(ethCallContractBytes)).persist();
    }

    private void reverterContractPersist() {
        final var reverterContractEntityId = fromEvmAddress(REVERTER_CONTRACT_ADDRESS.toArrayUnsafe());
        final var reverterContractEvmAddress = toEvmAddress(reverterContractEntityId);
        final var reverterContractBytes = functionEncodeDecoder.getContractBytes(REVERTER_CONTRACT_BYTES_PATH);

        domainBuilder
                .entity()
                .customize(e -> e.id(reverterContractEntityId.getId())
                        .num(reverterContractEntityId.getEntityNum())
                        .evmAddress(reverterContractEvmAddress)
                        .type(CONTRACT)
                        .balance(1500L))
                .persist();

        domainBuilder
                .contract()
                .customize(c -> c.id(reverterContractEntityId.getId()).runtimeBytecode(reverterContractBytes))
                .persist();
    }

    private void stateContractPersist() {
        final var stateContractId = fromEvmAddress(STATE_CONTRACT_ADDRESS.toArrayUnsafe());
        final var stateContractAddress = toEvmAddress(stateContractId);
        final var stateContractBytes = functionEncodeDecoder.getContractBytes(STATE_CONTRACT_BYTES_PATH);

        domainBuilder
                .entity()
                .customize(e -> e.id(stateContractId.getId())
                        .num(stateContractId.getEntityNum())
                        .evmAddress(stateContractAddress)
                        .type(CONTRACT)
                        .balance(1500L))
                .persist();

        domainBuilder
                .contract()
                .customize(c -> c.id(stateContractId.getId()).runtimeBytecode(stateContractBytes))
                .persist();
    }

    private void precompileContractPersist() {
        final var contractBytes = functionEncodeDecoder.getContractBytes(CONTRACT_BYTES_PATH);
        final var contractEntityId = fromEvmAddress(CONTRACT_ADDRESS.toArrayUnsafe());
        final var contractEvmAddress = toEvmAddress(contractEntityId);

        domainBuilder
                .entity()
                .customize(e -> e.id(contractEntityId.getId())
                        .num(contractEntityId.getEntityNum())
                        .evmAddress(contractEvmAddress)
                        .type(CONTRACT)
                        .balance(1500L))
                .persist();

        domainBuilder
                .contract()
                .customize(c -> c.id(contractEntityId.getId()).runtimeBytecode(contractBytes))
                .persist();

        domainBuilder
                .contractState()
                .customize(c -> c.contractId(contractEntityId.getId())
                        .slot(Bytes.fromHexString("0x0000000000000000000000000000000000000000000000000000000000000000")
                                .toArrayUnsafe())
                        .value(Bytes.fromHexString("0x4746573740000000000000000000000000000000000000000000000000000000")
                                .toArrayUnsafe()))
                .persist();

        domainBuilder.recordFile().customize(f -> f.bytes(contractBytes)).persist();
    }

    private EntityId modificationContractPersist() {
        final var modificationContractBytes = functionEncodeDecoder.getContractBytes(MODIFICATION_CONTRACT_BYTES_PATH);
        final var modificationContractEntityId = fromEvmAddress(MODIFICATION_CONTRACT_ADDRESS.toArrayUnsafe());
        final var modificationContractEvmAddress = toEvmAddress(modificationContractEntityId);

        domainBuilder
                .entity()
                .customize(e -> e.id(modificationContractEntityId.getId())
                        .num(modificationContractEntityId.getEntityNum())
                        .evmAddress(modificationContractEvmAddress)
                        .type(CONTRACT)
                        .balance(1500L))
                .persist();

        domainBuilder
                .contract()
                .customize(c -> c.id(modificationContractEntityId.getId()).runtimeBytecode(modificationContractBytes))
                .persist();
        return modificationContractEntityId;
    }

    private EntityId ercContractPersist() {
        final var ercContractBytes = functionEncodeDecoder.getContractBytes(ERC_CONTRACT_BYTES_PATH);
        final var ercContractEntityId = fromEvmAddress(ERC_CONTRACT_ADDRESS.toArrayUnsafe());
        final var ercContractEvmAddress = toEvmAddress(ercContractEntityId);

        domainBuilder
                .entity()
                .customize(e -> e.id(ercContractEntityId.getId())
                        .num(ercContractEntityId.getEntityNum())
                        .evmAddress(ercContractEvmAddress)
                        .type(CONTRACT)
                        .balance(1500L))
                .persist();

        domainBuilder
                .contract()
                .customize(c -> c.id(ercContractEntityId.getId()).runtimeBytecode(ercContractBytes))
                .persist();

        domainBuilder
                .contractState()
                .customize(c -> c.contractId(ercContractEntityId.getId())
                        .slot(Bytes.fromHexString("0x0000000000000000000000000000000000000000000000000000000000000000")
                                .toArrayUnsafe())
                        .value(Bytes.fromHexString("0x4746573740000000000000000000000000000000000000000000000000000000")
                                .toArrayUnsafe()))
                .persist();

        domainBuilder.recordFile().customize(f -> f.bytes(ercContractBytes)).persist();
        return ercContractEntityId;
    }

    protected void customFeesPersist(final FeeCase feeCase) {
        var collectorAccountId = fromEvmAddress(SENDER_ADDRESS.toArrayUnsafe());
        var tokenEntityId = fromEvmAddress(FUNGIBLE_TOKEN_ADDRESS.toArrayUnsafe());
        var timeStamp = System.currentTimeMillis();
        switch (feeCase) {
            case ROYALTY_FEE -> domainBuilder
                    .customFee()
                    .customize(f -> f.collectorAccountId(collectorAccountId)
                            .id(new CustomFee.Id(timeStamp, tokenEntityId))
                            .denominatingTokenId(tokenEntityId))
                    .persist();
            case FRACTIONAL_FEE -> domainBuilder
                    .customFee()
                    .customize(f -> f.collectorAccountId(collectorAccountId)
                            .id(new CustomFee.Id(timeStamp, tokenEntityId))
                            .royaltyDenominator(0L)
                            .denominatingTokenId(tokenEntityId))
                    .persist();
            case FIXED_FEE -> domainBuilder
                    .customFee()
                    .customize(f -> f.collectorAccountId(collectorAccountId)
                            .id(new CustomFee.Id(timeStamp, tokenEntityId))
                            .royaltyDenominator(0L)
                            .amountDenominator(null)
                            .royaltyNumerator(0L)
                            .denominatingTokenId(tokenEntityId))
                    .persist();
            default -> domainBuilder
                    .customFee()
                    .customize(f -> f.collectorAccountId(null)
                            .id(new CustomFee.Id(timeStamp, tokenEntityId))
                            .royaltyDenominator(0L)
                            .royaltyNumerator(0L)
                            .denominatingTokenId(tokenEntityId))
                    .persist();
        }
    }

    protected void exchangeRatesPersist() {
        domainBuilder
                .fileData()
                .customize(f -> f.fileData(exchangeRatesSet.toByteArray())
                        .entityId(EXCHANGE_RATE_ENTITY_ID)
                        .consensusTimestamp(expiry))
                .persist();
    }

    protected void feeSchedulesPersist() {
        domainBuilder
                .fileData()
                .customize(f -> f.fileData(feeSchedules.toByteArray())
                        .entityId(FEE_SCHEDULE_ENTITY_ID)
                        .consensusTimestamp(expiry + 1))
                .persist();
    }

    private static TokenCreateWrapper getFungibleToken() {
        return new TokenCreateWrapper(
                true,
                "Test",
                "TST",
                EntityIdUtils.accountIdFromEvmAddress(SENDER_ADDRESS),
                "test",
                true,
                BigInteger.valueOf(10L),
                BigInteger.valueOf(10L),
                10_000_000L,
                false,
                List.of(),
                new TokenExpiryWrapper(
                        9_000_000_000L, EntityIdUtils.accountIdFromEvmAddress(SENDER_ADDRESS), 100_000L));
    }

    private static TokenCreateWrapper getNonFungibleToken() {
        return new TokenCreateWrapper(
                false,
                "TestNFT",
                "TFT",
                EntityIdUtils.accountIdFromEvmAddress(SENDER_ADDRESS),
                "test",
                true,
                BigInteger.valueOf(0L),
                BigInteger.valueOf(0L),
                0L,
                false,
                List.of(),
                new TokenExpiryWrapper(
                        9_000_000_000L, EntityIdUtils.accountIdFromEvmAddress(SENDER_ADDRESS), 100_000L));
    }

    private static FixedFeeWrapper getFixedFee() {
        return new FixedFeeWrapper(10L, EntityIdUtils.tokenIdFromEvmAddress(SENDER_ADDRESS), false, false, null);
    }

    private static FractionalFeeWrapper getFractionalFee() {
        return new FractionalFeeWrapper(10L, 10L, 1L, 100L, false, null);
    }

    private static RoyaltyFeeWrapper getRoyaltyFee() {
        return new RoyaltyFeeWrapper(0L, 0L, FIXED_FEE_WRAPPER, null);
    }
}<|MERGE_RESOLUTION|>--- conflicted
+++ resolved
@@ -520,14 +520,9 @@
                 .entity()
                 .customize(e -> e.id(ethAccount)
                         .num(ethAccount)
-<<<<<<< HEAD
                         .evmAddress(evmAddress.toArrayUnsafe())
-                        .balance(2000L))
-=======
-                        .evmAddress(ETH_ADDRESS.toArrayUnsafe())
                         .balance(2000L)
                         .deleted(false))
->>>>>>> b9920c5f
                 .persist();
         return ethAccount;
     }
