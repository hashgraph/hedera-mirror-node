/*
 * Copyright (C) 2023 Hedera Hashgraph, LLC
 *
 * Licensed under the Apache License, Version 2.0 (the "License");
 * you may not use this file except in compliance with the License.
 * You may obtain a copy of the License at
 *
 *      http://www.apache.org/licenses/LICENSE-2.0
 *
 * Unless required by applicable law or agreed to in writing, software
 * distributed under the License is distributed on an "AS IS" BASIS,
 * WITHOUT WARRANTIES OR CONDITIONS OF ANY KIND, either express or implied.
 * See the License for the specific language governing permissions and
 * limitations under the License.
 */

package com.hedera.mirror.web3.service;

import static com.hedera.mirror.common.domain.entity.EntityType.CONTRACT;
import static com.hedera.mirror.common.domain.entity.EntityType.TOKEN;
import static com.hedera.mirror.common.util.DomainUtils.fromEvmAddress;
import static com.hedera.mirror.common.util.DomainUtils.toEvmAddress;
import static com.hedera.mirror.web3.evm.utils.EvmTokenUtils.toAddress;
import static com.hedera.mirror.web3.service.model.CallServiceParameters.CallType.ETH_ESTIMATE_GAS;
import static com.hedera.node.app.service.evm.utils.EthSigsUtils.recoverAddressFromPubKey;
import static com.hedera.services.utils.EntityIdUtils.contractIdFromEvmAddress;
import static com.hederahashgraph.api.proto.java.HederaFunctionality.ContractCall;
import static com.hederahashgraph.api.proto.java.HederaFunctionality.CryptoTransfer;
import static com.hederahashgraph.api.proto.java.HederaFunctionality.EthereumTransaction;
import static com.hederahashgraph.api.proto.java.HederaFunctionality.TokenAccountWipe;
import static com.hederahashgraph.api.proto.java.HederaFunctionality.TokenAssociateToAccount;
import static com.hederahashgraph.api.proto.java.HederaFunctionality.TokenBurn;
import static com.hederahashgraph.api.proto.java.HederaFunctionality.TokenCreate;
import static com.hederahashgraph.api.proto.java.HederaFunctionality.TokenMint;

import com.google.common.collect.Range;
import com.google.protobuf.ByteString;
import com.hedera.mirror.common.domain.entity.EntityId;
import com.hedera.mirror.common.domain.token.FallbackFee;
import com.hedera.mirror.common.domain.token.FixedFee;
import com.hedera.mirror.common.domain.token.FractionalFee;
import com.hedera.mirror.common.domain.token.RoyaltyFee;
import com.hedera.mirror.common.domain.token.TokenFreezeStatusEnum;
import com.hedera.mirror.common.domain.token.TokenKycStatusEnum;
import com.hedera.mirror.common.domain.token.TokenPauseStatusEnum;
import com.hedera.mirror.common.domain.token.TokenSupplyTypeEnum;
import com.hedera.mirror.common.domain.token.TokenTypeEnum;
import com.hedera.mirror.web3.Web3IntegrationTest;
import com.hedera.mirror.web3.evm.contracts.execution.MirrorEvmTxProcessorFacadeImpl;
import com.hedera.mirror.web3.evm.properties.MirrorNodeEvmProperties;
import com.hedera.mirror.web3.service.model.CallServiceParameters;
import com.hedera.mirror.web3.service.model.CallServiceParameters.CallType;
import com.hedera.mirror.web3.utils.FunctionEncodeDecoder;
import com.hedera.node.app.service.evm.store.models.HederaEvmAccount;
import com.hedera.services.hapi.utils.ByteStringUtils;
import com.hedera.services.store.contracts.precompile.TokenCreateWrapper;
import com.hedera.services.store.contracts.precompile.TokenCreateWrapper.FixedFeeWrapper;
import com.hedera.services.store.contracts.precompile.TokenCreateWrapper.FractionalFeeWrapper;
import com.hedera.services.store.contracts.precompile.TokenCreateWrapper.RoyaltyFeeWrapper;
import com.hedera.services.store.contracts.precompile.codec.KeyValueWrapper;
import com.hedera.services.store.contracts.precompile.codec.TokenExpiryWrapper;
import com.hedera.services.store.contracts.precompile.codec.TokenKeyWrapper;
import com.hedera.services.utils.EntityIdUtils;
import com.hederahashgraph.api.proto.java.CurrentAndNextFeeSchedule;
import com.hederahashgraph.api.proto.java.CustomFee.FeeCase;
import com.hederahashgraph.api.proto.java.ExchangeRate;
import com.hederahashgraph.api.proto.java.ExchangeRateSet;
import com.hederahashgraph.api.proto.java.FeeComponents;
import com.hederahashgraph.api.proto.java.FeeData;
import com.hederahashgraph.api.proto.java.FeeSchedule;
import com.hederahashgraph.api.proto.java.Key;
import com.hederahashgraph.api.proto.java.TimestampSeconds;
import com.hederahashgraph.api.proto.java.TransactionFeeSchedule;
import java.math.BigInteger;
import java.nio.file.Path;
import java.time.Instant;
import java.util.Arrays;
import java.util.List;
import java.util.function.ToLongFunction;
import org.apache.tuweni.bytes.Bytes;
import org.bouncycastle.util.encoders.Hex;
import org.hyperledger.besu.datatypes.Address;
import org.jetbrains.annotations.Nullable;
import org.springframework.beans.factory.annotation.Autowired;
import org.springframework.beans.factory.annotation.Value;

public class ContractCallTestSetup extends Web3IntegrationTest {

    protected static final long expiry = 1_234_567_890L;
    protected static final ExchangeRateSet exchangeRatesSet = ExchangeRateSet.newBuilder()
            .setCurrentRate(ExchangeRate.newBuilder()
                    .setCentEquiv(1)
                    .setHbarEquiv(12)
                    .setExpirationTime(TimestampSeconds.newBuilder().setSeconds(expiry))
                    .build())
            .setNextRate(ExchangeRate.newBuilder()
                    .setCentEquiv(2)
                    .setHbarEquiv(31)
                    .setExpirationTime(TimestampSeconds.newBuilder().setSeconds(2_234_567_890L))
                    .build())
            .build();
    protected static final EntityId FEE_SCHEDULE_ENTITY_ID = EntityId.of(0L, 0L, 111L);
    protected static final EntityId EXCHANGE_RATE_ENTITY_ID = EntityId.of(0L, 0L, 112L);
    protected static final Address CONTRACT_ADDRESS = toAddress(EntityId.of(0, 0, 1256));
    protected static final Address DYNAMIC_ETH_CALLS_CONTRACT_ADDRESS = toAddress(EntityId.of(0, 0, 1255));
    protected static final Address DYNAMIC_ETH_CALLS_CONTRACT_ALIAS =
            Address.fromHexString("0x742d35Cc6634C0532925a3b844Bc454e4438f44e");
    protected static final Address SENDER_ADDRESS = toAddress(EntityId.of(0, 0, 742));
    protected static final ByteString SENDER_PUBLIC_KEY =
            ByteString.copyFrom(Hex.decode("3a2103af80b90d25145da28c583359beb47b21796b2fe1a23c1511e443e7a64dfdb27d"));
    protected static final Address SENDER_ALIAS = Address.wrap(
            Bytes.wrap(recoverAddressFromPubKey(SENDER_PUBLIC_KEY.substring(2).toByteArray())));
    protected static final Address OWNER_ADDRESS = toAddress(EntityId.of(0, 0, 750));
    protected static final Address SPENDER_ADDRESS = toAddress(EntityId.of(0, 0, 741));
    protected static final Address NOT_ASSOCIATED_SPENDER_ADDRESS = toAddress(EntityId.of(0, 0, 744));
    protected static final ByteString NOT_ASSOCIATED_SPENDER_PUBLIC_KEY =
            ByteString.fromHex("3a21033a514176466fa815ed481ffad09110a2d344f6c9b78c1d14afc351c3a51be33d");
    protected static final Address NOT_ASSOCIATED_SPENDER_ALIAS = Address.wrap(Bytes.wrap(recoverAddressFromPubKey(
            NOT_ASSOCIATED_SPENDER_PUBLIC_KEY.substring(2).toByteArray())));
    protected static final ByteString SPENDER_PUBLIC_KEY =
            ByteString.fromHex("3a2102ff806fecbd31b4c377293cba8d2b78725965a4990e0ff1b1b29a1d2c61402310");
    protected static final Address SPENDER_ALIAS = Address.wrap(
            Bytes.wrap(recoverAddressFromPubKey(SPENDER_PUBLIC_KEY.substring(2).toByteArray())));
    protected static final Address TREASURY_ADDRESS = toAddress(EntityId.of(0, 0, 743));
    protected static final Address AUTO_RENEW_ACCOUNT_ADDRESS = toAddress(EntityId.of(0, 0, 740));
    protected static final Address FUNGIBLE_TOKEN_ADDRESS = toAddress(EntityId.of(0, 0, 1046));
    protected static final Address FUNGIBLE_TOKEN_ADDRESS_WITH_EXPIRY = toAddress(EntityId.of(0, 0, 1042));
    protected static final Address UNPAUSED_FUNGIBLE_TOKEN_ADDRESS = toAddress(EntityId.of(0, 0, 1052));
    protected static final Address NOT_FROZEN_FUNGIBLE_TOKEN_ADDRESS = toAddress(EntityId.of(0, 0, 1048));
    protected static final Address FROZEN_FUNGIBLE_TOKEN_ADDRESS = toAddress(EntityId.of(0, 0, 1050));
    protected static final Address TREASURY_TOKEN_ADDRESS = toAddress(EntityId.of(0, 0, 1049));
    protected static final Address FUNGIBLE_TOKEN_ADDRESS_NOT_ASSOCIATED = toAddress(EntityId.of(0, 0, 1061));
    protected static final Address FUNGIBLE_TOKEN_ADDRESS_GET_KEY_WITH_CONTRACT_ADDRESS =
            toAddress(EntityId.of(0, 0, 1060));
    protected static final Address FUNGIBLE_TOKEN_ADDRESS_GET_KEY_WITH_ED25519_KEY = toAddress(EntityId.of(0, 0, 1054));
    protected static final Address FUNGIBLE_TOKEN_ADDRESS_GET_KEY_WITH_ECDSA_KEY = toAddress(EntityId.of(0, 0, 1055));
    protected static final Address FUNGIBLE_TOKEN_ADDRESS_GET_KEY_WITH_DELEGATABLE_CONTRACT_ID =
            toAddress(EntityId.of(0, 0, 1056));
    protected static final Address NFT_ADDRESS = toAddress(EntityId.of(0, 0, 1047));
    protected static final Address NFT_ADDRESS_WITH_DIFFERENT_OWNER_AND_TREASURY = toAddress(EntityId.of(0, 0, 1067));
    protected static final Address NFT_TRANSFER_ADDRESS = toAddress(EntityId.of(0, 0, 1051));
    protected static final Address NFT_ADDRESS_GET_KEY_WITH_CONTRACT_ADDRESS = toAddress(EntityId.of(0, 0, 1053));
    protected static final Address NFT_ADDRESS_GET_KEY_WITH_ED25519_KEY = toAddress(EntityId.of(0, 0, 1057));
    protected static final Address NFT_ADDRESS_GET_KEY_WITH_ECDSA_KEY = toAddress(EntityId.of(0, 0, 1058));
    protected static final Address NFT_ADDRESS_GET_KEY_WITH_DELEGATABLE_CONTRACT_ID =
            toAddress(EntityId.of(0, 0, 1059));
    protected static final Address MODIFICATION_CONTRACT_ADDRESS = toAddress(EntityId.of(0, 0, 1257));
    protected static final byte[] KEY_PROTO = new byte[] {
        58, 33, -52, -44, -10, 81, 99, 100, 6, -8, -94, -87, -112, 42, 42, 96, 75, -31, -5, 72, 13, -70, 101, -111, -1,
        77, -103, 47, -118, 107, -58, -85, -63, 55, -57
    };
    protected static final byte[] ECDSA_KEY = Arrays.copyOfRange(KEY_PROTO, 2, KEY_PROTO.length);
    protected static Key keyWithECDSASecp256K1 =
            Key.newBuilder().setECDSASecp256K1(ByteString.copyFrom(ECDSA_KEY)).build();
    protected static final byte[] NEW_ECDSA_KEY = new byte[] {
        2, 64, 59, -126, 81, -22, 0, 35, 67, -70, 110, 96, 109, 2, -8, 111, -112, -100, -87, -85, 66, 36, 37, -97, 19,
        68, -87, -110, -13, -115, 74, 86, 90
    };
    protected static final byte[] ED25519_KEY = Arrays.copyOfRange(KEY_PROTO, 2, KEY_PROTO.length);
    protected static Key keyWithEd25519 =
            Key.newBuilder().setEd25519(ByteString.copyFrom(ED25519_KEY)).build();
    protected static final byte[] NEW_ED25519_KEY = new byte[] {
        -128, -61, -12, 63, 3, -45, 108, 34, 61, -2, -83, -48, -118, 20, 84, 85, 85, 67, -125, 46, 49, 26, 17, -116, 27,
        25, 38, -95, 50, 77, 40, -38
    };
    protected static final Address ETH_ADDRESS = Address.fromHexString("0x23f5e49569a835d7bf9aefd30e4f60cdd570f225");
    protected static final Address ETH_ADDRESS2 = Address.fromHexString("0x23f5e49569a835d7bf9aefd30e4f60cdd570f226");
    protected static final Address EMPTY_ADDRESS = Address.wrap(Bytes.wrap(new byte[20]));
    protected static final Address ERC_CONTRACT_ADDRESS = toAddress(EntityId.of(0, 0, 1258));
    protected static final Address NESTED_ETH_CALLS_CONTRACT_ADDRESS = toAddress(EntityId.of(0, 0, 1262));
    protected static final Address REVERTER_CONTRACT_ADDRESS = toAddress(EntityId.of(0, 0, 1259));
    protected static final Address ETH_CALL_CONTRACT_ADDRESS = toAddress(EntityId.of(0, 0, 1260));
    protected static final Address EVM_CODES_CONTRACT_ADDRESS = toAddress(EntityId.of(0, 0, 1263));
    protected static final Address RECEIVER_ADDRESS = toAddress(EntityId.of(0, 0, 1045));
    protected static final Address STATE_CONTRACT_ADDRESS = toAddress(EntityId.of(0, 0, 1261));
    protected static final Address EXCHANGE_RATE_PRECOMPILE_CONTRACT_ADDRESS = toAddress(EntityId.of(0, 0, 1264));
    protected static final Address REDIRECT_CONTRACT_ADDRESS = toAddress(EntityId.of(0, 0, 1265));
    protected static final TokenCreateWrapper FUNGIBLE_TOKEN = getFungibleToken();
    protected static final TokenCreateWrapper FUNGIBLE_TOKEN2 = getFungibleToken2();
    protected static final TokenCreateWrapper FUNGIBLE_TOKEN_WITH_KEYS = getFungibleTokenWithKeys();
    protected static final TokenCreateWrapper FUNGIBLE_TOKEN_EXPIRY_IN_UINT32_RANGE =
            getFungibleTokenExpiryInUint32Range();
    protected static final TokenCreateWrapper NON_FUNGIBLE_TOKEN = getNonFungibleToken();
    protected static final TokenCreateWrapper NON_FUNGIBLE_TOKEN_WITH_KEYS = getNonFungibleTokenWithKeys();
    protected static final TokenCreateWrapper NON_FUNGIBLE_TOKEN_EXPIRY_IN_UINT32_RANGE =
            getNonFungibleTokenExpiryInUint32Range();
    protected static final FixedFeeWrapper FIXED_FEE_WRAPPER = getFixedFee();
    protected static final RoyaltyFeeWrapper ROYALTY_FEE_WRAPPER = getRoyaltyFee();
    protected static final FractionalFeeWrapper FRACTIONAL_FEE_WRAPPER = getFractionalFee();
    protected static final TokenExpiryWrapper TOKEN_EXPIRY_WRAPPER = getTokenExpiry();
    protected static final ToLongFunction<String> longValueOf =
            value -> Bytes.fromHexString(value).toLong();
    protected static CurrentAndNextFeeSchedule feeSchedules = CurrentAndNextFeeSchedule.newBuilder()
            .setCurrentFeeSchedule(FeeSchedule.newBuilder()
                    .setExpiryTime(TimestampSeconds.newBuilder().setSeconds(expiry))
                    .addTransactionFeeSchedule(TransactionFeeSchedule.newBuilder()
                            .setHederaFunctionality(ContractCall)
                            .addFees(FeeData.newBuilder()
                                    .setServicedata(FeeComponents.newBuilder()
                                            .setGas(852000)
                                            .build())))
                    .addTransactionFeeSchedule(TransactionFeeSchedule.newBuilder()
                            .setHederaFunctionality(CryptoTransfer)
                            .addFees(FeeData.newBuilder()
                                    .setServicedata(FeeComponents.newBuilder()
                                            .setGas(852000)
                                            .build())))
                    .addTransactionFeeSchedule(TransactionFeeSchedule.newBuilder()
                            .setHederaFunctionality(TokenAccountWipe)
                            .addFees(FeeData.newBuilder()
                                    .setServicedata(FeeComponents.newBuilder()
                                            .setGas(852000)
                                            .build())))
                    .addTransactionFeeSchedule(TransactionFeeSchedule.newBuilder()
                            .setHederaFunctionality(TokenMint)
                            .addFees(FeeData.newBuilder()
                                    .setServicedata(FeeComponents.newBuilder()
                                            .setGas(852000)
                                            .build())))
                    .addTransactionFeeSchedule(TransactionFeeSchedule.newBuilder()
                            .setHederaFunctionality(TokenBurn)
                            .addFees(FeeData.newBuilder()
                                    .setServicedata(FeeComponents.newBuilder()
                                            .setGas(852000)
                                            .build())))
                    .addTransactionFeeSchedule(TransactionFeeSchedule.newBuilder()
                            .setHederaFunctionality(TokenAssociateToAccount)
                            .addFees(FeeData.newBuilder()
                                    .setServicedata(FeeComponents.newBuilder()
                                            .setGas(852000)
                                            .build())
                                    .build()))
                    .addTransactionFeeSchedule(TransactionFeeSchedule.newBuilder()
                            .setHederaFunctionality(TokenCreate)
                            .addFees(FeeData.newBuilder()
                                    .setServicedata(FeeComponents.newBuilder()
                                            .setConstant(7874923918408L)
                                            .setGas(2331415)
                                            .setBpt(349712319)
                                            .setVpt(874280797002L)
                                            .setBpr(349712319)
                                            .setSbpr(8742808)
                                            .setRbh(233142)
                                            .setSbh(17486)
                                            .setMin(0)
                                            .setMax(1000000000000000L)
                                            .build())
                                    .setNetworkdata(FeeComponents.newBuilder()
                                            .setConstant(7874923918408L)
                                            .setGas(2331415)
                                            .setBpt(349712319)
                                            .setVpt(874280797002L)
                                            .setRbh(233142)
                                            .setSbh(17486)
                                            .setBpr(349712319)
                                            .setSbpr(8742808)
                                            .setMin(0)
                                            .setMax(1000000000000000L)
                                            .build())
                                    .setNodedata(FeeComponents.newBuilder()
                                            .setConstant(393746195920L)
                                            .setGas(116571)
                                            .setRbh(11657)
                                            .setSbh(874)
                                            .setBpt(17485616)
                                            .setSbpr(437140)
                                            .setVpt(43714039850L)
                                            .setBpr(17485616)
                                            .setMin(0)
                                            .setMax(1000000000000000L)
                                            .build())
                                    .build())))
            .setNextFeeSchedule(FeeSchedule.newBuilder()
                    .setExpiryTime(TimestampSeconds.newBuilder().setSeconds(2_234_567_890L))
                    .addTransactionFeeSchedule(TransactionFeeSchedule.newBuilder()
                            .setHederaFunctionality(TokenMint)
                            .addFees(FeeData.newBuilder()
                                    .setServicedata(FeeComponents.newBuilder()
                                            .setGas(852000)
                                            .build())))
                    .addTransactionFeeSchedule(TransactionFeeSchedule.newBuilder()
                            .setHederaFunctionality(CryptoTransfer)
                            .addFees(FeeData.newBuilder()
                                    .setServicedata(FeeComponents.newBuilder()
                                            .setGas(852000)
                                            .build())))
                    .addTransactionFeeSchedule(TransactionFeeSchedule.newBuilder()
                            .setHederaFunctionality(TokenAccountWipe)
                            .addFees(FeeData.newBuilder()
                                    .setServicedata(FeeComponents.newBuilder()
                                            .setGas(852000)
                                            .build())))
                    .addTransactionFeeSchedule(TransactionFeeSchedule.newBuilder()
                            .setHederaFunctionality(TokenBurn)
                            .addFees(FeeData.newBuilder()
                                    .setServicedata(FeeComponents.newBuilder()
                                            .setGas(852000)
                                            .build())))
                    .addTransactionFeeSchedule(TransactionFeeSchedule.newBuilder()
                            .setHederaFunctionality(TokenAssociateToAccount)
                            .addFees(FeeData.newBuilder()
                                    .setServicedata(FeeComponents.newBuilder()
                                            .setGas(852000)
                                            .build())))
                    .addTransactionFeeSchedule(TransactionFeeSchedule.newBuilder()
                            .setHederaFunctionality(ContractCall)
                            .addFees(FeeData.newBuilder()
                                    .setServicedata(FeeComponents.newBuilder()
                                            .setGas(852000)
                                            .build())))
                    .addTransactionFeeSchedule(TransactionFeeSchedule.newBuilder()
                            .setHederaFunctionality(TokenCreate)
                            .addFees(FeeData.newBuilder()
                                    .setServicedata(FeeComponents.newBuilder()
                                            .setConstant(7874923918408L)
                                            .setGas(2331415)
                                            .setBpt(349712319)
                                            .setVpt(874280797002L)
                                            .setBpr(349712319)
                                            .setSbpr(8742808)
                                            .setRbh(233142)
                                            .setSbh(17486)
                                            .setMin(0)
                                            .setMax(1000000000000000L)
                                            .build())
                                    .setNetworkdata(FeeComponents.newBuilder()
                                            .setConstant(7874923918408L)
                                            .setGas(2331415)
                                            .setBpt(349712319)
                                            .setVpt(874280797002L)
                                            .setRbh(233142)
                                            .setSbh(17486)
                                            .setBpr(349712319)
                                            .setSbpr(8742808)
                                            .setMin(0)
                                            .setMax(1000000000000000L)
                                            .build())
                                    .setNodedata(FeeComponents.newBuilder()
                                            .setConstant(393746195920L)
                                            .setGas(116571)
                                            .setRbh(11657)
                                            .setSbh(874)
                                            .setBpt(17485616)
                                            .setSbpr(437140)
                                            .setVpt(43714039850L)
                                            .setBpr(17485616)
                                            .setMin(0)
                                            .setMax(1000000000000000L)
                                            .build())
                                    .build()))
                    .addTransactionFeeSchedule(TransactionFeeSchedule.newBuilder()
                            .setHederaFunctionality(EthereumTransaction)
                            .addFees(FeeData.newBuilder()
                                    .setServicedata(FeeComponents.newBuilder()
                                            .setGas(852000)
                                            .build()))))
            .build();

    protected static Key keyWithContractId = Key.newBuilder()
            .setContractID(contractIdFromEvmAddress(CONTRACT_ADDRESS.toArrayUnsafe()))
            .build();
    protected static Key keyWithDelegatableContractId = Key.newBuilder()
            .setDelegatableContractId(contractIdFromEvmAddress(CONTRACT_ADDRESS.toArrayUnsafe()))
            .build();

    @Autowired
    protected MirrorEvmTxProcessorFacadeImpl processor;

    @Autowired
    protected FunctionEncodeDecoder functionEncodeDecoder;

    @Autowired
    protected ContractCallService contractCallService;

    @Autowired
    protected MirrorNodeEvmProperties properties;
    // The contract source `PrecompileTestContract.sol` is in test resources
    @Value("classpath:contracts/PrecompileTestContract/PrecompileTestContract.bin")
    protected Path CONTRACT_BYTES_PATH;

    @Value("classpath:contracts/DynamicEthCalls/DynamicEthCalls.bin")
    protected Path DYNAMIC_ETH_CALLS_BYTES_PATH;

    @Value("classpath:contracts/DynamicEthCalls/DynamicEthCalls.json")
    protected Path DYNAMIC_ETH_CALLS_ABI_PATH;

    @Value("classpath:contracts/PrecompileTestContract/PrecompileTestContract.json")
    protected Path ABI_PATH;

    @Value("classpath:contracts/RedirectTestContract/RedirectTestContract.json")
    protected Path REDIRECT_CONTRACT_ABI_PATH;

    @Value("classpath:contracts/RedirectTestContract/RedirectTestContract.bin")
    protected Path REDIRECT_CONTRACT_BYTES_PATH;

    // The contract source `ModificationPrecompileTestContract.sol` is in test resources
    @Value("classpath:contracts/ModificationPrecompileTestContract/ModificationPrecompileTestContract.bin")
    protected Path MODIFICATION_CONTRACT_BYTES_PATH;

    @Value("classpath:contracts/ModificationPrecompileTestContract/ModificationPrecompileTestContract.json")
    protected Path MODIFICATION_CONTRACT_ABI_PATH;

    // The contract source `ERCTestContract.sol` is in test resources
    @Value("classpath:contracts/ERCTestContract/ERCTestContract.bin")
    protected Path ERC_CONTRACT_BYTES_PATH;

    @Value("classpath:contracts/ERCTestContract/ERCTestContract.json")
    protected Path ERC_ABI_PATH;

    // The contract source `ExchangeRatePrecompile.sol` is in test resources
    @Value("classpath:contracts/ExchangeRatePrecompile/ExchangeRatePrecompile.bin")
    protected Path EXCHANGE_RATE_PRECOMPILE_CONTRACT_BYTES_PATH;

    @Value("classpath:contracts/ExchangeRatePrecompile/ExchangeRatePrecompile.json")
    protected Path EXCHANGE_RATE_PRECOMPILE_ABI_PATH;

    // The contract sources `EthCall.sol` and `Reverter.sol` are in test/resources
    @Value("classpath:contracts/EthCall/EthCall.bin")
    protected Path ETH_CALL_CONTRACT_BYTES_PATH;

    @Value("classpath:contracts/EthCall/EthCallInit.bin")
    protected Path ETH_CALL_INIT_CONTRACT_BYTES_PATH;

    @Value("classpath:contracts/Reverter/Reverter.bin")
    protected Path REVERTER_CONTRACT_BYTES_PATH;

    @Value("classpath:contracts/EthCall/State.bin")
    protected Path STATE_CONTRACT_BYTES_PATH;

    @Value("classpath:contracts/EvmCodes/EvmCodes.bin")
    protected Path EVM_CODES_BYTES_PATH;

    @Value("classpath:contracts/EvmCodes/EvmCodes.json")
    protected Path EVM_CODES_ABI_PATH;

    @Value("classpath:contracts/NestedCallsTestContract/NestedCallsTestContract.bin")
    protected Path NESTED_CALLS_CONTRACT_BYTES_PATH;

    @Value("classpath:contracts/NestedCallsTestContract/NestedCallsTestContract.json")
    protected Path NESTED_CALLS_ABI_PATH;

    private static TokenCreateWrapper getFungibleToken() {
        return new TokenCreateWrapper(
                true,
                "Test",
                "TST",
                EntityIdUtils.accountIdFromEvmAddress(OWNER_ADDRESS),
                "test",
                true,
                BigInteger.valueOf(10L),
                BigInteger.valueOf(10L),
                10_000_000L,
                false,
                List.of(),
                new TokenExpiryWrapper(9_000_000_000L, EntityIdUtils.accountIdFromEvmAddress(OWNER_ADDRESS), 10_000L));
    }

    private static TokenCreateWrapper getFungibleToken2() {
        return new TokenCreateWrapper(
                true,
                "Test",
                "TST",
                EntityIdUtils.accountIdFromEvmAddress(SENDER_ADDRESS),
                "test",
                true,
                BigInteger.valueOf(10L),
                BigInteger.valueOf(10L),
                10_000_000L,
                false,
                List.of(),
                new TokenExpiryWrapper(9_000_000_000L, EntityIdUtils.accountIdFromEvmAddress(SENDER_ADDRESS), 10_000L));
    }

    private static TokenCreateWrapper getNonFungibleToken() {
        return new TokenCreateWrapper(
                false,
                "TestNFT",
                "TFT",
                EntityIdUtils.accountIdFromEvmAddress(OWNER_ADDRESS),
                "test",
                true,
                BigInteger.valueOf(0L),
                BigInteger.valueOf(0L),
                0L,
                false,
                List.of(),
                new TokenExpiryWrapper(9_000_000_000L, EntityIdUtils.accountIdFromEvmAddress(OWNER_ADDRESS), 10_000L));
    }

    private static FixedFeeWrapper getFixedFee() {
        return new FixedFeeWrapper(10L, EntityIdUtils.tokenIdFromEvmAddress(SENDER_ADDRESS), false, false, null);
    }

    private static FractionalFeeWrapper getFractionalFee() {
        return new FractionalFeeWrapper(10L, 10L, 1L, 100L, false, null);
    }

    private static RoyaltyFeeWrapper getRoyaltyFee() {
        return new RoyaltyFeeWrapper(0L, 0L, FIXED_FEE_WRAPPER, null);
    }

    private static TokenExpiryWrapper getTokenExpiry() {
        return new TokenExpiryWrapper(9_000_000_000L, EntityIdUtils.accountIdFromEvmAddress(SENDER_ADDRESS), 10_000L);
    }

    private static TokenCreateWrapper getFungibleTokenWithKeys() {
        return new TokenCreateWrapper(
                true,
                "Test",
                "TST",
                EntityIdUtils.accountIdFromEvmAddress(OWNER_ADDRESS),
                "test",
                true,
                BigInteger.valueOf(10L),
                BigInteger.valueOf(10L),
                10_000_000L,
                true,
                List.of(new TokenKeyWrapper(
                        0b1111111,
                        new KeyValueWrapper(
                                false,
                                contractIdFromEvmAddress(NESTED_ETH_CALLS_CONTRACT_ADDRESS.toArrayUnsafe()),
                                new byte[] {},
                                new byte[] {},
                                null))),
                new TokenExpiryWrapper(9_000_000_000L, EntityIdUtils.accountIdFromEvmAddress(OWNER_ADDRESS), 10_000L));
    }

    private static TokenCreateWrapper getFungibleTokenExpiryInUint32Range() {
        return new TokenCreateWrapper(
                true,
                "Test",
                "TST",
                EntityIdUtils.accountIdFromEvmAddress(SENDER_ADDRESS),
                "test",
                true,
                BigInteger.valueOf(10L),
                BigInteger.valueOf(10L),
                10_000_000L,
                false,
                List.of(),
                new TokenExpiryWrapper(4_000_000_000L, EntityIdUtils.accountIdFromEvmAddress(SENDER_ADDRESS), 10_000L));
    }

    private static TokenCreateWrapper getNonFungibleTokenWithKeys() {
        return new TokenCreateWrapper(
                false,
                "TestNFT",
                "TFT",
                EntityIdUtils.accountIdFromEvmAddress(OWNER_ADDRESS),
                "test",
                true,
                BigInteger.valueOf(0L),
                BigInteger.valueOf(0L),
                0L,
                true,
                List.of(new TokenKeyWrapper(
                        0b1111111,
                        new KeyValueWrapper(
                                false,
                                contractIdFromEvmAddress(NESTED_ETH_CALLS_CONTRACT_ADDRESS.toArrayUnsafe()),
                                new byte[] {},
                                new byte[] {},
                                null))),
                new TokenExpiryWrapper(9_000_000_000L, EntityIdUtils.accountIdFromEvmAddress(OWNER_ADDRESS), 10_000L));
    }

    private static TokenCreateWrapper getNonFungibleTokenExpiryInUint32Range() {
        return new TokenCreateWrapper(
                false,
                "TestNFT",
                "TFT",
                EntityIdUtils.accountIdFromEvmAddress(SENDER_ADDRESS),
                "test",
                true,
                BigInteger.valueOf(0L),
                BigInteger.valueOf(0L),
                0L,
                false,
                List.of(),
                new TokenExpiryWrapper(4_000_000_000L, EntityIdUtils.accountIdFromEvmAddress(SENDER_ADDRESS), 10_000L));
    }

    protected CallServiceParameters serviceParametersForExecution(
            final Bytes callData, final Address contractAddress, final CallType callType, final long value) {
        final var sender = new HederaEvmAccount(SENDER_ADDRESS);
        persistEntities();

        return CallServiceParameters.builder()
                .sender(sender)
                .value(value)
                .receiver(contractAddress)
                .callData(callData)
                .gas(15_000_000L)
                .isStatic(false)
                .callType(callType)
                .isEstimate(ETH_ESTIMATE_GAS == callType)
                .build();
    }

    protected CallServiceParameters serviceParametersForTopLevelContractCreate(
            final Path contractInitCodePath, final CallType callType, final Address senderAddress) {
        final var sender = new HederaEvmAccount(senderAddress);
        persistEntities();

        final var callData = Bytes.wrap(functionEncodeDecoder.getContractBytes(contractInitCodePath));
        return CallServiceParameters.builder()
                .sender(sender)
                .callData(callData)
                .receiver(Address.ZERO)
                .gas(15_000_000L)
                .isStatic(false)
                .callType(callType)
                .isEstimate(ETH_ESTIMATE_GAS == callType)
                .build();
    }

    protected long gasUsedAfterExecution(final CallServiceParameters serviceParameters) {
        return processor
                .execute(
                        serviceParameters.getSender(),
                        serviceParameters.getReceiver(),
                        serviceParameters.getGas(),
                        serviceParameters.getValue(),
                        serviceParameters.getCallData(),
                        Instant.now(),
                        serviceParameters.isStatic())
                .getGasUsed();
    }

    protected void receiverPersist() {
        final var receiverEntityId = fromEvmAddress(RECEIVER_ADDRESS.toArrayUnsafe());
        final var receiverEvmAddress = toEvmAddress(receiverEntityId);
        domainBuilder
                .entity()
                .customize(e -> e.id(receiverEntityId.getId())
                        .num(receiverEntityId.getNum())
                        .evmAddress(receiverEvmAddress)
                        .deleted(false)
                        .type(CONTRACT))
                .persist();
    }

    protected void persistEntities() {
        evmCodesContractPersist();
        ethCallContractPersist();
        reverterContractPersist();
        stateContractPersist();
        precompileContractPersist();
        systemExchangeRateContractPersist();
        final var modificationContract = modificationContractPersist();
        final var ercContract = ercContractPersist();
        final var nestedContractId = dynamicEthCallContractPresist();
        nestedEthCallsContractPersist();
        final var redirectContract = redirectContractPersist();
        fileDataPersist();

        receiverPersist();
        final var senderEntityId = senderEntityPersist();
        final var ownerEntityId = ownerEntityPersist();
        final var spenderEntityId = spenderEntityPersist();
        notAssociatedSpenderEntityPersist();
        final var treasuryEntityId = treasureEntityPersist();
        autoRenewAccountPersist();

        fungibleTokenPersist(
                ownerEntityId,
                KEY_PROTO,
                FUNGIBLE_TOKEN_ADDRESS_WITH_EXPIRY,
                AUTO_RENEW_ACCOUNT_ADDRESS,
                1000000000000L,
                TokenPauseStatusEnum.PAUSED);
        fungibleTokenPersist(
                senderEntityId,
                KEY_PROTO,
                UNPAUSED_FUNGIBLE_TOKEN_ADDRESS,
                AUTO_RENEW_ACCOUNT_ADDRESS,
                9999999999999L,
                TokenPauseStatusEnum.UNPAUSED);
        final var tokenEntityId = fungibleTokenPersist(
                ownerEntityId,
                KEY_PROTO,
                FUNGIBLE_TOKEN_ADDRESS,
                AUTO_RENEW_ACCOUNT_ADDRESS,
                9999999999999L,
                TokenPauseStatusEnum.PAUSED);
        final var tokenEntityIdNotAssociated = fungibleTokenPersist(
                ownerEntityId,
                KEY_PROTO,
                FUNGIBLE_TOKEN_ADDRESS_NOT_ASSOCIATED,
                AUTO_RENEW_ACCOUNT_ADDRESS,
                9999999999999L,
                TokenPauseStatusEnum.PAUSED);
        final var notFrozenFungibleTokenEntityId = fungibleTokenPersist(
                treasuryEntityId,
                KEY_PROTO,
                NOT_FROZEN_FUNGIBLE_TOKEN_ADDRESS,
                AUTO_RENEW_ACCOUNT_ADDRESS,
                0L,
                TokenPauseStatusEnum.PAUSED);
        final var frozenFungibleTokenEntityId = fungibleTokenPersist(
                spenderEntityId,
                KEY_PROTO,
                FROZEN_FUNGIBLE_TOKEN_ADDRESS,
                AUTO_RENEW_ACCOUNT_ADDRESS,
                9999999999999L,
                TokenPauseStatusEnum.PAUSED);
        final var tokenTreasuryEntityId = fungibleTokenPersist(
                treasuryEntityId,
                new byte[0],
                TREASURY_TOKEN_ADDRESS,
                AUTO_RENEW_ACCOUNT_ADDRESS,
                9999999999999L,
                TokenPauseStatusEnum.UNPAUSED);
        final var tokenGetKeyContractAddressEntityId = fungibleTokenPersist(
                senderEntityId,
                keyWithContractId.toByteArray(),
                FUNGIBLE_TOKEN_ADDRESS_GET_KEY_WITH_CONTRACT_ADDRESS,
                AUTO_RENEW_ACCOUNT_ADDRESS,
                9999999999999L,
                TokenPauseStatusEnum.PAUSED);
        final var tokenGetKeyEcdsaEntityId = fungibleTokenPersist(
                senderEntityId,
                keyWithECDSASecp256K1.toByteArray(),
                FUNGIBLE_TOKEN_ADDRESS_GET_KEY_WITH_ECDSA_KEY,
                AUTO_RENEW_ACCOUNT_ADDRESS,
                9999999999999L,
                TokenPauseStatusEnum.PAUSED);
        final var tokenGetKeyEd25519EntityId = fungibleTokenPersist(
                senderEntityId,
                keyWithEd25519.toByteArray(),
                FUNGIBLE_TOKEN_ADDRESS_GET_KEY_WITH_ED25519_KEY,
                AUTO_RENEW_ACCOUNT_ADDRESS,
                9999999999999L,
                TokenPauseStatusEnum.PAUSED);
        final var tokenGetKeyDelegatableContractIdEntityId = fungibleTokenPersist(
                senderEntityId,
                keyWithDelegatableContractId.toByteArray(),
                FUNGIBLE_TOKEN_ADDRESS_GET_KEY_WITH_DELEGATABLE_CONTRACT_ID,
                AUTO_RENEW_ACCOUNT_ADDRESS,
                9999999999999L,
                TokenPauseStatusEnum.PAUSED);

        final var nftEntityId = nftPersist(
                NFT_ADDRESS,
                AUTO_RENEW_ACCOUNT_ADDRESS,
                ownerEntityId,
                spenderEntityId,
                ownerEntityId,
                KEY_PROTO,
                TokenPauseStatusEnum.PAUSED,
                true);
        final var nftEntityId2 = nftPersist(
                NFT_ADDRESS_WITH_DIFFERENT_OWNER_AND_TREASURY,
                AUTO_RENEW_ACCOUNT_ADDRESS,
                senderEntityId,
                spenderEntityId,
                ownerEntityId,
                KEY_PROTO,
                TokenPauseStatusEnum.UNPAUSED,
                false);
        final var nftEntityId3 = nftPersist(
                NFT_TRANSFER_ADDRESS,
                AUTO_RENEW_ACCOUNT_ADDRESS,
                ownerEntityId,
                spenderEntityId,
                ownerEntityId,
                KEY_PROTO,
                TokenPauseStatusEnum.UNPAUSED,
                false);
        final var nftEntityId4 = nftPersist(
                NFT_ADDRESS_GET_KEY_WITH_CONTRACT_ADDRESS,
                AUTO_RENEW_ACCOUNT_ADDRESS,
                ownerEntityId,
                spenderEntityId,
                ownerEntityId,
                keyWithContractId.toByteArray(),
                TokenPauseStatusEnum.PAUSED,
                true);
        final var nftEntityId5 = nftPersist(
                NFT_ADDRESS_GET_KEY_WITH_ED25519_KEY,
                AUTO_RENEW_ACCOUNT_ADDRESS,
                ownerEntityId,
                spenderEntityId,
                ownerEntityId,
                keyWithEd25519.toByteArray(),
                TokenPauseStatusEnum.PAUSED,
                true);
        final var nftEntityId6 = nftPersist(
                NFT_ADDRESS_GET_KEY_WITH_ECDSA_KEY,
                AUTO_RENEW_ACCOUNT_ADDRESS,
                ownerEntityId,
                spenderEntityId,
                ownerEntityId,
                keyWithECDSASecp256K1.toByteArray(),
                TokenPauseStatusEnum.PAUSED,
                true);
        final var nftEntityId7 = nftPersist(
                NFT_ADDRESS_GET_KEY_WITH_DELEGATABLE_CONTRACT_ID,
                AUTO_RENEW_ACCOUNT_ADDRESS,
                ownerEntityId,
                spenderEntityId,
                ownerEntityId,
                keyWithDelegatableContractId.toByteArray(),
                TokenPauseStatusEnum.PAUSED,
                true);

        final var ethAccount = ethAccountPersist(358L, ETH_ADDRESS);

        tokenAccountPersist(senderEntityId, tokenEntityId, TokenFreezeStatusEnum.FROZEN);
        tokenAccountPersist(ethAccount, tokenEntityId, TokenFreezeStatusEnum.FROZEN);
        tokenAccountPersist(senderEntityId, tokenTreasuryEntityId, TokenFreezeStatusEnum.UNFROZEN);
        tokenAccountPersist(spenderEntityId, notFrozenFungibleTokenEntityId, TokenFreezeStatusEnum.UNFROZEN);
        tokenAccountPersist(spenderEntityId, tokenTreasuryEntityId, TokenFreezeStatusEnum.UNFROZEN);
        tokenAccountPersist(ethAccount, notFrozenFungibleTokenEntityId, TokenFreezeStatusEnum.UNFROZEN);
        tokenAccountPersist(senderEntityId, notFrozenFungibleTokenEntityId, TokenFreezeStatusEnum.UNFROZEN);
        tokenAccountPersist(spenderEntityId, frozenFungibleTokenEntityId, TokenFreezeStatusEnum.FROZEN);
        tokenAccountPersist(ethAccount, frozenFungibleTokenEntityId, TokenFreezeStatusEnum.FROZEN);
        tokenAccountPersist(modificationContract, tokenEntityId, TokenFreezeStatusEnum.UNFROZEN);
        tokenAccountPersist(modificationContract, nftEntityId, TokenFreezeStatusEnum.UNFROZEN);
        tokenAccountPersist(ercContract, tokenEntityId, TokenFreezeStatusEnum.UNFROZEN);
        tokenAccountPersist(ercContract, nftEntityId, TokenFreezeStatusEnum.UNFROZEN);
        tokenAccountPersist(redirectContract, tokenEntityId, TokenFreezeStatusEnum.UNFROZEN);
        tokenAccountPersist(redirectContract, nftEntityId, TokenFreezeStatusEnum.UNFROZEN);

        tokenAccountPersist(treasuryEntityId, notFrozenFungibleTokenEntityId, TokenFreezeStatusEnum.UNFROZEN);
        tokenAccountPersist(nestedContractId, nftEntityId, TokenFreezeStatusEnum.UNFROZEN);
        tokenAccountPersist(nestedContractId, tokenEntityId, TokenFreezeStatusEnum.UNFROZEN);
        tokenAccountPersist(nestedContractId, nftEntityId3, TokenFreezeStatusEnum.UNFROZEN);
        tokenAccountPersist(nestedContractId, tokenTreasuryEntityId, TokenFreezeStatusEnum.UNFROZEN);
        tokenAccountPersist(ethAccount, tokenTreasuryEntityId, TokenFreezeStatusEnum.UNFROZEN);
        tokenAccountPersist(senderEntityId, tokenGetKeyContractAddressEntityId, TokenFreezeStatusEnum.UNFROZEN);

        tokenAccountPersist(ownerEntityId, nftEntityId, TokenFreezeStatusEnum.UNFROZEN);
        tokenAccountPersist(senderEntityId, nftEntityId, TokenFreezeStatusEnum.UNFROZEN);
        tokenAccountPersist(spenderEntityId, nftEntityId, TokenFreezeStatusEnum.UNFROZEN);
        tokenAccountPersist(ownerEntityId, nftEntityId3, TokenFreezeStatusEnum.UNFROZEN);
        tokenAccountPersist(spenderEntityId, nftEntityId3, TokenFreezeStatusEnum.UNFROZEN);
        tokenAccountPersist(ownerEntityId, nftEntityId2, TokenFreezeStatusEnum.UNFROZEN);
        tokenAccountPersist(senderEntityId, nftEntityId2, TokenFreezeStatusEnum.UNFROZEN);
        ercContractTokenPersist(ERC_CONTRACT_ADDRESS, tokenTreasuryEntityId, TokenFreezeStatusEnum.UNFROZEN);
        ercContractTokenPersist(REDIRECT_CONTRACT_ADDRESS, tokenTreasuryEntityId, TokenFreezeStatusEnum.UNFROZEN);
        nftCustomFeePersist(senderEntityId, nftEntityId);

        allowancesPersist(senderEntityId, spenderEntityId, tokenEntityId, nftEntityId);
        allowancesPersist(ownerEntityId, modificationContract, tokenEntityId, nftEntityId);
        allowancesPersist(ownerEntityId, nestedContractId, tokenEntityId, nftEntityId);
        allowancesPersist(ownerEntityId, ercContract, tokenEntityId, nftEntityId);
        allowancesPersist(ownerEntityId, redirectContract, tokenEntityId, nftEntityId);
        allowancesPersist(senderEntityId, spenderEntityId, tokenTreasuryEntityId, nftEntityId3);
        contractAllowancesPersist(senderEntityId, MODIFICATION_CONTRACT_ADDRESS, tokenTreasuryEntityId, nftEntityId3);
        contractAllowancesPersist(senderEntityId, ERC_CONTRACT_ADDRESS, tokenTreasuryEntityId, nftEntityId3);
        contractAllowancesPersist(senderEntityId, REDIRECT_CONTRACT_ADDRESS, tokenTreasuryEntityId, nftEntityId3);
        exchangeRatesPersist();
        feeSchedulesPersist();
    }

    private void nftCustomFeePersist(final EntityId senderEntityId, final EntityId nftEntityId) {
        domainBuilder
                .customFee()
                .customize(f -> f.tokenId(nftEntityId.getId())
                        .fractionalFees(List.of(FractionalFee.builder()
                                .collectorAccountId(senderEntityId)
                                .build())))
                .persist();
    }

    private void fileDataPersist() {
        final long nanos = 1_234_567_890L;
        final ExchangeRateSet exchangeRatesSet = ExchangeRateSet.newBuilder()
                .setCurrentRate(ExchangeRate.newBuilder()
                        .setCentEquiv(1)
                        .setHbarEquiv(12)
                        .setExpirationTime(TimestampSeconds.newBuilder().setSeconds(nanos))
                        .build())
                .setNextRate(ExchangeRate.newBuilder()
                        .setCentEquiv(2)
                        .setHbarEquiv(31)
                        .setExpirationTime(TimestampSeconds.newBuilder().setSeconds(2_234_567_890L))
                        .build())
                .build();
        final var timeStamp = System.currentTimeMillis();
        final var entityId = EntityId.of(0L, 0L, 112L);
        domainBuilder
                .fileData()
                .customize(f -> f.fileData(exchangeRatesSet.toByteArray())
                        .entityId(entityId)
                        .consensusTimestamp(timeStamp))
                .persist();
    }

    private EntityId fungibleTokenPersist(
            final EntityId treasuryId,
            final byte[] key,
            final Address tokenAddress,
            final Address autoRenewAddress,
            final long tokenExpiration,
            final TokenPauseStatusEnum pauseStatus) {
        final var tokenEntityId = fromEvmAddress(tokenAddress.toArrayUnsafe());
        final var autoRenewEntityId = fromEvmAddress(autoRenewAddress.toArrayUnsafe());
        final var tokenEvmAddress = toEvmAddress(tokenEntityId);

        domainBuilder
                .entity()
                .customize(e -> e.id(tokenEntityId.getId())
                        .autoRenewAccountId(autoRenewEntityId.getId())
                        .num(tokenEntityId.getNum())
                        .evmAddress(tokenEvmAddress)
                        .type(TOKEN)
                        .balance(1500L)
                        .key(key)
                        .expirationTimestamp(tokenExpiration)
                        .memo("TestMemo"))
                .persist();

        domainBuilder
                .token()
                .customize(t -> t.tokenId(tokenEntityId.getId())
                        .treasuryAccountId(EntityId.of(0, 0, treasuryId.getId()))
                        .type(TokenTypeEnum.FUNGIBLE_COMMON)
                        .kycKey(key)
                        .freezeDefault(true)
                        .feeScheduleKey(key)
                        .supplyType(TokenSupplyTypeEnum.INFINITE)
                        .maxSupply(2525L)
                        .name("Hbars")
                        .totalSupply(12345L)
                        .decimals(12)
                        .wipeKey(key)
                        .freezeKey(key)
                        .pauseStatus(pauseStatus)
                        .pauseKey(key)
                        .supplyKey(key)
                        .symbol("HBAR"))
                .persist();

        return tokenEntityId;
    }

    private void tokenAccountPersist(
            final EntityId senderEntityId, final EntityId tokenEntityId, final TokenFreezeStatusEnum freezeStatus) {
        domainBuilder
                .tokenAccount()
                .customize(e -> e.freezeStatus(freezeStatus)
                        .accountId(senderEntityId.getId())
                        .tokenId(tokenEntityId.getId())
                        .kycStatus(TokenKycStatusEnum.GRANTED)
                        .associated(true)
                        .balance(12L))
                .persist();
    }

    private void tokenAccountPersist(
            final long ethAccount, final EntityId tokenEntityId, final TokenFreezeStatusEnum freezeStatus) {
        domainBuilder
                .tokenAccount()
                .customize(e -> e.freezeStatus(freezeStatus)
                        .accountId(ethAccount)
                        .tokenId(tokenEntityId.getId())
                        .kycStatus(TokenKycStatusEnum.GRANTED)
                        .balance(10L))
                .persist();
    }

    private void ercContractTokenPersist(
            final Address contractAddress, final EntityId tokenEntityId, final TokenFreezeStatusEnum freezeStatusEnum) {
        final var contractEntityId = fromEvmAddress(contractAddress.toArrayUnsafe());
        domainBuilder
                .tokenAccount()
                .customize(e -> e.freezeStatus(freezeStatusEnum)
                        .accountId(contractEntityId.getNum())
                        .tokenId(tokenEntityId.getId())
                        .kycStatus(TokenKycStatusEnum.GRANTED)
                        .balance(10L))
                .persist();
    }

    @Nullable
    private EntityId notAssociatedSpenderEntityPersist() {
        final var spenderEntityId = fromEvmAddress(NOT_ASSOCIATED_SPENDER_ADDRESS.toArrayUnsafe());
        final var spenderEvmAddress = toEvmAddress(spenderEntityId);
        domainBuilder
                .entity()
                .customize(e -> e.id(spenderEntityId.getId())
                        .num(spenderEntityId.getNum())
                        .evmAddress(NOT_ASSOCIATED_SPENDER_ALIAS.toArray())
                        .alias(NOT_ASSOCIATED_SPENDER_PUBLIC_KEY.toByteArray())
                        .deleted(false))
                .persist();
        return spenderEntityId;
    }

    @Nullable
    private EntityId spenderEntityPersist() {
        final var spenderEntityId = fromEvmAddress(SPENDER_ADDRESS.toArrayUnsafe());
        domainBuilder
                .entity()
                .customize(e -> e.id(spenderEntityId.getId())
                        .num(spenderEntityId.getNum())
                        .evmAddress(SPENDER_ALIAS.toArray())
                        .alias(SPENDER_PUBLIC_KEY.toByteArray())
                        .deleted(false))
                .persist();
        return spenderEntityId;
    }

    private long ethAccountPersist(final long ethAccount, final Address evmAddress) {

        domainBuilder
                .entity()
                .customize(e -> e.id(ethAccount)
                        .num(ethAccount)
                        .evmAddress(evmAddress.toArrayUnsafe())
                        .balance(2000L)
                        .deleted(false))
                .persist();
        return ethAccount;
    }

    @Nullable
    private EntityId senderEntityPersist() {
        final var senderEntityId = fromEvmAddress(SENDER_ADDRESS.toArrayUnsafe());

        domainBuilder
                .entity()
                .customize(e -> e.id(senderEntityId.getId())
                        .num(senderEntityId.getNum())
                        .evmAddress(SENDER_ALIAS.toArray())
                        .deleted(false)
                        .alias(SENDER_PUBLIC_KEY.toByteArray())
                        .balance(10000 * 100_000_000L))
                .persist();
        return senderEntityId;
    }

    @Nullable
    private EntityId ownerEntityPersist() {
        final var ownerEntityId = fromEvmAddress(OWNER_ADDRESS.toArrayUnsafe());

        domainBuilder
                .entity()
                .customize(e -> e.id(ownerEntityId.getId())
                        .num(ownerEntityId.getNum())
                        .evmAddress(null)
                        .alias(toEvmAddress(ownerEntityId))
                        .balance(20000L))
                .persist();
        return ownerEntityId;
    }

    @Nullable
    private EntityId autoRenewAccountPersist() {
        final var autoRenewEntityId = fromEvmAddress(AUTO_RENEW_ACCOUNT_ADDRESS.toArrayUnsafe());

        domainBuilder
                .entity()
                .customize(e -> e.id(autoRenewEntityId.getId())
                        .num(autoRenewEntityId.getNum())
                        .evmAddress(null)
                        .alias(toEvmAddress(autoRenewEntityId)))
                .persist();
        return autoRenewEntityId;
    }

    @Nullable
    private EntityId treasureEntityPersist() {
        final var treasuryEntityId = fromEvmAddress(TREASURY_ADDRESS.toArrayUnsafe());

        domainBuilder
                .entity()
                .customize(e -> e.id(treasuryEntityId.getId())
                        .num(treasuryEntityId.getNum())
                        .evmAddress(null)
                        .alias(toEvmAddress(treasuryEntityId)))
                .persist();
        return treasuryEntityId;
    }

    @Nullable
    private EntityId nftPersist(
            final Address nftAddress,
            final Address autoRenewAddress,
            final EntityId ownerEntityId,
            final EntityId spenderEntityId,
            final EntityId treasuryId,
            final byte[] key,
            final TokenPauseStatusEnum pauseStatus,
            final boolean freezeDefault) {
        final var nftEntityId = fromEvmAddress(nftAddress.toArrayUnsafe());
        final var autoRenewEntityId = fromEvmAddress(autoRenewAddress.toArrayUnsafe());
        final var nftEvmAddress = toEvmAddress(nftEntityId);
        final var ownerEntity = EntityId.of(0, 0, ownerEntityId.getId());

        domainBuilder
                .entity()
                .customize(e -> e.id(nftEntityId.getId())
                        .autoRenewAccountId(autoRenewEntityId.getId())
                        .expirationTimestamp(null)
                        .num(nftEntityId.getNum())
                        .evmAddress(nftEvmAddress)
                        .type(TOKEN)
                        .balance(1500L)
                        .key(key)
                        .memo("TestMemo"))
                .persist();

        domainBuilder
                .token()
                .customize(t -> t.tokenId(nftEntityId.getId())
                        .treasuryAccountId(treasuryId)
                        .type(TokenTypeEnum.NON_FUNGIBLE_UNIQUE)
                        .kycKey(key)
                        .freezeDefault(freezeDefault)
                        .feeScheduleKey(key)
                        .maxSupply(2000000000L)
                        .name("Hbars")
                        .supplyType(TokenSupplyTypeEnum.FINITE)
                        .freezeKey(key)
                        .pauseKey(key)
                        .pauseStatus(pauseStatus)
                        .wipeKey(key)
                        .supplyKey(key)
                        .symbol("HBAR")
                        .wipeKey(key))
                .persist();

        domainBuilder
                .nft()
                .customize(n -> n.accountId(spenderEntityId)
                        .createdTimestamp(1475067194949034022L)
                        .serialNumber(1)
                        .spender(spenderEntityId)
                        .metadata("NFT_METADATA_URI".getBytes())
                        .accountId(ownerEntity)
                        .timestampRange(Range.atLeast(1475067194949034022L))
                        .tokenId(nftEntityId.getId()))
                .persist();
        return nftEntityId;
    }

    private void allowancesPersist(
            final EntityId senderEntityId,
            final EntityId spenderEntityId,
            final EntityId tokenEntityId,
            final EntityId nftEntityId) {
        domainBuilder
                .tokenAllowance()
                .customize(a -> a.tokenId(tokenEntityId.getId())
                        .payerAccountId(senderEntityId)
                        .owner(senderEntityId.getNum())
                        .spender(spenderEntityId.getNum())
                        .amount(13))
                .persist();

        domainBuilder
                .nftAllowance()
                .customize(a -> a.tokenId(nftEntityId.getId())
                        .spender(spenderEntityId.getNum())
                        .owner(senderEntityId.getNum())
                        .approvedForAll(true)
                        .payerAccountId(senderEntityId))
                .persist();
    }

    private void contractAllowancesPersist(
            final EntityId senderEntityId,
            final Address contractAddress,
            final EntityId tokenEntityId,
            final EntityId nftEntityId) {
        final var contractId = fromEvmAddress(contractAddress.toArrayUnsafe());
        domainBuilder
                .tokenAllowance()
                .customize(a -> a.tokenId(tokenEntityId.getId())
                        .payerAccountId(senderEntityId)
                        .owner(senderEntityId.getNum())
                        .spender(contractId.getNum())
                        .amount(20))
                .persist();

        domainBuilder
                .nftAllowance()
                .customize(a -> a.tokenId(nftEntityId.getId())
                        .owner(senderEntityId.getNum())
                        .spender(contractId.getNum())
                        .approvedForAll(true)
                        .payerAccountId(senderEntityId))
                .persist();
    }

    private void evmCodesContractPersist() {
        final var evmCodesContractBytes = functionEncodeDecoder.getContractBytes(EVM_CODES_BYTES_PATH);
        final var evmCodesContractEntityId = fromEvmAddress(EVM_CODES_CONTRACT_ADDRESS.toArrayUnsafe());
        final var evmCodesContractEvmAddress = toEvmAddress(evmCodesContractEntityId);

        domainBuilder
                .entity()
                .customize(e -> e.id(evmCodesContractEntityId.getId())
                        .num(evmCodesContractEntityId.getNum())
                        .evmAddress(evmCodesContractEvmAddress)
                        .type(CONTRACT)
                        .balance(1500L))
                .persist();

        domainBuilder
                .contract()
                .customize(c -> c.id(evmCodesContractEntityId.getId()).runtimeBytecode(evmCodesContractBytes))
                .persist();

        domainBuilder
                .recordFile()
                .customize(f -> f.bytes(evmCodesContractBytes))
                .persist();
    }

    private void ethCallContractPersist() {
        final var ethCallContractBytes = functionEncodeDecoder.getContractBytes(ETH_CALL_CONTRACT_BYTES_PATH);
        final var ethCallContractEntityId = fromEvmAddress(ETH_CALL_CONTRACT_ADDRESS.toArrayUnsafe());
        final var ethCallContractEvmAddress = toEvmAddress(ethCallContractEntityId);

        domainBuilder
                .entity()
                .customize(e -> e.id(ethCallContractEntityId.getId())
                        .num(ethCallContractEntityId.getNum())
                        .evmAddress(ethCallContractEvmAddress)
                        .type(CONTRACT)
                        .balance(1500L))
                .persist();

        domainBuilder
                .contract()
                .customize(c -> c.id(ethCallContractEntityId.getId()).runtimeBytecode(ethCallContractBytes))
                .persist();

        domainBuilder
                .contractState()
                .customize(c -> c.contractId(ethCallContractEntityId.getId())
                        .slot(Bytes.fromHexString("0x0000000000000000000000000000000000000000000000000000000000000000")
                                .toArrayUnsafe())
                        .value(Bytes.fromHexString("0x4746573740000000000000000000000000000000000000000000000000000000")
                                .toArrayUnsafe()))
                .persist();

        domainBuilder.recordFile().customize(f -> f.bytes(ethCallContractBytes)).persist();
    }

    private void reverterContractPersist() {
        final var reverterContractEntityId = fromEvmAddress(REVERTER_CONTRACT_ADDRESS.toArrayUnsafe());
        final var reverterContractEvmAddress = toEvmAddress(reverterContractEntityId);
        final var reverterContractBytes = functionEncodeDecoder.getContractBytes(REVERTER_CONTRACT_BYTES_PATH);

        domainBuilder
                .entity()
                .customize(e -> e.id(reverterContractEntityId.getId())
                        .num(reverterContractEntityId.getNum())
                        .evmAddress(reverterContractEvmAddress)
                        .type(CONTRACT)
                        .balance(1500L))
                .persist();

        domainBuilder
                .contract()
                .customize(c -> c.id(reverterContractEntityId.getId()).runtimeBytecode(reverterContractBytes))
                .persist();
    }

    private void stateContractPersist() {
        final var stateContractId = fromEvmAddress(STATE_CONTRACT_ADDRESS.toArrayUnsafe());
        final var stateContractAddress = toEvmAddress(stateContractId);
        final var stateContractBytes = functionEncodeDecoder.getContractBytes(STATE_CONTRACT_BYTES_PATH);

        domainBuilder
                .entity()
                .customize(e -> e.id(stateContractId.getId())
                        .num(stateContractId.getNum())
                        .evmAddress(stateContractAddress)
                        .type(CONTRACT)
                        .balance(1500L))
                .persist();

        domainBuilder
                .contract()
                .customize(c -> c.id(stateContractId.getId()).runtimeBytecode(stateContractBytes))
                .persist();
    }

    private EntityId dynamicEthCallContractPresist() {
        final var contractBytes = functionEncodeDecoder.getContractBytes(DYNAMIC_ETH_CALLS_BYTES_PATH);
        final var contractEntityId = fromEvmAddress(DYNAMIC_ETH_CALLS_CONTRACT_ADDRESS.toArrayUnsafe());
        final var contractEvmAddress = toEvmAddress(contractEntityId);

        domainBuilder
                .entity()
                .customize(e -> e.id(contractEntityId.getId())
                        .num(contractEntityId.getNum())
                        .evmAddress(DYNAMIC_ETH_CALLS_CONTRACT_ALIAS.toArray())
                        .alias(ByteStringUtils.wrapUnsafely(SENDER_ALIAS.toArrayUnsafe())
                                .toByteArray())
                        .type(CONTRACT)
                        .balance(1500L))
                .persist();

        domainBuilder
                .contract()
                .customize(c -> c.id(contractEntityId.getId()).runtimeBytecode(contractBytes))
                .persist();

        domainBuilder
                .contractState()
                .customize(c -> c.contractId(contractEntityId.getId())
                        .slot(Bytes.fromHexString("0x0000000000000000000000000000000000000000000000000000000000000000")
                                .toArrayUnsafe())
                        .value(Bytes.fromHexString("0x4746573740000000000000000000000000000000000000000000000000000000")
                                .toArrayUnsafe()))
                .persist();

        domainBuilder.recordFile().customize(f -> f.bytes(contractBytes)).persist();
        return contractEntityId;
    }

    private void precompileContractPersist() {
        final var contractBytes = functionEncodeDecoder.getContractBytes(CONTRACT_BYTES_PATH);
        final var contractEntityId = fromEvmAddress(CONTRACT_ADDRESS.toArrayUnsafe());
        final var contractEvmAddress = toEvmAddress(contractEntityId);

        domainBuilder
                .entity()
                .customize(e -> e.id(contractEntityId.getId())
                        .num(contractEntityId.getNum())
                        .evmAddress(contractEvmAddress)
                        .type(CONTRACT)
                        .balance(1500L))
                .persist();

        domainBuilder
                .contract()
                .customize(c -> c.id(contractEntityId.getId()).runtimeBytecode(contractBytes))
                .persist();

        domainBuilder
                .contractState()
                .customize(c -> c.contractId(contractEntityId.getId())
                        .slot(Bytes.fromHexString("0x0000000000000000000000000000000000000000000000000000000000000000")
                                .toArrayUnsafe())
                        .value(Bytes.fromHexString("0x4746573740000000000000000000000000000000000000000000000000000000")
                                .toArrayUnsafe()))
                .persist();

        domainBuilder.recordFile().customize(f -> f.bytes(contractBytes)).persist();
    }

    private EntityId modificationContractPersist() {
        final var modificationContractBytes = functionEncodeDecoder.getContractBytes(MODIFICATION_CONTRACT_BYTES_PATH);
        final var modificationContractEntityId = fromEvmAddress(MODIFICATION_CONTRACT_ADDRESS.toArrayUnsafe());
        final var modificationContractEvmAddress = toEvmAddress(modificationContractEntityId);

        domainBuilder
                .entity()
                .customize(e -> e.id(modificationContractEntityId.getId())
                        .num(modificationContractEntityId.getNum())
                        .evmAddress(modificationContractEvmAddress)
                        .type(CONTRACT)
                        .balance(1500L))
                .persist();

        domainBuilder
                .contract()
                .customize(c -> c.id(modificationContractEntityId.getId()).runtimeBytecode(modificationContractBytes))
                .persist();
        return modificationContractEntityId;
    }

    private EntityId ercContractPersist() {
        final var ercContractBytes = functionEncodeDecoder.getContractBytes(ERC_CONTRACT_BYTES_PATH);
        final var ercContractEntityId = fromEvmAddress(ERC_CONTRACT_ADDRESS.toArrayUnsafe());
        final var ercContractEvmAddress = toEvmAddress(ercContractEntityId);

        domainBuilder
                .entity()
                .customize(e -> e.id(ercContractEntityId.getId())
                        .num(ercContractEntityId.getNum())
                        .evmAddress(ercContractEvmAddress)
                        .type(CONTRACT)
                        .balance(1500L))
                .persist();

        domainBuilder
                .contract()
                .customize(c -> c.id(ercContractEntityId.getId()).runtimeBytecode(ercContractBytes))
                .persist();

        domainBuilder
                .contractState()
                .customize(c -> c.contractId(ercContractEntityId.getId())
                        .slot(Bytes.fromHexString("0x0000000000000000000000000000000000000000000000000000000000000000")
                                .toArrayUnsafe())
                        .value(Bytes.fromHexString("0x4746573740000000000000000000000000000000000000000000000000000000")
                                .toArrayUnsafe()))
                .persist();

        domainBuilder.recordFile().customize(f -> f.bytes(ercContractBytes)).persist();
        return ercContractEntityId;
    }

    private EntityId redirectContractPersist() {
        final var redirectContractBytes = functionEncodeDecoder.getContractBytes(REDIRECT_CONTRACT_BYTES_PATH);
        final var redirectContractEntityId = fromEvmAddress(REDIRECT_CONTRACT_ADDRESS.toArrayUnsafe());
        final var redirectContractEvmAddress = toEvmAddress(redirectContractEntityId);

        domainBuilder
                .entity()
                .customize(e -> e.id(redirectContractEntityId.getId())
                        .num(redirectContractEntityId.getNum())
                        .evmAddress(redirectContractEvmAddress)
                        .type(CONTRACT)
                        .balance(1500L))
                .persist();

        domainBuilder
                .contract()
                .customize(c -> c.id(redirectContractEntityId.getId()).runtimeBytecode(redirectContractBytes))
                .persist();

        domainBuilder
                .contractState()
                .customize(c -> c.contractId(redirectContractEntityId.getId())
                        .slot(Bytes.fromHexString("0x0000000000000000000000000000000000000000000000000000000000000000")
                                .toArrayUnsafe())
                        .value(Bytes.fromHexString("0x4746573740000000000000000000000000000000000000000000000000000000")
                                .toArrayUnsafe()))
                .persist();

        domainBuilder
                .recordFile()
                .customize(f -> f.bytes(redirectContractBytes))
                .persist();
        return redirectContractEntityId;
    }

    private void nestedEthCallsContractPersist() {
        final var contractBytes = functionEncodeDecoder.getContractBytes(NESTED_CALLS_CONTRACT_BYTES_PATH);
        final var contractEntityId = fromEvmAddress(NESTED_ETH_CALLS_CONTRACT_ADDRESS.toArrayUnsafe());
        final var contractEvmAddress = toEvmAddress(contractEntityId);

        domainBuilder
                .entity()
                .customize(e -> e.id(contractEntityId.getId())
                        .num(contractEntityId.getNum())
                        .evmAddress(contractEvmAddress)
                        .type(CONTRACT)
                        .balance(1500L))
                .persist();

        domainBuilder
                .contract()
                .customize(c -> c.id(contractEntityId.getId()).runtimeBytecode(contractBytes))
                .persist();

        domainBuilder
                .contractState()
                .customize(c -> c.contractId(contractEntityId.getId())
                        .slot(Bytes.fromHexString("0x0000000000000000000000000000000000000000000000000000000000000000")
                                .toArrayUnsafe())
                        .value(Bytes.fromHexString("0x4746573740000000000000000000000000000000000000000000000000000000")
                                .toArrayUnsafe()))
                .persist();

        domainBuilder.recordFile().customize(f -> f.bytes(contractBytes)).persist();
    }

    private EntityId systemExchangeRateContractPersist() {
        final var exchangeRateContractBytes =
                functionEncodeDecoder.getContractBytes(EXCHANGE_RATE_PRECOMPILE_CONTRACT_BYTES_PATH);
        final var exchangeRateContractEntityId =
                fromEvmAddress(EXCHANGE_RATE_PRECOMPILE_CONTRACT_ADDRESS.toArrayUnsafe());
        final var exchangeRteContractEvmAddress = toEvmAddress(exchangeRateContractEntityId);

        domainBuilder
                .entity()
                .customize(e -> e.id(exchangeRateContractEntityId.getId())
                        .num(exchangeRateContractEntityId.getNum())
                        .evmAddress(exchangeRteContractEvmAddress)
                        .type(CONTRACT)
                        .balance(1500L))
                .persist();

        domainBuilder
                .contract()
                .customize(c -> c.id(exchangeRateContractEntityId.getId()).runtimeBytecode(exchangeRateContractBytes))
                .persist();

        domainBuilder
                .contractState()
                .customize(c -> c.contractId(exchangeRateContractEntityId.getId())
                        .slot(Bytes.fromHexString("0x0000000000000000000000000000000000000000000000000000000000000000")
                                .toArrayUnsafe())
                        .value(Bytes.fromHexString("0x4746573740000000000000000000000000000000000000000000000000000000")
                                .toArrayUnsafe()))
                .persist();

        domainBuilder
                .recordFile()
                .customize(f -> f.bytes(exchangeRateContractBytes))
                .persist();
        return exchangeRateContractEntityId;
    }

    protected void customFeePersist(final FeeCase feeCase) {
        final var collectorAccountId = fromEvmAddress(SENDER_ADDRESS.toArrayUnsafe());
        final var tokenEntityId = fromEvmAddress(FUNGIBLE_TOKEN_ADDRESS.toArrayUnsafe());
        switch (feeCase) {
            case ROYALTY_FEE -> {
                final var royaltyFee = RoyaltyFee.builder()
                        .collectorAccountId(collectorAccountId)
                        .denominator(10L)
                        .fallbackFee(FallbackFee.builder()
                                .amount(100L)
                                .denominatingTokenId(tokenEntityId)
                                .build())
                        .numerator(20L)
                        .build();
                domainBuilder
                        .customFee()
                        .customize(f -> f.royaltyFees(List.of(royaltyFee)).tokenId(tokenEntityId.getId()))
                        .persist();
            }
            case FRACTIONAL_FEE -> {
                final var fractionalFee = FractionalFee.builder()
                        .collectorAccountId(collectorAccountId)
                        .denominator(10L)
                        .minimumAmount(1L)
                        .maximumAmount(1000L)
                        .netOfTransfers(true)
                        .numerator(100L)
                        .build();
                domainBuilder
                        .customFee()
                        .customize(f -> f.fractionalFees(List.of(fractionalFee)).tokenId(tokenEntityId.getId()))
                        .persist();
            }
            case FIXED_FEE -> {
                final var fixedFee = FixedFee.builder()
                        .amount(100L)
                        .collectorAccountId(collectorAccountId)
                        .denominatingTokenId(tokenEntityId)
                        .build();
                domainBuilder
                        .customFee()
                        .customize(f -> f.fixedFees(List.of(fixedFee)).tokenId(tokenEntityId.getId()))
                        .persist();
            }
            default -> domainBuilder
                    .customFee()
                    .customize(f -> f.tokenId(tokenEntityId.getId()))
                    .persist();
        }
    }

    protected void exchangeRatesPersist() {
        domainBuilder
                .fileData()
                .customize(f -> f.fileData(exchangeRatesSet.toByteArray())
                        .entityId(EXCHANGE_RATE_ENTITY_ID)
                        .consensusTimestamp(expiry))
                .persist();
    }

    protected void feeSchedulesPersist() {
        domainBuilder
                .fileData()
                .customize(f -> f.fileData(feeSchedules.toByteArray())
                        .entityId(FEE_SCHEDULE_ENTITY_ID)
                        .consensusTimestamp(expiry + 1))
                .persist();
    }
<<<<<<< HEAD
=======

    private static TokenCreateWrapper getFungibleTokenWithKeys() {
        return new TokenCreateWrapper(
                true,
                "Test",
                "TST",
                EntityIdUtils.accountIdFromEvmAddress(OWNER_ADDRESS),
                "test",
                true,
                BigInteger.valueOf(10L),
                BigInteger.valueOf(10L),
                10_000_000L,
                true,
                List.of(new TokenKeyWrapper(
                        0b1111111,
                        new KeyValueWrapper(
                                false,
                                contractIdFromEvmAddress(NESTED_ETH_CALLS_CONTRACT_ADDRESS.toArrayUnsafe()),
                                new byte[] {},
                                new byte[] {},
                                null))),
                new TokenExpiryWrapper(9_000_000_000L, EntityIdUtils.accountIdFromEvmAddress(OWNER_ADDRESS), 10_000L));
    }

    private static TokenCreateWrapper getFungibleTokenExpiryInUint32Range() {
        return new TokenCreateWrapper(
                true,
                "Test",
                "TST",
                EntityIdUtils.accountIdFromEvmAddress(SENDER_ADDRESS),
                "test",
                true,
                BigInteger.valueOf(10L),
                BigInteger.valueOf(10L),
                10_000_000L,
                false,
                List.of(),
                new TokenExpiryWrapper(4_000_000_000L, EntityIdUtils.accountIdFromEvmAddress(SENDER_ADDRESS), 10_000L));
    }

    private static TokenCreateWrapper getNonFungibleTokenWithKeys() {
        return new TokenCreateWrapper(
                false,
                "TestNFT",
                "TFT",
                EntityIdUtils.accountIdFromEvmAddress(OWNER_ADDRESS),
                "test",
                true,
                BigInteger.valueOf(0L),
                BigInteger.valueOf(0L),
                0L,
                true,
                List.of(new TokenKeyWrapper(
                        0b1111111,
                        new KeyValueWrapper(
                                false,
                                contractIdFromEvmAddress(NESTED_ETH_CALLS_CONTRACT_ADDRESS.toArrayUnsafe()),
                                new byte[] {},
                                new byte[] {},
                                null))),
                new TokenExpiryWrapper(9_000_000_000L, EntityIdUtils.accountIdFromEvmAddress(OWNER_ADDRESS), 10_000L));
    }

    private static TokenCreateWrapper getNonFungibleTokenExpiryInUint32Range() {
        return new TokenCreateWrapper(
                false,
                "TestNFT",
                "TFT",
                EntityIdUtils.accountIdFromEvmAddress(SENDER_ADDRESS),
                "test",
                true,
                BigInteger.valueOf(0L),
                BigInteger.valueOf(0L),
                0L,
                false,
                List.of(),
                new TokenExpiryWrapper(4_000_000_000L, EntityIdUtils.accountIdFromEvmAddress(SENDER_ADDRESS), 10_000L));
    }
    /**
     * Checks if the *actual* gas usage is within 5-20% greater than the *expected* gas used from the initial call.
     *
     * @param actualGas   The actual gas used.
     * @param expectedGas The expected gas used from the initial call.
     * @return {@code true} if the actual gas usage is within the expected range, otherwise {@code false}.
     */
    protected static boolean isWithinExpectedGasRange(final long actualGas, final long expectedGas) {
        return actualGas >= (expectedGas * 1.05) && actualGas <= (expectedGas * 1.20);
    }
>>>>>>> a984e2c9
}<|MERGE_RESOLUTION|>--- conflicted
+++ resolved
@@ -1572,86 +1572,7 @@
                         .consensusTimestamp(expiry + 1))
                 .persist();
     }
-<<<<<<< HEAD
-=======
-
-    private static TokenCreateWrapper getFungibleTokenWithKeys() {
-        return new TokenCreateWrapper(
-                true,
-                "Test",
-                "TST",
-                EntityIdUtils.accountIdFromEvmAddress(OWNER_ADDRESS),
-                "test",
-                true,
-                BigInteger.valueOf(10L),
-                BigInteger.valueOf(10L),
-                10_000_000L,
-                true,
-                List.of(new TokenKeyWrapper(
-                        0b1111111,
-                        new KeyValueWrapper(
-                                false,
-                                contractIdFromEvmAddress(NESTED_ETH_CALLS_CONTRACT_ADDRESS.toArrayUnsafe()),
-                                new byte[] {},
-                                new byte[] {},
-                                null))),
-                new TokenExpiryWrapper(9_000_000_000L, EntityIdUtils.accountIdFromEvmAddress(OWNER_ADDRESS), 10_000L));
-    }
-
-    private static TokenCreateWrapper getFungibleTokenExpiryInUint32Range() {
-        return new TokenCreateWrapper(
-                true,
-                "Test",
-                "TST",
-                EntityIdUtils.accountIdFromEvmAddress(SENDER_ADDRESS),
-                "test",
-                true,
-                BigInteger.valueOf(10L),
-                BigInteger.valueOf(10L),
-                10_000_000L,
-                false,
-                List.of(),
-                new TokenExpiryWrapper(4_000_000_000L, EntityIdUtils.accountIdFromEvmAddress(SENDER_ADDRESS), 10_000L));
-    }
-
-    private static TokenCreateWrapper getNonFungibleTokenWithKeys() {
-        return new TokenCreateWrapper(
-                false,
-                "TestNFT",
-                "TFT",
-                EntityIdUtils.accountIdFromEvmAddress(OWNER_ADDRESS),
-                "test",
-                true,
-                BigInteger.valueOf(0L),
-                BigInteger.valueOf(0L),
-                0L,
-                true,
-                List.of(new TokenKeyWrapper(
-                        0b1111111,
-                        new KeyValueWrapper(
-                                false,
-                                contractIdFromEvmAddress(NESTED_ETH_CALLS_CONTRACT_ADDRESS.toArrayUnsafe()),
-                                new byte[] {},
-                                new byte[] {},
-                                null))),
-                new TokenExpiryWrapper(9_000_000_000L, EntityIdUtils.accountIdFromEvmAddress(OWNER_ADDRESS), 10_000L));
-    }
-
-    private static TokenCreateWrapper getNonFungibleTokenExpiryInUint32Range() {
-        return new TokenCreateWrapper(
-                false,
-                "TestNFT",
-                "TFT",
-                EntityIdUtils.accountIdFromEvmAddress(SENDER_ADDRESS),
-                "test",
-                true,
-                BigInteger.valueOf(0L),
-                BigInteger.valueOf(0L),
-                0L,
-                false,
-                List.of(),
-                new TokenExpiryWrapper(4_000_000_000L, EntityIdUtils.accountIdFromEvmAddress(SENDER_ADDRESS), 10_000L));
-    }
+
     /**
      * Checks if the *actual* gas usage is within 5-20% greater than the *expected* gas used from the initial call.
      *
@@ -1662,5 +1583,4 @@
     protected static boolean isWithinExpectedGasRange(final long actualGas, final long expectedGas) {
         return actualGas >= (expectedGas * 1.05) && actualGas <= (expectedGas * 1.20);
     }
->>>>>>> a984e2c9
 }