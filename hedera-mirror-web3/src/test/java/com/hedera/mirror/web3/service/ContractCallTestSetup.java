/*
 * Copyright (C) 2023-2024 Hedera Hashgraph, LLC
 *
 * Licensed under the Apache License, Version 2.0 (the "License");
 * you may not use this file except in compliance with the License.
 * You may obtain a copy of the License at
 *
 *      http://www.apache.org/licenses/LICENSE-2.0
 *
 * Unless required by applicable law or agreed to in writing, software
 * distributed under the License is distributed on an "AS IS" BASIS,
 * WITHOUT WARRANTIES OR CONDITIONS OF ANY KIND, either express or implied.
 * See the License for the specific language governing permissions and
 * limitations under the License.
 */

package com.hedera.mirror.web3.service;

import static com.hedera.mirror.common.domain.entity.EntityType.CONTRACT;
import static com.hedera.mirror.common.domain.entity.EntityType.TOKEN;
import static com.hedera.mirror.common.util.DomainUtils.toEvmAddress;
import static com.hedera.mirror.web3.evm.utils.EvmTokenUtils.entityIdFromEvmAddress;
import static com.hedera.mirror.web3.evm.utils.EvmTokenUtils.toAddress;
import static com.hedera.mirror.web3.service.model.CallServiceParameters.CallType.ETH_ESTIMATE_GAS;
import static com.hedera.node.app.service.evm.utils.EthSigsUtils.recoverAddressFromPubKey;
import static com.hedera.services.utils.EntityIdUtils.contractIdFromEvmAddress;

import com.google.common.collect.Range;
import com.google.protobuf.ByteString;
import com.hedera.mirror.common.domain.balance.AccountBalance;
import com.hedera.mirror.common.domain.balance.TokenBalance;
import com.hedera.mirror.common.domain.entity.EntityId;
import com.hedera.mirror.common.domain.token.FallbackFee;
import com.hedera.mirror.common.domain.token.FixedFee;
import com.hedera.mirror.common.domain.token.FractionalFee;
import com.hedera.mirror.common.domain.token.RoyaltyFee;
import com.hedera.mirror.common.domain.token.TokenFreezeStatusEnum;
import com.hedera.mirror.common.domain.token.TokenKycStatusEnum;
import com.hedera.mirror.common.domain.token.TokenPauseStatusEnum;
import com.hedera.mirror.common.domain.token.TokenSupplyTypeEnum;
import com.hedera.mirror.common.domain.token.TokenTypeEnum;
import com.hedera.mirror.common.domain.transaction.RecordFile;
import com.hedera.mirror.web3.Web3IntegrationTest;
import com.hedera.mirror.web3.repository.RecordFileRepository;
import com.hedera.mirror.web3.service.model.CallServiceParameters.CallType;
import com.hedera.mirror.web3.service.model.ContractExecutionParameters;
import com.hedera.mirror.web3.utils.FunctionEncodeDecoder;
import com.hedera.mirror.web3.viewmodel.BlockType;
import com.hedera.node.app.service.evm.store.models.HederaEvmAccount;
import com.hedera.services.store.contracts.precompile.TokenCreateWrapper;
import com.hedera.services.store.contracts.precompile.codec.KeyValueWrapper;
import com.hedera.services.store.contracts.precompile.codec.TokenExpiryWrapper;
import com.hedera.services.store.contracts.precompile.codec.TokenKeyWrapper;
import com.hedera.services.utils.EntityIdUtils;
import com.hederahashgraph.api.proto.java.CustomFee.FeeCase;
import com.hederahashgraph.api.proto.java.Key;
import java.math.BigInteger;
import java.nio.file.Path;
import java.util.Arrays;
import java.util.List;
import org.apache.tuweni.bytes.Bytes;
import org.bouncycastle.util.encoders.Hex;
import org.hyperledger.besu.datatypes.Address;
import org.springframework.beans.factory.annotation.Autowired;
import org.springframework.beans.factory.annotation.Value;

public class ContractCallTestSetup extends Web3IntegrationTest {

    // The block numbers lower than EVM v0.34 are considered part of EVM v0.30 which includes all precompiles
    public static final long EVM_V_34_BLOCK = 50L;
    protected static final long expiry = 1_234_567_890L;
    protected static final long EVM_V_38_BLOCK = 100L;
    protected static final long EVM_V_46_BLOCK = 150L;

    // Contract addresses
    protected static final Address ETH_ADDRESS = Address.fromHexString("0x23f5e49569a835d7bf9aefd30e4f60cdd570f225");
    protected static final Address PRECOMPILE_TEST_CONTRACT_ADDRESS = toAddress(1256);
<<<<<<< HEAD
    protected static final Address MODIFICATION_CONTRACT_ADDRESS = toAddress(1257);
    protected static final Address NESTED_ETH_CALLS_CONTRACT_ADDRESS = toAddress(1262);
    protected static final Address EVM_CODES_CONTRACT_ADDRESS = toAddress(1263);
    protected static final Address EXCHANGE_RATE_PRECOMPILE_CONTRACT_ADDRESS = toAddress(1264);
    protected static final Address PRNG_CONTRACT_ADDRESS = toAddress(1266);
    protected static final Address MODIFICATION_WITHOUT_KEY_CONTRACT_ADDRESS = toAddress(1279);
=======
    protected static final Address ERC_CONTRACT_ADDRESS = toAddress(1258);
>>>>>>> d2f7848b

    // Account addresses
    protected static final Address AUTO_RENEW_ACCOUNT_ADDRESS = toAddress(740);
    protected static final Address AUTO_RENEW_ACCOUNT_ADDRESS_HISTORICAL = toAddress(1078);
    protected static final EntityId NETWORK_TREASURY_ACCOUNT_ID = EntityId.of(2);
    protected static final Address SPENDER_ADDRESS = toAddress(1041);
    protected static final Address SPENDER_ADDRESS_HISTORICAL = toAddress(1016);
    protected static final ByteString SPENDER_PUBLIC_KEY =
            ByteString.fromHex("3a2102ff806fecbd31b4c377293cba8d2b78725965a4990e0ff1b1b29a1d2c61402310");
    protected static final ByteString SPENDER_PUBLIC_KEY_HISTORICAL =
            ByteString.fromHex("3a210398e17bcbd2926c4d8a31e32616b4754ac0a2fc71d7fb768e657db46202625f34");
    protected static final Address SPENDER_ALIAS = Address.wrap(
            Bytes.wrap(recoverAddressFromPubKey(SPENDER_PUBLIC_KEY.substring(2).toByteArray())));
    protected static final Address SPENDER_ALIAS_HISTORICAL = Address.wrap(Bytes.wrap(
            recoverAddressFromPubKey(SPENDER_PUBLIC_KEY_HISTORICAL.substring(2).toByteArray())));
    protected static final Address SENDER_ADDRESS = toAddress(1043);
    protected static final Address SENDER_ADDRESS_HISTORICAL = toAddress(1014);
    protected static final ByteString SENDER_PUBLIC_KEY =
            ByteString.copyFrom(Hex.decode("3a2103af80b90d25145da28c583359beb47b21796b2fe1a23c1511e443e7a64dfdb27d"));
    protected static final ByteString SENDER_PUBLIC_KEY_HISTORICAL =
            ByteString.copyFrom(Hex.decode("3a2102930a39a381a68d90afc8e8c82935bd93f89800e88ec29a18e8cc13d51947c6c8"));
    protected static final Address SENDER_ALIAS = Address.wrap(
            Bytes.wrap(recoverAddressFromPubKey(SENDER_PUBLIC_KEY.substring(2).toByteArray())));
    protected static final Address SENDER_ALIAS_HISTORICAL = Address.wrap(Bytes.wrap(
            recoverAddressFromPubKey(SENDER_PUBLIC_KEY_HISTORICAL.substring(2).toByteArray())));
    protected static final Address TREASURY_ADDRESS = toAddress(743);
    protected static final ByteString NOT_ASSOCIATED_SPENDER_PUBLIC_KEY =
            ByteString.fromHex("3a21033a514176466fa815ed481ffad09110a2d344f6c9b78c1d14afc351c3a51be33d");
    protected static final Address NOT_ASSOCIATED_SPENDER_ALIAS = Address.wrap(Bytes.wrap(recoverAddressFromPubKey(
            NOT_ASSOCIATED_SPENDER_PUBLIC_KEY.substring(2).toByteArray())));
    protected static final Address OWNER_ADDRESS = toAddress(1044);
    protected static final Address OWNER_ADDRESS_HISTORICAL = toAddress(1065);

    // Token addresses
    protected static final Address FUNGIBLE_TOKEN_ADDRESS_WITH_EXPIRY_HISTORICAL = toAddress(1077);
    protected static final Address RECEIVER_ADDRESS = toAddress(1045);
    protected static final Address FUNGIBLE_TOKEN_ADDRESS = toAddress(1046);
    protected static final Address FUNGIBLE_TOKEN_ADDRESS_HISTORICAL = toAddress(1062);
    protected static final Address NFT_ADDRESS = toAddress(1047);
    protected static final Address NFT_ADDRESS_HISTORICAL = toAddress(1063);
    protected static final Address NOT_FROZEN_FUNGIBLE_TOKEN_ADDRESS = toAddress(1048);
    protected static final Address TREASURY_TOKEN_ADDRESS = toAddress(1049);
    protected static final Address TREASURY_TOKEN_ADDRESS_WITH_ALL_KEYS = toAddress(1110);
    protected static final Address TRANSFRER_FROM_TOKEN_ADDRESS = toAddress(1111);
    protected static final Address FROZEN_FUNGIBLE_TOKEN_ADDRESS = toAddress(1050);
    protected static final Address NFT_TRANSFER_ADDRESS = toAddress(1051);
    protected static final Address UNPAUSED_FUNGIBLE_TOKEN_ADDRESS = toAddress(1052);
    protected static final Address NFT_ADDRESS_GET_KEY_WITH_CONTRACT_ADDRESS_HISTORICAL = toAddress(1073);
    protected static final Address FUNGIBLE_TOKEN_ADDRESS_GET_KEY_WITH_ED25519_KEY_HISTORICAL = toAddress(1069);
    protected static final Address FUNGIBLE_TOKEN_ADDRESS_GET_KEY_WITH_ECDSA_KEY_HISTORICAL = toAddress(1070);
    protected static final Address FUNGIBLE_TOKEN_ADDRESS_GET_KEY_WITH_DELEGATABLE_CONTRACT_ID_HISTORICAL =
            toAddress(1072);
    protected static final Address NFT_ADDRESS_GET_KEY_WITH_ED25519_KEY_HISTORICAL = toAddress(1074);
    protected static final Address NFT_ADDRESS_GET_KEY_WITH_ECDSA_KEY_HISTORICAL = toAddress(1075);
    protected static final Address NFT_ADDRESS_GET_KEY_WITH_DELEGATABLE_CONTRACT_ID_HISTORICAL = toAddress(1076);
    protected static final Address FUNGIBLE_TOKEN_ADDRESS_GET_KEY_WITH_CONTRACT_ADDRESS_HISTORICAL = toAddress(1068);

    protected static final byte[] KEY_PROTO = new byte[] {
        58, 33, -52, -44, -10, 81, 99, 100, 6, -8, -94, -87, -112, 42, 42, 96, 75, -31, -5, 72, 13, -70, 101, -111, -1,
        77, -103, 47, -118, 107, -58, -85, -63, 55, -57
    };
    protected static final byte[] ECDSA_KEY = Arrays.copyOfRange(KEY_PROTO, 2, KEY_PROTO.length);
    protected static Key keyWithECDSASecp256K1 =
            Key.newBuilder().setECDSASecp256K1(ByteString.copyFrom(ECDSA_KEY)).build();
    protected static final byte[] ED25519_KEY = Arrays.copyOfRange(KEY_PROTO, 2, KEY_PROTO.length);
    protected static Key keyWithEd25519 =
            Key.newBuilder().setEd25519(ByteString.copyFrom(ED25519_KEY)).build();

    // Token Wrappers
    protected static final TokenCreateWrapper FUNGIBLE_HBAR_TOKEN_AND_KEYS_HISTORICAL =
            getFungibleHbarsTokenWrapper(OWNER_ADDRESS_HISTORICAL, AUTO_RENEW_ACCOUNT_ADDRESS_HISTORICAL);
    protected static final TokenCreateWrapper NFT_HBAR_TOKEN_AND_KEYS_HISTORICAL =
            getNftHbarTokenAndKeysHbarsTokenWrapper(OWNER_ADDRESS_HISTORICAL, AUTO_RENEW_ACCOUNT_ADDRESS_HISTORICAL);

    protected static Key keyWithContractId = Key.newBuilder()
            .setContractID(contractIdFromEvmAddress(PRECOMPILE_TEST_CONTRACT_ADDRESS.toArrayUnsafe()))
            .build();
    protected static Key keyWithDelegatableContractId = Key.newBuilder()
            .setDelegatableContractId(contractIdFromEvmAddress(PRECOMPILE_TEST_CONTRACT_ADDRESS.toArrayUnsafe()))
            .build();

    protected static RecordFile genesisRecordFileForBlockHash;
    protected static RecordFile recordFileBeforeEvm34;
    protected static RecordFile recordFileAfterEvm34;
    protected static RecordFile recordFileEvm38;
    protected static RecordFile recordFileEvm46;
    protected static RecordFile recordFileEvm46Latest;

    @Autowired
    protected FunctionEncodeDecoder functionEncodeDecoder;

    @Autowired
    protected ContractExecutionService contractCallService;

    @Autowired
    protected RecordFileRepository recordFileRepository;

    // The contract source `PrecompileTestContract.sol` is in test resources
    @Value("classpath:contracts/PrecompileTestContract/PrecompileTestContract.bin")
    protected Path CONTRACT_BYTES_PATH;

    @Value("classpath:contracts/PrecompileTestContract/PrecompileTestContract.json")
    protected Path PRECOMPILE_TEST_CONTRACT_ABI_PATH;

<<<<<<< HEAD
    // The contract source `ModificationPrecompileTestContract.sol` is in test resources
    @Value("classpath:contracts/ModificationPrecompileTestContract/ModificationPrecompileTestContract.bin")
    protected Path MODIFICATION_CONTRACT_BYTES_PATH;

    @Value("classpath:contracts/ModificationPrecompileTestContract/ModificationPrecompileTestContract.json")
    protected Path MODIFICATION_CONTRACT_ABI_PATH;

    // The contract source `ExchangeRatePrecompile.sol` is in test resources
    @Value("classpath:contracts/ExchangeRatePrecompile/ExchangeRatePrecompile.bin")
    protected Path EXCHANGE_RATE_PRECOMPILE_CONTRACT_BYTES_PATH;

    @Value("classpath:contracts/ExchangeRatePrecompile/ExchangeRatePrecompile.json")
    protected Path EXCHANGE_RATE_PRECOMPILE_ABI_PATH;

    // The contract source `PrngSystemContract.sol` is in test resources
    @Value("classpath:contracts/PrngSystemContract/PrngSystemContract.bin")
    protected Path PRNG_PRECOMPILE_CONTRACT_BYTES_PATH;

    @Value("classpath:contracts/PrngSystemContract/PrngSystemContract.json")
    protected Path PRNG_PRECOMPILE_ABI_PATH;

    @Value("classpath:contracts/EvmCodes/EvmCodes.bin")
    protected Path EVM_CODES_BYTES_PATH;

    @Value("classpath:contracts/NestedCallsTestContract/NestedCallsTestContract.bin")
    protected Path NESTED_CALLS_CONTRACT_BYTES_PATH;

    @Value("classpath:contracts/NestedCallsTestContract/NestedCallsTestContract.json")
    protected Path NESTED_CALLS_ABI_PATH;

    private static TokenCreateWrapper getFungibleTokenWithKeys() {
        return new TokenCreateWrapper(
                true,
                "Test",
                "TST",
                EntityIdUtils.accountIdFromEvmAddress(OWNER_ADDRESS),
                "test",
                true,
                BigInteger.valueOf(10L),
                BigInteger.valueOf(10L),
                10_000_000L,
                true,
                List.of(new TokenKeyWrapper(
                        0b1111111,
                        new KeyValueWrapper(
                                false,
                                contractIdFromEvmAddress(NESTED_ETH_CALLS_CONTRACT_ADDRESS.toArrayUnsafe()),
                                new byte[] {},
                                new byte[] {},
                                null))),
                new TokenExpiryWrapper(
                        9_000_000_000L, EntityIdUtils.accountIdFromEvmAddress(OWNER_ADDRESS), 8_000_000L));
    }

    private static TokenCreateWrapper getFungibleTokenExpiryInUint32Range() {
        return new TokenCreateWrapper(
                true,
                "Test",
                "TST",
                EntityIdUtils.accountIdFromEvmAddress(SENDER_ADDRESS),
                "test",
                true,
                BigInteger.valueOf(10L),
                BigInteger.valueOf(10L),
                10_000_000L,
                false,
                List.of(),
                new TokenExpiryWrapper(
                        4_000_000_000L, EntityIdUtils.accountIdFromEvmAddress(SENDER_ADDRESS), 8_000_000L));
    }

    private static TokenCreateWrapper getNonFungibleTokenWithKeys() {
        return new TokenCreateWrapper(
                false,
                "TestNFT",
                "TFT",
                EntityIdUtils.accountIdFromEvmAddress(OWNER_ADDRESS),
                "test",
                false,
                BigInteger.valueOf(0L),
                BigInteger.valueOf(0L),
                0L,
                true,
                List.of(new TokenKeyWrapper(
                        0b1111111,
                        new KeyValueWrapper(
                                false,
                                contractIdFromEvmAddress(NESTED_ETH_CALLS_CONTRACT_ADDRESS.toArrayUnsafe()),
                                new byte[] {},
                                new byte[] {},
                                null))),
                new TokenExpiryWrapper(
                        9_000_000_000L, EntityIdUtils.accountIdFromEvmAddress(OWNER_ADDRESS), 8_000_000L));
    }

    private static TokenCreateWrapper getNonFungibleTokenExpiryInUint32Range() {
        return new TokenCreateWrapper(
                false,
                "TestNFT",
                "TFT",
                EntityIdUtils.accountIdFromEvmAddress(SENDER_ADDRESS),
                "test",
                true,
                BigInteger.valueOf(0L),
                BigInteger.valueOf(0L),
                0L,
                false,
                List.of(),
                new TokenExpiryWrapper(
                        4_000_000_000L, EntityIdUtils.accountIdFromEvmAddress(SENDER_ADDRESS), 8_000_000L));
    }

    protected static TokenCreateWrapper getFungibleToken(Address ownerAddress) {
        return new TokenCreateWrapper(
                true,
                "Test",
                "TST",
                EntityIdUtils.accountIdFromEvmAddress(ownerAddress),
                "test",
                true,
                BigInteger.valueOf(10L),
                BigInteger.valueOf(10L),
                10_000_000L,
                false,
                List.of(),
                new TokenExpiryWrapper(
                        9_000_000_000L, EntityIdUtils.accountIdFromEvmAddress(ownerAddress), 8_000_000L));
    }

    private static TokenCreateWrapper getFungibleToken2() {
        return new TokenCreateWrapper(
                true,
                "Test",
                "TST",
                EntityIdUtils.accountIdFromEvmAddress(SENDER_ADDRESS),
                "test",
                true,
                BigInteger.valueOf(10L),
                BigInteger.valueOf(10L),
                10_000_000L,
                false,
                List.of(),
                new TokenExpiryWrapper(
                        9_000_000_000L, EntityIdUtils.accountIdFromEvmAddress(SENDER_ADDRESS), 8_000_000L));
    }

    protected static TokenCreateWrapper getNonFungibleToken(Address ownerAddress) {
        final var keyValue = new KeyValueWrapper(
                false,
                contractIdFromEvmAddress(NESTED_ETH_CALLS_CONTRACT_ADDRESS.toArrayUnsafe()),
                new byte[] {},
                new byte[] {},
                null);
        return new TokenCreateWrapper(
                false,
                "TestNFT",
                "TFT",
                EntityIdUtils.accountIdFromEvmAddress(ownerAddress),
                "test",
                false,
                BigInteger.valueOf(0L),
                BigInteger.valueOf(0L),
                0L,
                false,
                List.of(new TokenKeyWrapper(0b1111101, keyValue)),
                new TokenExpiryWrapper(
                        9_000_000_000L, EntityIdUtils.accountIdFromEvmAddress(ownerAddress), 8_000_000L));
    }
=======
    // The contract source `ERCTestContract.sol` is in test resources
    @Value("classpath:contracts/ERCTestContract/ERCTestContract.bin")
    protected Path ERC_CONTRACT_BYTES_PATH;

    @Value("classpath:contracts/ERCTestContract/ERCTestContract.json")
    protected Path ERC_ABI_PATH;
>>>>>>> d2f7848b

    private static TokenCreateWrapper getFungibleHbarsTokenWrapper(
            final Address ownerAddress, final Address autoRenewAccountAddress) {
        final var keyValue =
                new KeyValueWrapper(false, null, new byte[0], Arrays.copyOfRange(KEY_PROTO, 2, KEY_PROTO.length), null);
        return new TokenCreateWrapper(
                true,
                "Hbars",
                "HBAR",
                EntityIdUtils.accountIdFromEvmAddress(ownerAddress),
                "TestMemo",
                false,
                BigInteger.valueOf(10_000_000L),
                BigInteger.valueOf(12L),
                2525L,
                true,
                List.of(
                        new TokenKeyWrapper(0b0000001, keyValue),
                        new TokenKeyWrapper(0b0000010, keyValue),
                        new TokenKeyWrapper(0b0000100, keyValue),
                        new TokenKeyWrapper(0b0001000, keyValue),
                        new TokenKeyWrapper(0b0010000, keyValue),
                        new TokenKeyWrapper(0b0100000, keyValue),
                        new TokenKeyWrapper(0b1000000, keyValue)),
                new TokenExpiryWrapper(
                        9_999L, EntityIdUtils.accountIdFromEvmAddress(autoRenewAccountAddress), 8_000_000L));
    }

    private static TokenCreateWrapper getNftHbarTokenAndKeysHbarsTokenWrapper(
            final Address ownerAddress, final Address autoRenewAccountAddress) {
        final var keyValue =
                new KeyValueWrapper(false, null, new byte[0], Arrays.copyOfRange(KEY_PROTO, 2, KEY_PROTO.length), null);
        return new TokenCreateWrapper(
                false,
                "Hbars",
                "HBAR",
                EntityIdUtils.accountIdFromEvmAddress(ownerAddress),
                "TestMemo",
                true,
                BigInteger.valueOf(0L),
                BigInteger.valueOf(0L),
                2_000_000_000L,
                true,
                List.of(
                        new TokenKeyWrapper(0b0000001, keyValue),
                        new TokenKeyWrapper(0b0000010, keyValue),
                        new TokenKeyWrapper(0b0000100, keyValue),
                        new TokenKeyWrapper(0b0001000, keyValue),
                        new TokenKeyWrapper(0b0010000, keyValue),
                        new TokenKeyWrapper(0b0100000, keyValue),
                        new TokenKeyWrapper(0b1000000, keyValue)),
                new TokenExpiryWrapper(
                        9999L, EntityIdUtils.accountIdFromEvmAddress(autoRenewAccountAddress), 8_000_000L));
    }

    protected ContractExecutionParameters serviceParametersForExecution(
            final Bytes callData,
            final Address contractAddress,
            final CallType callType,
            final long value,
            final BlockType block) {
        return serviceParametersForExecution(callData, contractAddress, callType, value, block, 15_000_000L);
    }

    protected ContractExecutionParameters serviceParametersForExecution(
            final Bytes callData,
            final Address contractAddress,
            final CallType callType,
            final long value,
            final BlockType block,
            final long gasLimit) {
        HederaEvmAccount sender;
        if (block != BlockType.LATEST) {
            sender = new HederaEvmAccount(SENDER_ADDRESS_HISTORICAL);
        } else {
            sender = new HederaEvmAccount(SENDER_ADDRESS);
        }
        // in the end, this persist will be removed because every test
        // will be responsible to persist its own needed data
        persistEntities();

        return ContractExecutionParameters.builder()
                .sender(sender)
                .value(value)
                .receiver(contractAddress)
                .callData(callData)
                .gas(gasLimit)
                .isStatic(false)
                .callType(callType)
                .isEstimate(ETH_ESTIMATE_GAS == callType)
                .block(block)
                .build();
    }

    protected void persistEntities() {
        genesisBlockPersist();
        historicalBlocksPersist();
        historicalDataPersist();
        precompileContractPersist();
<<<<<<< HEAD
        systemExchangeRateContractPersist();
        pseudoRandomNumberGeneratorContractPersist();
        final var modificationContract = modificationContractPersist();
        modificationWithoutKeyContractPersist();
        final var nestedContractId = dynamicEthCallContractPresist();
        nestedEthCallsContractPersist();
=======
        final var ercContract = ercContractPersist();
>>>>>>> d2f7848b

        receiverPersist();
        final var senderEntityId = senderEntityPersist();
        final var ownerEntityId = ownerEntityPersist();
        final var spenderEntityId = spenderEntityPersist();
        final var treasuryEntityId = treasureEntityPersist();
        autoRenewAccountPersist();

        fungibleTokenPersist(
                senderEntityId,
                KEY_PROTO,
                UNPAUSED_FUNGIBLE_TOKEN_ADDRESS,
                AUTO_RENEW_ACCOUNT_ADDRESS,
                9999999999999L,
                TokenPauseStatusEnum.UNPAUSED,
                false);
        final var tokenEntityId = fungibleTokenPersist(
                ownerEntityId,
                KEY_PROTO,
                FUNGIBLE_TOKEN_ADDRESS,
                AUTO_RENEW_ACCOUNT_ADDRESS,
                9999999999999L,
                TokenPauseStatusEnum.PAUSED,
                true);
        final var notFrozenFungibleTokenEntityId = fungibleTokenPersist(
                treasuryEntityId,
                KEY_PROTO,
                NOT_FROZEN_FUNGIBLE_TOKEN_ADDRESS,
                AUTO_RENEW_ACCOUNT_ADDRESS,
                0L,
                TokenPauseStatusEnum.PAUSED,
                false);
        final var frozenFungibleTokenEntityId = fungibleTokenPersist(
                spenderEntityId,
                KEY_PROTO,
                FROZEN_FUNGIBLE_TOKEN_ADDRESS,
                AUTO_RENEW_ACCOUNT_ADDRESS,
                9999999999999L,
                TokenPauseStatusEnum.PAUSED,
                true);
        final var transferFromTokenTreasuryEntityId = fungibleTokenPersist(
                treasuryEntityId,
                new byte[0],
                TRANSFRER_FROM_TOKEN_ADDRESS,
                AUTO_RENEW_ACCOUNT_ADDRESS,
                9999999999999L,
                TokenPauseStatusEnum.UNPAUSED,
                false);
        final var tokenTreasuryEntityId = fungibleTokenPersist(
                treasuryEntityId,
                new byte[0],
                TREASURY_TOKEN_ADDRESS,
                AUTO_RENEW_ACCOUNT_ADDRESS,
                9999999999999L,
                TokenPauseStatusEnum.UNPAUSED,
                false);
        final var tokenTreasuryWithAllKeysEntityId = fungibleTokenPersist(
                treasuryEntityId,
                KEY_PROTO,
                TREASURY_TOKEN_ADDRESS_WITH_ALL_KEYS,
                AUTO_RENEW_ACCOUNT_ADDRESS,
                9999999999999L,
                TokenPauseStatusEnum.UNPAUSED,
                false);

        final var nftEntityId = nftPersist(
                NFT_ADDRESS,
                AUTO_RENEW_ACCOUNT_ADDRESS,
                ownerEntityId,
                spenderEntityId,
                ownerEntityId,
                KEY_PROTO,
                TokenPauseStatusEnum.PAUSED,
                true);
        final var nftEntityId3 = nftPersist(
                NFT_TRANSFER_ADDRESS,
                AUTO_RENEW_ACCOUNT_ADDRESS,
                ownerEntityId,
                spenderEntityId,
                ownerEntityId,
                KEY_PROTO,
                TokenPauseStatusEnum.UNPAUSED,
                false);
        final var ethAccount = ethAccountPersist(358L, ETH_ADDRESS);

        tokenAccountPersist(senderEntityId, tokenEntityId, TokenFreezeStatusEnum.FROZEN);
        tokenAccountPersist(ethAccount, tokenEntityId, TokenFreezeStatusEnum.FROZEN);
        tokenAccountPersist(senderEntityId, transferFromTokenTreasuryEntityId, TokenFreezeStatusEnum.UNFROZEN);
        tokenAccountPersist(senderEntityId, tokenTreasuryEntityId, TokenFreezeStatusEnum.UNFROZEN);
        tokenAccountPersist(senderEntityId, tokenTreasuryWithAllKeysEntityId, TokenFreezeStatusEnum.UNFROZEN);
        tokenAccountPersist(spenderEntityId, notFrozenFungibleTokenEntityId, TokenFreezeStatusEnum.UNFROZEN);
        tokenAccountPersist(spenderEntityId, tokenTreasuryEntityId, TokenFreezeStatusEnum.UNFROZEN);
        tokenAccountPersist(ethAccount, notFrozenFungibleTokenEntityId, TokenFreezeStatusEnum.UNFROZEN);
        tokenAccountPersist(senderEntityId, notFrozenFungibleTokenEntityId, TokenFreezeStatusEnum.UNFROZEN);
        tokenAccountPersist(spenderEntityId, frozenFungibleTokenEntityId, TokenFreezeStatusEnum.FROZEN);
        tokenAccountPersist(ethAccount, frozenFungibleTokenEntityId, TokenFreezeStatusEnum.FROZEN);
<<<<<<< HEAD
        tokenAccountPersist(modificationContract, tokenEntityId, TokenFreezeStatusEnum.UNFROZEN);
        tokenAccountPersist(modificationContract, nftEntityId, TokenFreezeStatusEnum.UNFROZEN);
=======
        tokenAccountPersist(ercContract, tokenEntityId, TokenFreezeStatusEnum.UNFROZEN);
        tokenAccountPersist(ercContract, nftEntityId, TokenFreezeStatusEnum.UNFROZEN);
>>>>>>> d2f7848b

        tokenAccountPersist(treasuryEntityId, notFrozenFungibleTokenEntityId, TokenFreezeStatusEnum.UNFROZEN);
        tokenAccountPersist(ethAccount, transferFromTokenTreasuryEntityId, TokenFreezeStatusEnum.UNFROZEN);
        tokenAccountPersist(ethAccount, tokenTreasuryEntityId, TokenFreezeStatusEnum.UNFROZEN);

        tokenAccountPersist(ownerEntityId, nftEntityId, TokenFreezeStatusEnum.UNFROZEN);
        tokenAccountPersist(senderEntityId, nftEntityId, TokenFreezeStatusEnum.UNFROZEN);
        tokenAccountPersist(spenderEntityId, nftEntityId, TokenFreezeStatusEnum.UNFROZEN);
        tokenAccountPersist(ownerEntityId, nftEntityId3, TokenFreezeStatusEnum.UNFROZEN);
        tokenAccountPersist(spenderEntityId, nftEntityId3, TokenFreezeStatusEnum.UNFROZEN);
<<<<<<< HEAD
        tokenAccountPersist(ownerEntityId, nftEntityId2, TokenFreezeStatusEnum.UNFROZEN);
        tokenAccountPersist(senderEntityId, nftEntityId2, TokenFreezeStatusEnum.UNFROZEN);
        tokenAccountPersist(ownerEntityId, nftEntityId8, TokenFreezeStatusEnum.UNFROZEN);
        tokenAccountPersist(spenderEntityId, nftEntityId8, TokenFreezeStatusEnum.UNFROZEN);
=======
        ercContractTokenPersist(ERC_CONTRACT_ADDRESS, tokenTreasuryEntityId, TokenFreezeStatusEnum.UNFROZEN);
>>>>>>> d2f7848b
        nftCustomFeePersist(senderEntityId, nftEntityId);

        allowancesPersist(senderEntityId, spenderEntityId, tokenEntityId, nftEntityId);
<<<<<<< HEAD
        allowancesPersist(ownerEntityId, modificationContract, tokenEntityId, nftEntityId);
        allowancesPersist(ownerEntityId, nestedContractId, tokenEntityId, nftEntityId);
        allowancesPersist(senderEntityId, spenderEntityId, tokenTreasuryEntityId, nftEntityId3);
        contractAllowancesPersist(senderEntityId, MODIFICATION_CONTRACT_ADDRESS, tokenTreasuryEntityId, nftEntityId3);
=======
        allowancesPersist(ownerEntityId, ercContract, tokenEntityId, nftEntityId);
        allowancesPersist(senderEntityId, spenderEntityId, tokenTreasuryEntityId, nftEntityId3);
        contractAllowancesPersist(senderEntityId, ERC_CONTRACT_ADDRESS, tokenTreasuryEntityId, nftEntityId3);
>>>>>>> d2f7848b
    }

    protected void genesisBlockPersist() {
        genesisRecordFileForBlockHash =
                domainBuilder.recordFile().customize(f -> f.index(0L)).persist();
    }

    protected void historicalBlocksPersist() {
        recordFileBeforeEvm34 = domainBuilder
                .recordFile()
                .customize(f -> f.index(EVM_V_34_BLOCK - 1))
                .persist();
        recordFileAfterEvm34 = domainBuilder
                .recordFile()
                .customize(f -> f.index(EVM_V_34_BLOCK))
                .persist();
        recordFileEvm38 = domainBuilder
                .recordFile()
                .customize(f -> f.index(EVM_V_38_BLOCK))
                .persist();
        recordFileEvm46 = domainBuilder
                .recordFile()
                .customize(f -> f.index(EVM_V_46_BLOCK))
                .persist();
        recordFileEvm46Latest = domainBuilder.recordFile().persist();
    }

    protected void historicalDataPersist() {
        // Accounts
        final var ownerEntityId = ownerEntityPersistHistorical();
        final var senderEntityId = senderEntityPersistHistorical();
        final var spenderEntityId = spenderEntityPersistHistorical();
        autoRenewAccountPersistHistorical();

        // Fungible token
        final var tokenEntityId = entityIdFromEvmAddress(FUNGIBLE_TOKEN_ADDRESS_HISTORICAL);

        balancePersistHistorical(
                FUNGIBLE_TOKEN_ADDRESS_HISTORICAL,
                Range.closedOpen(recordFileAfterEvm34.getConsensusStart(), recordFileAfterEvm34.getConsensusEnd()));

        fungibleTokenPersistHistorical(
                ownerEntityId,
                KEY_PROTO,
                FUNGIBLE_TOKEN_ADDRESS_HISTORICAL,
                AUTO_RENEW_ACCOUNT_ADDRESS_HISTORICAL,
                9999999999999L,
                TokenPauseStatusEnum.PAUSED,
                true,
                Range.closedOpen(recordFileAfterEvm34.getConsensusStart(), recordFileAfterEvm34.getConsensusEnd()));

        // NFT
        final var nftEntityId = entityIdFromEvmAddress(NFT_ADDRESS_HISTORICAL);
        nftPersistHistorical(
                NFT_ADDRESS_HISTORICAL,
                AUTO_RENEW_ACCOUNT_ADDRESS_HISTORICAL,
                ownerEntityId,
                spenderEntityId,
                ownerEntityId,
                KEY_PROTO,
                TokenPauseStatusEnum.PAUSED,
                true,
                Range.closedOpen(recordFileAfterEvm34.getConsensusStart(), recordFileAfterEvm34.getConsensusEnd()));

        // Token relationships
        tokenAccountPersistHistorical(ownerEntityId, tokenEntityId, TokenFreezeStatusEnum.UNFROZEN);
        tokenAccountPersistHistorical(senderEntityId, tokenEntityId, TokenFreezeStatusEnum.FROZEN);
        tokenAccountPersistHistorical(ownerEntityId, nftEntityId, TokenFreezeStatusEnum.UNFROZEN);
        tokenAccountPersistHistorical(senderEntityId, nftEntityId, TokenFreezeStatusEnum.FROZEN);

        // Contracts
        final var precompileTestContractId = entityIdFromEvmAddress(PRECOMPILE_TEST_CONTRACT_ADDRESS);

        // Token allowances
        tokenAllowancePersistHistorical(tokenEntityId, senderEntityId, senderEntityId, spenderEntityId, 13L);
        tokenAllowancePersistHistorical(tokenEntityId, senderEntityId, senderEntityId, precompileTestContractId, 20L);

        nftAllowancePersistHistorical(nftEntityId, senderEntityId, senderEntityId, spenderEntityId);
        nftAllowancePersistHistorical(nftEntityId, senderEntityId, senderEntityId, precompileTestContractId);

        fungibleTokenPersistHistorical(
                senderEntityId,
                keyWithContractId.toByteArray(),
                FUNGIBLE_TOKEN_ADDRESS_GET_KEY_WITH_CONTRACT_ADDRESS_HISTORICAL,
                AUTO_RENEW_ACCOUNT_ADDRESS_HISTORICAL,
                9999999999999L,
                TokenPauseStatusEnum.PAUSED,
                false,
                Range.closedOpen(recordFileAfterEvm34.getConsensusStart(), recordFileAfterEvm34.getConsensusEnd()));

        fungibleTokenPersistHistorical(
                senderEntityId,
                keyWithEd25519.toByteArray(),
                FUNGIBLE_TOKEN_ADDRESS_GET_KEY_WITH_ED25519_KEY_HISTORICAL,
                AUTO_RENEW_ACCOUNT_ADDRESS_HISTORICAL,
                9999999999999L,
                TokenPauseStatusEnum.PAUSED,
                false,
                Range.closedOpen(recordFileAfterEvm34.getConsensusStart(), recordFileAfterEvm34.getConsensusEnd()));

        fungibleTokenPersistHistorical(
                senderEntityId,
                keyWithECDSASecp256K1.toByteArray(),
                FUNGIBLE_TOKEN_ADDRESS_GET_KEY_WITH_ECDSA_KEY_HISTORICAL,
                AUTO_RENEW_ACCOUNT_ADDRESS_HISTORICAL,
                9999999999999L,
                TokenPauseStatusEnum.PAUSED,
                false,
                Range.closedOpen(recordFileAfterEvm34.getConsensusStart(), recordFileAfterEvm34.getConsensusEnd()));

        fungibleTokenPersistHistorical(
                senderEntityId,
                keyWithDelegatableContractId.toByteArray(),
                FUNGIBLE_TOKEN_ADDRESS_GET_KEY_WITH_DELEGATABLE_CONTRACT_ID_HISTORICAL,
                AUTO_RENEW_ACCOUNT_ADDRESS_HISTORICAL,
                9999999999999L,
                TokenPauseStatusEnum.PAUSED,
                false,
                Range.closedOpen(recordFileAfterEvm34.getConsensusStart(), recordFileAfterEvm34.getConsensusEnd()));

        nftPersistHistorical(
                NFT_ADDRESS_GET_KEY_WITH_CONTRACT_ADDRESS_HISTORICAL,
                AUTO_RENEW_ACCOUNT_ADDRESS_HISTORICAL,
                ownerEntityId,
                spenderEntityId,
                ownerEntityId,
                keyWithContractId.toByteArray(),
                TokenPauseStatusEnum.PAUSED,
                true,
                Range.closedOpen(recordFileAfterEvm34.getConsensusStart(), recordFileAfterEvm34.getConsensusEnd()));

        nftPersistHistorical(
                NFT_ADDRESS_GET_KEY_WITH_ED25519_KEY_HISTORICAL,
                AUTO_RENEW_ACCOUNT_ADDRESS_HISTORICAL,
                ownerEntityId,
                spenderEntityId,
                ownerEntityId,
                keyWithEd25519.toByteArray(),
                TokenPauseStatusEnum.PAUSED,
                true,
                Range.closedOpen(recordFileAfterEvm34.getConsensusStart(), recordFileAfterEvm34.getConsensusEnd()));

        nftPersistHistorical(
                NFT_ADDRESS_GET_KEY_WITH_ECDSA_KEY_HISTORICAL,
                AUTO_RENEW_ACCOUNT_ADDRESS_HISTORICAL,
                ownerEntityId,
                spenderEntityId,
                ownerEntityId,
                keyWithECDSASecp256K1.toByteArray(),
                TokenPauseStatusEnum.PAUSED,
                true,
                Range.closedOpen(recordFileAfterEvm34.getConsensusStart(), recordFileAfterEvm34.getConsensusEnd()));

        nftPersistHistorical(
                NFT_ADDRESS_GET_KEY_WITH_DELEGATABLE_CONTRACT_ID_HISTORICAL,
                AUTO_RENEW_ACCOUNT_ADDRESS_HISTORICAL,
                ownerEntityId,
                spenderEntityId,
                ownerEntityId,
                keyWithDelegatableContractId.toByteArray(),
                TokenPauseStatusEnum.PAUSED,
                true,
                Range.closedOpen(recordFileAfterEvm34.getConsensusStart(), recordFileAfterEvm34.getConsensusEnd()));

        fungibleTokenPersistHistorical(
                ownerEntityId,
                KEY_PROTO,
                FUNGIBLE_TOKEN_ADDRESS_WITH_EXPIRY_HISTORICAL,
                AUTO_RENEW_ACCOUNT_ADDRESS_HISTORICAL,
                1000000000000L,
                TokenPauseStatusEnum.PAUSED,
                false,
                Range.closedOpen(recordFileAfterEvm34.getConsensusStart(), recordFileAfterEvm34.getConsensusEnd()));

        domainBuilder
                .customFeeHistory()
                .customize(f -> f.tokenId(nftEntityId.getId())
                        .fractionalFees(List.of(FractionalFee.builder()
                                .collectorAccountId(senderEntityId)
                                .build()))
                        .royaltyFees(List.of())
                        .fixedFees(List.of())
                        .timestampRange(Range.closedOpen(
                                recordFileAfterEvm34.getConsensusStart(), recordFileAfterEvm34.getConsensusEnd())))
                .persist();
    }

    protected void customFeePersistHistorical(final FeeCase feeCase, final Range<Long> historicalBlock) {
        final var collectorAccountId = entityIdFromEvmAddress(SENDER_ADDRESS_HISTORICAL);
        final var tokenEntityId = entityIdFromEvmAddress(FUNGIBLE_TOKEN_ADDRESS_HISTORICAL);
        switch (feeCase) {
            case ROYALTY_FEE -> {
                final var royaltyFee = RoyaltyFee.builder()
                        .collectorAccountId(collectorAccountId)
                        .denominator(10L)
                        .fallbackFee(FallbackFee.builder()
                                .amount(100L)
                                .denominatingTokenId(tokenEntityId)
                                .build())
                        .numerator(20L)
                        .build();
                domainBuilder
                        .customFee()
                        .customize(f -> f.royaltyFees(List.of(royaltyFee))
                                .fixedFees(List.of())
                                .fractionalFees(List.of())
                                .tokenId(tokenEntityId.getId())
                                .timestampRange(historicalBlock))
                        .persist();
            }
            case FRACTIONAL_FEE -> {
                final var fractionalFee = FractionalFee.builder()
                        .collectorAccountId(collectorAccountId)
                        .denominator(10L)
                        .minimumAmount(1L)
                        .maximumAmount(1000L)
                        .netOfTransfers(true)
                        .numerator(100L)
                        .build();
                domainBuilder
                        .customFee()
                        .customize(f -> f.fractionalFees(List.of(fractionalFee))
                                .fixedFees(List.of())
                                .royaltyFees(List.of())
                                .tokenId(tokenEntityId.getId())
                                .timestampRange(historicalBlock))
                        .persist();
            }
            case FIXED_FEE -> {
                final var fixedFee = FixedFee.builder()
                        .amount(100L)
                        .collectorAccountId(collectorAccountId)
                        .denominatingTokenId(tokenEntityId)
                        .build();
                domainBuilder
                        .customFee()
                        .customize(f -> f.fixedFees(List.of(fixedFee))
                                .fractionalFees(List.of())
                                .royaltyFees(List.of())
                                .tokenId(tokenEntityId.getId())
                                .timestampRange(historicalBlock))
                        .persist();
            }
            default -> domainBuilder
                    .customFee()
                    .customize(f -> f.tokenId(tokenEntityId.getId()).timestampRange(historicalBlock))
                    .persist();
        }
    }

    private void nftCustomFeePersist(final EntityId senderEntityId, final EntityId nftEntityId) {
        domainBuilder
                .customFee()
                .customize(f -> f.tokenId(nftEntityId.getId())
                        .fractionalFees(List.of(FractionalFee.builder()
                                .collectorAccountId(senderEntityId)
                                .build()))
                        .royaltyFees(List.of())
                        .fixedFees(List.of()))
                .persist();
    }

    // Account persist
    protected void tokenAccountPersist(
            final EntityId senderEntityId, final EntityId tokenEntityId, final TokenFreezeStatusEnum freezeStatus) {
        domainBuilder
                .tokenAccount()
                .customize(e -> e.freezeStatus(freezeStatus)
                        .accountId(senderEntityId.getId())
                        .tokenId(tokenEntityId.getId())
                        .kycStatus(TokenKycStatusEnum.GRANTED)
                        .associated(true)
                        .balance(12L))
                .persist();
    }

    private void tokenAccountPersist(
            final long ethAccount, final EntityId tokenEntityId, final TokenFreezeStatusEnum freezeStatus) {
        domainBuilder
                .tokenAccount()
                .customize(e -> e.freezeStatus(freezeStatus)
                        .accountId(ethAccount)
                        .tokenId(tokenEntityId.getId())
                        .kycStatus(TokenKycStatusEnum.GRANTED)
                        .balance(10L))
                .persist();
    }

    private void tokenAccountPersistHistorical(
            final EntityId senderEntityId, final EntityId tokenEntityId, final TokenFreezeStatusEnum freezeStatus) {
        domainBuilder
                .tokenAccountHistory()
                .customize(e -> e.freezeStatus(freezeStatus)
                        .accountId(senderEntityId.getId())
                        .tokenId(tokenEntityId.getId())
                        .kycStatus(TokenKycStatusEnum.GRANTED)
                        .associated(true)
                        .balance(12L)
                        .timestampRange(Range.closedOpen(
                                recordFileAfterEvm34.getConsensusStart(), recordFileAfterEvm34.getConsensusEnd())))
                .persist();
    }

<<<<<<< HEAD
    // Entity persist
    protected EntityId notAssociatedSpenderEntityPersist() {
        final var spenderEntityId = entityIdFromEvmAddress(NOT_ASSOCIATED_SPENDER_ADDRESS);
        domainBuilder
                .entity()
                .customize(e -> e.id(spenderEntityId.getId())
                        .num(spenderEntityId.getNum())
                        .evmAddress(NOT_ASSOCIATED_SPENDER_ALIAS.toArray())
                        .alias(NOT_ASSOCIATED_SPENDER_PUBLIC_KEY.toByteArray())
                        .deleted(false))
                .persist();
        return spenderEntityId;
=======
    private void ercContractTokenPersist(
            final Address contractAddress, final EntityId tokenEntityId, final TokenFreezeStatusEnum freezeStatusEnum) {
        final var contractEntityId = entityIdFromEvmAddress(contractAddress);
        domainBuilder
                .tokenAccount()
                .customize(e -> e.freezeStatus(freezeStatusEnum)
                        .accountId(contractEntityId.getNum())
                        .tokenId(tokenEntityId.getId())
                        .kycStatus(TokenKycStatusEnum.GRANTED)
                        .balance(10L))
                .persist();
>>>>>>> d2f7848b
    }

    protected EntityId spenderEntityPersist() {
        final var spenderEntityId = entityIdFromEvmAddress(SPENDER_ADDRESS);
        domainBuilder
                .entity()
                .customize(e -> e.id(spenderEntityId.getId())
                        .num(spenderEntityId.getNum())
                        .evmAddress(SPENDER_ALIAS.toArray())
                        .alias(SPENDER_PUBLIC_KEY.toByteArray())
                        .deleted(false))
                .persist();
        return spenderEntityId;
    }

    private EntityId spenderEntityPersistHistorical() {
        final var spenderEntityId = entityIdFromEvmAddress(SPENDER_ADDRESS_HISTORICAL);

        domainBuilder
                .entity()
                .customize(e -> e.id(spenderEntityId.getId())
                        .num(spenderEntityId.getNum())
                        .evmAddress(SPENDER_ALIAS_HISTORICAL.toArray())
                        .alias(SPENDER_PUBLIC_KEY_HISTORICAL.toByteArray())
                        .deleted(false)
                        .createdTimestamp(recordFileAfterEvm34.getConsensusStart())
                        .timestampRange(Range.closedOpen(
                                recordFileAfterEvm34.getConsensusStart(), recordFileAfterEvm34.getConsensusEnd())))
                .persist();
        return spenderEntityId;
    }

    private long ethAccountPersist(final long ethAccount, final Address evmAddress) {

        domainBuilder
                .entity()
                .customize(e -> e.id(ethAccount)
                        .num(ethAccount)
                        .evmAddress(evmAddress.toArrayUnsafe())
                        .balance(2000L)
                        .deleted(false))
                .persist();
        return ethAccount;
    }

    protected EntityId senderEntityPersist() {
        final var senderEntityId = entityIdFromEvmAddress(SENDER_ADDRESS);

        domainBuilder
                .entity()
                .customize(e -> e.id(senderEntityId.getId())
                        .num(senderEntityId.getNum())
                        .evmAddress(SENDER_ALIAS.toArray())
                        .deleted(false)
                        .alias(SENDER_PUBLIC_KEY.toByteArray())
                        .balance(10000 * 100_000_000L))
                .persist();
        return senderEntityId;
    }

    private EntityId senderEntityPersistHistorical() {
        final var senderEntityId = entityIdFromEvmAddress(SENDER_ADDRESS_HISTORICAL);

        domainBuilder
                .entity()
                .customize(e -> e.id(senderEntityId.getId())
                        .num(senderEntityId.getNum())
                        .evmAddress(SENDER_ALIAS_HISTORICAL.toArray())
                        .deleted(false)
                        .alias(SENDER_PUBLIC_KEY_HISTORICAL.toByteArray())
                        .balance(10000 * 100_000_000L)
                        .createdTimestamp(recordFileAfterEvm34.getConsensusStart())
                        .timestampRange(Range.closedOpen(
                                recordFileAfterEvm34.getConsensusStart(), recordFileAfterEvm34.getConsensusEnd())))
                .persist();

        return senderEntityId;
    }

    protected EntityId ownerEntityPersist() {
        final var ownerEntityId = entityIdFromEvmAddress(OWNER_ADDRESS);

        domainBuilder
                .entity()
                .customize(e -> e.id(ownerEntityId.getId())
                        .num(ownerEntityId.getNum())
                        .evmAddress(null)
                        .alias(toEvmAddress(ownerEntityId))
                        .balance(20000L))
                .persist();
        return ownerEntityId;
    }

    private EntityId ownerEntityPersistHistorical() {
        final var ownerEntityId = entityIdFromEvmAddress(OWNER_ADDRESS_HISTORICAL);

        domainBuilder
                .entity()
                .customize(e -> e.id(ownerEntityId.getId())
                        .num(ownerEntityId.getNum())
                        .evmAddress(null)
                        .alias(toEvmAddress(ownerEntityId))
                        .balance(20000L)
                        .timestampRange(Range.closedOpen(
                                recordFileAfterEvm34.getConsensusStart(), recordFileAfterEvm34.getConsensusEnd())))
                .persist();

        return ownerEntityId;
    }

    private EntityId autoRenewAccountPersist() {
        final var autoRenewEntityId = entityIdFromEvmAddress(AUTO_RENEW_ACCOUNT_ADDRESS);

        domainBuilder
                .entity()
                .customize(e -> e.id(autoRenewEntityId.getId())
                        .num(autoRenewEntityId.getNum())
                        .evmAddress(null)
                        .alias(toEvmAddress(autoRenewEntityId)))
                .persist();
        return autoRenewEntityId;
    }

    private EntityId autoRenewAccountPersistHistorical() {
        final var autoRenewEntityId = entityIdFromEvmAddress(AUTO_RENEW_ACCOUNT_ADDRESS_HISTORICAL);

        domainBuilder
                .entity()
                .customize(e -> e.id(autoRenewEntityId.getId())
                        .num(autoRenewEntityId.getNum())
                        .evmAddress(null)
                        .alias(toEvmAddress(autoRenewEntityId))
                        .timestampRange(Range.closedOpen(
                                recordFileAfterEvm34.getConsensusStart(), recordFileAfterEvm34.getConsensusEnd())))
                .persist();

        return autoRenewEntityId;
    }

    protected EntityId treasureEntityPersist() {
        final var treasuryEntityId = entityIdFromEvmAddress(TREASURY_ADDRESS);

        domainBuilder
                .entity()
                .customize(e -> e.id(treasuryEntityId.getId())
                        .num(treasuryEntityId.getNum())
                        .evmAddress(null)
                        .alias(toEvmAddress(treasuryEntityId)))
                .persist();
        return treasuryEntityId;
    }

    protected void receiverPersist() {
        final var receiverEntityId = entityIdFromEvmAddress(RECEIVER_ADDRESS);
        final var receiverEvmAddress = toEvmAddress(receiverEntityId);
        domainBuilder
                .entity()
                .customize(e -> e.id(receiverEntityId.getId())
                        .num(receiverEntityId.getNum())
                        .evmAddress(receiverEvmAddress)
                        .deleted(false)
                        .type(CONTRACT))
                .persist();
    }

    // Token persist
    protected EntityId fungibleTokenPersist(
            final EntityId treasuryId,
            final byte[] key,
            final Address tokenAddress,
            final Address autoRenewAddress,
            final long tokenExpiration,
            final TokenPauseStatusEnum pauseStatus,
            final boolean freezeDefault) {
        final var tokenEntityId = entityIdFromEvmAddress(tokenAddress);
        final var autoRenewEntityId = entityIdFromEvmAddress(autoRenewAddress);

        domainBuilder
                .entity()
                .customize(e -> e.id(tokenEntityId.getId())
                        .autoRenewAccountId(autoRenewEntityId.getId())
                        .num(tokenEntityId.getNum())
                        .evmAddress(tokenAddress.toArrayUnsafe())
                        .type(TOKEN)
                        .balance(1500L)
                        .key(key)
                        .expirationTimestamp(tokenExpiration)
                        .memo("TestMemo"))
                .persist();

        domainBuilder
                .token()
                .customize(t -> t.tokenId(tokenEntityId.getId())
                        .treasuryAccountId(treasuryId)
                        .type(TokenTypeEnum.FUNGIBLE_COMMON)
                        .kycKey(key)
                        .freezeDefault(freezeDefault)
                        .feeScheduleKey(key)
                        .supplyType(TokenSupplyTypeEnum.INFINITE)
                        .maxSupply(2525L)
                        .initialSupply(10_000_000L)
                        .name("Hbars")
                        .totalSupply(12345L)
                        .decimals(12)
                        .wipeKey(key)
                        .freezeKey(key)
                        .pauseStatus(pauseStatus)
                        .pauseKey(key)
                        .supplyKey(key)
                        .symbol("HBAR"))
                .persist();

        return tokenEntityId;
    }

    private EntityId balancePersistHistorical(final Address tokenAddress, final Range<Long> historicalBlock) {
        final var tokenEntityId = entityIdFromEvmAddress(tokenAddress);
        final var accountId = entityIdFromEvmAddress(SENDER_ADDRESS_HISTORICAL);
        final var tokenId = entityIdFromEvmAddress(tokenAddress);
        // hardcoded treasury account id is mandatory
        final long lowerTimestamp = historicalBlock.lowerEndpoint();
        domainBuilder
                .accountBalance()
                .customize(ab -> ab.id(new AccountBalance.Id(lowerTimestamp, NETWORK_TREASURY_ACCOUNT_ID)))
                .persist();
        domainBuilder
                .tokenBalance()
                .customize(tb -> tb.id(new TokenBalance.Id(lowerTimestamp, accountId, tokenId))
                        .balance(12L))
                .persist();
        domainBuilder
                .tokenBalance()
                // Expected total supply is 12345
                .customize(tb -> tb.balance(12345L - 12L)
                        .id(new TokenBalance.Id(lowerTimestamp, domainBuilder.entityId(), tokenEntityId)))
                .persist();

        return tokenEntityId;
    }

    private void fungibleTokenPersistHistorical(
            final EntityId treasuryId,
            final byte[] key,
            final Address tokenAddress,
            final Address autoRenewAddress,
            final long tokenExpiration,
            final TokenPauseStatusEnum pauseStatus,
            final boolean freezeDefault,
            final Range<Long> historicalBlock) {
        final var tokenEntityId = entityIdFromEvmAddress(tokenAddress);
        final var autoRenewEntityId = entityIdFromEvmAddress(autoRenewAddress);
        final long lowerTimestamp = historicalBlock.lowerEndpoint();

        domainBuilder
                .entity()
                .customize(e -> e.id(tokenEntityId.getId())
                        .autoRenewAccountId(autoRenewEntityId.getId())
                        .num(tokenEntityId.getNum())
                        .evmAddress(tokenAddress.toArrayUnsafe())
                        .type(TOKEN)
                        .balance(1500L)
                        .key(key)
                        .expirationTimestamp(tokenExpiration)
                        .memo("TestMemo")
                        .timestampRange(Range.atLeast(lowerTimestamp))
                        .deleted(false))
                .persist();

        domainBuilder
                .tokenHistory()
                .customize(t -> t.tokenId(tokenEntityId.getId())
                        .treasuryAccountId(treasuryId)
                        .type(TokenTypeEnum.FUNGIBLE_COMMON)
                        .kycKey(key)
                        .freezeDefault(freezeDefault)
                        .feeScheduleKey(key)
                        .supplyType(TokenSupplyTypeEnum.INFINITE)
                        .maxSupply(2525L)
                        .initialSupply(10_000_000L)
                        .name("Hbars")
                        .totalSupply(12345L)
                        .decimals(12)
                        .wipeKey(key)
                        .freezeKey(key)
                        .pauseStatus(pauseStatus)
                        .pauseKey(key)
                        .supplyKey(key)
                        .symbol("HBAR")
                        .timestampRange(Range.openClosed(lowerTimestamp, historicalBlock.upperEndpoint() + 1)))
                .persist();
    }

    protected EntityId nftPersist(
            final Address nftAddress,
            final Address autoRenewAddress,
            final EntityId ownerEntityId,
            final EntityId spenderEntityId,
            final EntityId treasuryId,
            final byte[] key,
            final TokenPauseStatusEnum pauseStatus,
            final boolean freezeDefault) {
        final var nftEntityId = entityIdFromEvmAddress(nftAddress);
        final var autoRenewEntityId = entityIdFromEvmAddress(autoRenewAddress);
        final var nftEvmAddress = toEvmAddress(nftEntityId);
        final var ownerEntity = EntityId.of(ownerEntityId.getId());

        domainBuilder
                .entity()
                .customize(e -> e.id(nftEntityId.getId())
                        .autoRenewAccountId(autoRenewEntityId.getId())
                        .expirationTimestamp(null)
                        .num(nftEntityId.getNum())
                        .evmAddress(nftEvmAddress)
                        .type(TOKEN)
                        .balance(1500L)
                        .key(key)
                        .expirationTimestamp(9999999999999L)
                        .memo("TestMemo"))
                .persist();

        domainBuilder
                .token()
                .customize(t -> t.tokenId(nftEntityId.getId())
                        .treasuryAccountId(treasuryId)
                        .type(TokenTypeEnum.NON_FUNGIBLE_UNIQUE)
                        .kycKey(key)
                        .freezeDefault(freezeDefault)
                        .feeScheduleKey(key)
                        .totalSupply(1_000_000_000L)
                        .maxSupply(2_000_000_000L)
                        .name("Hbars")
                        .supplyType(TokenSupplyTypeEnum.FINITE)
                        .freezeKey(key)
                        .pauseKey(key)
                        .pauseStatus(pauseStatus)
                        .wipeKey(key)
                        .supplyKey(key)
                        .symbol("HBAR")
                        .wipeKey(key))
                .persist();

        domainBuilder
                .nft()
                .customize(n -> n.accountId(spenderEntityId)
                        .createdTimestamp(1475067194949034022L)
                        .serialNumber(1)
                        .spender(spenderEntityId)
                        .metadata("NFT_METADATA_URI".getBytes())
                        .accountId(ownerEntity)
                        .timestampRange(Range.atLeast(1475067194949034022L))
                        .tokenId(nftEntityId.getId()))
                .persist();
        return nftEntityId;
    }

    private EntityId nftPersistHistorical(
            final Address nftAddress,
            final Address autoRenewAddress,
            final EntityId ownerEntityId,
            final EntityId spenderEntityId,
            final EntityId treasuryId,
            final byte[] key,
            final TokenPauseStatusEnum pauseStatus,
            final boolean freezeDefault,
            final Range<Long> historicalBlock) {
        final var nftEntityId = entityIdFromEvmAddress(nftAddress);
        final var autoRenewEntityId = entityIdFromEvmAddress(autoRenewAddress);
        final var nftEvmAddress = toEvmAddress(nftEntityId);
        final var ownerEntity = EntityId.of(ownerEntityId.getId());

        domainBuilder
                .entity()
                .customize(e -> e.id(nftEntityId.getId())
                        .autoRenewAccountId(autoRenewEntityId.getId())
                        .num(nftEntityId.getNum())
                        .evmAddress(nftEvmAddress)
                        .type(TOKEN)
                        .balance(1500L)
                        .key(key)
                        .expirationTimestamp(9999999999999L)
                        .memo("TestMemo")
                        .deleted(false)
                        .timestampRange(historicalBlock))
                .persist();

        domainBuilder
                .tokenHistory()
                .customize(t -> t.tokenId(nftEntityId.getId())
                        .treasuryAccountId(treasuryId)
                        .type(TokenTypeEnum.NON_FUNGIBLE_UNIQUE)
                        .kycKey(key)
                        .freezeDefault(freezeDefault)
                        .feeScheduleKey(key)
                        .totalSupply(2L)
                        .maxSupply(2_000_000_000L)
                        .name("Hbars")
                        .supplyType(TokenSupplyTypeEnum.FINITE)
                        .freezeKey(key)
                        .pauseKey(key)
                        .pauseStatus(pauseStatus)
                        .wipeKey(key)
                        .supplyKey(key)
                        .symbol("HBAR")
                        .wipeKey(key)
                        .decimals(0)
                        .timestampRange(historicalBlock))
                .persist();

        domainBuilder
                .nftHistory()
                .customize(n -> n.accountId(spenderEntityId)
                        .createdTimestamp(1475067194949034022L)
                        .serialNumber(1L)
                        .spender(spenderEntityId)
                        .metadata("NFT_METADATA_URI".getBytes())
                        .accountId(ownerEntity)
                        .tokenId(nftEntityId.getId())
                        .deleted(false)
                        .timestampRange(
                                Range.openClosed(historicalBlock.lowerEndpoint(), historicalBlock.upperEndpoint() + 1)))
                .persist();

        domainBuilder
                .nftHistory()
                .customize(n -> n.accountId(spenderEntityId)
                        .createdTimestamp(1475067194949034022L)
                        .serialNumber(3L)
                        .spender(spenderEntityId)
                        .metadata("NFT_METADATA_URI".getBytes())
                        .accountId(ownerEntity)
                        .tokenId(nftEntityId.getId())
                        .deleted(false)
                        .timestampRange(Range.openClosed(
                                historicalBlock.lowerEndpoint() - 1, historicalBlock.upperEndpoint() + 1)))
                .persist();

        // nft table
        domainBuilder
                .nft()
                .customize(n -> n.accountId(spenderEntityId)
                        .createdTimestamp(1475067194949034022L)
                        .serialNumber(1L)
                        .metadata("NFT_METADATA_URI".getBytes())
                        .accountId(ownerEntity)
                        .tokenId(nftEntityId.getId())
                        .deleted(false)
                        .timestampRange(Range.atLeast(historicalBlock.upperEndpoint() + 1)))
                .persist();

        domainBuilder
                .nft()
                .customize(n -> n.accountId(spenderEntityId)
                        .createdTimestamp(1475067194949034022L)
                        .serialNumber(3L)
                        .metadata("NFT_METADATA_URI".getBytes())
                        .accountId(ownerEntity)
                        .tokenId(nftEntityId.getId())
                        .deleted(false)
                        .timestampRange(Range.atLeast(historicalBlock.upperEndpoint() + 1)))
                .persist();

        return nftEntityId;
    }

    // Allowances persist
    protected void allowancesPersist(
            final EntityId senderEntityId,
            final EntityId spenderEntityId,
            final EntityId tokenEntityId,
            final EntityId nftEntityId) {
        domainBuilder
                .tokenAllowance()
                .customize(a -> a.tokenId(tokenEntityId.getId())
                        .payerAccountId(senderEntityId)
                        .owner(senderEntityId.getNum())
                        .spender(spenderEntityId.getNum())
                        .amount(13))
                .persist();

        domainBuilder
                .nftAllowance()
                .customize(a -> a.tokenId(nftEntityId.getId())
                        .spender(spenderEntityId.getNum())
                        .owner(senderEntityId.getNum())
                        .approvedForAll(true)
                        .payerAccountId(senderEntityId))
                .persist();
    }

    private void tokenAllowancePersistHistorical(
            final EntityId tokenEntityId,
            final EntityId payerAccountId,
            final EntityId ownerEntityId,
            final EntityId spenderEntityId,
            final long amount) {
        domainBuilder
                .tokenAllowanceHistory()
                .customize(a -> a.tokenId(tokenEntityId.getId())
                        .payerAccountId(payerAccountId)
                        .owner(ownerEntityId.getNum())
                        .spender(spenderEntityId.getNum())
                        .amount(amount)
                        .amountGranted(amount)
                        .timestampRange(Range.closed(
                                recordFileAfterEvm34.getConsensusStart(), recordFileAfterEvm34.getConsensusEnd())))
                .persist();
    }

    private void nftAllowancePersistHistorical(
            final EntityId tokenEntityId,
            final EntityId payerAccountId,
            final EntityId ownerEntityId,
            final EntityId spenderEntityId) {
        domainBuilder
                .nftAllowanceHistory()
                .customize(a -> a.tokenId(tokenEntityId.getId())
                        .payerAccountId(payerAccountId)
                        .owner(ownerEntityId.getNum())
                        .spender(spenderEntityId.getNum())
                        .approvedForAll(true)
                        .timestampRange(Range.closedOpen(
                                recordFileAfterEvm34.getConsensusStart(), recordFileAfterEvm34.getConsensusEnd())))
                .persist();
    }

    protected void contractAllowancesPersist(
            final EntityId senderEntityId,
            final Address contractAddress,
            final EntityId tokenEntityId,
            final EntityId nftEntityId) {
        final var contractId = entityIdFromEvmAddress(contractAddress);
        domainBuilder
                .tokenAllowance()
                .customize(a -> a.tokenId(tokenEntityId.getId())
                        .payerAccountId(senderEntityId)
                        .owner(senderEntityId.getNum())
                        .spender(contractId.getNum())
                        .amount(20))
                .persist();

        domainBuilder
                .nftAllowance()
                .customize(a -> a.tokenId(nftEntityId.getId())
                        .owner(senderEntityId.getNum())
                        .spender(contractId.getNum())
                        .approvedForAll(true)
                        .payerAccountId(senderEntityId))
                .persist();
    }

    protected void precompileContractPersist() {
        final var contractBytes = functionEncodeDecoder.getContractBytes(CONTRACT_BYTES_PATH);
        final var contractEntityId = entityIdFromEvmAddress(PRECOMPILE_TEST_CONTRACT_ADDRESS);
        final var contractEvmAddress = toEvmAddress(contractEntityId);

        domainBuilder
                .entity()
                .customize(e -> e.id(contractEntityId.getId())
                        .num(contractEntityId.getNum())
                        .evmAddress(contractEvmAddress)
                        .type(CONTRACT)
                        .balance(1500L)
                        .timestampRange(Range.closedOpen(
                                recordFileBeforeEvm34.getConsensusStart(), recordFileBeforeEvm34.getConsensusEnd())))
                .persist();

        domainBuilder
                .contract()
                .customize(c -> c.id(contractEntityId.getId()).runtimeBytecode(contractBytes))
                .persist();

        domainBuilder
                .contractState()
                .customize(c -> c.contractId(contractEntityId.getId())
                        .slot(Bytes.fromHexString("0x0000000000000000000000000000000000000000000000000000000000000000")
                                .toArrayUnsafe())
                        .value(Bytes.fromHexString("0x4746573740000000000000000000000000000000000000000000000000000000")
                                .toArrayUnsafe()))
                .persist();

        domainBuilder.recordFile().customize(f -> f.bytes(contractBytes)).persist();
    }

<<<<<<< HEAD
    protected EntityId modificationContractPersist() {
        final var modificationContractBytes = functionEncodeDecoder.getContractBytes(MODIFICATION_CONTRACT_BYTES_PATH);
        final var modificationContractEntityId = entityIdFromEvmAddress(MODIFICATION_CONTRACT_ADDRESS);
        final var modificationContractEvmAddress = toEvmAddress(modificationContractEntityId);

        domainBuilder
                .entity()
                .customize(e -> e.id(modificationContractEntityId.getId())
                        .num(modificationContractEntityId.getNum())
                        .evmAddress(modificationContractEvmAddress)
                        .type(CONTRACT)
                        .balance(1500L))
                .persist();

        domainBuilder
                .contract()
                .customize(c -> c.id(modificationContractEntityId.getId()).runtimeBytecode(modificationContractBytes))
                .persist();
        return modificationContractEntityId;
    }

    private void modificationWithoutKeyContractPersist() {
        final var modificationContractBytes = functionEncodeDecoder.getContractBytes(MODIFICATION_CONTRACT_BYTES_PATH);
        final var modificationWithoutKeyContractEntityId =
                entityIdFromEvmAddress(MODIFICATION_WITHOUT_KEY_CONTRACT_ADDRESS);
        final var modificationWithoutKeyContractEvmAddress = toEvmAddress(modificationWithoutKeyContractEntityId);

        domainBuilder
                .entity()
                .customize(e -> e.id(modificationWithoutKeyContractEntityId.getId())
                        .num(modificationWithoutKeyContractEntityId.getNum())
                        .evmAddress(modificationWithoutKeyContractEvmAddress)
                        .key(null)
                        .type(CONTRACT)
                        .balance(1500L))
                .persist();

        domainBuilder
                .contract()
                .customize(c ->
                        c.id(modificationWithoutKeyContractEntityId.getId()).runtimeBytecode(modificationContractBytes))
                .persist();
    }

    private EntityId pseudoRandomNumberGeneratorContractPersist() {
        final var randomNumberContractBytes =
                functionEncodeDecoder.getContractBytes(PRNG_PRECOMPILE_CONTRACT_BYTES_PATH);
        final var randomNumberContractEntityId = entityIdFromEvmAddress(PRNG_CONTRACT_ADDRESS);
        final var randomNumberContractEvmAddress = toEvmAddress(randomNumberContractEntityId);

        domainBuilder
                .entity()
                .customize(e -> e.id(randomNumberContractEntityId.getId())
                        .num(randomNumberContractEntityId.getNum())
                        .evmAddress(randomNumberContractEvmAddress)
                        .type(CONTRACT)
                        .balance(1500L)
                        .timestampRange(Range.closedOpen(
                                recordFileBeforeEvm34.getConsensusStart(), recordFileBeforeEvm34.getConsensusEnd())))
                .persist();

        domainBuilder
                .contract()
                .customize(c -> c.id(randomNumberContractEntityId.getId()).runtimeBytecode(randomNumberContractBytes))
                .persist();

        domainBuilder
                .contractState()
                .customize(c -> c.contractId(randomNumberContractEntityId.getId())
                        .slot(Bytes.fromHexString("0x0000000000000000000000000000000000000000000000000000000000000000")
                                .toArrayUnsafe())
                        .value(Bytes.fromHexString("0x4746573740000000000000000000000000000000000000000000000000000000")
                                .toArrayUnsafe()))
                .persist();

        domainBuilder
                .recordFile()
                .customize(f -> f.bytes(randomNumberContractBytes))
                .persist();
        return randomNumberContractEntityId;
    }

    protected EntityId nestedEthCallsContractPersist() {
        final var contractBytes = functionEncodeDecoder.getContractBytes(NESTED_CALLS_CONTRACT_BYTES_PATH);
        final var contractEntityId = entityIdFromEvmAddress(NESTED_ETH_CALLS_CONTRACT_ADDRESS);
        final var contractEvmAddress = toEvmAddress(contractEntityId);

        domainBuilder
                .entity()
                .customize(e -> e.id(contractEntityId.getId())
                        .num(contractEntityId.getNum())
                        .evmAddress(contractEvmAddress)
                        .type(CONTRACT)
                        .key(Key.newBuilder()
                                .setEd25519(ByteString.copyFrom(Arrays.copyOfRange(KEY_PROTO, 3, KEY_PROTO.length)))
                                .build()
                                .toByteArray())
                        .balance(1500L)
                        .timestampRange(Range.closedOpen(
                                recordFileBeforeEvm34.getConsensusStart(), recordFileBeforeEvm34.getConsensusEnd())))
                .persist();

        domainBuilder
                .contract()
                .customize(c -> c.id(contractEntityId.getId()).runtimeBytecode(contractBytes))
                .persist();

        domainBuilder
                .contractState()
                .customize(c -> c.contractId(contractEntityId.getId())
                        .slot(Bytes.fromHexString("0x0000000000000000000000000000000000000000000000000000000000000000")
                                .toArrayUnsafe())
                        .value(Bytes.fromHexString("0x4746573740000000000000000000000000000000000000000000000000000000")
                                .toArrayUnsafe()))
                .persist();

        recordFileForBlockHash = domainBuilder
                .recordFile()
                .customize(f -> f.bytes(contractBytes))
                .persist();

        return contractEntityId;
    }

    protected EntityId systemExchangeRateContractPersist() {
        final var exchangeRateContractBytes =
                functionEncodeDecoder.getContractBytes(EXCHANGE_RATE_PRECOMPILE_CONTRACT_BYTES_PATH);
        final var exchangeRateContractEntityId = entityIdFromEvmAddress(EXCHANGE_RATE_PRECOMPILE_CONTRACT_ADDRESS);
        final var exchangeRteContractEvmAddress = toEvmAddress(exchangeRateContractEntityId);

        domainBuilder
                .entity()
                .customize(e -> e.id(exchangeRateContractEntityId.getId())
                        .num(exchangeRateContractEntityId.getNum())
                        .evmAddress(exchangeRteContractEvmAddress)
                        .type(CONTRACT)
                        .balance(1500L)
                        .timestampRange(Range.closedOpen(
                                recordFileBeforeEvm34.getConsensusStart(), recordFileBeforeEvm34.getConsensusEnd())))
=======
    private EntityId ercContractPersist() {
        final var ercContractBytes = functionEncodeDecoder.getContractBytes(ERC_CONTRACT_BYTES_PATH);
        final var ercContractEntityId = entityIdFromEvmAddress(ERC_CONTRACT_ADDRESS);
        final var ercContractEvmAddress = toEvmAddress(ercContractEntityId);

        domainBuilder
                .entity()
                .customize(e -> e.id(ercContractEntityId.getId())
                        .num(ercContractEntityId.getNum())
                        .evmAddress(ercContractEvmAddress)
                        .type(CONTRACT)
                        .balance(1500L)
                        .timestampRange(Range.closedOpen(
                                recordFileAfterEvm34.getConsensusStart(), recordFileAfterEvm34.getConsensusEnd())))
>>>>>>> d2f7848b
                .persist();

        domainBuilder
                .contract()
<<<<<<< HEAD
                .customize(c -> c.id(exchangeRateContractEntityId.getId()).runtimeBytecode(exchangeRateContractBytes))
=======
                .customize(c -> c.id(ercContractEntityId.getId()).runtimeBytecode(ercContractBytes))
>>>>>>> d2f7848b
                .persist();

        domainBuilder
                .contractState()
<<<<<<< HEAD
                .customize(c -> c.contractId(exchangeRateContractEntityId.getId())
=======
                .customize(c -> c.contractId(ercContractEntityId.getId())
>>>>>>> d2f7848b
                        .slot(Bytes.fromHexString("0x0000000000000000000000000000000000000000000000000000000000000000")
                                .toArrayUnsafe())
                        .value(Bytes.fromHexString("0x4746573740000000000000000000000000000000000000000000000000000000")
                                .toArrayUnsafe()))
                .persist();

<<<<<<< HEAD
        domainBuilder
                .recordFile()
                .customize(f -> f.bytes(exchangeRateContractBytes))
                .persist();
        return exchangeRateContractEntityId;
=======
        domainBuilder.recordFile().customize(f -> f.bytes(ercContractBytes)).persist();
        return ercContractEntityId;
>>>>>>> d2f7848b
    }
}<|MERGE_RESOLUTION|>--- conflicted
+++ resolved
@@ -75,16 +75,7 @@
     // Contract addresses
     protected static final Address ETH_ADDRESS = Address.fromHexString("0x23f5e49569a835d7bf9aefd30e4f60cdd570f225");
     protected static final Address PRECOMPILE_TEST_CONTRACT_ADDRESS = toAddress(1256);
-<<<<<<< HEAD
-    protected static final Address MODIFICATION_CONTRACT_ADDRESS = toAddress(1257);
-    protected static final Address NESTED_ETH_CALLS_CONTRACT_ADDRESS = toAddress(1262);
-    protected static final Address EVM_CODES_CONTRACT_ADDRESS = toAddress(1263);
-    protected static final Address EXCHANGE_RATE_PRECOMPILE_CONTRACT_ADDRESS = toAddress(1264);
-    protected static final Address PRNG_CONTRACT_ADDRESS = toAddress(1266);
-    protected static final Address MODIFICATION_WITHOUT_KEY_CONTRACT_ADDRESS = toAddress(1279);
-=======
     protected static final Address ERC_CONTRACT_ADDRESS = toAddress(1258);
->>>>>>> d2f7848b
 
     // Account addresses
     protected static final Address AUTO_RENEW_ACCOUNT_ADDRESS = toAddress(740);
@@ -189,184 +180,6 @@
     @Value("classpath:contracts/PrecompileTestContract/PrecompileTestContract.json")
     protected Path PRECOMPILE_TEST_CONTRACT_ABI_PATH;
 
-<<<<<<< HEAD
-    // The contract source `ModificationPrecompileTestContract.sol` is in test resources
-    @Value("classpath:contracts/ModificationPrecompileTestContract/ModificationPrecompileTestContract.bin")
-    protected Path MODIFICATION_CONTRACT_BYTES_PATH;
-
-    @Value("classpath:contracts/ModificationPrecompileTestContract/ModificationPrecompileTestContract.json")
-    protected Path MODIFICATION_CONTRACT_ABI_PATH;
-
-    // The contract source `ExchangeRatePrecompile.sol` is in test resources
-    @Value("classpath:contracts/ExchangeRatePrecompile/ExchangeRatePrecompile.bin")
-    protected Path EXCHANGE_RATE_PRECOMPILE_CONTRACT_BYTES_PATH;
-
-    @Value("classpath:contracts/ExchangeRatePrecompile/ExchangeRatePrecompile.json")
-    protected Path EXCHANGE_RATE_PRECOMPILE_ABI_PATH;
-
-    // The contract source `PrngSystemContract.sol` is in test resources
-    @Value("classpath:contracts/PrngSystemContract/PrngSystemContract.bin")
-    protected Path PRNG_PRECOMPILE_CONTRACT_BYTES_PATH;
-
-    @Value("classpath:contracts/PrngSystemContract/PrngSystemContract.json")
-    protected Path PRNG_PRECOMPILE_ABI_PATH;
-
-    @Value("classpath:contracts/EvmCodes/EvmCodes.bin")
-    protected Path EVM_CODES_BYTES_PATH;
-
-    @Value("classpath:contracts/NestedCallsTestContract/NestedCallsTestContract.bin")
-    protected Path NESTED_CALLS_CONTRACT_BYTES_PATH;
-
-    @Value("classpath:contracts/NestedCallsTestContract/NestedCallsTestContract.json")
-    protected Path NESTED_CALLS_ABI_PATH;
-
-    private static TokenCreateWrapper getFungibleTokenWithKeys() {
-        return new TokenCreateWrapper(
-                true,
-                "Test",
-                "TST",
-                EntityIdUtils.accountIdFromEvmAddress(OWNER_ADDRESS),
-                "test",
-                true,
-                BigInteger.valueOf(10L),
-                BigInteger.valueOf(10L),
-                10_000_000L,
-                true,
-                List.of(new TokenKeyWrapper(
-                        0b1111111,
-                        new KeyValueWrapper(
-                                false,
-                                contractIdFromEvmAddress(NESTED_ETH_CALLS_CONTRACT_ADDRESS.toArrayUnsafe()),
-                                new byte[] {},
-                                new byte[] {},
-                                null))),
-                new TokenExpiryWrapper(
-                        9_000_000_000L, EntityIdUtils.accountIdFromEvmAddress(OWNER_ADDRESS), 8_000_000L));
-    }
-
-    private static TokenCreateWrapper getFungibleTokenExpiryInUint32Range() {
-        return new TokenCreateWrapper(
-                true,
-                "Test",
-                "TST",
-                EntityIdUtils.accountIdFromEvmAddress(SENDER_ADDRESS),
-                "test",
-                true,
-                BigInteger.valueOf(10L),
-                BigInteger.valueOf(10L),
-                10_000_000L,
-                false,
-                List.of(),
-                new TokenExpiryWrapper(
-                        4_000_000_000L, EntityIdUtils.accountIdFromEvmAddress(SENDER_ADDRESS), 8_000_000L));
-    }
-
-    private static TokenCreateWrapper getNonFungibleTokenWithKeys() {
-        return new TokenCreateWrapper(
-                false,
-                "TestNFT",
-                "TFT",
-                EntityIdUtils.accountIdFromEvmAddress(OWNER_ADDRESS),
-                "test",
-                false,
-                BigInteger.valueOf(0L),
-                BigInteger.valueOf(0L),
-                0L,
-                true,
-                List.of(new TokenKeyWrapper(
-                        0b1111111,
-                        new KeyValueWrapper(
-                                false,
-                                contractIdFromEvmAddress(NESTED_ETH_CALLS_CONTRACT_ADDRESS.toArrayUnsafe()),
-                                new byte[] {},
-                                new byte[] {},
-                                null))),
-                new TokenExpiryWrapper(
-                        9_000_000_000L, EntityIdUtils.accountIdFromEvmAddress(OWNER_ADDRESS), 8_000_000L));
-    }
-
-    private static TokenCreateWrapper getNonFungibleTokenExpiryInUint32Range() {
-        return new TokenCreateWrapper(
-                false,
-                "TestNFT",
-                "TFT",
-                EntityIdUtils.accountIdFromEvmAddress(SENDER_ADDRESS),
-                "test",
-                true,
-                BigInteger.valueOf(0L),
-                BigInteger.valueOf(0L),
-                0L,
-                false,
-                List.of(),
-                new TokenExpiryWrapper(
-                        4_000_000_000L, EntityIdUtils.accountIdFromEvmAddress(SENDER_ADDRESS), 8_000_000L));
-    }
-
-    protected static TokenCreateWrapper getFungibleToken(Address ownerAddress) {
-        return new TokenCreateWrapper(
-                true,
-                "Test",
-                "TST",
-                EntityIdUtils.accountIdFromEvmAddress(ownerAddress),
-                "test",
-                true,
-                BigInteger.valueOf(10L),
-                BigInteger.valueOf(10L),
-                10_000_000L,
-                false,
-                List.of(),
-                new TokenExpiryWrapper(
-                        9_000_000_000L, EntityIdUtils.accountIdFromEvmAddress(ownerAddress), 8_000_000L));
-    }
-
-    private static TokenCreateWrapper getFungibleToken2() {
-        return new TokenCreateWrapper(
-                true,
-                "Test",
-                "TST",
-                EntityIdUtils.accountIdFromEvmAddress(SENDER_ADDRESS),
-                "test",
-                true,
-                BigInteger.valueOf(10L),
-                BigInteger.valueOf(10L),
-                10_000_000L,
-                false,
-                List.of(),
-                new TokenExpiryWrapper(
-                        9_000_000_000L, EntityIdUtils.accountIdFromEvmAddress(SENDER_ADDRESS), 8_000_000L));
-    }
-
-    protected static TokenCreateWrapper getNonFungibleToken(Address ownerAddress) {
-        final var keyValue = new KeyValueWrapper(
-                false,
-                contractIdFromEvmAddress(NESTED_ETH_CALLS_CONTRACT_ADDRESS.toArrayUnsafe()),
-                new byte[] {},
-                new byte[] {},
-                null);
-        return new TokenCreateWrapper(
-                false,
-                "TestNFT",
-                "TFT",
-                EntityIdUtils.accountIdFromEvmAddress(ownerAddress),
-                "test",
-                false,
-                BigInteger.valueOf(0L),
-                BigInteger.valueOf(0L),
-                0L,
-                false,
-                List.of(new TokenKeyWrapper(0b1111101, keyValue)),
-                new TokenExpiryWrapper(
-                        9_000_000_000L, EntityIdUtils.accountIdFromEvmAddress(ownerAddress), 8_000_000L));
-    }
-=======
-    // The contract source `ERCTestContract.sol` is in test resources
-    @Value("classpath:contracts/ERCTestContract/ERCTestContract.bin")
-    protected Path ERC_CONTRACT_BYTES_PATH;
-
-    @Value("classpath:contracts/ERCTestContract/ERCTestContract.json")
-    protected Path ERC_ABI_PATH;
->>>>>>> d2f7848b
-
     private static TokenCreateWrapper getFungibleHbarsTokenWrapper(
             final Address ownerAddress, final Address autoRenewAccountAddress) {
         final var keyValue =
@@ -465,17 +278,6 @@
         historicalBlocksPersist();
         historicalDataPersist();
         precompileContractPersist();
-<<<<<<< HEAD
-        systemExchangeRateContractPersist();
-        pseudoRandomNumberGeneratorContractPersist();
-        final var modificationContract = modificationContractPersist();
-        modificationWithoutKeyContractPersist();
-        final var nestedContractId = dynamicEthCallContractPresist();
-        nestedEthCallsContractPersist();
-=======
-        final var ercContract = ercContractPersist();
->>>>>>> d2f7848b
-
         receiverPersist();
         final var senderEntityId = senderEntityPersist();
         final var ownerEntityId = ownerEntityPersist();
@@ -571,13 +373,6 @@
         tokenAccountPersist(senderEntityId, notFrozenFungibleTokenEntityId, TokenFreezeStatusEnum.UNFROZEN);
         tokenAccountPersist(spenderEntityId, frozenFungibleTokenEntityId, TokenFreezeStatusEnum.FROZEN);
         tokenAccountPersist(ethAccount, frozenFungibleTokenEntityId, TokenFreezeStatusEnum.FROZEN);
-<<<<<<< HEAD
-        tokenAccountPersist(modificationContract, tokenEntityId, TokenFreezeStatusEnum.UNFROZEN);
-        tokenAccountPersist(modificationContract, nftEntityId, TokenFreezeStatusEnum.UNFROZEN);
-=======
-        tokenAccountPersist(ercContract, tokenEntityId, TokenFreezeStatusEnum.UNFROZEN);
-        tokenAccountPersist(ercContract, nftEntityId, TokenFreezeStatusEnum.UNFROZEN);
->>>>>>> d2f7848b
 
         tokenAccountPersist(treasuryEntityId, notFrozenFungibleTokenEntityId, TokenFreezeStatusEnum.UNFROZEN);
         tokenAccountPersist(ethAccount, transferFromTokenTreasuryEntityId, TokenFreezeStatusEnum.UNFROZEN);
@@ -588,27 +383,10 @@
         tokenAccountPersist(spenderEntityId, nftEntityId, TokenFreezeStatusEnum.UNFROZEN);
         tokenAccountPersist(ownerEntityId, nftEntityId3, TokenFreezeStatusEnum.UNFROZEN);
         tokenAccountPersist(spenderEntityId, nftEntityId3, TokenFreezeStatusEnum.UNFROZEN);
-<<<<<<< HEAD
-        tokenAccountPersist(ownerEntityId, nftEntityId2, TokenFreezeStatusEnum.UNFROZEN);
-        tokenAccountPersist(senderEntityId, nftEntityId2, TokenFreezeStatusEnum.UNFROZEN);
-        tokenAccountPersist(ownerEntityId, nftEntityId8, TokenFreezeStatusEnum.UNFROZEN);
-        tokenAccountPersist(spenderEntityId, nftEntityId8, TokenFreezeStatusEnum.UNFROZEN);
-=======
-        ercContractTokenPersist(ERC_CONTRACT_ADDRESS, tokenTreasuryEntityId, TokenFreezeStatusEnum.UNFROZEN);
->>>>>>> d2f7848b
         nftCustomFeePersist(senderEntityId, nftEntityId);
 
         allowancesPersist(senderEntityId, spenderEntityId, tokenEntityId, nftEntityId);
-<<<<<<< HEAD
-        allowancesPersist(ownerEntityId, modificationContract, tokenEntityId, nftEntityId);
-        allowancesPersist(ownerEntityId, nestedContractId, tokenEntityId, nftEntityId);
         allowancesPersist(senderEntityId, spenderEntityId, tokenTreasuryEntityId, nftEntityId3);
-        contractAllowancesPersist(senderEntityId, MODIFICATION_CONTRACT_ADDRESS, tokenTreasuryEntityId, nftEntityId3);
-=======
-        allowancesPersist(ownerEntityId, ercContract, tokenEntityId, nftEntityId);
-        allowancesPersist(senderEntityId, spenderEntityId, tokenTreasuryEntityId, nftEntityId3);
-        contractAllowancesPersist(senderEntityId, ERC_CONTRACT_ADDRESS, tokenTreasuryEntityId, nftEntityId3);
->>>>>>> d2f7848b
     }
 
     protected void genesisBlockPersist() {
@@ -680,13 +458,16 @@
         tokenAccountPersistHistorical(senderEntityId, nftEntityId, TokenFreezeStatusEnum.FROZEN);
 
         // Contracts
+        final var contractEntityId = entityIdFromEvmAddress(ERC_CONTRACT_ADDRESS);
         final var precompileTestContractId = entityIdFromEvmAddress(PRECOMPILE_TEST_CONTRACT_ADDRESS);
 
         // Token allowances
         tokenAllowancePersistHistorical(tokenEntityId, senderEntityId, senderEntityId, spenderEntityId, 13L);
+        tokenAllowancePersistHistorical(tokenEntityId, senderEntityId, senderEntityId, contractEntityId, 20L);
         tokenAllowancePersistHistorical(tokenEntityId, senderEntityId, senderEntityId, precompileTestContractId, 20L);
 
         nftAllowancePersistHistorical(nftEntityId, senderEntityId, senderEntityId, spenderEntityId);
+        nftAllowancePersistHistorical(nftEntityId, senderEntityId, senderEntityId, contractEntityId);
         nftAllowancePersistHistorical(nftEntityId, senderEntityId, senderEntityId, precompileTestContractId);
 
         fungibleTokenPersistHistorical(
@@ -912,33 +693,6 @@
                 .persist();
     }
 
-<<<<<<< HEAD
-    // Entity persist
-    protected EntityId notAssociatedSpenderEntityPersist() {
-        final var spenderEntityId = entityIdFromEvmAddress(NOT_ASSOCIATED_SPENDER_ADDRESS);
-        domainBuilder
-                .entity()
-                .customize(e -> e.id(spenderEntityId.getId())
-                        .num(spenderEntityId.getNum())
-                        .evmAddress(NOT_ASSOCIATED_SPENDER_ALIAS.toArray())
-                        .alias(NOT_ASSOCIATED_SPENDER_PUBLIC_KEY.toByteArray())
-                        .deleted(false))
-                .persist();
-        return spenderEntityId;
-=======
-    private void ercContractTokenPersist(
-            final Address contractAddress, final EntityId tokenEntityId, final TokenFreezeStatusEnum freezeStatusEnum) {
-        final var contractEntityId = entityIdFromEvmAddress(contractAddress);
-        domainBuilder
-                .tokenAccount()
-                .customize(e -> e.freezeStatus(freezeStatusEnum)
-                        .accountId(contractEntityId.getNum())
-                        .tokenId(tokenEntityId.getId())
-                        .kycStatus(TokenKycStatusEnum.GRANTED)
-                        .balance(10L))
-                .persist();
->>>>>>> d2f7848b
-    }
 
     protected EntityId spenderEntityPersist() {
         final var spenderEntityId = entityIdFromEvmAddress(SPENDER_ADDRESS);
@@ -1521,195 +1275,4 @@
         domainBuilder.recordFile().customize(f -> f.bytes(contractBytes)).persist();
     }
 
-<<<<<<< HEAD
-    protected EntityId modificationContractPersist() {
-        final var modificationContractBytes = functionEncodeDecoder.getContractBytes(MODIFICATION_CONTRACT_BYTES_PATH);
-        final var modificationContractEntityId = entityIdFromEvmAddress(MODIFICATION_CONTRACT_ADDRESS);
-        final var modificationContractEvmAddress = toEvmAddress(modificationContractEntityId);
-
-        domainBuilder
-                .entity()
-                .customize(e -> e.id(modificationContractEntityId.getId())
-                        .num(modificationContractEntityId.getNum())
-                        .evmAddress(modificationContractEvmAddress)
-                        .type(CONTRACT)
-                        .balance(1500L))
-                .persist();
-
-        domainBuilder
-                .contract()
-                .customize(c -> c.id(modificationContractEntityId.getId()).runtimeBytecode(modificationContractBytes))
-                .persist();
-        return modificationContractEntityId;
-    }
-
-    private void modificationWithoutKeyContractPersist() {
-        final var modificationContractBytes = functionEncodeDecoder.getContractBytes(MODIFICATION_CONTRACT_BYTES_PATH);
-        final var modificationWithoutKeyContractEntityId =
-                entityIdFromEvmAddress(MODIFICATION_WITHOUT_KEY_CONTRACT_ADDRESS);
-        final var modificationWithoutKeyContractEvmAddress = toEvmAddress(modificationWithoutKeyContractEntityId);
-
-        domainBuilder
-                .entity()
-                .customize(e -> e.id(modificationWithoutKeyContractEntityId.getId())
-                        .num(modificationWithoutKeyContractEntityId.getNum())
-                        .evmAddress(modificationWithoutKeyContractEvmAddress)
-                        .key(null)
-                        .type(CONTRACT)
-                        .balance(1500L))
-                .persist();
-
-        domainBuilder
-                .contract()
-                .customize(c ->
-                        c.id(modificationWithoutKeyContractEntityId.getId()).runtimeBytecode(modificationContractBytes))
-                .persist();
-    }
-
-    private EntityId pseudoRandomNumberGeneratorContractPersist() {
-        final var randomNumberContractBytes =
-                functionEncodeDecoder.getContractBytes(PRNG_PRECOMPILE_CONTRACT_BYTES_PATH);
-        final var randomNumberContractEntityId = entityIdFromEvmAddress(PRNG_CONTRACT_ADDRESS);
-        final var randomNumberContractEvmAddress = toEvmAddress(randomNumberContractEntityId);
-
-        domainBuilder
-                .entity()
-                .customize(e -> e.id(randomNumberContractEntityId.getId())
-                        .num(randomNumberContractEntityId.getNum())
-                        .evmAddress(randomNumberContractEvmAddress)
-                        .type(CONTRACT)
-                        .balance(1500L)
-                        .timestampRange(Range.closedOpen(
-                                recordFileBeforeEvm34.getConsensusStart(), recordFileBeforeEvm34.getConsensusEnd())))
-                .persist();
-
-        domainBuilder
-                .contract()
-                .customize(c -> c.id(randomNumberContractEntityId.getId()).runtimeBytecode(randomNumberContractBytes))
-                .persist();
-
-        domainBuilder
-                .contractState()
-                .customize(c -> c.contractId(randomNumberContractEntityId.getId())
-                        .slot(Bytes.fromHexString("0x0000000000000000000000000000000000000000000000000000000000000000")
-                                .toArrayUnsafe())
-                        .value(Bytes.fromHexString("0x4746573740000000000000000000000000000000000000000000000000000000")
-                                .toArrayUnsafe()))
-                .persist();
-
-        domainBuilder
-                .recordFile()
-                .customize(f -> f.bytes(randomNumberContractBytes))
-                .persist();
-        return randomNumberContractEntityId;
-    }
-
-    protected EntityId nestedEthCallsContractPersist() {
-        final var contractBytes = functionEncodeDecoder.getContractBytes(NESTED_CALLS_CONTRACT_BYTES_PATH);
-        final var contractEntityId = entityIdFromEvmAddress(NESTED_ETH_CALLS_CONTRACT_ADDRESS);
-        final var contractEvmAddress = toEvmAddress(contractEntityId);
-
-        domainBuilder
-                .entity()
-                .customize(e -> e.id(contractEntityId.getId())
-                        .num(contractEntityId.getNum())
-                        .evmAddress(contractEvmAddress)
-                        .type(CONTRACT)
-                        .key(Key.newBuilder()
-                                .setEd25519(ByteString.copyFrom(Arrays.copyOfRange(KEY_PROTO, 3, KEY_PROTO.length)))
-                                .build()
-                                .toByteArray())
-                        .balance(1500L)
-                        .timestampRange(Range.closedOpen(
-                                recordFileBeforeEvm34.getConsensusStart(), recordFileBeforeEvm34.getConsensusEnd())))
-                .persist();
-
-        domainBuilder
-                .contract()
-                .customize(c -> c.id(contractEntityId.getId()).runtimeBytecode(contractBytes))
-                .persist();
-
-        domainBuilder
-                .contractState()
-                .customize(c -> c.contractId(contractEntityId.getId())
-                        .slot(Bytes.fromHexString("0x0000000000000000000000000000000000000000000000000000000000000000")
-                                .toArrayUnsafe())
-                        .value(Bytes.fromHexString("0x4746573740000000000000000000000000000000000000000000000000000000")
-                                .toArrayUnsafe()))
-                .persist();
-
-        recordFileForBlockHash = domainBuilder
-                .recordFile()
-                .customize(f -> f.bytes(contractBytes))
-                .persist();
-
-        return contractEntityId;
-    }
-
-    protected EntityId systemExchangeRateContractPersist() {
-        final var exchangeRateContractBytes =
-                functionEncodeDecoder.getContractBytes(EXCHANGE_RATE_PRECOMPILE_CONTRACT_BYTES_PATH);
-        final var exchangeRateContractEntityId = entityIdFromEvmAddress(EXCHANGE_RATE_PRECOMPILE_CONTRACT_ADDRESS);
-        final var exchangeRteContractEvmAddress = toEvmAddress(exchangeRateContractEntityId);
-
-        domainBuilder
-                .entity()
-                .customize(e -> e.id(exchangeRateContractEntityId.getId())
-                        .num(exchangeRateContractEntityId.getNum())
-                        .evmAddress(exchangeRteContractEvmAddress)
-                        .type(CONTRACT)
-                        .balance(1500L)
-                        .timestampRange(Range.closedOpen(
-                                recordFileBeforeEvm34.getConsensusStart(), recordFileBeforeEvm34.getConsensusEnd())))
-=======
-    private EntityId ercContractPersist() {
-        final var ercContractBytes = functionEncodeDecoder.getContractBytes(ERC_CONTRACT_BYTES_PATH);
-        final var ercContractEntityId = entityIdFromEvmAddress(ERC_CONTRACT_ADDRESS);
-        final var ercContractEvmAddress = toEvmAddress(ercContractEntityId);
-
-        domainBuilder
-                .entity()
-                .customize(e -> e.id(ercContractEntityId.getId())
-                        .num(ercContractEntityId.getNum())
-                        .evmAddress(ercContractEvmAddress)
-                        .type(CONTRACT)
-                        .balance(1500L)
-                        .timestampRange(Range.closedOpen(
-                                recordFileAfterEvm34.getConsensusStart(), recordFileAfterEvm34.getConsensusEnd())))
->>>>>>> d2f7848b
-                .persist();
-
-        domainBuilder
-                .contract()
-<<<<<<< HEAD
-                .customize(c -> c.id(exchangeRateContractEntityId.getId()).runtimeBytecode(exchangeRateContractBytes))
-=======
-                .customize(c -> c.id(ercContractEntityId.getId()).runtimeBytecode(ercContractBytes))
->>>>>>> d2f7848b
-                .persist();
-
-        domainBuilder
-                .contractState()
-<<<<<<< HEAD
-                .customize(c -> c.contractId(exchangeRateContractEntityId.getId())
-=======
-                .customize(c -> c.contractId(ercContractEntityId.getId())
->>>>>>> d2f7848b
-                        .slot(Bytes.fromHexString("0x0000000000000000000000000000000000000000000000000000000000000000")
-                                .toArrayUnsafe())
-                        .value(Bytes.fromHexString("0x4746573740000000000000000000000000000000000000000000000000000000")
-                                .toArrayUnsafe()))
-                .persist();
-
-<<<<<<< HEAD
-        domainBuilder
-                .recordFile()
-                .customize(f -> f.bytes(exchangeRateContractBytes))
-                .persist();
-        return exchangeRateContractEntityId;
-=======
-        domainBuilder.recordFile().customize(f -> f.bytes(ercContractBytes)).persist();
-        return ercContractEntityId;
->>>>>>> d2f7848b
-    }
 }