--- conflicted
+++ resolved
@@ -21,7 +21,6 @@
 import static com.hedera.mirror.common.util.DomainUtils.fromEvmAddress;
 import static com.hedera.mirror.common.util.DomainUtils.toEvmAddress;
 import static com.hedera.mirror.web3.evm.utils.EvmTokenUtils.toAddress;
-import static com.hedera.mirror.web3.service.model.BaseCallServiceParameters.CallType;
 import static com.hedera.node.app.service.evm.utils.EthSigsUtils.recoverAddressFromPubKey;
 import static com.hedera.services.utils.EntityIdUtils.contractIdFromEvmAddress;
 import static com.hederahashgraph.api.proto.java.HederaFunctionality.ContractCall;
@@ -55,14 +54,9 @@
 import com.hedera.mirror.web3.evm.contracts.execution.traceability.TracerType;
 import com.hedera.mirror.web3.evm.properties.MirrorNodeEvmProperties;
 import com.hedera.mirror.web3.repository.RecordFileRepository;
-<<<<<<< HEAD
-import com.hedera.mirror.web3.service.model.CallServiceParameters;
-import com.hedera.mirror.web3.service.model.BaseCallServiceParameters.CallType;
+import com.hedera.mirror.web3.service.model.CallServiceParameters.CallType;
+import com.hedera.mirror.web3.service.model.ContractExecutionParameters;
 import com.hedera.mirror.web3.utils.ContractFunctionProviderEnum;
-=======
-import com.hedera.mirror.web3.service.model.ContractExecutionParameters;
-import com.hedera.mirror.web3.service.model.CallServiceParameters.CallType;
->>>>>>> b494d300
 import com.hedera.mirror.web3.utils.FunctionEncodeDecoder;
 import com.hedera.mirror.web3.viewmodel.BlockType;
 import com.hedera.node.app.service.evm.store.models.HederaEvmAccount;
@@ -96,7 +90,6 @@
 import java.util.Random;
 import java.util.function.ToLongFunction;
 import org.apache.tuweni.bytes.Bytes;
-import org.aspectj.weaver.ast.Call;
 import org.bouncycastle.util.encoders.Hex;
 import org.hyperledger.besu.datatypes.Address;
 import org.springframework.beans.factory.annotation.Autowired;
@@ -1011,12 +1004,11 @@
                         9_000_000_000L, EntityIdUtils.accountIdFromEvmAddress(ownerAddress), 8_000_000L));
     }
 
-<<<<<<< HEAD
-    protected CallServiceParameters serviceParametersForExecution(
+    protected ContractExecutionParameters serviceParametersForExecution(
             final ContractFunctionProviderEnum function,
             final Path contractAbiPath,
             final Address contractAddress,
-            final CallServiceParameters.CallType callType,
+            final CallType callType,
             final Long value) {
         return serviceParametersForExecution(
                 functionEncodeDecoder.functionHashFor(function.getName(), contractAbiPath, function.getFunctionParameters()),
@@ -1027,10 +1019,7 @@
         );
     }
 
-    protected CallServiceParameters serviceParametersForExecution(
-=======
     protected ContractExecutionParameters serviceParametersForExecution(
->>>>>>> b494d300
             final Bytes callData,
             final Address contractAddress,
             final CallType callType,
