/*
 * Copyright (C) 2023-2024 Hedera Hashgraph, LLC
 *
 * Licensed under the Apache License, Version 2.0 (the "License");
 * you may not use this file except in compliance with the License.
 * You may obtain a copy of the License at
 *
 *      http://www.apache.org/licenses/LICENSE-2.0
 *
 * Unless required by applicable law or agreed to in writing, software
 * distributed under the License is distributed on an "AS IS" BASIS,
 * WITHOUT WARRANTIES OR CONDITIONS OF ANY KIND, either express or implied.
 * See the License for the specific language governing permissions and
 * limitations under the License.
 */

package com.hedera.mirror.web3.service;

import static com.hedera.mirror.common.domain.entity.EntityType.CONTRACT;
import static com.hedera.mirror.common.domain.entity.EntityType.TOKEN;
import static com.hedera.mirror.common.util.DomainUtils.toEvmAddress;
import static com.hedera.mirror.web3.evm.pricing.RatesAndFeesLoader.EXCHANGE_RATE_ENTITY_ID;
import static com.hedera.mirror.web3.evm.pricing.RatesAndFeesLoader.FEE_SCHEDULE_ENTITY_ID;
import static com.hedera.mirror.web3.evm.utils.EvmTokenUtils.entityIdFromEvmAddress;
import static com.hedera.mirror.web3.evm.utils.EvmTokenUtils.toAddress;
import static com.hedera.mirror.web3.service.model.CallServiceParameters.CallType.ETH_ESTIMATE_GAS;
import static com.hedera.node.app.service.evm.utils.EthSigsUtils.recoverAddressFromPubKey;
import static com.hedera.services.utils.EntityIdUtils.contractIdFromEvmAddress;
import static com.hederahashgraph.api.proto.java.HederaFunctionality.ContractCall;
import static com.hederahashgraph.api.proto.java.HederaFunctionality.CryptoTransfer;
import static com.hederahashgraph.api.proto.java.HederaFunctionality.EthereumTransaction;
import static com.hederahashgraph.api.proto.java.HederaFunctionality.TokenAccountWipe;
import static com.hederahashgraph.api.proto.java.HederaFunctionality.TokenAssociateToAccount;
import static com.hederahashgraph.api.proto.java.HederaFunctionality.TokenBurn;
import static com.hederahashgraph.api.proto.java.HederaFunctionality.TokenCreate;
import static com.hederahashgraph.api.proto.java.HederaFunctionality.TokenMint;
import static org.assertj.core.api.AssertionsForClassTypes.assertThat;

import com.google.common.collect.Range;
import com.google.protobuf.ByteString;
import com.hedera.mirror.common.domain.balance.AccountBalance;
import com.hedera.mirror.common.domain.balance.TokenBalance;
import com.hedera.mirror.common.domain.entity.EntityId;
import com.hedera.mirror.common.domain.token.FallbackFee;
import com.hedera.mirror.common.domain.token.FixedFee;
import com.hedera.mirror.common.domain.token.FractionalFee;
import com.hedera.mirror.common.domain.token.RoyaltyFee;
import com.hedera.mirror.common.domain.token.TokenFreezeStatusEnum;
import com.hedera.mirror.common.domain.token.TokenKycStatusEnum;
import com.hedera.mirror.common.domain.token.TokenPauseStatusEnum;
import com.hedera.mirror.common.domain.token.TokenSupplyTypeEnum;
import com.hedera.mirror.common.domain.token.TokenTypeEnum;
import com.hedera.mirror.common.domain.transaction.RecordFile;
import com.hedera.mirror.web3.Web3IntegrationTest;
import com.hedera.mirror.web3.common.ContractCallContext;
import com.hedera.mirror.web3.evm.properties.MirrorNodeEvmProperties;
import com.hedera.mirror.web3.repository.RecordFileRepository;
import com.hedera.mirror.web3.service.model.CallServiceParameters.CallType;
import com.hedera.mirror.web3.service.model.ContractDebugParameters;
import com.hedera.mirror.web3.service.model.ContractExecutionParameters;
import com.hedera.mirror.web3.utils.ContractFunctionProviderEnum;
import com.hedera.mirror.web3.utils.FunctionEncodeDecoder;
import com.hedera.mirror.web3.viewmodel.BlockType;
import com.hedera.node.app.service.evm.store.models.HederaEvmAccount;
import com.hedera.services.hapi.utils.ByteStringUtils;
import com.hedera.services.store.contracts.precompile.TokenCreateWrapper;
import com.hedera.services.store.contracts.precompile.TokenCreateWrapper.FixedFeeWrapper;
import com.hedera.services.store.contracts.precompile.TokenCreateWrapper.FractionalFeeWrapper;
import com.hedera.services.store.contracts.precompile.TokenCreateWrapper.RoyaltyFeeWrapper;
import com.hedera.services.store.contracts.precompile.codec.KeyValueWrapper;
import com.hedera.services.store.contracts.precompile.codec.TokenExpiryWrapper;
import com.hedera.services.store.contracts.precompile.codec.TokenKeyWrapper;
import com.hedera.services.utils.EntityIdUtils;
import com.hederahashgraph.api.proto.java.CurrentAndNextFeeSchedule;
import com.hederahashgraph.api.proto.java.CustomFee.FeeCase;
import com.hederahashgraph.api.proto.java.ExchangeRate;
import com.hederahashgraph.api.proto.java.ExchangeRateSet;
import com.hederahashgraph.api.proto.java.FeeComponents;
import com.hederahashgraph.api.proto.java.FeeData;
import com.hederahashgraph.api.proto.java.FeeSchedule;
import com.hederahashgraph.api.proto.java.Key;
import com.hederahashgraph.api.proto.java.ResponseCodeEnum;
import com.hederahashgraph.api.proto.java.SubType;
import com.hederahashgraph.api.proto.java.TimestampSeconds;
import com.hederahashgraph.api.proto.java.TransactionFeeSchedule;
import java.math.BigInteger;
import java.nio.charset.StandardCharsets;
import java.nio.file.Path;
import java.util.Arrays;
import java.util.List;
import java.util.Random;
import java.util.function.ToLongFunction;
import org.apache.tuweni.bytes.Bytes;
import org.bouncycastle.util.encoders.Hex;
import org.hyperledger.besu.datatypes.Address;
import org.springframework.beans.factory.annotation.Autowired;
import org.springframework.beans.factory.annotation.Value;

public class ContractCallTestSetup extends Web3IntegrationTest {

    // The block numbers lower than EVM v0.34 are considered part of EVM v0.30 which includes all precompiles
    public static final long EVM_V_34_BLOCK = 50L;
    protected static final long expiry = 1_234_567_890L;
    protected static final long EVM_V_38_BLOCK = 100L;
    protected static final long EVM_V_46_BLOCK = 150L;
    protected static final BigInteger SUCCESS_RESULT = BigInteger.valueOf(ResponseCodeEnum.SUCCESS_VALUE);

    protected static final ExchangeRateSet exchangeRatesSet = ExchangeRateSet.newBuilder()
            .setCurrentRate(ExchangeRate.newBuilder()
                    .setCentEquiv(1)
                    .setHbarEquiv(12)
                    .setExpirationTime(TimestampSeconds.newBuilder().setSeconds(expiry))
                    .build())
            .setNextRate(ExchangeRate.newBuilder()
                    .setCentEquiv(2)
                    .setHbarEquiv(31)
                    .setExpirationTime(TimestampSeconds.newBuilder().setSeconds(2_234_567_890L))
                    .build())
            .build();

    // Contract addresses
    protected static final Address ETH_ADDRESS = Address.fromHexString("0x23f5e49569a835d7bf9aefd30e4f60cdd570f225");
    protected static final Address DYNAMIC_ETH_CALLS_CONTRACT_ADDRESS = toAddress(1255);
    protected static final Address DYNAMIC_ETH_CALLS_CONTRACT_ALIAS =
            Address.fromHexString("0x742d35Cc6634C0532925a3b844Bc454e4438f44e");
    protected static final Address PRECOMPILE_TEST_CONTRACT_ADDRESS = toAddress(1256);
    protected static final Address MODIFICATION_CONTRACT_ADDRESS = toAddress(1257);
    protected static final Address ERC_CONTRACT_ADDRESS = toAddress(1258);
    protected static final Address REVERTER_CONTRACT_ADDRESS = toAddress(1259);
    protected static final Address ETH_CALL_CONTRACT_ADDRESS = toAddress(1260);
    protected static final Address STATE_CONTRACT_ADDRESS = toAddress(1261);
    protected static final Address NESTED_ETH_CALLS_CONTRACT_ADDRESS = toAddress(1262);
    protected static final Address EVM_CODES_CONTRACT_ADDRESS = toAddress(1263);
    protected static final Address EXCHANGE_RATE_PRECOMPILE_CONTRACT_ADDRESS = toAddress(1264);
    protected static final Address REDIRECT_CONTRACT_ADDRESS = toAddress(1265);
    protected static final Address PRNG_CONTRACT_ADDRESS = toAddress(1266);
    protected static final Address ADDRESS_THIS_CONTRACT_ADDRESS = toAddress(1269);
    protected static final Address INTERNAL_CALLS_CONTRACT_ADDRESS = toAddress(1270);
    protected static final Address MODIFICATION_WITHOUT_KEY_CONTRACT_ADDRESS = toAddress(1279);

    // Account addresses
    protected static final Address AUTO_RENEW_ACCOUNT_ADDRESS = toAddress(740);
    protected static final Address AUTO_RENEW_ACCOUNT_ADDRESS_HISTORICAL = toAddress(1078);
    protected static final EntityId NETWORK_TREASURY_ACCOUNT_ID = EntityId.of(2);
    protected static final Address SPENDER_ADDRESS = toAddress(1041);
    protected static final Address SPENDER_ADDRESS_HISTORICAL = toAddress(1016);
    protected static final ByteString SPENDER_PUBLIC_KEY =
            ByteString.fromHex("3a2102ff806fecbd31b4c377293cba8d2b78725965a4990e0ff1b1b29a1d2c61402310");
    protected static final ByteString SPENDER_PUBLIC_KEY_HISTORICAL =
            ByteString.fromHex("3a210398e17bcbd2926c4d8a31e32616b4754ac0a2fc71d7fb768e657db46202625f34");
    protected static final Address SPENDER_ALIAS = Address.wrap(
            Bytes.wrap(recoverAddressFromPubKey(SPENDER_PUBLIC_KEY.substring(2).toByteArray())));
    protected static final Address SPENDER_ALIAS_HISTORICAL = Address.wrap(Bytes.wrap(
            recoverAddressFromPubKey(SPENDER_PUBLIC_KEY_HISTORICAL.substring(2).toByteArray())));
    protected static final Address SENDER_ADDRESS = toAddress(1043);
    protected static final Address SENDER_ADDRESS_HISTORICAL = toAddress(1014);
    protected static final ByteString SENDER_PUBLIC_KEY =
            ByteString.copyFrom(Hex.decode("3a2103af80b90d25145da28c583359beb47b21796b2fe1a23c1511e443e7a64dfdb27d"));
    protected static final ByteString SENDER_PUBLIC_KEY_HISTORICAL =
            ByteString.copyFrom(Hex.decode("3a2102930a39a381a68d90afc8e8c82935bd93f89800e88ec29a18e8cc13d51947c6c8"));
    protected static final Address SENDER_ALIAS = Address.wrap(
            Bytes.wrap(recoverAddressFromPubKey(SENDER_PUBLIC_KEY.substring(2).toByteArray())));
    protected static final Address SENDER_ALIAS_HISTORICAL = Address.wrap(Bytes.wrap(
            recoverAddressFromPubKey(SENDER_PUBLIC_KEY_HISTORICAL.substring(2).toByteArray())));
    protected static final Address HOLLOW_ACCOUNT_ALIAS = Address.wrap(Bytes.wrap(recoverAddressFromPubKey(
            ByteString.fromHex("3a2103a159d37177894bb0491e493d1f4db8ed359ebee15a76ebd8406759a9050410a7")
                    .substring(2)
                    .toByteArray())));
    protected static final Address TREASURY_ADDRESS = toAddress(743);
    protected static final Address NOT_ASSOCIATED_SPENDER_ADDRESS = toAddress(1066);
    protected static final ByteString NOT_ASSOCIATED_SPENDER_PUBLIC_KEY =
            ByteString.fromHex("3a21033a514176466fa815ed481ffad09110a2d344f6c9b78c1d14afc351c3a51be33d");
    protected static final Address NOT_ASSOCIATED_SPENDER_ALIAS = Address.wrap(Bytes.wrap(recoverAddressFromPubKey(
            NOT_ASSOCIATED_SPENDER_PUBLIC_KEY.substring(2).toByteArray())));
    protected static final Address OWNER_ADDRESS = toAddress(1044);
    protected static final Address OWNER_ADDRESS_HISTORICAL = toAddress(1065);
    protected static final Address SYSTEM_ACCOUNT_ADDRESS = toAddress(700);

    // Token addresses
    protected static final Address FUNGIBLE_TOKEN_ADDRESS_WITH_EXPIRY = toAddress(1042);
    protected static final Address FUNGIBLE_TOKEN_ADDRESS_WITH_EXPIRY_HISTORICAL = toAddress(1077);
    protected static final Address RECEIVER_ADDRESS = toAddress(1045);
    protected static final Address FUNGIBLE_TOKEN_ADDRESS = toAddress(1046);
    protected static final Address FUNGIBLE_TOKEN_ADDRESS_HISTORICAL = toAddress(1062);
    protected static final Address NFT_ADDRESS = toAddress(1047);
    protected static final Address NFT_ADDRESS_HISTORICAL = toAddress(1063);
    protected static final Address NOT_FROZEN_FUNGIBLE_TOKEN_ADDRESS = toAddress(1048);
    protected static final Address TREASURY_TOKEN_ADDRESS = toAddress(1049);
    protected static final Address TREASURY_TOKEN_ADDRESS_WITH_ALL_KEYS = toAddress(1110);
    protected static final Address TRANSFRER_FROM_TOKEN_ADDRESS = toAddress(1111);
    protected static final Address FROZEN_FUNGIBLE_TOKEN_ADDRESS = toAddress(1050);
    protected static final Address NFT_TRANSFER_ADDRESS = toAddress(1051);
    protected static final Address NFT_TRANSFER_ADDRESS_HISTORICAL = toAddress(1064);
    protected static final Address UNPAUSED_FUNGIBLE_TOKEN_ADDRESS = toAddress(1052);
    protected static final Address NFT_ADDRESS_GET_KEY_WITH_CONTRACT_ADDRESS = toAddress(1053);
    protected static final Address NFT_ADDRESS_GET_KEY_WITH_CONTRACT_ADDRESS_HISTORICAL = toAddress(1073);
    protected static final Address FUNGIBLE_TOKEN_ADDRESS_GET_KEY_WITH_ED25519_KEY = toAddress(1054);
    protected static final Address FUNGIBLE_TOKEN_ADDRESS_GET_KEY_WITH_ED25519_KEY_HISTORICAL = toAddress(1069);
    protected static final Address FUNGIBLE_TOKEN_ADDRESS_GET_KEY_WITH_ECDSA_KEY = toAddress(1055);
    protected static final Address FUNGIBLE_TOKEN_ADDRESS_GET_KEY_WITH_ECDSA_KEY_HISTORICAL = toAddress(1070);
    protected static final Address FUNGIBLE_TOKEN_ADDRESS_GET_KEY_WITH_DELEGATABLE_CONTRACT_ID = toAddress(1056);
    protected static final Address FUNGIBLE_TOKEN_ADDRESS_GET_KEY_WITH_DELEGATABLE_CONTRACT_ID_HISTORICAL =
            toAddress(1072);
    protected static final Address NFT_ADDRESS_GET_KEY_WITH_ED25519_KEY = toAddress(1057);
    protected static final Address NFT_ADDRESS_GET_KEY_WITH_ED25519_KEY_HISTORICAL = toAddress(1074);
    protected static final Address NFT_ADDRESS_GET_KEY_WITH_ECDSA_KEY = toAddress(1058);
    protected static final Address NFT_ADDRESS_GET_KEY_WITH_ECDSA_KEY_HISTORICAL = toAddress(1075);
    protected static final Address NFT_ADDRESS_GET_KEY_WITH_DELEGATABLE_CONTRACT_ID = toAddress(1059);
    protected static final Address NFT_ADDRESS_GET_KEY_WITH_DELEGATABLE_CONTRACT_ID_HISTORICAL = toAddress(1076);
    protected static final Address FUNGIBLE_TOKEN_ADDRESS_GET_KEY_WITH_CONTRACT_ADDRESS = toAddress(1060);
    protected static final Address FUNGIBLE_TOKEN_ADDRESS_GET_KEY_WITH_CONTRACT_ADDRESS_HISTORICAL = toAddress(1068);
    protected static final Address FUNGIBLE_TOKEN_ADDRESS_NOT_ASSOCIATED = toAddress(1061);
    protected static final Address NFT_ADDRESS_WITH_DIFFERENT_OWNER_AND_TREASURY = toAddress(1067);
    protected static final Address NFT_TRANSFER_ADDRESS_WITHOUT_KYC_KEY = toAddress(1071);

    protected static final byte[] KEY_PROTO = new byte[] {
        58, 33, -52, -44, -10, 81, 99, 100, 6, -8, -94, -87, -112, 42, 42, 96, 75, -31, -5, 72, 13, -70, 101, -111, -1,
        77, -103, 47, -118, 107, -58, -85, -63, 55, -57
    };
    protected static final byte[] ECDSA_KEY = Arrays.copyOfRange(KEY_PROTO, 2, KEY_PROTO.length);
    protected static Key keyWithECDSASecp256K1 =
            Key.newBuilder().setECDSASecp256K1(ByteString.copyFrom(ECDSA_KEY)).build();
    // bit field representing the key type. Keys of all types that have corresponding bits set to 1
    // will be created for the token.
    // 0th bit: adminKey
    // 1st bit: kycKey
    // 2nd bit: freezeKey
    // 3rd bit: wipeKey
    // 4th bit: supplyKey
    // 5th bit: feeScheduleKey
    // 6th bit: pauseKey
    // 7th bit: ignored
    protected static final int АLL_CASES_KEY_TYPE = 0b1111111;
    protected static final byte[] NEW_ECDSA_KEY = new byte[] {
        2, 64, 59, -126, 81, -22, 0, 35, 67, -70, 110, 96, 109, 2, -8, 111, -112, -100, -87, -85, 66, 36, 37, -97, 19,
        68, -87, -110, -13, -115, 74, 86, 90
    };
    protected static final byte[] ED25519_KEY = Arrays.copyOfRange(KEY_PROTO, 2, KEY_PROTO.length);
    protected static Key keyWithEd25519 =
            Key.newBuilder().setEd25519(ByteString.copyFrom(ED25519_KEY)).build();
    protected static final byte[] NEW_ED25519_KEY = new byte[] {
        -128, -61, -12, 63, 3, -45, 108, 34, 61, -2, -83, -48, -118, 20, 84, 85, 85, 67, -125, 46, 49, 26, 17, -116, 27,
        25, 38, -95, 50, 77, 40, -38
    };

    // Token Wrappers
    protected static final TokenCreateWrapper FUNGIBLE_TOKEN = getFungibleToken(OWNER_ADDRESS);
    protected static final TokenCreateWrapper FUNGIBLE_TOKEN_HISTORICAL = getFungibleToken(OWNER_ADDRESS_HISTORICAL);
    protected static final TokenCreateWrapper FUNGIBLE_TOKEN2 = getFungibleToken2();
    protected static final TokenCreateWrapper FUNGIBLE_TOKEN_WITH_KEYS = getFungibleTokenWithKeys();
    protected static final TokenCreateWrapper FUNGIBLE_TOKEN_EXPIRY_IN_UINT32_RANGE =
            getFungibleTokenExpiryInUint32Range();
    protected static final TokenCreateWrapper FUNGIBLE_HBAR_TOKEN_AND_KEYS =
            getFungibleHbarsTokenWrapper(OWNER_ADDRESS, AUTO_RENEW_ACCOUNT_ADDRESS);
    protected static final TokenCreateWrapper FUNGIBLE_HBAR_TOKEN_AND_KEYS_HISTORICAL =
            getFungibleHbarsTokenWrapper(OWNER_ADDRESS_HISTORICAL, AUTO_RENEW_ACCOUNT_ADDRESS_HISTORICAL);
    protected static final TokenCreateWrapper FUNGIBLE_TOKEN_INHERIT_KEYS = getFungibleTokenInheritKeys();
    protected static final TokenCreateWrapper NON_FUNGIBLE_TOKEN = getNonFungibleToken(OWNER_ADDRESS);
    protected static final TokenCreateWrapper NON_FUNGIBLE_TOKEN_HISTORICAL =
            getNonFungibleToken(OWNER_ADDRESS_HISTORICAL);
    protected static final TokenCreateWrapper NON_FUNGIBLE_TOKEN_WITH_KEYS = getNonFungibleTokenWithKeys();
    protected static final TokenCreateWrapper NON_FUNGIBLE_TOKEN_EXPIRY_IN_UINT32_RANGE =
            getNonFungibleTokenExpiryInUint32Range();
    protected static final TokenCreateWrapper NFT_HBAR_TOKEN_AND_KEYS =
            getNftHbarTokenAndKeysHbarsTokenWrapper(OWNER_ADDRESS, AUTO_RENEW_ACCOUNT_ADDRESS);
    protected static final TokenCreateWrapper NFT_HBAR_TOKEN_AND_KEYS_HISTORICAL =
            getNftHbarTokenAndKeysHbarsTokenWrapper(OWNER_ADDRESS_HISTORICAL, AUTO_RENEW_ACCOUNT_ADDRESS_HISTORICAL);
    protected static final TokenCreateWrapper NON_FUNGIBLE_TOKEN_INHERIT_KEYS = getNonFungibleTokenInheritKeys();

    // Custom Fee wrappers
    protected static final FixedFeeWrapper FIXED_FEE_WRAPPER = getFixedFee();
    protected static final RoyaltyFeeWrapper ROYALTY_FEE_WRAPPER = getRoyaltyFee();
    protected static final FractionalFeeWrapper FRACTIONAL_FEE_WRAPPER = getFractionalFee();
    protected static final TokenExpiryWrapper TOKEN_EXPIRY_WRAPPER = getTokenExpiry();

    // Fee schedules
    protected static final ToLongFunction<String> longValueOf =
            value -> Bytes.fromHexString(value).toLong();
    protected static CurrentAndNextFeeSchedule feeSchedules = CurrentAndNextFeeSchedule.newBuilder()
            .setCurrentFeeSchedule(FeeSchedule.newBuilder()
                    .setExpiryTime(TimestampSeconds.newBuilder().setSeconds(expiry))
                    .addTransactionFeeSchedule(TransactionFeeSchedule.newBuilder()
                            .setHederaFunctionality(ContractCall)
                            .addFees(FeeData.newBuilder()
                                    .setServicedata(FeeComponents.newBuilder()
                                            .setGas(852000)
                                            .build())))
                    .addTransactionFeeSchedule(TransactionFeeSchedule.newBuilder()
                            .setHederaFunctionality(CryptoTransfer)
                            .addFees(FeeData.newBuilder()
                                    .setServicedata(FeeComponents.newBuilder()
                                            .setGas(852000)
                                            .build())))
                    .addTransactionFeeSchedule(TransactionFeeSchedule.newBuilder()
                            .setHederaFunctionality(TokenAccountWipe)
                            .addFees(FeeData.newBuilder()
                                    .setServicedata(FeeComponents.newBuilder()
                                            .setGas(852000)
                                            .build())))
                    .addTransactionFeeSchedule(TransactionFeeSchedule.newBuilder()
                            .setHederaFunctionality(TokenMint)
                            .addFees(FeeData.newBuilder()
                                    .setSubType(SubType.TOKEN_NON_FUNGIBLE_UNIQUE)
                                    .setServicedata(FeeComponents.newBuilder()
                                            .setMax(1000000000000000L)
                                            .setMin(0)
                                            .build())
                                    .setNodedata(FeeComponents.newBuilder()
                                            .setBpt(40000000000L)
                                            .setMax(1000000000000000L)
                                            .setMin(0)
                                            .build())
                                    .setNetworkdata(FeeComponents.newBuilder()
                                            .setMax(1000000000000000L)
                                            .setBpt(160000000000L)
                                            .setMin(0)
                                            .build())))
                    .addTransactionFeeSchedule(TransactionFeeSchedule.newBuilder()
                            .setHederaFunctionality(TokenBurn)
                            .addFees(FeeData.newBuilder()
                                    .setServicedata(FeeComponents.newBuilder()
                                            .setGas(852000)
                                            .build())))
                    .addTransactionFeeSchedule(TransactionFeeSchedule.newBuilder()
                            .setHederaFunctionality(TokenAssociateToAccount)
                            .addFees(FeeData.newBuilder()
                                    .setServicedata(FeeComponents.newBuilder()
                                            .setGas(852000)
                                            .build())
                                    .build()))
                    .addTransactionFeeSchedule(TransactionFeeSchedule.newBuilder()
                            .setHederaFunctionality(TokenCreate)
                            .addFees(FeeData.newBuilder()
                                    .setServicedata(FeeComponents.newBuilder()
                                            .setConstant(7874923918408L)
                                            .setGas(2331415)
                                            .setBpt(349712319)
                                            .setVpt(874280797002L)
                                            .setBpr(349712319)
                                            .setSbpr(8742808)
                                            .setRbh(233142)
                                            .setSbh(17486)
                                            .setMin(0)
                                            .setMax(1000000000000000L)
                                            .build())
                                    .setNetworkdata(FeeComponents.newBuilder()
                                            .setConstant(7874923918408L)
                                            .setGas(2331415)
                                            .setBpt(349712319)
                                            .setVpt(874280797002L)
                                            .setRbh(233142)
                                            .setSbh(17486)
                                            .setBpr(349712319)
                                            .setSbpr(8742808)
                                            .setMin(0)
                                            .setMax(1000000000000000L)
                                            .build())
                                    .setNodedata(FeeComponents.newBuilder()
                                            .setConstant(393746195920L)
                                            .setGas(116571)
                                            .setRbh(11657)
                                            .setSbh(874)
                                            .setBpt(17485616)
                                            .setSbpr(437140)
                                            .setVpt(43714039850L)
                                            .setBpr(17485616)
                                            .setMin(0)
                                            .setMax(1000000000000000L)
                                            .build())
                                    .build())))
            .setNextFeeSchedule(FeeSchedule.newBuilder()
                    .setExpiryTime(TimestampSeconds.newBuilder().setSeconds(2_234_567_890L))
                    .addTransactionFeeSchedule(TransactionFeeSchedule.newBuilder()
                            .setHederaFunctionality(TokenMint)
                            .addFees(FeeData.newBuilder()
                                    .setSubType(SubType.TOKEN_NON_FUNGIBLE_UNIQUE)
                                    .setServicedata(FeeComponents.newBuilder()
                                            .setMax(1000000000000000L)
                                            .setMin(0)
                                            .build())
                                    .setNodedata(FeeComponents.newBuilder()
                                            .setBpt(40000000000L)
                                            .setMax(1000000000000000L)
                                            .setMin(0)
                                            .build())
                                    .setNetworkdata(FeeComponents.newBuilder()
                                            .setMax(1000000000000000L)
                                            .setMin(0)
                                            .setBpt(160000000000L)
                                            .build())))
                    .addTransactionFeeSchedule(TransactionFeeSchedule.newBuilder()
                            .setHederaFunctionality(CryptoTransfer)
                            .addFees(FeeData.newBuilder()
                                    .setServicedata(FeeComponents.newBuilder()
                                            .setGas(852000)
                                            .build())))
                    .addTransactionFeeSchedule(TransactionFeeSchedule.newBuilder()
                            .setHederaFunctionality(TokenAccountWipe)
                            .addFees(FeeData.newBuilder()
                                    .setServicedata(FeeComponents.newBuilder()
                                            .setGas(852000)
                                            .build())))
                    .addTransactionFeeSchedule(TransactionFeeSchedule.newBuilder()
                            .setHederaFunctionality(TokenBurn)
                            .addFees(FeeData.newBuilder()
                                    .setServicedata(FeeComponents.newBuilder()
                                            .setGas(852000)
                                            .build())))
                    .addTransactionFeeSchedule(TransactionFeeSchedule.newBuilder()
                            .setHederaFunctionality(TokenAssociateToAccount)
                            .addFees(FeeData.newBuilder()
                                    .setServicedata(FeeComponents.newBuilder()
                                            .setGas(852000)
                                            .build())))
                    .addTransactionFeeSchedule(TransactionFeeSchedule.newBuilder()
                            .setHederaFunctionality(ContractCall)
                            .addFees(FeeData.newBuilder()
                                    .setServicedata(FeeComponents.newBuilder()
                                            .setGas(852000)
                                            .build())))
                    .addTransactionFeeSchedule(TransactionFeeSchedule.newBuilder()
                            .setHederaFunctionality(TokenCreate)
                            .addFees(FeeData.newBuilder()
                                    .setServicedata(FeeComponents.newBuilder()
                                            .setConstant(7874923918408L)
                                            .setGas(2331415)
                                            .setBpt(349712319)
                                            .setVpt(874280797002L)
                                            .setBpr(349712319)
                                            .setSbpr(8742808)
                                            .setRbh(233142)
                                            .setSbh(17486)
                                            .setMin(0)
                                            .setMax(1000000000000000L)
                                            .build())
                                    .setNetworkdata(FeeComponents.newBuilder()
                                            .setConstant(7874923918408L)
                                            .setGas(2331415)
                                            .setBpt(349712319)
                                            .setVpt(874280797002L)
                                            .setRbh(233142)
                                            .setSbh(17486)
                                            .setBpr(349712319)
                                            .setSbpr(8742808)
                                            .setMin(0)
                                            .setMax(1000000000000000L)
                                            .build())
                                    .setNodedata(FeeComponents.newBuilder()
                                            .setConstant(393746195920L)
                                            .setGas(116571)
                                            .setRbh(11657)
                                            .setSbh(874)
                                            .setBpt(17485616)
                                            .setSbpr(437140)
                                            .setVpt(43714039850L)
                                            .setBpr(17485616)
                                            .setMin(0)
                                            .setMax(1000000000000000L)
                                            .build())
                                    .build()))
                    .addTransactionFeeSchedule(TransactionFeeSchedule.newBuilder()
                            .setHederaFunctionality(EthereumTransaction)
                            .addFees(FeeData.newBuilder()
                                    .setServicedata(FeeComponents.newBuilder()
                                            .setGas(852000)
                                            .build()))))
            .build();

    protected static Key keyWithContractId = Key.newBuilder()
            .setContractID(contractIdFromEvmAddress(PRECOMPILE_TEST_CONTRACT_ADDRESS.toArrayUnsafe()))
            .build();
    protected static Key keyWithDelegatableContractId = Key.newBuilder()
            .setDelegatableContractId(contractIdFromEvmAddress(PRECOMPILE_TEST_CONTRACT_ADDRESS.toArrayUnsafe()))
            .build();

    protected static RecordFile recordFileForBlockHash;
    protected static RecordFile genesisRecordFileForBlockHash;
    protected static RecordFile recordFileBeforeEvm34;
    protected static RecordFile recordFileAfterEvm34;
    protected static RecordFile recordFileEvm38;
    protected static RecordFile recordFileEvm46;
    protected static RecordFile recordFileEvm46Latest;

    @Autowired
    protected FunctionEncodeDecoder functionEncodeDecoder;

    @Autowired
    protected ContractExecutionService contractCallService;

    @Autowired
    protected MirrorNodeEvmProperties mirrorNodeEvmProperties;

    @Autowired
    protected RecordFileRepository recordFileRepository;

    @Value("classpath:solidity/")
    protected Path COMPILED_WEB3J_RESOURCES_FOLDER;

    // The contract source `PrecompileTestContract.sol` is in test resources
    @Value("classpath:contracts/PrecompileTestContract/PrecompileTestContract.bin")
    protected Path CONTRACT_BYTES_PATH;

    @Value("classpath:contracts/DynamicEthCalls/DynamicEthCalls.bin")
    protected Path DYNAMIC_ETH_CALLS_BYTES_PATH;

    @Value("classpath:contracts/DynamicEthCalls/DynamicEthCalls.json")
    protected Path DYNAMIC_ETH_CALLS_ABI_PATH;

    @Value("classpath:contracts/PrecompileTestContract/PrecompileTestContract.json")
    protected Path PRECOMPILE_TEST_CONTRACT_ABI_PATH;

    @Value("classpath:contracts/RedirectTestContract/RedirectTestContract.json")
    protected Path REDIRECT_CONTRACT_ABI_PATH;

    @Value("classpath:contracts/RedirectTestContract/RedirectTestContract.bin")
    protected Path REDIRECT_CONTRACT_BYTES_PATH;

    // The contract source `ModificationPrecompileTestContract.sol` is in test resources
    @Value("classpath:contracts/ModificationPrecompileTestContract/ModificationPrecompileTestContract.bin")
    protected Path MODIFICATION_CONTRACT_BYTES_PATH;

    @Value("classpath:contracts/ModificationPrecompileTestContract/ModificationPrecompileTestContract.json")
    protected Path MODIFICATION_CONTRACT_ABI_PATH;

    // The contract source `ERCTestContract.sol` is in test resources
    @Value("classpath:contracts/ERCTestContract/ERCTestContract.bin")
    protected Path ERC_CONTRACT_BYTES_PATH;

    @Value("classpath:contracts/ERCTestContract/ERCTestContract.json")
    protected Path ERC_ABI_PATH;

    // The contract source `ExchangeRatePrecompile.sol` is in test resources
    @Value("classpath:contracts/ExchangeRatePrecompile/ExchangeRatePrecompile.bin")
    protected Path EXCHANGE_RATE_PRECOMPILE_CONTRACT_BYTES_PATH;

    @Value("classpath:contracts/ExchangeRatePrecompile/ExchangeRatePrecompile.json")
    protected Path EXCHANGE_RATE_PRECOMPILE_ABI_PATH;

    // The contract source `PrngSystemContract.sol` is in test resources
    @Value("classpath:contracts/PrngSystemContract/PrngSystemContract.bin")
    protected Path PRNG_PRECOMPILE_CONTRACT_BYTES_PATH;

    @Value("classpath:contracts/PrngSystemContract/PrngSystemContract.json")
    protected Path PRNG_PRECOMPILE_ABI_PATH;

    // The contract sources `EthCall.sol` and `Reverter.sol` are in test/resources
    @Value("classpath:contracts/EthCall/EthCall.bin")
    protected Path ETH_CALL_CONTRACT_BYTES_PATH;

    @Value("classpath:contracts/EthCall/EthCallInit.bin")
    protected Path ETH_CALL_INIT_CONTRACT_BYTES_PATH;

    @Value("classpath:contracts/Reverter/Reverter.bin")
    protected Path REVERTER_CONTRACT_BYTES_PATH;

    @Value("classpath:contracts/EthCall/State.bin")
    protected Path STATE_CONTRACT_BYTES_PATH;

    @Value("classpath:contracts/EvmCodes/EvmCodes.bin")
    protected Path EVM_CODES_BYTES_PATH;

    @Value("classpath:contracts/EvmCodes/EvmCodes.json")
    protected Path EVM_CODES_ABI_PATH;

    @Value("classpath:contracts/NestedCallsTestContract/NestedCallsTestContract.bin")
    protected Path NESTED_CALLS_CONTRACT_BYTES_PATH;

    @Value("classpath:contracts/NestedCallsTestContract/NestedCallsTestContract.json")
    protected Path NESTED_CALLS_ABI_PATH;

    @Value("classpath:contracts/TestContractAddress/TestAddressThis.bin")
    protected Path ADDRESS_THIS_CONTRACT_BYTES_PATH;

    @Value("classpath:contracts/TestContractAddress/TestAddressThisInit.bin")
    protected Path ADDRESS_THIS_CONTRACT_INIT_BYTES_PATH;

    @Value("classpath:contracts/TestContractAddress/TestAddressThis.json")
    protected Path ADDRESS_THIS_CONTRACT_ABI_PATH;

    @Value("classpath:contracts/TestContractAddress/TestNestedAddressThis.bin")
    protected Path NESTED_ADDRESS_THIS_CONTRACT_BYTES_PATH;

    @Value("classpath:contracts/InternalCaller/InternalCaller.bin")
    protected Path INTERNAL_CALLER_CONTRACT_BYTES_PATH;

    @Value("classpath:contracts/InternalCaller/InternalCaller.json")
    protected Path INTERNAL_CALLER_CONTRACT_ABI_PATH;

    @Value("classpath:contracts/SelfDestructContract/SelfDestructContract.bin")
    protected Path SELF_DESTRUCT_CONTRACT_BYTES_PATH;

    /**
     * Checks if the *actual* gas usage is within 5-20% greater than the *expected* gas used from the initial call.
     *
     * @param actualGas   The actual gas used.
     * @param expectedGas The expected gas used from the initial call.
     * @return {@code true} if the actual gas usage is within the expected range, otherwise {@code false}.
     */
    protected static boolean isWithinExpectedGasRange(final long actualGas, final long expectedGas) {
        return actualGas >= (expectedGas * 1.05) && actualGas <= (expectedGas * 1.20);
    }

    private static TokenCreateWrapper getFungibleTokenWithKeys() {
        return new TokenCreateWrapper(
                true,
                "Test",
                "TST",
                EntityIdUtils.accountIdFromEvmAddress(OWNER_ADDRESS),
                "test",
                true,
                BigInteger.valueOf(10L),
                BigInteger.valueOf(10L),
                10_000_000L,
                true,
                List.of(new TokenKeyWrapper(
                        0b1111111,
                        new KeyValueWrapper(
                                false,
                                contractIdFromEvmAddress(NESTED_ETH_CALLS_CONTRACT_ADDRESS.toArrayUnsafe()),
                                new byte[] {},
                                new byte[] {},
                                null))),
                new TokenExpiryWrapper(
                        9_000_000_000L, EntityIdUtils.accountIdFromEvmAddress(OWNER_ADDRESS), 8_000_000L));
    }

    private static TokenCreateWrapper getFungibleTokenExpiryInUint32Range() {
        return new TokenCreateWrapper(
                true,
                "Test",
                "TST",
                EntityIdUtils.accountIdFromEvmAddress(SENDER_ADDRESS),
                "test",
                true,
                BigInteger.valueOf(10L),
                BigInteger.valueOf(10L),
                10_000_000L,
                false,
                List.of(),
                new TokenExpiryWrapper(
                        4_000_000_000L, EntityIdUtils.accountIdFromEvmAddress(SENDER_ADDRESS), 8_000_000L));
    }

    private static TokenCreateWrapper getNonFungibleTokenWithKeys() {
        return new TokenCreateWrapper(
                false,
                "TestNFT",
                "TFT",
                EntityIdUtils.accountIdFromEvmAddress(OWNER_ADDRESS),
                "test",
                false,
                BigInteger.valueOf(0L),
                BigInteger.valueOf(0L),
                0L,
                true,
                List.of(new TokenKeyWrapper(
                        0b1111111,
                        new KeyValueWrapper(
                                false,
                                contractIdFromEvmAddress(NESTED_ETH_CALLS_CONTRACT_ADDRESS.toArrayUnsafe()),
                                new byte[] {},
                                new byte[] {},
                                null))),
                new TokenExpiryWrapper(
                        9_000_000_000L, EntityIdUtils.accountIdFromEvmAddress(OWNER_ADDRESS), 8_000_000L));
    }

    private static TokenCreateWrapper getNonFungibleTokenExpiryInUint32Range() {
        return new TokenCreateWrapper(
                false,
                "TestNFT",
                "TFT",
                EntityIdUtils.accountIdFromEvmAddress(SENDER_ADDRESS),
                "test",
                true,
                BigInteger.valueOf(0L),
                BigInteger.valueOf(0L),
                0L,
                false,
                List.of(),
                new TokenExpiryWrapper(
                        4_000_000_000L, EntityIdUtils.accountIdFromEvmAddress(SENDER_ADDRESS), 8_000_000L));
    }

    protected static TokenCreateWrapper getFungibleToken(Address ownerAddress) {
        return new TokenCreateWrapper(
                true,
                "Test",
                "TST",
                EntityIdUtils.accountIdFromEvmAddress(ownerAddress),
                "test",
                true,
                BigInteger.valueOf(10L),
                BigInteger.valueOf(10L),
                10_000_000L,
                false,
                List.of(),
                new TokenExpiryWrapper(
                        9_000_000_000L, EntityIdUtils.accountIdFromEvmAddress(ownerAddress), 8_000_000L));
    }

    private static TokenCreateWrapper getFungibleToken2() {
        return new TokenCreateWrapper(
                true,
                "Test",
                "TST",
                EntityIdUtils.accountIdFromEvmAddress(SENDER_ADDRESS),
                "test",
                true,
                BigInteger.valueOf(10L),
                BigInteger.valueOf(10L),
                10_000_000L,
                false,
                List.of(),
                new TokenExpiryWrapper(
                        9_000_000_000L, EntityIdUtils.accountIdFromEvmAddress(SENDER_ADDRESS), 8_000_000L));
    }

    protected static TokenCreateWrapper getNonFungibleToken(Address ownerAddress) {
        final var keyValue = new KeyValueWrapper(
                false,
                contractIdFromEvmAddress(NESTED_ETH_CALLS_CONTRACT_ADDRESS.toArrayUnsafe()),
                new byte[] {},
                new byte[] {},
                null);
        return new TokenCreateWrapper(
                false,
                "TestNFT",
                "TFT",
                EntityIdUtils.accountIdFromEvmAddress(ownerAddress),
                "test",
                false,
                BigInteger.valueOf(0L),
                BigInteger.valueOf(0L),
                0L,
                false,
                List.of(new TokenKeyWrapper(0b1111101, keyValue)),
                new TokenExpiryWrapper(
                        9_000_000_000L, EntityIdUtils.accountIdFromEvmAddress(ownerAddress), 8_000_000L));
    }

    protected static TokenCreateWrapper getNonFungibleTokenInfinite(Address ownerAddress) {
        return new TokenCreateWrapper(
                false,
                "TestNFT",
                "TFT",
                EntityIdUtils.accountIdFromEvmAddress(ownerAddress),
                "test",
                false,
                BigInteger.valueOf(0L),
                BigInteger.valueOf(0L),
                0L,
                false,
                List.of(),
                new TokenExpiryWrapper(
                        9_000_000_000L, EntityIdUtils.accountIdFromEvmAddress(ownerAddress), 8_000_000L));
    }

    protected static TokenCreateWrapper getNonFungibleTokenNoTreasury(Address ownerAddress) {
        final var keyValue =
                new KeyValueWrapper(false, null, new byte[0], Arrays.copyOfRange(KEY_PROTO, 2, KEY_PROTO.length), null);
        return new TokenCreateWrapper(
                false,
                "TestNFT",
                "TFT",
                null,
                "test",
                false,
                BigInteger.valueOf(0L),
                BigInteger.valueOf(0L),
                0L,
                false,
                List.of(new TokenKeyWrapper(0b1111111, keyValue)),
                new TokenExpiryWrapper(
                        9_000_000_000L, EntityIdUtils.accountIdFromEvmAddress(ownerAddress), 8_000_000L));
    }

    protected static TokenCreateWrapper getNonFungibleTokenFreezeDefaultNoKey(Address ownerAddress) {
        final var keyValue = new KeyValueWrapper(
                false,
                contractIdFromEvmAddress(NESTED_ETH_CALLS_CONTRACT_ADDRESS.toArrayUnsafe()),
                new byte[] {},
                new byte[] {},
                null);
        return new TokenCreateWrapper(
                false,
                "TestNFT",
                "TFT",
                EntityIdUtils.accountIdFromEvmAddress(ownerAddress),
                "test",
                false,
                BigInteger.valueOf(0L),
                BigInteger.valueOf(0L),
                0L,
                true,
                List.of(new TokenKeyWrapper(0b0010000, keyValue)),
                new TokenExpiryWrapper(
                        9_000_000_000L, EntityIdUtils.accountIdFromEvmAddress(ownerAddress), 8_000_000L));
    }

    protected static TokenCreateWrapper getNonFungibleTokenInvalidAutoRenewPeriod(Address ownerAddress) {
        final var keyValue = new KeyValueWrapper(
                false,
                contractIdFromEvmAddress(NESTED_ETH_CALLS_CONTRACT_ADDRESS.toArrayUnsafe()),
                new byte[] {},
                new byte[] {},
                null);
        return new TokenCreateWrapper(
                false,
                "TestNFT",
                "TFT",
                EntityIdUtils.accountIdFromEvmAddress(ownerAddress),
                "test",
                false,
                BigInteger.valueOf(0L),
                BigInteger.valueOf(0L),
                0L,
                false,
                List.of(new TokenKeyWrapper(0b1111111, keyValue)),
                new TokenExpiryWrapper(9_000_000_000L, EntityIdUtils.accountIdFromEvmAddress(ownerAddress), 10L));
    }

    private static TokenCreateWrapper getFungibleHbarsTokenWrapper(
            final Address ownerAddress, final Address autoRenewAccountAddress) {
        final var keyValue =
                new KeyValueWrapper(false, null, new byte[0], Arrays.copyOfRange(KEY_PROTO, 2, KEY_PROTO.length), null);
        return new TokenCreateWrapper(
                true,
                "Hbars",
                "HBAR",
                EntityIdUtils.accountIdFromEvmAddress(ownerAddress),
                "TestMemo",
                false,
                BigInteger.valueOf(10_000_000L),
                BigInteger.valueOf(12L),
                2525L,
                true,
                List.of(
                        new TokenKeyWrapper(0b0000001, keyValue),
                        new TokenKeyWrapper(0b0000010, keyValue),
                        new TokenKeyWrapper(0b0000100, keyValue),
                        new TokenKeyWrapper(0b0001000, keyValue),
                        new TokenKeyWrapper(0b0010000, keyValue),
                        new TokenKeyWrapper(0b0100000, keyValue),
                        new TokenKeyWrapper(0b1000000, keyValue)),
                new TokenExpiryWrapper(
                        9_999L, EntityIdUtils.accountIdFromEvmAddress(autoRenewAccountAddress), 8_000_000L));
    }

    private static TokenCreateWrapper getFungibleTokenInheritKeys() {
        return new TokenCreateWrapper(
                true,
                "Test",
                "TST",
                EntityIdUtils.accountIdFromEvmAddress(OWNER_ADDRESS),
                "test",
                true,
                BigInteger.valueOf(10L),
                BigInteger.valueOf(10L),
                10_000_000L,
                true,
                List.of(new TokenKeyWrapper(
                        0b1111111, new KeyValueWrapper(true, null, new byte[] {}, new byte[] {}, null))),
                new TokenExpiryWrapper(
                        9_000_000_000L, EntityIdUtils.accountIdFromEvmAddress(OWNER_ADDRESS), 8_000_000L));
    }

    private static TokenCreateWrapper getNftHbarTokenAndKeysHbarsTokenWrapper(
            final Address ownerAddress, final Address autoRenewAccountAddress) {
        final var keyValue =
                new KeyValueWrapper(false, null, new byte[0], Arrays.copyOfRange(KEY_PROTO, 2, KEY_PROTO.length), null);
        return new TokenCreateWrapper(
                false,
                "Hbars",
                "HBAR",
                EntityIdUtils.accountIdFromEvmAddress(ownerAddress),
                "TestMemo",
                true,
                BigInteger.valueOf(0L),
                BigInteger.valueOf(0L),
                2_000_000_000L,
                true,
                List.of(
                        new TokenKeyWrapper(0b0000001, keyValue),
                        new TokenKeyWrapper(0b0000010, keyValue),
                        new TokenKeyWrapper(0b0000100, keyValue),
                        new TokenKeyWrapper(0b0001000, keyValue),
                        new TokenKeyWrapper(0b0010000, keyValue),
                        new TokenKeyWrapper(0b0100000, keyValue),
                        new TokenKeyWrapper(0b1000000, keyValue)),
                new TokenExpiryWrapper(
                        9999L, EntityIdUtils.accountIdFromEvmAddress(autoRenewAccountAddress), 8_000_000L));
    }

    private static TokenCreateWrapper getNonFungibleTokenInheritKeys() {
        return new TokenCreateWrapper(
                false,
                "TestNFT",
                "TFT",
                EntityIdUtils.accountIdFromEvmAddress(OWNER_ADDRESS),
                "test",
                false,
                BigInteger.valueOf(0L),
                BigInteger.valueOf(0L),
                0L,
                true,
                List.of(new TokenKeyWrapper(
                        0b1111111, new KeyValueWrapper(true, null, new byte[] {}, new byte[] {}, null))),
                new TokenExpiryWrapper(
                        9_000_000_000L, EntityIdUtils.accountIdFromEvmAddress(OWNER_ADDRESS), 8_000_000L));
    }

    // Get Custom Fee Wrappers
    private static FixedFeeWrapper getFixedFee() {
        return new FixedFeeWrapper(10L, EntityIdUtils.tokenIdFromEvmAddress(SENDER_ADDRESS), false, false, null);
    }

    private static FractionalFeeWrapper getFractionalFee() {
        return new FractionalFeeWrapper(10L, 10L, 1L, 100L, false, null);
    }

    private static RoyaltyFeeWrapper getRoyaltyFee() {
        return new RoyaltyFeeWrapper(0L, 0L, FIXED_FEE_WRAPPER, null);
    }

    private static TokenExpiryWrapper getTokenExpiry() {
        return new TokenExpiryWrapper(
                9_000_000_000L, EntityIdUtils.accountIdFromEvmAddress(SENDER_ADDRESS), 8_000_000L);
    }

    protected TokenCreateWrapper getFungibleTokenInvalidMemo(Address ownerAddress) {
        var random = new Random();
        var bytes = new byte[mirrorNodeEvmProperties.getMaxMemoUtf8Bytes() + 1];
        random.nextBytes(bytes);

        return new TokenCreateWrapper(
                true,
                "Test",
                "TST",
                EntityIdUtils.accountIdFromEvmAddress(ownerAddress),
                new String(bytes, StandardCharsets.UTF_8),
                true,
                BigInteger.valueOf(10L),
                BigInteger.valueOf(10L),
                10_000_000L,
                false,
                List.of(),
                new TokenExpiryWrapper(
                        9_000_000_000L, EntityIdUtils.accountIdFromEvmAddress(ownerAddress), 8_000_000L));
    }

    protected TokenCreateWrapper getFungibleTokenInvalidName(Address ownerAddress) {
        var random = new Random();
        var bytes = new byte[mirrorNodeEvmProperties.getMaxTokenNameUtf8Bytes() + 1];
        random.nextBytes(bytes);

        return new TokenCreateWrapper(
                true,
                new String(bytes, StandardCharsets.UTF_8),
                "TST",
                EntityIdUtils.accountIdFromEvmAddress(ownerAddress),
                "test",
                true,
                BigInteger.valueOf(10L),
                BigInteger.valueOf(10L),
                10_000_000L,
                false,
                List.of(),
                new TokenExpiryWrapper(
                        9_000_000_000L, EntityIdUtils.accountIdFromEvmAddress(ownerAddress), 8_000_000L));
    }

    protected TokenCreateWrapper getFungibleTokenInvalidSymbol(Address ownerAddress) {
        var random = new Random();
        var bytes = new byte[mirrorNodeEvmProperties.getMaxTokenNameUtf8Bytes() + 1];
        random.nextBytes(bytes);

        return new TokenCreateWrapper(
                true,
                "Test",
                new String(bytes, StandardCharsets.UTF_8),
                EntityIdUtils.accountIdFromEvmAddress(ownerAddress),
                "test",
                true,
                BigInteger.valueOf(10L),
                BigInteger.valueOf(10L),
                10_000_000L,
                false,
                List.of(),
                new TokenExpiryWrapper(
                        9_000_000_000L, EntityIdUtils.accountIdFromEvmAddress(ownerAddress), 8_000_000L));
    }

    protected ContractDebugParameters serviceParametersForDebug(
            final ContractFunctionProviderEnum function,
            final Path contractAbiPath,
            final Address contractAddress,
            final Long value,
            final Long consensusTimestamp) {
        Bytes callData = functionEncodeDecoder.functionHashFor(
                function.getName(), contractAbiPath, function.getFunctionParameters());

        HederaEvmAccount sender;
        if (function.getBlock() != BlockType.LATEST) {
            sender = new HederaEvmAccount(SENDER_ADDRESS_HISTORICAL);
        } else {
            sender = new HederaEvmAccount(SENDER_ADDRESS);
        }

        return ContractDebugParameters.builder()
                .block(function.getBlock())
                .callData(callData)
                .consensusTimestamp(consensusTimestamp)
                .gas(15_000_000L)
                .receiver(contractAddress)
                .sender(sender)
                .value(value)
                .build();
    }

    protected ContractExecutionParameters serviceParametersForExecution(
            final Bytes callData,
            final Address contractAddress,
            final CallType callType,
            final long value,
            final BlockType block) {
        return serviceParametersForExecution(callData, contractAddress, callType, value, block, 15_000_000L);
    }

    protected ContractExecutionParameters serviceParametersForExecution(
            final Bytes callData,
            final Address contractAddress,
            final CallType callType,
            final long value,
            final BlockType block,
            final long gasLimit) {
        HederaEvmAccount sender;
        if (block != BlockType.LATEST) {
            sender = new HederaEvmAccount(SENDER_ADDRESS_HISTORICAL);
        } else {
            sender = new HederaEvmAccount(SENDER_ADDRESS);
        }
        // in the end, this persist will be removed because every test
        // will be responsible to persist its own needed data
        persistEntities();

        return ContractExecutionParameters.builder()
                .sender(sender)
                .value(value)
                .receiver(contractAddress)
                .callData(callData)
                .gas(gasLimit)
                .isStatic(false)
                .callType(callType)
                .isEstimate(ETH_ESTIMATE_GAS == callType)
                .block(block)
                .build();
    }

    protected ContractExecutionParameters serviceParametersForTopLevelContractCreate(
            final Path contractInitCodePath, final CallType callType, final Address senderAddress) {
        final var sender = new HederaEvmAccount(senderAddress);
        // in the end, this persist will be removed because every test
        // will be responsible to persist its own needed data
        persistEntities();

        final var callData = Bytes.wrap(functionEncodeDecoder.getContractBytes(contractInitCodePath));
        return ContractExecutionParameters.builder()
                .sender(sender)
                .callData(callData)
                .receiver(Address.ZERO)
                .gas(15_000_000L)
                .isStatic(false)
                .callType(callType)
                .isEstimate(ETH_ESTIMATE_GAS == callType)
                .block(BlockType.LATEST)
                .build();
    }

    @SuppressWarnings("try")
    protected long gasUsedAfterExecution(final ContractExecutionParameters serviceParameters) {
        return ContractCallContext.run(ctx -> {
            ctx.initializeStackFrames(store.getStackedStateFrames());
            long result = processor
                    .execute(serviceParameters, serviceParameters.getGas())
                    .getGasUsed();

            assertThat(store.getStackedStateFrames().height()).isEqualTo(1);
            return result;
        });
    }

    protected void persistEntities() {
        genesisBlockPersist();
        historicalBlocksPersist();
        historicalDataPersist();
        evmCodesContractPersist();
        ethCallContractPersist();
        reverterContractPersist();
        stateContractPersist();
        precompileContractPersist();
        systemExchangeRateContractPersist();
        internalCallerContractPersist();
        pseudoRandomNumberGeneratorContractPersist();
        addressThisContractPersist();
        final var modificationContract = modificationContractPersist();
        modificationWithoutKeyContractPersist();
        final var ercContract = ercContractPersist();
        final var nestedContractId = dynamicEthCallContractPresist();
        nestedEthCallsContractPersist();
        final var redirectContract = redirectContractPersist();

        receiverPersist();
        final var senderEntityId = senderEntityPersist();
        final var ownerEntityId = ownerEntityPersist();
        systemAccountEntityPersist();
        final var spenderEntityId = spenderEntityPersist();
        notAssociatedSpenderEntityPersist();
        final var treasuryEntityId = treasureEntityPersist();
        autoRenewAccountPersist();

        fungibleTokenPersist(
                ownerEntityId,
                KEY_PROTO,
                FUNGIBLE_TOKEN_ADDRESS_WITH_EXPIRY,
                AUTO_RENEW_ACCOUNT_ADDRESS,
                1000000000000L,
                TokenPauseStatusEnum.PAUSED,
                false);
        fungibleTokenPersist(
                senderEntityId,
                KEY_PROTO,
                UNPAUSED_FUNGIBLE_TOKEN_ADDRESS,
                AUTO_RENEW_ACCOUNT_ADDRESS,
                9999999999999L,
                TokenPauseStatusEnum.UNPAUSED,
                false);
        final var tokenEntityId = fungibleTokenPersist(
                ownerEntityId,
                KEY_PROTO,
                FUNGIBLE_TOKEN_ADDRESS,
                AUTO_RENEW_ACCOUNT_ADDRESS,
                9999999999999L,
                TokenPauseStatusEnum.PAUSED,
                true);
        final var tokenEntityIdNotAssociated = fungibleTokenPersist(
                ownerEntityId,
                KEY_PROTO,
                FUNGIBLE_TOKEN_ADDRESS_NOT_ASSOCIATED,
                AUTO_RENEW_ACCOUNT_ADDRESS,
                9999999999999L,
                TokenPauseStatusEnum.PAUSED,
                true);
        final var notFrozenFungibleTokenEntityId = fungibleTokenPersist(
                treasuryEntityId,
                KEY_PROTO,
                NOT_FROZEN_FUNGIBLE_TOKEN_ADDRESS,
                AUTO_RENEW_ACCOUNT_ADDRESS,
                0L,
                TokenPauseStatusEnum.PAUSED,
                false);
        final var frozenFungibleTokenEntityId = fungibleTokenPersist(
                spenderEntityId,
                KEY_PROTO,
                FROZEN_FUNGIBLE_TOKEN_ADDRESS,
                AUTO_RENEW_ACCOUNT_ADDRESS,
                9999999999999L,
                TokenPauseStatusEnum.PAUSED,
                true);
        final var transferFromTokenTreasuryEntityId = fungibleTokenPersist(
                treasuryEntityId,
                new byte[0],
                TRANSFRER_FROM_TOKEN_ADDRESS,
                AUTO_RENEW_ACCOUNT_ADDRESS,
                9999999999999L,
                TokenPauseStatusEnum.UNPAUSED,
                false);
        final var tokenTreasuryEntityId = fungibleTokenPersist(
                treasuryEntityId,
                new byte[0],
                TREASURY_TOKEN_ADDRESS,
                AUTO_RENEW_ACCOUNT_ADDRESS,
                9999999999999L,
                TokenPauseStatusEnum.UNPAUSED,
                false);
        final var tokenTreasuryWithAllKeysEntityId = fungibleTokenPersist(
                treasuryEntityId,
                KEY_PROTO,
                TREASURY_TOKEN_ADDRESS_WITH_ALL_KEYS,
                AUTO_RENEW_ACCOUNT_ADDRESS,
                9999999999999L,
                TokenPauseStatusEnum.UNPAUSED,
                false);
        final var tokenGetKeyContractAddressEntityId = fungibleTokenPersist(
                senderEntityId,
                keyWithContractId.toByteArray(),
                FUNGIBLE_TOKEN_ADDRESS_GET_KEY_WITH_CONTRACT_ADDRESS,
                AUTO_RENEW_ACCOUNT_ADDRESS,
                9999999999999L,
                TokenPauseStatusEnum.PAUSED,
                false);
        final var tokenGetKeyEcdsaEntityId = fungibleTokenPersist(
                senderEntityId,
                keyWithECDSASecp256K1.toByteArray(),
                FUNGIBLE_TOKEN_ADDRESS_GET_KEY_WITH_ECDSA_KEY,
                AUTO_RENEW_ACCOUNT_ADDRESS,
                9999999999999L,
                TokenPauseStatusEnum.PAUSED,
                false);
        final var tokenGetKeyEd25519EntityId = fungibleTokenPersist(
                senderEntityId,
                keyWithEd25519.toByteArray(),
                FUNGIBLE_TOKEN_ADDRESS_GET_KEY_WITH_ED25519_KEY,
                AUTO_RENEW_ACCOUNT_ADDRESS,
                9999999999999L,
                TokenPauseStatusEnum.PAUSED,
                false);
        final var tokenGetKeyDelegatableContractIdEntityId = fungibleTokenPersist(
                senderEntityId,
                keyWithDelegatableContractId.toByteArray(),
                FUNGIBLE_TOKEN_ADDRESS_GET_KEY_WITH_DELEGATABLE_CONTRACT_ID,
                AUTO_RENEW_ACCOUNT_ADDRESS,
                9999999999999L,
                TokenPauseStatusEnum.PAUSED,
                false);

        final var nftEntityId = nftPersist(
                NFT_ADDRESS,
                AUTO_RENEW_ACCOUNT_ADDRESS,
                ownerEntityId,
                spenderEntityId,
                ownerEntityId,
                KEY_PROTO,
                TokenPauseStatusEnum.PAUSED,
                true);
        final var nftEntityId2 = nftPersist(
                NFT_ADDRESS_WITH_DIFFERENT_OWNER_AND_TREASURY,
                AUTO_RENEW_ACCOUNT_ADDRESS,
                senderEntityId,
                spenderEntityId,
                ownerEntityId,
                KEY_PROTO,
                TokenPauseStatusEnum.UNPAUSED,
                false);
        final var nftEntityId3 = nftPersist(
                NFT_TRANSFER_ADDRESS,
                AUTO_RENEW_ACCOUNT_ADDRESS,
                ownerEntityId,
                spenderEntityId,
                ownerEntityId,
                KEY_PROTO,
                TokenPauseStatusEnum.UNPAUSED,
                false);
        final var nftEntityId4 = nftPersist(
                NFT_ADDRESS_GET_KEY_WITH_CONTRACT_ADDRESS,
                AUTO_RENEW_ACCOUNT_ADDRESS,
                ownerEntityId,
                spenderEntityId,
                ownerEntityId,
                keyWithContractId.toByteArray(),
                TokenPauseStatusEnum.PAUSED,
                true);
        final var nftEntityId5 = nftPersist(
                NFT_ADDRESS_GET_KEY_WITH_ED25519_KEY,
                AUTO_RENEW_ACCOUNT_ADDRESS,
                ownerEntityId,
                spenderEntityId,
                ownerEntityId,
                keyWithEd25519.toByteArray(),
                TokenPauseStatusEnum.PAUSED,
                true);
        final var nftEntityId6 = nftPersist(
                NFT_ADDRESS_GET_KEY_WITH_ECDSA_KEY,
                AUTO_RENEW_ACCOUNT_ADDRESS,
                ownerEntityId,
                spenderEntityId,
                ownerEntityId,
                keyWithECDSASecp256K1.toByteArray(),
                TokenPauseStatusEnum.PAUSED,
                true);
        final var nftEntityId7 = nftPersist(
                NFT_ADDRESS_GET_KEY_WITH_DELEGATABLE_CONTRACT_ID,
                AUTO_RENEW_ACCOUNT_ADDRESS,
                ownerEntityId,
                spenderEntityId,
                ownerEntityId,
                keyWithDelegatableContractId.toByteArray(),
                TokenPauseStatusEnum.PAUSED,
                true);
        final var nftEntityId8 = nftPersistWithoutKycKey(
                NFT_TRANSFER_ADDRESS_WITHOUT_KYC_KEY,
                AUTO_RENEW_ACCOUNT_ADDRESS,
                nestedContractId,
                spenderEntityId,
                nestedContractId,
                KEY_PROTO,
                TokenPauseStatusEnum.UNPAUSED,
                false);
        final var ethAccount = ethAccountPersist(358L, ETH_ADDRESS);

        tokenAccountPersist(senderEntityId, tokenEntityId, TokenFreezeStatusEnum.FROZEN);
        tokenAccountPersist(ethAccount, tokenEntityId, TokenFreezeStatusEnum.FROZEN);
        tokenAccountPersist(senderEntityId, transferFromTokenTreasuryEntityId, TokenFreezeStatusEnum.UNFROZEN);
        tokenAccountPersist(senderEntityId, tokenTreasuryEntityId, TokenFreezeStatusEnum.UNFROZEN);
        tokenAccountPersist(senderEntityId, tokenTreasuryWithAllKeysEntityId, TokenFreezeStatusEnum.UNFROZEN);
        tokenAccountPersist(spenderEntityId, notFrozenFungibleTokenEntityId, TokenFreezeStatusEnum.UNFROZEN);
        tokenAccountPersist(spenderEntityId, tokenTreasuryEntityId, TokenFreezeStatusEnum.UNFROZEN);
        tokenAccountPersist(ethAccount, notFrozenFungibleTokenEntityId, TokenFreezeStatusEnum.UNFROZEN);
        tokenAccountPersist(senderEntityId, notFrozenFungibleTokenEntityId, TokenFreezeStatusEnum.UNFROZEN);
        tokenAccountPersist(spenderEntityId, frozenFungibleTokenEntityId, TokenFreezeStatusEnum.FROZEN);
        tokenAccountPersist(ethAccount, frozenFungibleTokenEntityId, TokenFreezeStatusEnum.FROZEN);
        tokenAccountPersist(modificationContract, tokenEntityId, TokenFreezeStatusEnum.UNFROZEN);
        tokenAccountPersist(modificationContract, nftEntityId, TokenFreezeStatusEnum.UNFROZEN);
        tokenAccountPersist(ercContract, tokenEntityId, TokenFreezeStatusEnum.UNFROZEN);
        tokenAccountPersist(ercContract, nftEntityId, TokenFreezeStatusEnum.UNFROZEN);
        tokenAccountPersist(redirectContract, tokenEntityId, TokenFreezeStatusEnum.UNFROZEN);
        tokenAccountPersist(redirectContract, nftEntityId, TokenFreezeStatusEnum.UNFROZEN);

        tokenAccountPersist(treasuryEntityId, notFrozenFungibleTokenEntityId, TokenFreezeStatusEnum.UNFROZEN);
        tokenAccountPersist(nestedContractId, nftEntityId, TokenFreezeStatusEnum.UNFROZEN);
        tokenAccountPersist(nestedContractId, tokenEntityId, TokenFreezeStatusEnum.UNFROZEN);
        tokenAccountPersist(nestedContractId, nftEntityId3, TokenFreezeStatusEnum.UNFROZEN);
        tokenAccountPersist(nestedContractId, tokenTreasuryEntityId, TokenFreezeStatusEnum.UNFROZEN);
        tokenAccountPersist(nestedContractId, nftEntityId8, TokenFreezeStatusEnum.UNFROZEN);
        tokenAccountPersist(ethAccount, transferFromTokenTreasuryEntityId, TokenFreezeStatusEnum.UNFROZEN);
        tokenAccountPersist(ethAccount, tokenTreasuryEntityId, TokenFreezeStatusEnum.UNFROZEN);
        tokenAccountPersist(senderEntityId, tokenGetKeyContractAddressEntityId, TokenFreezeStatusEnum.UNFROZEN);

        tokenAccountPersist(ownerEntityId, nftEntityId, TokenFreezeStatusEnum.UNFROZEN);
        tokenAccountPersist(senderEntityId, nftEntityId, TokenFreezeStatusEnum.UNFROZEN);
        tokenAccountPersist(spenderEntityId, nftEntityId, TokenFreezeStatusEnum.UNFROZEN);
        tokenAccountPersist(ownerEntityId, nftEntityId3, TokenFreezeStatusEnum.UNFROZEN);
        tokenAccountPersist(spenderEntityId, nftEntityId3, TokenFreezeStatusEnum.UNFROZEN);
        tokenAccountPersist(ownerEntityId, nftEntityId2, TokenFreezeStatusEnum.UNFROZEN);
        tokenAccountPersist(senderEntityId, nftEntityId2, TokenFreezeStatusEnum.UNFROZEN);
        tokenAccountPersist(ownerEntityId, nftEntityId8, TokenFreezeStatusEnum.UNFROZEN);
        tokenAccountPersist(spenderEntityId, nftEntityId8, TokenFreezeStatusEnum.UNFROZEN);
        ercContractTokenPersist(ERC_CONTRACT_ADDRESS, tokenTreasuryEntityId, TokenFreezeStatusEnum.UNFROZEN);
        ercContractTokenPersist(REDIRECT_CONTRACT_ADDRESS, tokenTreasuryEntityId, TokenFreezeStatusEnum.UNFROZEN);
        nftCustomFeePersist(senderEntityId, nftEntityId);

        allowancesPersist(senderEntityId, modificationContract, transferFromTokenTreasuryEntityId, nftEntityId);
        allowancesPersist(senderEntityId, spenderEntityId, tokenEntityId, nftEntityId);
        allowancesPersist(ownerEntityId, modificationContract, tokenEntityId, nftEntityId);
        allowancesPersist(ownerEntityId, nestedContractId, tokenEntityId, nftEntityId);
        allowancesPersist(ownerEntityId, ercContract, tokenEntityId, nftEntityId);
        allowancesPersist(ownerEntityId, redirectContract, tokenEntityId, nftEntityId);
        allowancesPersist(senderEntityId, spenderEntityId, tokenTreasuryEntityId, nftEntityId3);
        contractAllowancesPersist(senderEntityId, MODIFICATION_CONTRACT_ADDRESS, tokenTreasuryEntityId, nftEntityId3);
        contractAllowancesPersist(senderEntityId, ERC_CONTRACT_ADDRESS, tokenTreasuryEntityId, nftEntityId3);
        contractAllowancesPersist(senderEntityId, REDIRECT_CONTRACT_ADDRESS, tokenTreasuryEntityId, nftEntityId3);
        exchangeRatesPersist();
        feeSchedulesPersist();
    }

    protected void genesisBlockPersist() {
        genesisRecordFileForBlockHash =
                domainBuilder.recordFile().customize(f -> f.index(0L)).persist();
    }

    protected void historicalBlocksPersist() {
        recordFileBeforeEvm34 = domainBuilder
                .recordFile()
                .customize(f -> f.index(EVM_V_34_BLOCK - 1))
                .persist();
        recordFileAfterEvm34 = domainBuilder
                .recordFile()
                .customize(f -> f.index(EVM_V_34_BLOCK))
                .persist();
        recordFileEvm38 = domainBuilder
                .recordFile()
                .customize(f -> f.index(EVM_V_38_BLOCK))
                .persist();
        recordFileEvm46 = domainBuilder
                .recordFile()
                .customize(f -> f.index(EVM_V_46_BLOCK))
                .persist();
        recordFileEvm46Latest = domainBuilder.recordFile().persist();
    }

    protected void historicalDataPersist() {
        // Accounts
        final var ownerEntityId = ownerEntityPersistHistorical();
        final var senderEntityId = senderEntityPersistHistorical();
        final var spenderEntityId = spenderEntityPersistHistorical();
        autoRenewAccountPersistHistorical();

        // Fungible token
        final var tokenEntityId = entityIdFromEvmAddress(FUNGIBLE_TOKEN_ADDRESS_HISTORICAL);

        balancePersistHistorical(
                FUNGIBLE_TOKEN_ADDRESS_HISTORICAL,
                Range.closedOpen(recordFileAfterEvm34.getConsensusStart(), recordFileAfterEvm34.getConsensusEnd()));

        fungibleTokenPersistHistorical(
                ownerEntityId,
                KEY_PROTO,
                FUNGIBLE_TOKEN_ADDRESS_HISTORICAL,
                AUTO_RENEW_ACCOUNT_ADDRESS_HISTORICAL,
                9999999999999L,
                TokenPauseStatusEnum.PAUSED,
                true,
                Range.closedOpen(recordFileAfterEvm34.getConsensusStart(), recordFileAfterEvm34.getConsensusEnd()));

        // NFT
        final var nftEntityId = entityIdFromEvmAddress(NFT_ADDRESS_HISTORICAL);
        nftPersistHistorical(
                NFT_ADDRESS_HISTORICAL,
                AUTO_RENEW_ACCOUNT_ADDRESS_HISTORICAL,
                ownerEntityId,
                spenderEntityId,
                ownerEntityId,
                KEY_PROTO,
                TokenPauseStatusEnum.PAUSED,
                true,
                Range.closedOpen(recordFileAfterEvm34.getConsensusStart(), recordFileAfterEvm34.getConsensusEnd()));

        // Token relationships
        tokenAccountPersistHistorical(ownerEntityId, tokenEntityId, TokenFreezeStatusEnum.UNFROZEN);
        tokenAccountPersistHistorical(senderEntityId, tokenEntityId, TokenFreezeStatusEnum.FROZEN);
        tokenAccountPersistHistorical(ownerEntityId, nftEntityId, TokenFreezeStatusEnum.UNFROZEN);
        tokenAccountPersistHistorical(senderEntityId, nftEntityId, TokenFreezeStatusEnum.FROZEN);

        // Contracts
        final var contractEntityId = entityIdFromEvmAddress(ERC_CONTRACT_ADDRESS);
        final var precompileTestContractId = entityIdFromEvmAddress(PRECOMPILE_TEST_CONTRACT_ADDRESS);

        // Token allowances
        tokenAllowancePersistHistorical(tokenEntityId, senderEntityId, senderEntityId, spenderEntityId, 13L);
        tokenAllowancePersistHistorical(tokenEntityId, senderEntityId, senderEntityId, contractEntityId, 20L);
        tokenAllowancePersistHistorical(tokenEntityId, senderEntityId, senderEntityId, precompileTestContractId, 20L);

        nftAllowancePersistHistorical(nftEntityId, senderEntityId, senderEntityId, spenderEntityId);
        nftAllowancePersistHistorical(nftEntityId, senderEntityId, senderEntityId, contractEntityId);
        nftAllowancePersistHistorical(nftEntityId, senderEntityId, senderEntityId, precompileTestContractId);

        fungibleTokenPersistHistorical(
                senderEntityId,
                keyWithContractId.toByteArray(),
                FUNGIBLE_TOKEN_ADDRESS_GET_KEY_WITH_CONTRACT_ADDRESS_HISTORICAL,
                AUTO_RENEW_ACCOUNT_ADDRESS_HISTORICAL,
                9999999999999L,
                TokenPauseStatusEnum.PAUSED,
                false,
                Range.closedOpen(recordFileAfterEvm34.getConsensusStart(), recordFileAfterEvm34.getConsensusEnd()));

        fungibleTokenPersistHistorical(
                senderEntityId,
                keyWithEd25519.toByteArray(),
                FUNGIBLE_TOKEN_ADDRESS_GET_KEY_WITH_ED25519_KEY_HISTORICAL,
                AUTO_RENEW_ACCOUNT_ADDRESS_HISTORICAL,
                9999999999999L,
                TokenPauseStatusEnum.PAUSED,
                false,
                Range.closedOpen(recordFileAfterEvm34.getConsensusStart(), recordFileAfterEvm34.getConsensusEnd()));

        fungibleTokenPersistHistorical(
                senderEntityId,
                keyWithECDSASecp256K1.toByteArray(),
                FUNGIBLE_TOKEN_ADDRESS_GET_KEY_WITH_ECDSA_KEY_HISTORICAL,
                AUTO_RENEW_ACCOUNT_ADDRESS_HISTORICAL,
                9999999999999L,
                TokenPauseStatusEnum.PAUSED,
                false,
                Range.closedOpen(recordFileAfterEvm34.getConsensusStart(), recordFileAfterEvm34.getConsensusEnd()));

        fungibleTokenPersistHistorical(
                senderEntityId,
                keyWithDelegatableContractId.toByteArray(),
                FUNGIBLE_TOKEN_ADDRESS_GET_KEY_WITH_DELEGATABLE_CONTRACT_ID_HISTORICAL,
                AUTO_RENEW_ACCOUNT_ADDRESS_HISTORICAL,
                9999999999999L,
                TokenPauseStatusEnum.PAUSED,
                false,
                Range.closedOpen(recordFileAfterEvm34.getConsensusStart(), recordFileAfterEvm34.getConsensusEnd()));

        nftPersistHistorical(
                NFT_ADDRESS_GET_KEY_WITH_CONTRACT_ADDRESS_HISTORICAL,
                AUTO_RENEW_ACCOUNT_ADDRESS_HISTORICAL,
                ownerEntityId,
                spenderEntityId,
                ownerEntityId,
                keyWithContractId.toByteArray(),
                TokenPauseStatusEnum.PAUSED,
                true,
                Range.closedOpen(recordFileAfterEvm34.getConsensusStart(), recordFileAfterEvm34.getConsensusEnd()));

        nftPersistHistorical(
                NFT_ADDRESS_GET_KEY_WITH_ED25519_KEY_HISTORICAL,
                AUTO_RENEW_ACCOUNT_ADDRESS_HISTORICAL,
                ownerEntityId,
                spenderEntityId,
                ownerEntityId,
                keyWithEd25519.toByteArray(),
                TokenPauseStatusEnum.PAUSED,
                true,
                Range.closedOpen(recordFileAfterEvm34.getConsensusStart(), recordFileAfterEvm34.getConsensusEnd()));

        nftPersistHistorical(
                NFT_ADDRESS_GET_KEY_WITH_ECDSA_KEY_HISTORICAL,
                AUTO_RENEW_ACCOUNT_ADDRESS_HISTORICAL,
                ownerEntityId,
                spenderEntityId,
                ownerEntityId,
                keyWithECDSASecp256K1.toByteArray(),
                TokenPauseStatusEnum.PAUSED,
                true,
                Range.closedOpen(recordFileAfterEvm34.getConsensusStart(), recordFileAfterEvm34.getConsensusEnd()));

        nftPersistHistorical(
                NFT_ADDRESS_GET_KEY_WITH_DELEGATABLE_CONTRACT_ID_HISTORICAL,
                AUTO_RENEW_ACCOUNT_ADDRESS_HISTORICAL,
                ownerEntityId,
                spenderEntityId,
                ownerEntityId,
                keyWithDelegatableContractId.toByteArray(),
                TokenPauseStatusEnum.PAUSED,
                true,
                Range.closedOpen(recordFileAfterEvm34.getConsensusStart(), recordFileAfterEvm34.getConsensusEnd()));

        fungibleTokenPersistHistorical(
                ownerEntityId,
                KEY_PROTO,
                FUNGIBLE_TOKEN_ADDRESS_WITH_EXPIRY_HISTORICAL,
                AUTO_RENEW_ACCOUNT_ADDRESS_HISTORICAL,
                1000000000000L,
                TokenPauseStatusEnum.PAUSED,
                false,
                Range.closedOpen(recordFileAfterEvm34.getConsensusStart(), recordFileAfterEvm34.getConsensusEnd()));

        domainBuilder
                .customFeeHistory()
                .customize(f -> f.tokenId(nftEntityId.getId())
                        .fractionalFees(List.of(FractionalFee.builder()
                                .collectorAccountId(senderEntityId)
                                .build()))
                        .royaltyFees(List.of())
                        .fixedFees(List.of())
                        .timestampRange(Range.closedOpen(
                                recordFileAfterEvm34.getConsensusStart(), recordFileAfterEvm34.getConsensusEnd())))
                .persist();
    }

    // Custom fees and rates persist
    protected void customFeePersist(final FeeCase feeCase) {
        final var collectorAccountId = entityIdFromEvmAddress(SENDER_ADDRESS);
        final var tokenEntityId = entityIdFromEvmAddress(FUNGIBLE_TOKEN_ADDRESS);
        switch (feeCase) {
            case ROYALTY_FEE -> {
                final var royaltyFee = RoyaltyFee.builder()
                        .collectorAccountId(collectorAccountId)
                        .denominator(10L)
                        .fallbackFee(FallbackFee.builder()
                                .amount(100L)
                                .denominatingTokenId(tokenEntityId)
                                .build())
                        .numerator(20L)
                        .build();
                domainBuilder
                        .customFee()
                        .customize(f -> f.royaltyFees(List.of(royaltyFee))
                                .fixedFees(List.of())
                                .fractionalFees(List.of())
                                .tokenId(tokenEntityId.getId()))
                        .persist();
            }
            case FRACTIONAL_FEE -> {
                final var fractionalFee = FractionalFee.builder()
                        .collectorAccountId(collectorAccountId)
                        .denominator(10L)
                        .minimumAmount(1L)
                        .maximumAmount(1000L)
                        .netOfTransfers(true)
                        .numerator(100L)
                        .build();
                domainBuilder
                        .customFee()
                        .customize(f -> f.fractionalFees(List.of(fractionalFee))
                                .fixedFees(List.of())
                                .royaltyFees(List.of())
                                .tokenId(tokenEntityId.getId()))
                        .persist();
            }
            case FIXED_FEE -> {
                final var fixedFee = FixedFee.builder()
                        .amount(100L)
                        .collectorAccountId(collectorAccountId)
                        .denominatingTokenId(tokenEntityId)
                        .build();
                domainBuilder
                        .customFee()
                        .customize(f -> f.fixedFees(List.of(fixedFee))
                                .fractionalFees(List.of())
                                .royaltyFees(List.of())
                                .tokenId(tokenEntityId.getId()))
                        .persist();
            }
            default -> domainBuilder
                    .customFee()
                    .customize(f -> f.tokenId(tokenEntityId.getId()))
                    .persist();
        }
    }

    protected void customFeePersistHistorical(final FeeCase feeCase, final Range<Long> historicalBlock) {
        final var collectorAccountId = entityIdFromEvmAddress(SENDER_ADDRESS_HISTORICAL);
        final var tokenEntityId = entityIdFromEvmAddress(FUNGIBLE_TOKEN_ADDRESS_HISTORICAL);
        switch (feeCase) {
            case ROYALTY_FEE -> {
                final var royaltyFee = RoyaltyFee.builder()
                        .collectorAccountId(collectorAccountId)
                        .denominator(10L)
                        .fallbackFee(FallbackFee.builder()
                                .amount(100L)
                                .denominatingTokenId(tokenEntityId)
                                .build())
                        .numerator(20L)
                        .build();
                domainBuilder
                        .customFee()
                        .customize(f -> f.royaltyFees(List.of(royaltyFee))
                                .fixedFees(List.of())
                                .fractionalFees(List.of())
                                .tokenId(tokenEntityId.getId())
                                .timestampRange(historicalBlock))
                        .persist();
            }
            case FRACTIONAL_FEE -> {
                final var fractionalFee = FractionalFee.builder()
                        .collectorAccountId(collectorAccountId)
                        .denominator(10L)
                        .minimumAmount(1L)
                        .maximumAmount(1000L)
                        .netOfTransfers(true)
                        .numerator(100L)
                        .build();
                domainBuilder
                        .customFee()
                        .customize(f -> f.fractionalFees(List.of(fractionalFee))
                                .fixedFees(List.of())
                                .royaltyFees(List.of())
                                .tokenId(tokenEntityId.getId())
                                .timestampRange(historicalBlock))
                        .persist();
            }
            case FIXED_FEE -> {
                final var fixedFee = FixedFee.builder()
                        .amount(100L)
                        .collectorAccountId(collectorAccountId)
                        .denominatingTokenId(tokenEntityId)
                        .build();
                domainBuilder
                        .customFee()
                        .customize(f -> f.fixedFees(List.of(fixedFee))
                                .fractionalFees(List.of())
                                .royaltyFees(List.of())
                                .tokenId(tokenEntityId.getId())
                                .timestampRange(historicalBlock))
                        .persist();
            }
            default -> domainBuilder
                    .customFee()
                    .customize(f -> f.tokenId(tokenEntityId.getId()).timestampRange(historicalBlock))
                    .persist();
        }
    }

    protected void exchangeRatesPersist() {
        domainBuilder
                .fileData()
<<<<<<< HEAD
                .customize(f -> f.fileData(exchangeRatesSet.toByteArray()).entityId(EXCHANGE_RATE_ENTITY_ID))
=======
                .customize(f -> f.fileData(exchangeRatesSet.toByteArray())
                        .entityId(EXCHANGE_RATE_ENTITY_ID)
                        .consensusTimestamp(1000L))
>>>>>>> 5db8c84d
                .persist();
    }

    protected void feeSchedulesPersist() {
        domainBuilder
                .fileData()
<<<<<<< HEAD
                .customize(f -> f.fileData(feeSchedules.toByteArray()).entityId(FEE_SCHEDULE_ENTITY_ID))
=======
                .customize(f -> f.fileData(feeSchedules.toByteArray())
                        .entityId(FEE_SCHEDULE_ENTITY_ID)
                        .consensusTimestamp(1001L))
>>>>>>> 5db8c84d
                .persist();
    }

    private void nftCustomFeePersist(final EntityId senderEntityId, final EntityId nftEntityId) {
        domainBuilder
                .customFee()
                .customize(f -> f.tokenId(nftEntityId.getId())
                        .fractionalFees(List.of(FractionalFee.builder()
                                .collectorAccountId(senderEntityId)
                                .build()))
                        .royaltyFees(List.of())
                        .fixedFees(List.of()))
                .persist();
    }

<<<<<<< HEAD
    protected void fileDataPersist() {
        final long nanos = 1_234_567_890L;
        final ExchangeRateSet exchangeRatesSet = ExchangeRateSet.newBuilder()
                .setCurrentRate(ExchangeRate.newBuilder()
                        .setCentEquiv(1)
                        .setHbarEquiv(12)
                        .setExpirationTime(TimestampSeconds.newBuilder().setSeconds(nanos))
                        .build())
                .setNextRate(ExchangeRate.newBuilder()
                        .setCentEquiv(2)
                        .setHbarEquiv(31)
                        .setExpirationTime(TimestampSeconds.newBuilder().setSeconds(2_234_567_890L))
                        .build())
                .build();
        final var timeStamp = System.currentTimeMillis();
        final var entityId = EntityId.of(0L, 0L, 112L);
        domainBuilder
                .fileData()
                .customize(f -> f.fileData(exchangeRatesSet.toByteArray())
                        .entityId(entityId)
                        .consensusTimestamp(timeStamp))
                .persist();
    }

=======
>>>>>>> 5db8c84d
    // Account persist
    protected void tokenAccountPersist(
            final EntityId senderEntityId, final EntityId tokenEntityId, final TokenFreezeStatusEnum freezeStatus) {
        domainBuilder
                .tokenAccount()
                .customize(e -> e.freezeStatus(freezeStatus)
                        .accountId(senderEntityId.getId())
                        .tokenId(tokenEntityId.getId())
                        .kycStatus(TokenKycStatusEnum.GRANTED)
                        .associated(true)
                        .balance(12L))
                .persist();
    }

    private void tokenAccountPersist(
            final long ethAccount, final EntityId tokenEntityId, final TokenFreezeStatusEnum freezeStatus) {
        domainBuilder
                .tokenAccount()
                .customize(e -> e.freezeStatus(freezeStatus)
                        .accountId(ethAccount)
                        .tokenId(tokenEntityId.getId())
                        .kycStatus(TokenKycStatusEnum.GRANTED)
                        .balance(10L))
                .persist();
    }

    private void tokenAccountPersistHistorical(
            final EntityId senderEntityId, final EntityId tokenEntityId, final TokenFreezeStatusEnum freezeStatus) {
        domainBuilder
                .tokenAccountHistory()
                .customize(e -> e.freezeStatus(freezeStatus)
                        .accountId(senderEntityId.getId())
                        .tokenId(tokenEntityId.getId())
                        .kycStatus(TokenKycStatusEnum.GRANTED)
                        .associated(true)
                        .balance(12L)
                        .timestampRange(Range.closedOpen(
                                recordFileAfterEvm34.getConsensusStart(), recordFileAfterEvm34.getConsensusEnd())))
                .persist();
    }

    private void ercContractTokenPersist(
            final Address contractAddress, final EntityId tokenEntityId, final TokenFreezeStatusEnum freezeStatusEnum) {
        final var contractEntityId = entityIdFromEvmAddress(contractAddress);
        domainBuilder
                .tokenAccount()
                .customize(e -> e.freezeStatus(freezeStatusEnum)
                        .accountId(contractEntityId.getNum())
                        .tokenId(tokenEntityId.getId())
                        .kycStatus(TokenKycStatusEnum.GRANTED)
                        .balance(10L))
                .persist();
    }

    // Entity persist
    protected EntityId notAssociatedSpenderEntityPersist() {
        final var spenderEntityId = entityIdFromEvmAddress(NOT_ASSOCIATED_SPENDER_ADDRESS);
        domainBuilder
                .entity()
                .customize(e -> e.id(spenderEntityId.getId())
                        .num(spenderEntityId.getNum())
                        .evmAddress(NOT_ASSOCIATED_SPENDER_ALIAS.toArray())
                        .alias(NOT_ASSOCIATED_SPENDER_PUBLIC_KEY.toByteArray())
                        .deleted(false))
                .persist();
        return spenderEntityId;
    }

    protected EntityId spenderEntityPersist() {
        final var spenderEntityId = entityIdFromEvmAddress(SPENDER_ADDRESS);
        domainBuilder
                .entity()
                .customize(e -> e.id(spenderEntityId.getId())
                        .num(spenderEntityId.getNum())
                        .evmAddress(SPENDER_ALIAS.toArray())
                        .alias(SPENDER_PUBLIC_KEY.toByteArray())
                        .deleted(false))
                .persist();
        return spenderEntityId;
    }

    private EntityId spenderEntityPersistHistorical() {
        final var spenderEntityId = entityIdFromEvmAddress(SPENDER_ADDRESS_HISTORICAL);

        domainBuilder
                .entity()
                .customize(e -> e.id(spenderEntityId.getId())
                        .num(spenderEntityId.getNum())
                        .evmAddress(SPENDER_ALIAS_HISTORICAL.toArray())
                        .alias(SPENDER_PUBLIC_KEY_HISTORICAL.toByteArray())
                        .deleted(false)
                        .createdTimestamp(recordFileAfterEvm34.getConsensusStart())
                        .timestampRange(Range.closedOpen(
                                recordFileAfterEvm34.getConsensusStart(), recordFileAfterEvm34.getConsensusEnd())))
                .persist();
        return spenderEntityId;
    }

    private long ethAccountPersist(final long ethAccount, final Address evmAddress) {

        domainBuilder
                .entity()
                .customize(e -> e.id(ethAccount)
                        .num(ethAccount)
                        .evmAddress(evmAddress.toArrayUnsafe())
                        .balance(2000L)
                        .deleted(false))
                .persist();
        return ethAccount;
    }

    protected EntityId senderEntityPersist() {
        final var senderEntityId = entityIdFromEvmAddress(SENDER_ADDRESS);

        domainBuilder
                .entity()
                .customize(e -> e.id(senderEntityId.getId())
                        .num(senderEntityId.getNum())
                        .evmAddress(SENDER_ALIAS.toArray())
                        .deleted(false)
                        .alias(SENDER_PUBLIC_KEY.toByteArray())
                        .balance(10000 * 100_000_000L))
                .persist();
        return senderEntityId;
    }

    private EntityId senderEntityPersistHistorical() {
        final var senderEntityId = entityIdFromEvmAddress(SENDER_ADDRESS_HISTORICAL);

        domainBuilder
                .entity()
                .customize(e -> e.id(senderEntityId.getId())
                        .num(senderEntityId.getNum())
                        .evmAddress(SENDER_ALIAS_HISTORICAL.toArray())
                        .deleted(false)
                        .alias(SENDER_PUBLIC_KEY_HISTORICAL.toByteArray())
                        .balance(10000 * 100_000_000L)
                        .createdTimestamp(recordFileAfterEvm34.getConsensusStart())
                        .timestampRange(Range.closedOpen(
                                recordFileAfterEvm34.getConsensusStart(), recordFileAfterEvm34.getConsensusEnd())))
                .persist();

        return senderEntityId;
    }

    private EntityId systemAccountEntityPersist() {
        final var systemAccountEntityId = entityIdFromEvmAddress(SYSTEM_ACCOUNT_ADDRESS);

        domainBuilder
                .entity()
                .customize(e -> e.id(systemAccountEntityId.getId())
                        .num(systemAccountEntityId.getNum())
                        .evmAddress(null)
                        .alias(toEvmAddress(systemAccountEntityId))
                        .balance(20000L))
                .persist();
        return systemAccountEntityId;
    }

    protected EntityId ownerEntityPersist() {
        final var ownerEntityId = entityIdFromEvmAddress(OWNER_ADDRESS);

        domainBuilder
                .entity()
                .customize(e -> e.id(ownerEntityId.getId())
                        .num(ownerEntityId.getNum())
                        .evmAddress(null)
                        .alias(toEvmAddress(ownerEntityId))
                        .balance(20000L))
                .persist();
        return ownerEntityId;
    }

    private EntityId ownerEntityPersistHistorical() {
        final var ownerEntityId = entityIdFromEvmAddress(OWNER_ADDRESS_HISTORICAL);

        domainBuilder
                .entity()
                .customize(e -> e.id(ownerEntityId.getId())
                        .num(ownerEntityId.getNum())
                        .evmAddress(null)
                        .alias(toEvmAddress(ownerEntityId))
                        .balance(20000L)
                        .timestampRange(Range.closedOpen(
                                recordFileAfterEvm34.getConsensusStart(), recordFileAfterEvm34.getConsensusEnd())))
                .persist();

        return ownerEntityId;
    }

    private EntityId autoRenewAccountPersist() {
        final var autoRenewEntityId = entityIdFromEvmAddress(AUTO_RENEW_ACCOUNT_ADDRESS);

        domainBuilder
                .entity()
                .customize(e -> e.id(autoRenewEntityId.getId())
                        .num(autoRenewEntityId.getNum())
                        .evmAddress(null)
                        .alias(toEvmAddress(autoRenewEntityId)))
                .persist();
        return autoRenewEntityId;
    }

    private EntityId autoRenewAccountPersistHistorical() {
        final var autoRenewEntityId = entityIdFromEvmAddress(AUTO_RENEW_ACCOUNT_ADDRESS_HISTORICAL);

        domainBuilder
                .entity()
                .customize(e -> e.id(autoRenewEntityId.getId())
                        .num(autoRenewEntityId.getNum())
                        .evmAddress(null)
                        .alias(toEvmAddress(autoRenewEntityId))
                        .timestampRange(Range.closedOpen(
                                recordFileAfterEvm34.getConsensusStart(), recordFileAfterEvm34.getConsensusEnd())))
                .persist();

        return autoRenewEntityId;
    }

    protected EntityId treasureEntityPersist() {
        final var treasuryEntityId = entityIdFromEvmAddress(TREASURY_ADDRESS);

        domainBuilder
                .entity()
                .customize(e -> e.id(treasuryEntityId.getId())
                        .num(treasuryEntityId.getNum())
                        .evmAddress(null)
                        .alias(toEvmAddress(treasuryEntityId)))
                .persist();
        return treasuryEntityId;
    }

    protected void receiverPersist() {
        final var receiverEntityId = entityIdFromEvmAddress(RECEIVER_ADDRESS);
        final var receiverEvmAddress = toEvmAddress(receiverEntityId);
        domainBuilder
                .entity()
                .customize(e -> e.id(receiverEntityId.getId())
                        .num(receiverEntityId.getNum())
                        .evmAddress(receiverEvmAddress)
                        .deleted(false)
                        .type(CONTRACT))
                .persist();
    }

    // Token persist
    protected EntityId fungibleTokenPersist(
            final EntityId treasuryId,
            final byte[] key,
            final Address tokenAddress,
            final Address autoRenewAddress,
            final long tokenExpiration,
            final TokenPauseStatusEnum pauseStatus,
            final boolean freezeDefault) {
        final var tokenEntityId = entityIdFromEvmAddress(tokenAddress);
        final var autoRenewEntityId = entityIdFromEvmAddress(autoRenewAddress);

        domainBuilder
                .entity()
                .customize(e -> e.id(tokenEntityId.getId())
                        .autoRenewAccountId(autoRenewEntityId.getId())
                        .num(tokenEntityId.getNum())
                        .evmAddress(tokenAddress.toArrayUnsafe())
                        .type(TOKEN)
                        .balance(1500L)
                        .key(key)
                        .expirationTimestamp(tokenExpiration)
                        .memo("TestMemo"))
                .persist();

        domainBuilder
                .token()
                .customize(t -> t.tokenId(tokenEntityId.getId())
                        .treasuryAccountId(treasuryId)
                        .type(TokenTypeEnum.FUNGIBLE_COMMON)
                        .kycKey(key)
                        .freezeDefault(freezeDefault)
                        .feeScheduleKey(key)
                        .supplyType(TokenSupplyTypeEnum.INFINITE)
                        .maxSupply(2525L)
                        .initialSupply(10_000_000L)
                        .name("Hbars")
                        .totalSupply(12345L)
                        .decimals(12)
                        .wipeKey(key)
                        .freezeKey(key)
                        .pauseStatus(pauseStatus)
                        .pauseKey(key)
                        .supplyKey(key)
                        .symbol("HBAR"))
                .persist();

        return tokenEntityId;
    }

    private EntityId balancePersistHistorical(final Address tokenAddress, final Range<Long> historicalBlock) {
        final var tokenEntityId = entityIdFromEvmAddress(tokenAddress);
        final var accountId = entityIdFromEvmAddress(SENDER_ADDRESS_HISTORICAL);
        final var tokenId = entityIdFromEvmAddress(tokenAddress);
        // hardcoded treasury account id is mandatory
        final long lowerTimestamp = historicalBlock.lowerEndpoint();
        domainBuilder
                .accountBalance()
                .customize(ab -> ab.id(new AccountBalance.Id(lowerTimestamp, NETWORK_TREASURY_ACCOUNT_ID)))
                .persist();
        domainBuilder
                .tokenBalance()
                .customize(tb -> tb.id(new TokenBalance.Id(lowerTimestamp, accountId, tokenId))
                        .balance(12L))
                .persist();
        domainBuilder
                .tokenBalance()
                // Expected total supply is 12345
                .customize(tb -> tb.balance(12345L - 12L)
                        .id(new TokenBalance.Id(lowerTimestamp, domainBuilder.entityId(), tokenEntityId)))
                .persist();

        return tokenEntityId;
    }

    private void fungibleTokenPersistHistorical(
            final EntityId treasuryId,
            final byte[] key,
            final Address tokenAddress,
            final Address autoRenewAddress,
            final long tokenExpiration,
            final TokenPauseStatusEnum pauseStatus,
            final boolean freezeDefault,
            final Range<Long> historicalBlock) {
        final var tokenEntityId = entityIdFromEvmAddress(tokenAddress);
        final var autoRenewEntityId = entityIdFromEvmAddress(autoRenewAddress);
        final long lowerTimestamp = historicalBlock.lowerEndpoint();

        domainBuilder
                .entity()
                .customize(e -> e.id(tokenEntityId.getId())
                        .autoRenewAccountId(autoRenewEntityId.getId())
                        .num(tokenEntityId.getNum())
                        .evmAddress(tokenAddress.toArrayUnsafe())
                        .type(TOKEN)
                        .balance(1500L)
                        .key(key)
                        .expirationTimestamp(tokenExpiration)
                        .memo("TestMemo")
                        .timestampRange(Range.atLeast(lowerTimestamp))
                        .deleted(false))
                .persist();

        domainBuilder
                .tokenHistory()
                .customize(t -> t.tokenId(tokenEntityId.getId())
                        .treasuryAccountId(treasuryId)
                        .type(TokenTypeEnum.FUNGIBLE_COMMON)
                        .kycKey(key)
                        .freezeDefault(freezeDefault)
                        .feeScheduleKey(key)
                        .supplyType(TokenSupplyTypeEnum.INFINITE)
                        .maxSupply(2525L)
                        .initialSupply(10_000_000L)
                        .name("Hbars")
                        .totalSupply(12345L)
                        .decimals(12)
                        .wipeKey(key)
                        .freezeKey(key)
                        .pauseStatus(pauseStatus)
                        .pauseKey(key)
                        .supplyKey(key)
                        .symbol("HBAR")
                        .timestampRange(Range.openClosed(lowerTimestamp, historicalBlock.upperEndpoint() + 1)))
                .persist();
    }

    protected EntityId nftPersist(
            final Address nftAddress,
            final Address autoRenewAddress,
            final EntityId ownerEntityId,
            final EntityId spenderEntityId,
            final EntityId treasuryId,
            final byte[] key,
            final TokenPauseStatusEnum pauseStatus,
            final boolean freezeDefault) {
        final var nftEntityId = entityIdFromEvmAddress(nftAddress);
        final var autoRenewEntityId = entityIdFromEvmAddress(autoRenewAddress);
        final var nftEvmAddress = toEvmAddress(nftEntityId);
        final var ownerEntity = EntityId.of(ownerEntityId.getId());

        domainBuilder
                .entity()
                .customize(e -> e.id(nftEntityId.getId())
                        .autoRenewAccountId(autoRenewEntityId.getId())
                        .expirationTimestamp(null)
                        .num(nftEntityId.getNum())
                        .evmAddress(nftEvmAddress)
                        .type(TOKEN)
                        .balance(1500L)
                        .key(key)
                        .expirationTimestamp(9999999999999L)
                        .memo("TestMemo"))
                .persist();

        domainBuilder
                .token()
                .customize(t -> t.tokenId(nftEntityId.getId())
                        .treasuryAccountId(treasuryId)
                        .type(TokenTypeEnum.NON_FUNGIBLE_UNIQUE)
                        .kycKey(key)
                        .freezeDefault(freezeDefault)
                        .feeScheduleKey(key)
                        .totalSupply(1_000_000_000L)
                        .maxSupply(2_000_000_000L)
                        .name("Hbars")
                        .supplyType(TokenSupplyTypeEnum.FINITE)
                        .freezeKey(key)
                        .pauseKey(key)
                        .pauseStatus(pauseStatus)
                        .wipeKey(key)
                        .supplyKey(key)
                        .symbol("HBAR")
                        .wipeKey(key))
                .persist();

        domainBuilder
                .nft()
                .customize(n -> n.accountId(spenderEntityId)
                        .createdTimestamp(1475067194949034022L)
                        .serialNumber(1)
                        .spender(spenderEntityId)
                        .metadata("NFT_METADATA_URI".getBytes())
                        .accountId(ownerEntity)
                        .timestampRange(Range.atLeast(1475067194949034022L))
                        .tokenId(nftEntityId.getId()))
                .persist();
        return nftEntityId;
    }

    private EntityId nftPersistHistorical(
            final Address nftAddress,
            final Address autoRenewAddress,
            final EntityId ownerEntityId,
            final EntityId spenderEntityId,
            final EntityId treasuryId,
            final byte[] key,
            final TokenPauseStatusEnum pauseStatus,
            final boolean freezeDefault,
            final Range<Long> historicalBlock) {
        final var nftEntityId = entityIdFromEvmAddress(nftAddress);
        final var autoRenewEntityId = entityIdFromEvmAddress(autoRenewAddress);
        final var nftEvmAddress = toEvmAddress(nftEntityId);
        final var ownerEntity = EntityId.of(ownerEntityId.getId());

        domainBuilder
                .entity()
                .customize(e -> e.id(nftEntityId.getId())
                        .autoRenewAccountId(autoRenewEntityId.getId())
                        .num(nftEntityId.getNum())
                        .evmAddress(nftEvmAddress)
                        .type(TOKEN)
                        .balance(1500L)
                        .key(key)
                        .expirationTimestamp(9999999999999L)
                        .memo("TestMemo")
                        .deleted(false)
                        .timestampRange(historicalBlock))
                .persist();

        domainBuilder
                .tokenHistory()
                .customize(t -> t.tokenId(nftEntityId.getId())
                        .treasuryAccountId(treasuryId)
                        .type(TokenTypeEnum.NON_FUNGIBLE_UNIQUE)
                        .kycKey(key)
                        .freezeDefault(freezeDefault)
                        .feeScheduleKey(key)
                        .totalSupply(2L)
                        .maxSupply(2_000_000_000L)
                        .name("Hbars")
                        .supplyType(TokenSupplyTypeEnum.FINITE)
                        .freezeKey(key)
                        .pauseKey(key)
                        .pauseStatus(pauseStatus)
                        .wipeKey(key)
                        .supplyKey(key)
                        .symbol("HBAR")
                        .wipeKey(key)
                        .decimals(0)
                        .timestampRange(historicalBlock))
                .persist();

        domainBuilder
                .nftHistory()
                .customize(n -> n.accountId(spenderEntityId)
                        .createdTimestamp(1475067194949034022L)
                        .serialNumber(1L)
                        .spender(spenderEntityId)
                        .metadata("NFT_METADATA_URI".getBytes())
                        .accountId(ownerEntity)
                        .tokenId(nftEntityId.getId())
                        .deleted(false)
                        .timestampRange(
                                Range.openClosed(historicalBlock.lowerEndpoint(), historicalBlock.upperEndpoint() + 1)))
                .persist();

        domainBuilder
                .nftHistory()
                .customize(n -> n.accountId(spenderEntityId)
                        .createdTimestamp(1475067194949034022L)
                        .serialNumber(3L)
                        .spender(spenderEntityId)
                        .metadata("NFT_METADATA_URI".getBytes())
                        .accountId(ownerEntity)
                        .tokenId(nftEntityId.getId())
                        .deleted(false)
                        .timestampRange(Range.openClosed(
                                historicalBlock.lowerEndpoint() - 1, historicalBlock.upperEndpoint() + 1)))
                .persist();

        // nft table
        domainBuilder
                .nft()
                .customize(n -> n.accountId(spenderEntityId)
                        .createdTimestamp(1475067194949034022L)
                        .serialNumber(1L)
                        .metadata("NFT_METADATA_URI".getBytes())
                        .accountId(ownerEntity)
                        .tokenId(nftEntityId.getId())
                        .deleted(false)
                        .timestampRange(Range.atLeast(historicalBlock.upperEndpoint() + 1)))
                .persist();

        domainBuilder
                .nft()
                .customize(n -> n.accountId(spenderEntityId)
                        .createdTimestamp(1475067194949034022L)
                        .serialNumber(3L)
                        .metadata("NFT_METADATA_URI".getBytes())
                        .accountId(ownerEntity)
                        .tokenId(nftEntityId.getId())
                        .deleted(false)
                        .timestampRange(Range.atLeast(historicalBlock.upperEndpoint() + 1)))
                .persist();

        return nftEntityId;
    }

    protected EntityId nftPersistWithoutKycKey(
            final Address nftAddress,
            final Address autoRenewAddress,
            final EntityId ownerEntityId,
            final EntityId spenderEntityId,
            final EntityId treasuryId,
            final byte[] key,
            final TokenPauseStatusEnum pauseStatus,
            final boolean freezeDefault) {
        final var nftEntityId = entityIdFromEvmAddress(nftAddress);
        final var autoRenewEntityId = entityIdFromEvmAddress(autoRenewAddress);
        final var nftEvmAddress = toEvmAddress(nftEntityId);
        final var ownerEntity = EntityId.of(ownerEntityId.getId());

        domainBuilder
                .entity()
                .customize(e -> e.id(nftEntityId.getId())
                        .autoRenewAccountId(autoRenewEntityId.getId())
                        .expirationTimestamp(null)
                        .num(nftEntityId.getNum())
                        .evmAddress(nftEvmAddress)
                        .type(TOKEN)
                        .balance(1500L)
                        .key(key)
                        .memo("TestMemo"))
                .persist();

        domainBuilder
                .token()
                .customize(t -> t.tokenId(nftEntityId.getId())
                        .treasuryAccountId(treasuryId)
                        .type(TokenTypeEnum.NON_FUNGIBLE_UNIQUE)
                        .kycKey(null)
                        .freezeDefault(freezeDefault)
                        .feeScheduleKey(key)
                        .maxSupply(2000000000L)
                        .name("Hbars")
                        .supplyType(TokenSupplyTypeEnum.FINITE)
                        .freezeKey(key)
                        .pauseKey(key)
                        .pauseStatus(pauseStatus)
                        .wipeKey(key)
                        .supplyKey(key)
                        .symbol("HBAR")
                        .wipeKey(key))
                .persist();

        domainBuilder
                .nft()
                .customize(n -> n.accountId(spenderEntityId)
                        .createdTimestamp(1475067194949034022L)
                        .serialNumber(1)
                        .spender(spenderEntityId)
                        .metadata("NFT_METADATA_URI".getBytes())
                        .accountId(ownerEntity)
                        .timestampRange(Range.atLeast(1475067194949034022L))
                        .tokenId(nftEntityId.getId()))
                .persist();
        return nftEntityId;
    }

    // Allowances persist
    protected void allowancesPersist(
            final EntityId senderEntityId,
            final EntityId spenderEntityId,
            final EntityId tokenEntityId,
            final EntityId nftEntityId) {
        domainBuilder
                .tokenAllowance()
                .customize(a -> a.tokenId(tokenEntityId.getId())
                        .payerAccountId(senderEntityId)
                        .owner(senderEntityId.getNum())
                        .spender(spenderEntityId.getNum())
                        .amount(13))
                .persist();

        domainBuilder
                .nftAllowance()
                .customize(a -> a.tokenId(nftEntityId.getId())
                        .spender(spenderEntityId.getNum())
                        .owner(senderEntityId.getNum())
                        .approvedForAll(true)
                        .payerAccountId(senderEntityId))
                .persist();
    }

    private void tokenAllowancePersistHistorical(
            final EntityId tokenEntityId,
            final EntityId payerAccountId,
            final EntityId ownerEntityId,
            final EntityId spenderEntityId,
            final long amount) {
        domainBuilder
                .tokenAllowanceHistory()
                .customize(a -> a.tokenId(tokenEntityId.getId())
                        .payerAccountId(payerAccountId)
                        .owner(ownerEntityId.getNum())
                        .spender(spenderEntityId.getNum())
                        .amount(amount)
                        .amountGranted(amount)
                        .timestampRange(Range.closed(
                                recordFileAfterEvm34.getConsensusStart(), recordFileAfterEvm34.getConsensusEnd())))
                .persist();
    }

    private void nftAllowancePersistHistorical(
            final EntityId tokenEntityId,
            final EntityId payerAccountId,
            final EntityId ownerEntityId,
            final EntityId spenderEntityId) {
        domainBuilder
                .nftAllowanceHistory()
                .customize(a -> a.tokenId(tokenEntityId.getId())
                        .payerAccountId(payerAccountId)
                        .owner(ownerEntityId.getNum())
                        .spender(spenderEntityId.getNum())
                        .approvedForAll(true)
                        .timestampRange(Range.closedOpen(
                                recordFileAfterEvm34.getConsensusStart(), recordFileAfterEvm34.getConsensusEnd())))
                .persist();
    }

    protected void contractAllowancesPersist(
            final EntityId senderEntityId,
            final Address contractAddress,
            final EntityId tokenEntityId,
            final EntityId nftEntityId) {
        final var contractId = entityIdFromEvmAddress(contractAddress);
        domainBuilder
                .tokenAllowance()
                .customize(a -> a.tokenId(tokenEntityId.getId())
                        .payerAccountId(senderEntityId)
                        .owner(senderEntityId.getNum())
                        .spender(contractId.getNum())
                        .amount(20))
                .persist();

        domainBuilder
                .nftAllowance()
                .customize(a -> a.tokenId(nftEntityId.getId())
                        .owner(senderEntityId.getNum())
                        .spender(contractId.getNum())
                        .approvedForAll(true)
                        .payerAccountId(senderEntityId))
                .persist();
    }

    // Contracts persist
    private void evmCodesContractPersist() {
        final var evmCodesContractBytes = functionEncodeDecoder.getContractBytes(EVM_CODES_BYTES_PATH);
        final var evmCodesContractEntityId = entityIdFromEvmAddress(EVM_CODES_CONTRACT_ADDRESS);
        final var evmCodesContractEvmAddress = toEvmAddress(evmCodesContractEntityId);

        domainBuilder
                .entity()
                .customize(e -> e.id(evmCodesContractEntityId.getId())
                        .num(evmCodesContractEntityId.getNum())
                        .evmAddress(evmCodesContractEvmAddress)
                        .type(CONTRACT)
                        .balance(1500L))
                .persist();

        domainBuilder
                .contract()
                .customize(c -> c.id(evmCodesContractEntityId.getId()).runtimeBytecode(evmCodesContractBytes))
                .persist();

        domainBuilder
                .recordFile()
                .customize(f -> f.bytes(evmCodesContractBytes))
                .persist();
    }

    private void ethCallContractPersist() {
        final var ethCallContractBytes = functionEncodeDecoder.getContractBytes(ETH_CALL_CONTRACT_BYTES_PATH);
        final var ethCallContractEntityId = entityIdFromEvmAddress(ETH_CALL_CONTRACT_ADDRESS);
        final var ethCallContractEvmAddress = toEvmAddress(ethCallContractEntityId);

        domainBuilder
                .entity()
                .customize(e -> e.id(ethCallContractEntityId.getId())
                        .num(ethCallContractEntityId.getNum())
                        .evmAddress(ethCallContractEvmAddress)
                        .type(CONTRACT)
                        .balance(1500L))
                .persist();

        domainBuilder
                .contract()
                .customize(c -> c.id(ethCallContractEntityId.getId()).runtimeBytecode(ethCallContractBytes))
                .persist();

        domainBuilder
                .contractState()
                .customize(c -> c.contractId(ethCallContractEntityId.getId())
                        .slot(Bytes.fromHexString("0x0000000000000000000000000000000000000000000000000000000000000000")
                                .toArrayUnsafe())
                        .value(Bytes.fromHexString("0x4746573740000000000000000000000000000000000000000000000000000000")
                                .toArrayUnsafe()))
                .persist();

        domainBuilder.recordFile().customize(f -> f.bytes(ethCallContractBytes)).persist();
    }

    private void reverterContractPersist() {
        final var reverterContractEntityId = entityIdFromEvmAddress(REVERTER_CONTRACT_ADDRESS);
        final var reverterContractEvmAddress = toEvmAddress(reverterContractEntityId);
        final var reverterContractBytes = functionEncodeDecoder.getContractBytes(REVERTER_CONTRACT_BYTES_PATH);

        domainBuilder
                .entity()
                .customize(e -> e.id(reverterContractEntityId.getId())
                        .num(reverterContractEntityId.getNum())
                        .evmAddress(reverterContractEvmAddress)
                        .type(CONTRACT)
                        .balance(1500L))
                .persist();

        domainBuilder
                .contract()
                .customize(c -> c.id(reverterContractEntityId.getId()).runtimeBytecode(reverterContractBytes))
                .persist();
    }

    private void stateContractPersist() {
        final var stateContractId = entityIdFromEvmAddress(STATE_CONTRACT_ADDRESS);
        final var stateContractAddress = toEvmAddress(stateContractId);
        final var stateContractBytes = functionEncodeDecoder.getContractBytes(STATE_CONTRACT_BYTES_PATH);

        domainBuilder
                .entity()
                .customize(e -> e.id(stateContractId.getId())
                        .num(stateContractId.getNum())
                        .evmAddress(stateContractAddress)
                        .type(CONTRACT)
                        .balance(1500L))
                .persist();

        domainBuilder
                .contract()
                .customize(c -> c.id(stateContractId.getId()).runtimeBytecode(stateContractBytes))
                .persist();
    }

    protected EntityId dynamicEthCallContractPresist() {
        final var contractBytes = functionEncodeDecoder.getContractBytes(DYNAMIC_ETH_CALLS_BYTES_PATH);
        final var contractEntityId = entityIdFromEvmAddress(DYNAMIC_ETH_CALLS_CONTRACT_ADDRESS);

        domainBuilder
                .entity()
                .customize(e -> e.id(contractEntityId.getId())
                        .num(contractEntityId.getNum())
                        .evmAddress(DYNAMIC_ETH_CALLS_CONTRACT_ALIAS.toArray())
                        .alias(ByteStringUtils.wrapUnsafely(SENDER_ALIAS.toArrayUnsafe())
                                .toByteArray())
                        .type(CONTRACT)
                        .balance(1500L))
                .persist();

        domainBuilder
                .contract()
                .customize(c -> c.id(contractEntityId.getId()).runtimeBytecode(contractBytes))
                .persist();

        domainBuilder
                .contractState()
                .customize(c -> c.contractId(contractEntityId.getId())
                        .slot(Bytes.fromHexString("0x0000000000000000000000000000000000000000000000000000000000000000")
                                .toArrayUnsafe())
                        .value(Bytes.fromHexString("0x4746573740000000000000000000000000000000000000000000000000000000")
                                .toArrayUnsafe()))
                .persist();

        domainBuilder.recordFile().customize(f -> f.bytes(contractBytes)).persist();
        return contractEntityId;
    }

    protected void precompileContractPersist() {
        final var contractBytes = functionEncodeDecoder.getContractBytes(CONTRACT_BYTES_PATH);
        final var contractEntityId = entityIdFromEvmAddress(PRECOMPILE_TEST_CONTRACT_ADDRESS);
        final var contractEvmAddress = toEvmAddress(contractEntityId);

        domainBuilder
                .entity()
                .customize(e -> e.id(contractEntityId.getId())
                        .num(contractEntityId.getNum())
                        .evmAddress(contractEvmAddress)
                        .type(CONTRACT)
                        .balance(1500L)
                        .timestampRange(Range.closedOpen(
                                recordFileBeforeEvm34.getConsensusStart(), recordFileBeforeEvm34.getConsensusEnd())))
                .persist();

        domainBuilder
                .contract()
                .customize(c -> c.id(contractEntityId.getId()).runtimeBytecode(contractBytes))
                .persist();

        domainBuilder
                .contractState()
                .customize(c -> c.contractId(contractEntityId.getId())
                        .slot(Bytes.fromHexString("0x0000000000000000000000000000000000000000000000000000000000000000")
                                .toArrayUnsafe())
                        .value(Bytes.fromHexString("0x4746573740000000000000000000000000000000000000000000000000000000")
                                .toArrayUnsafe()))
                .persist();

        domainBuilder.recordFile().customize(f -> f.bytes(contractBytes)).persist();
    }

    protected EntityId modificationContractPersist() {
        final var modificationContractBytes = functionEncodeDecoder.getContractBytes(MODIFICATION_CONTRACT_BYTES_PATH);
        final var modificationContractEntityId = entityIdFromEvmAddress(MODIFICATION_CONTRACT_ADDRESS);
        final var modificationContractEvmAddress = toEvmAddress(modificationContractEntityId);

        domainBuilder
                .entity()
                .customize(e -> e.id(modificationContractEntityId.getId())
                        .num(modificationContractEntityId.getNum())
                        .evmAddress(modificationContractEvmAddress)
                        .type(CONTRACT)
                        .balance(1500L))
                .persist();

        domainBuilder
                .contract()
                .customize(c -> c.id(modificationContractEntityId.getId()).runtimeBytecode(modificationContractBytes))
                .persist();
        return modificationContractEntityId;
    }

    private void modificationWithoutKeyContractPersist() {
        final var modificationContractBytes = functionEncodeDecoder.getContractBytes(MODIFICATION_CONTRACT_BYTES_PATH);
        final var modificationWithoutKeyContractEntityId =
                entityIdFromEvmAddress(MODIFICATION_WITHOUT_KEY_CONTRACT_ADDRESS);
        final var modificationWithoutKeyContractEvmAddress = toEvmAddress(modificationWithoutKeyContractEntityId);

        domainBuilder
                .entity()
                .customize(e -> e.id(modificationWithoutKeyContractEntityId.getId())
                        .num(modificationWithoutKeyContractEntityId.getNum())
                        .evmAddress(modificationWithoutKeyContractEvmAddress)
                        .key(null)
                        .type(CONTRACT)
                        .balance(1500L))
                .persist();

        domainBuilder
                .contract()
                .customize(c ->
                        c.id(modificationWithoutKeyContractEntityId.getId()).runtimeBytecode(modificationContractBytes))
                .persist();
    }

    private EntityId ercContractPersist() {
        final var ercContractBytes = functionEncodeDecoder.getContractBytes(ERC_CONTRACT_BYTES_PATH);
        final var ercContractEntityId = entityIdFromEvmAddress(ERC_CONTRACT_ADDRESS);
        final var ercContractEvmAddress = toEvmAddress(ercContractEntityId);

        domainBuilder
                .entity()
                .customize(e -> e.id(ercContractEntityId.getId())
                        .num(ercContractEntityId.getNum())
                        .evmAddress(ercContractEvmAddress)
                        .type(CONTRACT)
                        .balance(1500L)
                        .timestampRange(Range.closedOpen(
                                recordFileAfterEvm34.getConsensusStart(), recordFileAfterEvm34.getConsensusEnd())))
                .persist();

        domainBuilder
                .contract()
                .customize(c -> c.id(ercContractEntityId.getId()).runtimeBytecode(ercContractBytes))
                .persist();

        domainBuilder
                .contractState()
                .customize(c -> c.contractId(ercContractEntityId.getId())
                        .slot(Bytes.fromHexString("0x0000000000000000000000000000000000000000000000000000000000000000")
                                .toArrayUnsafe())
                        .value(Bytes.fromHexString("0x4746573740000000000000000000000000000000000000000000000000000000")
                                .toArrayUnsafe()))
                .persist();

        domainBuilder.recordFile().customize(f -> f.bytes(ercContractBytes)).persist();
        return ercContractEntityId;
    }

    private EntityId redirectContractPersist() {
        final var redirectContractBytes = functionEncodeDecoder.getContractBytes(REDIRECT_CONTRACT_BYTES_PATH);
        final var redirectContractEntityId = entityIdFromEvmAddress(REDIRECT_CONTRACT_ADDRESS);
        final var redirectContractEvmAddress = toEvmAddress(redirectContractEntityId);

        domainBuilder
                .entity()
                .customize(e -> e.id(redirectContractEntityId.getId())
                        .num(redirectContractEntityId.getNum())
                        .evmAddress(redirectContractEvmAddress)
                        .type(CONTRACT)
                        .balance(1500L))
                .persist();

        domainBuilder
                .contract()
                .customize(c -> c.id(redirectContractEntityId.getId()).runtimeBytecode(redirectContractBytes))
                .persist();

        domainBuilder
                .contractState()
                .customize(c -> c.contractId(redirectContractEntityId.getId())
                        .slot(Bytes.fromHexString("0x0000000000000000000000000000000000000000000000000000000000000000")
                                .toArrayUnsafe())
                        .value(Bytes.fromHexString("0x4746573740000000000000000000000000000000000000000000000000000000")
                                .toArrayUnsafe()))
                .persist();

        domainBuilder
                .recordFile()
                .customize(f -> f.bytes(redirectContractBytes))
                .persist();
        return redirectContractEntityId;
    }

    private EntityId pseudoRandomNumberGeneratorContractPersist() {
        final var randomNumberContractBytes =
                functionEncodeDecoder.getContractBytes(PRNG_PRECOMPILE_CONTRACT_BYTES_PATH);
        final var randomNumberContractEntityId = entityIdFromEvmAddress(PRNG_CONTRACT_ADDRESS);
        final var randomNumberContractEvmAddress = toEvmAddress(randomNumberContractEntityId);

        domainBuilder
                .entity()
                .customize(e -> e.id(randomNumberContractEntityId.getId())
                        .num(randomNumberContractEntityId.getNum())
                        .evmAddress(randomNumberContractEvmAddress)
                        .type(CONTRACT)
                        .balance(1500L)
                        .timestampRange(Range.closedOpen(
                                recordFileBeforeEvm34.getConsensusStart(), recordFileBeforeEvm34.getConsensusEnd())))
                .persist();

        domainBuilder
                .contract()
                .customize(c -> c.id(randomNumberContractEntityId.getId()).runtimeBytecode(randomNumberContractBytes))
                .persist();

        domainBuilder
                .contractState()
                .customize(c -> c.contractId(randomNumberContractEntityId.getId())
                        .slot(Bytes.fromHexString("0x0000000000000000000000000000000000000000000000000000000000000000")
                                .toArrayUnsafe())
                        .value(Bytes.fromHexString("0x4746573740000000000000000000000000000000000000000000000000000000")
                                .toArrayUnsafe()))
                .persist();

        domainBuilder
                .recordFile()
                .customize(f -> f.bytes(randomNumberContractBytes))
                .persist();
        return randomNumberContractEntityId;
    }

    private EntityId addressThisContractPersist() {
        final var addressThisContractBytes = functionEncodeDecoder.getContractBytes(ADDRESS_THIS_CONTRACT_BYTES_PATH);
        final var addressThisContractEntityId = entityIdFromEvmAddress(ADDRESS_THIS_CONTRACT_ADDRESS);
        final var addressThisEvmAddress = toEvmAddress(addressThisContractEntityId);

        domainBuilder
                .entity()
                .customize(e -> e.id(addressThisContractEntityId.getId())
                        .num(addressThisContractEntityId.getNum())
                        .evmAddress(addressThisEvmAddress)
                        .type(CONTRACT)
                        .balance(1500L))
                .persist();

        domainBuilder
                .contract()
                .customize(c -> c.id(addressThisContractEntityId.getId()).runtimeBytecode(addressThisContractBytes))
                .persist();

        domainBuilder
                .contractState()
                .customize(c -> c.contractId(addressThisContractEntityId.getId())
                        .slot(Bytes.fromHexString("0x0000000000000000000000000000000000000000000000000000000000000000")
                                .toArrayUnsafe())
                        .value(Bytes.fromHexString("0x4746573740000000000000000000000000000000000000000000000000000000")
                                .toArrayUnsafe()))
                .persist();

        domainBuilder
                .recordFile()
                .customize(f -> f.bytes(addressThisContractBytes))
                .persist();
        return addressThisContractEntityId;
    }

    protected EntityId nestedEthCallsContractPersist() {
        final var contractBytes = functionEncodeDecoder.getContractBytes(NESTED_CALLS_CONTRACT_BYTES_PATH);
        final var contractEntityId = entityIdFromEvmAddress(NESTED_ETH_CALLS_CONTRACT_ADDRESS);
        final var contractEvmAddress = toEvmAddress(contractEntityId);

        domainBuilder
                .entity()
                .customize(e -> e.id(contractEntityId.getId())
                        .num(contractEntityId.getNum())
                        .evmAddress(contractEvmAddress)
                        .type(CONTRACT)
                        .key(Key.newBuilder()
                                .setEd25519(ByteString.copyFrom(Arrays.copyOfRange(KEY_PROTO, 3, KEY_PROTO.length)))
                                .build()
                                .toByteArray())
                        .balance(1500L)
                        .timestampRange(Range.closedOpen(
                                recordFileBeforeEvm34.getConsensusStart(), recordFileBeforeEvm34.getConsensusEnd())))
                .persist();

        domainBuilder
                .contract()
                .customize(c -> c.id(contractEntityId.getId()).runtimeBytecode(contractBytes))
                .persist();

        domainBuilder
                .contractState()
                .customize(c -> c.contractId(contractEntityId.getId())
                        .slot(Bytes.fromHexString("0x0000000000000000000000000000000000000000000000000000000000000000")
                                .toArrayUnsafe())
                        .value(Bytes.fromHexString("0x4746573740000000000000000000000000000000000000000000000000000000")
                                .toArrayUnsafe()))
                .persist();

        recordFileForBlockHash = domainBuilder
                .recordFile()
                .customize(f -> f.bytes(contractBytes))
                .persist();

        return contractEntityId;
    }

    protected EntityId systemExchangeRateContractPersist() {
        final var exchangeRateContractBytes =
                functionEncodeDecoder.getContractBytes(EXCHANGE_RATE_PRECOMPILE_CONTRACT_BYTES_PATH);
        final var exchangeRateContractEntityId = entityIdFromEvmAddress(EXCHANGE_RATE_PRECOMPILE_CONTRACT_ADDRESS);
        final var exchangeRteContractEvmAddress = toEvmAddress(exchangeRateContractEntityId);

        domainBuilder
                .entity()
                .customize(e -> e.id(exchangeRateContractEntityId.getId())
                        .num(exchangeRateContractEntityId.getNum())
                        .evmAddress(exchangeRteContractEvmAddress)
                        .type(CONTRACT)
                        .balance(1500L)
                        .timestampRange(Range.closedOpen(
                                recordFileBeforeEvm34.getConsensusStart(), recordFileBeforeEvm34.getConsensusEnd())))
                .persist();

        domainBuilder
                .contract()
                .customize(c -> c.id(exchangeRateContractEntityId.getId()).runtimeBytecode(exchangeRateContractBytes))
                .persist();

        domainBuilder
                .contractState()
                .customize(c -> c.contractId(exchangeRateContractEntityId.getId())
                        .slot(Bytes.fromHexString("0x0000000000000000000000000000000000000000000000000000000000000000")
                                .toArrayUnsafe())
                        .value(Bytes.fromHexString("0x4746573740000000000000000000000000000000000000000000000000000000")
                                .toArrayUnsafe()))
                .persist();

        domainBuilder
                .recordFile()
                .customize(f -> f.bytes(exchangeRateContractBytes))
                .persist();
        return exchangeRateContractEntityId;
    }

    private EntityId internalCallerContractPersist() {
        final var internalCallerContractBytes =
                functionEncodeDecoder.getContractBytes(INTERNAL_CALLER_CONTRACT_BYTES_PATH);
        final var internalCallerContractEntityId = entityIdFromEvmAddress(INTERNAL_CALLS_CONTRACT_ADDRESS);
        final var internalCallerContractEvmAddress = toEvmAddress(internalCallerContractEntityId);

        domainBuilder
                .entity()
                .customize(e -> e.id(internalCallerContractEntityId.getId())
                        .num(internalCallerContractEntityId.getNum())
                        .evmAddress(internalCallerContractEvmAddress)
                        .type(CONTRACT)
                        .balance(1500L)
                        .timestampRange(Range.closedOpen(
                                recordFileBeforeEvm34.getConsensusStart(), recordFileBeforeEvm34.getConsensusEnd())))
                .persist();

        domainBuilder
                .contract()
                .customize(
                        c -> c.id(internalCallerContractEntityId.getId()).runtimeBytecode(internalCallerContractBytes))
                .persist();

        domainBuilder
                .contractState()
                .customize(c -> c.contractId(internalCallerContractEntityId.getId())
                        .slot(Bytes.fromHexString("0x0000000000000000000000000000000000000000000000000000000000000000")
                                .toArrayUnsafe())
                        .value(Bytes.fromHexString("0x4746573740000000000000000000000000000000000000000000000000000000")
                                .toArrayUnsafe()))
                .persist();

        domainBuilder
                .recordFile()
                .customize(f -> f.bytes(internalCallerContractBytes))
                .persist();
        return internalCallerContractEntityId;
    }
}<|MERGE_RESOLUTION|>--- conflicted
+++ resolved
@@ -98,9 +98,10 @@
 
 public class ContractCallTestSetup extends Web3IntegrationTest {
 
+    protected static final long expiry = 1_234_567_890L;
+
     // The block numbers lower than EVM v0.34 are considered part of EVM v0.30 which includes all precompiles
     public static final long EVM_V_34_BLOCK = 50L;
-    protected static final long expiry = 1_234_567_890L;
     protected static final long EVM_V_38_BLOCK = 100L;
     protected static final long EVM_V_46_BLOCK = 150L;
     protected static final BigInteger SUCCESS_RESULT = BigInteger.valueOf(ResponseCodeEnum.SUCCESS_VALUE);
@@ -1668,26 +1669,18 @@
     protected void exchangeRatesPersist() {
         domainBuilder
                 .fileData()
-<<<<<<< HEAD
-                .customize(f -> f.fileData(exchangeRatesSet.toByteArray()).entityId(EXCHANGE_RATE_ENTITY_ID))
-=======
                 .customize(f -> f.fileData(exchangeRatesSet.toByteArray())
                         .entityId(EXCHANGE_RATE_ENTITY_ID)
                         .consensusTimestamp(1000L))
->>>>>>> 5db8c84d
                 .persist();
     }
 
     protected void feeSchedulesPersist() {
         domainBuilder
                 .fileData()
-<<<<<<< HEAD
-                .customize(f -> f.fileData(feeSchedules.toByteArray()).entityId(FEE_SCHEDULE_ENTITY_ID))
-=======
                 .customize(f -> f.fileData(feeSchedules.toByteArray())
                         .entityId(FEE_SCHEDULE_ENTITY_ID)
                         .consensusTimestamp(1001L))
->>>>>>> 5db8c84d
                 .persist();
     }
 
@@ -1703,7 +1696,6 @@
                 .persist();
     }
 
-<<<<<<< HEAD
     protected void fileDataPersist() {
         final long nanos = 1_234_567_890L;
         final ExchangeRateSet exchangeRatesSet = ExchangeRateSet.newBuilder()
@@ -1728,8 +1720,6 @@
                 .persist();
     }
 
-=======
->>>>>>> 5db8c84d
     // Account persist
     protected void tokenAccountPersist(
             final EntityId senderEntityId, final EntityId tokenEntityId, final TokenFreezeStatusEnum freezeStatus) {
