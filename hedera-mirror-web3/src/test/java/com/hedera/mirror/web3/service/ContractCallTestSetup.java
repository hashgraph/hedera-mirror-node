--- conflicted
+++ resolved
@@ -115,6 +115,11 @@
     protected static final Address EVM_CODES_CONTRACT_ADDRESS = toAddress(EntityId.of(0, 0, 1263, CONTRACT));
     protected static final Address RECEIVER_ADDRESS = toAddress(EntityId.of(0, 0, 1045, CONTRACT));
     protected static final Address STATE_CONTRACT_ADDRESS = toAddress(EntityId.of(0, 0, 1261, CONTRACT));
+    protected static final TokenCreateWrapper FUNGIBLE_TOKEN = getFungibleToken();
+    protected static final TokenCreateWrapper NON_FUNGIBLE_TOKEN = getNonFungibleToken();
+    protected static final FixedFeeWrapper FIXED_FEE_WRAPPER = getFixedFee();
+    protected static final FractionalFeeWrapper FRACTIONAL_FEE_WRAPPER = getFractionalFee();
+    protected static final RoyaltyFeeWrapper ROYALTY_FEE_WRAPPER = getRoyaltyFee();
     protected static final ToLongFunction<String> longValueOf =
             value -> Bytes.fromHexString(value).toLong();
     protected static CurrentAndNextFeeSchedule feeSchedules = CurrentAndNextFeeSchedule.newBuilder()
@@ -199,47 +204,6 @@
                                     .build())))
             .build();
 
-<<<<<<< HEAD
-    protected static final EntityId FEE_SCHEDULE_ENTITY_ID = new EntityId(0L, 0L, 111L, EntityType.FILE);
-    protected static final EntityId EXCHANGE_RATE_ENTITY_ID = new EntityId(0L, 0L, 112L, EntityType.FILE);
-
-    protected static final Address CONTRACT_ADDRESS = toAddress(EntityId.of(0, 0, 1256, CONTRACT));
-    protected static final Address SENDER_ADDRESS = toAddress(EntityId.of(0, 0, 742, ACCOUNT));
-    protected static final Address SPENDER_ADDRESS = toAddress(EntityId.of(0, 0, 741, ACCOUNT));
-    protected static final Address TREASURY_ADDRESS = toAddress(EntityId.of(0, 0, 743, ACCOUNT));
-    protected static final Address ETH_ACCOUNT_ADDRESS = toAddress(EntityId.of(0, 0, 358, ACCOUNT));
-    protected static final Address FUNGIBLE_TOKEN_ADDRESS = toAddress(EntityId.of(0, 0, 1046, TOKEN));
-    protected static final Address NOT_FROZEN_FUNGIBLE_TOKEN_ADDRESS = toAddress(EntityId.of(0, 0, 1048, TOKEN));
-    protected static final Address TREASURY_TOKEN_ADDRESS = toAddress(EntityId.of(0, 0, 1049, TOKEN));
-    protected static final Address NFT_ADDRESS = toAddress(EntityId.of(0, 0, 1047, TOKEN));
-
-    protected static final Address MODIFICATION_CONTRACT_ADDRESS = toAddress(EntityId.of(0, 0, 1257, CONTRACT));
-
-    protected static final byte[] KEY_PROTO = new byte[] {
-        58, 33, -52, -44, -10, 81, 99, 100, 6, -8, -94, -87, -112, 42, 42, 96, 75, -31, -5, 72, 13, -70, 101, -111, -1,
-        77, -103, 47, -118, 107, -58, -85, -63, 55, -57
-    };
-    protected static final byte[] ECDSA_KEY = Arrays.copyOfRange(KEY_PROTO, 2, KEY_PROTO.length);
-    protected static final Address ETH_ADDRESS = Address.fromHexString("0x23f5e49569a835d7bf9aefd30e4f60cdd570f225");
-    protected static final Address EMPTY_ADDRESS = Address.wrap(Bytes.wrap(new byte[20]));
-    protected static final Address ERC_CONTRACT_ADDRESS = toAddress(EntityId.of(0, 0, 1258, CONTRACT));
-    protected static final Address REVERTER_CONTRACT_ADDRESS = toAddress(EntityId.of(0, 0, 1259, CONTRACT));
-    protected static final Address ETH_CALL_CONTRACT_ADDRESS = toAddress(EntityId.of(0, 0, 1260, CONTRACT));
-    protected static final Address EVM_CODES_CONTRACT_ADDRESS = toAddress(EntityId.of(0, 0, 1263, CONTRACT));
-    protected static final Address RECEIVER_ADDRESS = toAddress(EntityId.of(0, 0, 1045, CONTRACT));
-    protected static final Address STATE_CONTRACT_ADDRESS = toAddress(EntityId.of(0, 0, 1261, CONTRACT));
-
-    protected static final ToLongFunction<String> longValueOf =
-            value -> Bytes.fromHexString(value).toLong();
-
-    protected static final TokenCreateWrapper FUNGIBLE_TOKEN = getFungibleToken();
-    protected static final TokenCreateWrapper NON_FUNGIBLE_TOKEN = getNonFungibleToken();
-    protected static final FixedFeeWrapper FIXED_FEE_WRAPPER = getFixedFee();
-    protected static final FractionalFeeWrapper FRACTIONAL_FEE_WRAPPER = getFractionalFee();
-    protected static final RoyaltyFeeWrapper ROYALTY_FEE_WRAPPER = getRoyaltyFee();
-
-=======
->>>>>>> 1f7d553f
     @Autowired
     protected MirrorEvmTxProcessorFacadeImpl processor;
 
