/*
 * Copyright (C) 2023 Hedera Hashgraph, LLC
 *
 * Licensed under the Apache License, Version 2.0 (the "License");
 * you may not use this file except in compliance with the License.
 * You may obtain a copy of the License at
 *
 *      http://www.apache.org/licenses/LICENSE-2.0
 *
 * Unless required by applicable law or agreed to in writing, software
 * distributed under the License is distributed on an "AS IS" BASIS,
 * WITHOUT WARRANTIES OR CONDITIONS OF ANY KIND, either express or implied.
 * See the License for the specific language governing permissions and
 * limitations under the License.
 */

package com.hedera.mirror.web3.service;

import static com.hedera.mirror.web3.service.model.CallServiceParameters.CallType.ETH_CALL;
import static com.hedera.mirror.web3.service.model.CallServiceParameters.CallType.ETH_ESTIMATE_GAS;
import static org.assertj.core.api.AssertionsForClassTypes.assertThat;
import static org.assertj.core.api.AssertionsForClassTypes.assertThatThrownBy;

import lombok.RequiredArgsConstructor;
import org.assertj.core.data.Percentage;
import org.hyperledger.besu.datatypes.Address;
import org.junit.jupiter.api.Test;
import org.junit.jupiter.params.ParameterizedTest;
import org.junit.jupiter.params.provider.EnumSource;

class ContractCallServiceERCTokenTest extends ContractCallTestSetup {

    @ParameterizedTest
    @EnumSource(ErcContractReadOnlyFunctions.class)
    void ercReadOnlyPrecompileOperationsTest(ErcContractReadOnlyFunctions ercFunction) {
        final var functionHash =
                functionEncodeDecoder.functionHashFor(ercFunction.name, ERC_ABI_PATH, ercFunction.functionParameters);
        final var serviceParameters = serviceParametersForExecution(functionHash, ERC_CONTRACT_ADDRESS, ETH_CALL, 0L);
        final var successfulResponse = functionEncodeDecoder.encodedResultFor(
                ercFunction.name, ERC_ABI_PATH, ercFunction.expectedResultFields);

        assertThat(contractCallService.processCall(serviceParameters)).isEqualTo(successfulResponse);
    }

    @ParameterizedTest
    @EnumSource(UnsupportedErcContractModificationFunctions.class)
    void unsupportedErcModificationPrecompileOperationsTest(UnsupportedErcContractModificationFunctions ercFunction) {
        final var functionHash =
                functionEncodeDecoder.functionHashFor(ercFunction.name, ERC_ABI_PATH, ercFunction.functionParameters);
        final var serviceParameters =
                serviceParametersForExecution(functionHash, ERC_CONTRACT_ADDRESS, ETH_ESTIMATE_GAS, 0L);

        assertThatThrownBy(() -> contractCallService.processCall(serviceParameters))
                .isInstanceOf(UnsupportedOperationException.class)
                .hasMessage("Precompile not supported for non-static frames");
    }

    @ParameterizedTest
<<<<<<< HEAD
    @EnumSource(ErcContractModificationSupportedFunctions.class)
    void ercModificationPrecompileSupportedOperationsTest(ErcContractModificationSupportedFunctions ercFunction) {
=======
    @EnumSource(ErcContractModificationFunctions.class)
    void supportedErcModificationPrecompileOperationsTest(ErcContractModificationFunctions ercFunction) {
>>>>>>> 09e4a5f2
        final var functionHash =
                functionEncodeDecoder.functionHashFor(ercFunction.name, ERC_ABI_PATH, ercFunction.functionParameters);
        final var serviceParameters =
                serviceParametersForExecution(functionHash, ERC_CONTRACT_ADDRESS, ETH_ESTIMATE_GAS, 0L);

        final var expectedGasUsed = gasUsedAfterExecution(serviceParameters);

        assertThat(longValueOf.applyAsLong(contractCallService.processCall(serviceParameters)))
                .as("result must be within 5-20% bigger than the gas used from the first call")
                .isGreaterThanOrEqualTo((long) (expectedGasUsed * 1.05)) // expectedGasUsed value increased by 5%
                .isCloseTo(expectedGasUsed, Percentage.withPercentage(20)); // Maximum percentage
    }

    @Test
    void metadataOf() {
        final var functionHash = functionEncodeDecoder.functionHashFor("tokenURI", ERC_ABI_PATH, NFT_ADDRESS, 1L);
        final var serviceParameters = serviceParametersForExecution(functionHash, ERC_CONTRACT_ADDRESS, ETH_CALL, 0L);

        assertThat(contractCallService.processCall(serviceParameters)).isNotEqualTo(Address.ZERO.toString());
    }

    @Test
    void delegateTransferDoesNotExecuteAndReturnEmpty() {
        final var functionHash = functionEncodeDecoder.functionHashFor(
                "delegateTransfer", ERC_ABI_PATH, FUNGIBLE_TOKEN_ADDRESS, SPENDER_ADDRESS, 2L);
        final var serviceParameters = serviceParametersForExecution(functionHash, ERC_CONTRACT_ADDRESS, ETH_CALL, 0L);
        assertThat(contractCallService.processCall(serviceParameters)).isEqualTo("0x");
    }

    @RequiredArgsConstructor
    public enum ErcContractReadOnlyFunctions {
        GET_APPROVED_EMPTY_SPENDER("getApproved", new Object[] {NFT_ADDRESS, 2L}, new Address[] {Address.ZERO}),
        IS_APPROVE_FOR_ALL(
                "isApprovedForAll", new Address[] {NFT_ADDRESS, SENDER_ADDRESS, SPENDER_ADDRESS}, new Boolean[] {true}),
        IS_APPROVE_FOR_ALL_WITH_ALIAS(
                "isApprovedForAll", new Address[] {NFT_ADDRESS, SENDER_ALIAS, SPENDER_ALIAS}, new Boolean[] {true}),
        ALLOWANCE_OF(
                "allowance", new Address[] {FUNGIBLE_TOKEN_ADDRESS, SENDER_ADDRESS, SPENDER_ADDRESS}, new Long[] {13L}),
        ALLOWANCE_OF_WITH_ALIAS(
                "allowance", new Address[] {FUNGIBLE_TOKEN_ADDRESS, SENDER_ALIAS, SPENDER_ALIAS}, new Long[] {13L}),
        GET_APPROVED("getApproved", new Object[] {NFT_ADDRESS, 1L}, new Address[] {SPENDER_ADDRESS}),
        ERC_DECIMALS("decimals", new Address[] {FUNGIBLE_TOKEN_ADDRESS}, new Integer[] {12}),
        TOTAL_SUPPLY("totalSupply", new Address[] {FUNGIBLE_TOKEN_ADDRESS}, new Long[] {12345L}),
        ERC_SYMBOL("symbol", new Address[] {FUNGIBLE_TOKEN_ADDRESS}, new String[] {"HBAR"}),
        BALANCE_OF("balanceOf", new Address[] {FUNGIBLE_TOKEN_ADDRESS, SENDER_ADDRESS}, new Long[] {12L}),
        BALANCE_OF_WITH_ALIAS("balanceOf", new Address[] {FUNGIBLE_TOKEN_ADDRESS, SENDER_ALIAS}, new Long[] {12L}),
        ERC_NAME("name", new Address[] {FUNGIBLE_TOKEN_ADDRESS}, new String[] {"Hbars"}),
        OWNER_OF("getOwnerOf", new Object[] {NFT_ADDRESS, 1L}, new Address[] {OWNER_ADDRESS}),
        EMPTY_OWNER_OF("getOwnerOf", new Object[] {NFT_ADDRESS, 2L}, new Address[] {Address.ZERO});

        private final String name;
        private final Object[] functionParameters;
        private final Object[] expectedResultFields;
    }

    @RequiredArgsConstructor
    public enum ErcContractModificationFunctions {
<<<<<<< HEAD
        APPROVE("approve", new Object[] {FUNGIBLE_TOKEN_ADDRESS, SENDER_ADDRESS, 2L});
=======
        APPROVE("approve", new Object[] {FUNGIBLE_TOKEN_ADDRESS, SPENDER_ADDRESS, 2L}),
        DELETE_ALLOWANCE_NFT("approve", new Object[] {NFT_ADDRESS, Address.ZERO, 1L}),
        APPROVE_NFT("approve", new Object[] {NFT_ADDRESS, SPENDER_ADDRESS, 1L}),
        APPROVE_WITH_ALIAS("approve", new Object[] {FUNGIBLE_TOKEN_ADDRESS, SENDER_ALIAS, 2L});

        private final String name;
        private final Object[] functionParameters;
    }

    @RequiredArgsConstructor
    public enum UnsupportedErcContractModificationFunctions {
        TRANSFER("transfer", new Object[] {FUNGIBLE_TOKEN_ADDRESS, SPENDER_ADDRESS, 2L}),
        TRANSFER_FROM("transferFrom", new Object[] {FUNGIBLE_TOKEN_ADDRESS, SENDER_ADDRESS, SPENDER_ADDRESS, 2L}),
        TRANSFER_WITH_ALIAS("transfer", new Object[] {FUNGIBLE_TOKEN_ADDRESS, SPENDER_ALIAS, 2L}),
        TRANSFER_FROM_WITH_ALIAS(
                "transferFrom", new Object[] {FUNGIBLE_TOKEN_ADDRESS, SENDER_ALIAS, SPENDER_ALIAS, 2L});
>>>>>>> 09e4a5f2

        private final String name;
        private final Object[] functionParameters;
    }

    @RequiredArgsConstructor
    public enum ErcContractModificationSupportedFunctions {
        TRANSFER("transfer", new Object[] {TREASURY_TOKEN_ADDRESS, SPENDER_ADDRESS, 2L}),
        TRANSFER_FROM("transferFrom", new Object[] {TREASURY_TOKEN_ADDRESS, SENDER_ADDRESS, SPENDER_ADDRESS, 2L}),
        TRANSFER_FROM_NFT("transferFromNFT", new Object[] {NOT_PAUSED_NFT_ADDRESS, OWNER_ADDRESS, SPENDER_ADDRESS, 1L});

        private final String name;
        private final Object[] functionParameters;
    }
}<|MERGE_RESOLUTION|>--- conflicted
+++ resolved
@@ -56,13 +56,8 @@
     }
 
     @ParameterizedTest
-<<<<<<< HEAD
-    @EnumSource(ErcContractModificationSupportedFunctions.class)
-    void ercModificationPrecompileSupportedOperationsTest(ErcContractModificationSupportedFunctions ercFunction) {
-=======
     @EnumSource(ErcContractModificationFunctions.class)
     void supportedErcModificationPrecompileOperationsTest(ErcContractModificationFunctions ercFunction) {
->>>>>>> 09e4a5f2
         final var functionHash =
                 functionEncodeDecoder.functionHashFor(ercFunction.name, ERC_ABI_PATH, ercFunction.functionParameters);
         final var serviceParameters =
@@ -120,13 +115,12 @@
 
     @RequiredArgsConstructor
     public enum ErcContractModificationFunctions {
-<<<<<<< HEAD
-        APPROVE("approve", new Object[] {FUNGIBLE_TOKEN_ADDRESS, SENDER_ADDRESS, 2L});
-=======
         APPROVE("approve", new Object[] {FUNGIBLE_TOKEN_ADDRESS, SPENDER_ADDRESS, 2L}),
         DELETE_ALLOWANCE_NFT("approve", new Object[] {NFT_ADDRESS, Address.ZERO, 1L}),
         APPROVE_NFT("approve", new Object[] {NFT_ADDRESS, SPENDER_ADDRESS, 1L}),
-        APPROVE_WITH_ALIAS("approve", new Object[] {FUNGIBLE_TOKEN_ADDRESS, SENDER_ALIAS, 2L});
+        APPROVE_WITH_ALIAS("approve", new Object[] {FUNGIBLE_TOKEN_ADDRESS, SENDER_ALIAS, 2L}),
+        TRANSFER("transfer", new Object[] {FUNGIBLE_TOKEN_ADDRESS, SPENDER_ADDRESS, 2L}),
+        TRANSFER_FROM("transferFrom", new Object[] {FUNGIBLE_TOKEN_ADDRESS, SENDER_ADDRESS, SPENDER_ADDRESS, 2L});
 
         private final String name;
         private final Object[] functionParameters;
@@ -134,22 +128,9 @@
 
     @RequiredArgsConstructor
     public enum UnsupportedErcContractModificationFunctions {
-        TRANSFER("transfer", new Object[] {FUNGIBLE_TOKEN_ADDRESS, SPENDER_ADDRESS, 2L}),
-        TRANSFER_FROM("transferFrom", new Object[] {FUNGIBLE_TOKEN_ADDRESS, SENDER_ADDRESS, SPENDER_ADDRESS, 2L}),
         TRANSFER_WITH_ALIAS("transfer", new Object[] {FUNGIBLE_TOKEN_ADDRESS, SPENDER_ALIAS, 2L}),
         TRANSFER_FROM_WITH_ALIAS(
                 "transferFrom", new Object[] {FUNGIBLE_TOKEN_ADDRESS, SENDER_ALIAS, SPENDER_ALIAS, 2L});
->>>>>>> 09e4a5f2
-
-        private final String name;
-        private final Object[] functionParameters;
-    }
-
-    @RequiredArgsConstructor
-    public enum ErcContractModificationSupportedFunctions {
-        TRANSFER("transfer", new Object[] {TREASURY_TOKEN_ADDRESS, SPENDER_ADDRESS, 2L}),
-        TRANSFER_FROM("transferFrom", new Object[] {TREASURY_TOKEN_ADDRESS, SENDER_ADDRESS, SPENDER_ADDRESS, 2L}),
-        TRANSFER_FROM_NFT("transferFromNFT", new Object[] {NOT_PAUSED_NFT_ADDRESS, OWNER_ADDRESS, SPENDER_ADDRESS, 1L});
 
         private final String name;
         private final Object[] functionParameters;
