--- conflicted
+++ resolved
@@ -32,15 +32,13 @@
 
 class ContractCallServiceERCTokenTest extends ContractCallTestSetup {
 
-<<<<<<< HEAD
     private static Stream<Arguments> ercContractFunctionArgumentsProvider() {
         return Arrays.stream(ErcContractReadOnlyFunctions.values())
                 .flatMap(ercFunction -> Stream.of(Arguments.of(ercFunction, true), Arguments.of(ercFunction, false)));
     }
-=======
+
     public static final String REDIRECT_SUFFIX = "Redirect";
     public static final String NON_STATIC_SUFFIX = "NonStatic";
->>>>>>> bc14438d
 
     @ParameterizedTest
     @MethodSource("ercContractFunctionArgumentsProvider")
