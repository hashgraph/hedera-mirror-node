/*
 * Copyright (C) 2023-2024 Hedera Hashgraph, LLC
 *
 * Licensed under the Apache License, Version 2.0 (the "License");
 * you may not use this file except in compliance with the License.
 * You may obtain a copy of the License at
 *
 *      http://www.apache.org/licenses/LICENSE-2.0
 *
 * Unless required by applicable law or agreed to in writing, software
 * distributed under the License is distributed on an "AS IS" BASIS,
 * WITHOUT WARRANTIES OR CONDITIONS OF ANY KIND, either express or implied.
 * See the License for the specific language governing permissions and
 * limitations under the License.
 */

package com.hedera.mirror.web3.service;

import static com.hedera.mirror.web3.service.model.CallServiceParameters.CallType.ETH_CALL;
import static com.hedera.mirror.web3.service.model.CallServiceParameters.CallType.ETH_ESTIMATE_GAS;
import static org.assertj.core.api.AssertionsForClassTypes.assertThat;
import static org.assertj.core.api.AssertionsForClassTypes.assertThatThrownBy;

import com.hedera.mirror.web3.exception.BlockNumberOutOfRangeException;
import com.hedera.mirror.web3.viewmodel.BlockType;
import java.util.Arrays;
import java.util.List;
import java.util.stream.Stream;
import lombok.RequiredArgsConstructor;
import org.apache.tuweni.bytes.Bytes;
import org.hyperledger.besu.datatypes.Address;
import org.junit.jupiter.api.Test;
import org.junit.jupiter.params.ParameterizedTest;
import org.junit.jupiter.params.provider.Arguments;
import org.junit.jupiter.params.provider.EnumSource;
import org.junit.jupiter.params.provider.MethodSource;
import org.junit.jupiter.params.provider.ValueSource;

class ContractCallServiceERCTokenTest extends ContractCallTestSetup {

    private static Stream<Arguments> ercContractFunctionArgumentsProvider() {
        return Arrays.stream(ErcContractReadOnlyFunctions.values())
                .flatMap(ercFunction -> Stream.of(Arguments.of(ercFunction, true), Arguments.of(ercFunction, false)));
    }

    private static Stream<Arguments> ercContractFunctionArgumentsProviderHistoricalReadOnly() {
<<<<<<< HEAD
        List<BlockType> blockNumbers = List.of(BlockType.of(String.valueOf(EVM_V_34_BLOCK)));
=======
        List<BlockType> blockNumbers = List.of(BlockType.of(String.valueOf(PERSISTENCE_HISTORICAL_BLOCK)));
>>>>>>> b3fe502e

        return Arrays.stream(ErcContractReadOnlyFunctionsHistorical.values())
                .flatMap(ercFunction -> Stream.concat(
                        blockNumbers.stream().map(blockNumber -> Arguments.of(ercFunction, true, blockNumber)),
                        blockNumbers.stream().map(blockNumber -> Arguments.of(ercFunction, false, blockNumber))));
    }

    public static final String REDIRECT_SUFFIX = "Redirect";
    public static final String NON_STATIC_SUFFIX = "NonStatic";

    @ParameterizedTest
    @MethodSource("ercContractFunctionArgumentsProvider")
    void ercReadOnlyPrecompileOperationsTest(final ErcContractReadOnlyFunctions ercFunction, final boolean isStatic) {
        final var functionName = ercFunction.getName(isStatic);
        final var functionHash =
                functionEncodeDecoder.functionHashFor(functionName, ERC_ABI_PATH, ercFunction.functionParameters);
        final var serviceParameters =
                serviceParametersForExecution(functionHash, ERC_CONTRACT_ADDRESS, ETH_CALL, 0L, BlockType.LATEST);

        final var successfulResponse = functionEncodeDecoder.encodedResultFor(
                ercFunction.name, ERC_ABI_PATH, ercFunction.expectedResultFields);

        assertThat(contractCallService.processCall(serviceParameters)).isEqualTo(successfulResponse);
    }

    @ParameterizedTest
    @MethodSource("ercContractFunctionArgumentsProviderHistoricalReadOnly")
    void ercReadOnlyPrecompileHistoricalOperationsTest(
            final ErcContractReadOnlyFunctionsHistorical ercFunction,
            final boolean isStatic,
            final BlockType blockNumber) {
        final var functionName = ercFunction.getName(isStatic);
        final var functionHash =
                functionEncodeDecoder.functionHashFor(functionName, ERC_ABI_PATH, ercFunction.functionParameters);
        final var serviceParameters =
                serviceParametersForExecution(functionHash, ERC_CONTRACT_ADDRESS, ETH_CALL, 0L, blockNumber);

        final var successfulResponse = functionEncodeDecoder.encodedResultFor(
                ercFunction.name, ERC_ABI_PATH, ercFunction.expectedResultFields);
        final var emptyResponse = Bytes.EMPTY.toHexString();

<<<<<<< HEAD
        // Before EVM_V_34_BLOCK the data did not exist.
        if (blockNumber.number() < EVM_V_34_BLOCK) {
=======
        // Before the block the data did not exist yet
        if (blockNumber.number() < PERSISTENCE_HISTORICAL_BLOCK) {
>>>>>>> b3fe502e
            assertThat(contractCallService.processCall(serviceParameters)).isEqualTo(emptyResponse);
        } else {
            assertThat(contractCallService.processCall(serviceParameters)).isEqualTo(successfulResponse);
        }
    }

    @ParameterizedTest
    @ValueSource(longs = {51, Long.MAX_VALUE - 1})
    void ercReadOnlyPrecompileHistoricalNotExistingBlockTest(final long blockNumber) {
        final var functionHash = functionEncodeDecoder.functionHashFor(
                "isApprovedForAll",
                ERC_ABI_PATH,
                NFT_ADDRESS_HISTORICAL,
                SENDER_ADDRESS_HISTORICAL,
                SPENDER_ADDRESS_HISTORICAL);
        final var serviceParameters = serviceParametersForExecution(
                functionHash, ERC_CONTRACT_ADDRESS, ETH_CALL, 0L, BlockType.of(String.valueOf(blockNumber)));
        final var latestBlockNumber = recordFileRepository.findLatestIndex().orElse(Long.MAX_VALUE);
        final var emptyResponse = Bytes.EMPTY.toHexString();

        // Block number (Long.MAX_VALUE - 1) does not exist in the DB and is after the
        // latest block available in the DB => returning error
        if (blockNumber > latestBlockNumber) {
            assertThatThrownBy(() -> contractCallService.processCall(serviceParameters))
                    .isInstanceOf(BlockNumberOutOfRangeException.class);
        } else if (blockNumber == 51) {
<<<<<<< HEAD
            // Block number 51 = (EVM_V_34_BLOCK + 1) does not exist in the DB but it before the latest
=======
            // Block number 51 = (EVM_V_34_BLOCK + 1) does not exist in the DB but is before the latest
>>>>>>> b3fe502e
            // block available in the DB => returning empty response
            assertThat(contractCallService.processCall(serviceParameters)).isEqualTo(emptyResponse);
        }
    }

    @ParameterizedTest
    @MethodSource("ercContractFunctionArgumentsProvider")
    void supportedErcReadOnlyPrecompileOperationsTest(
            final ErcContractReadOnlyFunctions ercFunction, final boolean isStatic) {
        final var functionName = ercFunction.getName(isStatic);
        final var functionHash =
                functionEncodeDecoder.functionHashFor(functionName, ERC_ABI_PATH, ercFunction.functionParameters);
        final var serviceParameters = serviceParametersForExecution(
                functionHash, ERC_CONTRACT_ADDRESS, ETH_ESTIMATE_GAS, 0L, BlockType.LATEST);

        final var expectedGasUsed = gasUsedAfterExecution(serviceParameters);

        assertThat(isWithinExpectedGasRange(
                        longValueOf.applyAsLong(contractCallService.processCall(serviceParameters)), expectedGasUsed))
                .isTrue();
    }

    @ParameterizedTest
    @EnumSource(ErcContractModificationFunctions.class)
    void supportedErcModificationPrecompileOperationsTest(final ErcContractModificationFunctions ercFunction) {
        final var functionHash =
                functionEncodeDecoder.functionHashFor(ercFunction.name, ERC_ABI_PATH, ercFunction.functionParameters);
        final var serviceParameters = serviceParametersForExecution(
                functionHash, ERC_CONTRACT_ADDRESS, ETH_ESTIMATE_GAS, 0L, BlockType.LATEST);

        final var expectedGasUsed = gasUsedAfterExecution(serviceParameters);

        assertThat(isWithinExpectedGasRange(
                        longValueOf.applyAsLong(contractCallService.processCall(serviceParameters)), expectedGasUsed))
                .isTrue();
    }

    @ParameterizedTest
    @EnumSource(ErcContractReadOnlyFunctions.class)
    void supportedErcReadOnlyRedirectPrecompileOperationsTest(final ErcContractReadOnlyFunctions ercFunction) {
        final var functionName = ercFunction.name + REDIRECT_SUFFIX;
        final var functionHash = functionEncodeDecoder.functionHashFor(
                functionName, REDIRECT_CONTRACT_ABI_PATH, ercFunction.functionParameters);
        final var serviceParameters = serviceParametersForExecution(
                functionHash, REDIRECT_CONTRACT_ADDRESS, ETH_ESTIMATE_GAS, 0L, BlockType.LATEST);

        final var expectedGasUsed = gasUsedAfterExecution(serviceParameters);

        assertThat(isWithinExpectedGasRange(
                        longValueOf.applyAsLong(contractCallService.processCall(serviceParameters)), expectedGasUsed))
                .isTrue();
    }

    @ParameterizedTest
    @EnumSource(ErcContractModificationFunctions.class)
    void supportedErcModificationsRedirectPrecompileOperationsTest(final ErcContractModificationFunctions ercFunction) {
        final var functionName = ercFunction.name + "Redirect";
        final var functionHash = functionEncodeDecoder.functionHashFor(
                functionName, REDIRECT_CONTRACT_ABI_PATH, ercFunction.functionParameters);
        final var serviceParameters = serviceParametersForExecution(
                functionHash, REDIRECT_CONTRACT_ADDRESS, ETH_ESTIMATE_GAS, 0L, BlockType.LATEST);

        final var expectedGasUsed = gasUsedAfterExecution(serviceParameters);

        assertThat(isWithinExpectedGasRange(
                        longValueOf.applyAsLong(contractCallService.processCall(serviceParameters)), expectedGasUsed))
                .isTrue();
    }

    @Test
    void delegateTransferDoesNotExecuteAndReturnEmpty() {
        final var functionHash = functionEncodeDecoder.functionHashFor(
                "delegateTransfer", ERC_ABI_PATH, FUNGIBLE_TOKEN_ADDRESS, SPENDER_ADDRESS, 2L);
        final var serviceParameters =
                serviceParametersForExecution(functionHash, ERC_CONTRACT_ADDRESS, ETH_CALL, 0L, BlockType.LATEST);
        assertThat(contractCallService.processCall(serviceParameters)).isEqualTo("0x");
    }

    @RequiredArgsConstructor
    public enum ErcContractReadOnlyFunctions {
        GET_APPROVED_EMPTY_SPENDER("getApproved", new Object[] {NFT_ADDRESS, 2L}, new Address[] {Address.ZERO}),
        IS_APPROVE_FOR_ALL(
                "isApprovedForAll", new Address[] {NFT_ADDRESS, SENDER_ADDRESS, SPENDER_ADDRESS}, new Boolean[] {true}),
        IS_APPROVE_FOR_ALL_WITH_ALIAS(
                "isApprovedForAll", new Address[] {NFT_ADDRESS, SENDER_ALIAS, SPENDER_ALIAS}, new Boolean[] {true}),
        ALLOWANCE_OF(
                "allowance", new Address[] {FUNGIBLE_TOKEN_ADDRESS, SENDER_ADDRESS, SPENDER_ADDRESS}, new Long[] {13L}),
        ALLOWANCE_OF_WITH_ALIAS(
                "allowance", new Address[] {FUNGIBLE_TOKEN_ADDRESS, SENDER_ALIAS, SPENDER_ALIAS}, new Long[] {13L}),
        GET_APPROVED("getApproved", new Object[] {NFT_ADDRESS, 1L}, new Address[] {SPENDER_ALIAS}),
        ERC_DECIMALS("decimals", new Address[] {FUNGIBLE_TOKEN_ADDRESS}, new Integer[] {12}),
        TOTAL_SUPPLY("totalSupply", new Address[] {FUNGIBLE_TOKEN_ADDRESS}, new Long[] {12345L}),
        ERC_SYMBOL("symbol", new Address[] {FUNGIBLE_TOKEN_ADDRESS}, new String[] {"HBAR"}),
        BALANCE_OF("balanceOf", new Address[] {FUNGIBLE_TOKEN_ADDRESS, SENDER_ADDRESS}, new Long[] {12L}),
        BALANCE_OF_WITH_ALIAS("balanceOf", new Address[] {FUNGIBLE_TOKEN_ADDRESS, SENDER_ALIAS}, new Long[] {12L}),
        ERC_NAME("name", new Address[] {FUNGIBLE_TOKEN_ADDRESS}, new String[] {"Hbars"}),
        OWNER_OF("getOwnerOf", new Object[] {NFT_ADDRESS, 1L}, new Address[] {OWNER_ADDRESS}),
        EMPTY_OWNER_OF("getOwnerOf", new Object[] {NFT_ADDRESS, 2L}, new Address[] {Address.ZERO}),
        TOKEN_URI("tokenURI", new Object[] {NFT_ADDRESS, 1L}, new String[] {"NFT_METADATA_URI"});

        private final String name;
        private final Object[] functionParameters;
        private final Object[] expectedResultFields;

        public String getName(final boolean isStatic) {
            return isStatic ? name : name + NON_STATIC_SUFFIX;
        }
    }

    @RequiredArgsConstructor
    public enum ErcContractReadOnlyFunctionsHistorical {
        GET_APPROVED_EMPTY_SPENDER(
                "getApproved", new Object[] {NFT_ADDRESS_HISTORICAL, 2L}, new Address[] {Address.ZERO}),
        IS_APPROVE_FOR_ALL(
                "isApprovedForAll",
                new Address[] {NFT_ADDRESS_HISTORICAL, SENDER_ADDRESS_HISTORICAL, SPENDER_ADDRESS_HISTORICAL},
                new Boolean[] {true}),
        IS_APPROVE_FOR_ALL_WITH_ALIAS(
                "isApprovedForAll",
                new Address[] {NFT_ADDRESS_HISTORICAL, SENDER_ALIAS_HISTORICAL, SPENDER_ALIAS_HISTORICAL},
                new Boolean[] {true}),
        ALLOWANCE_OF(
                "allowance",
                new Address[] {FUNGIBLE_TOKEN_ADDRESS_HISTORICAL, SENDER_ADDRESS_HISTORICAL, SPENDER_ADDRESS_HISTORICAL
                },
                new Long[] {13L}),
        ALLOWANCE_OF_WITH_ALIAS(
                "allowance",
                new Address[] {FUNGIBLE_TOKEN_ADDRESS_HISTORICAL, SENDER_ALIAS_HISTORICAL, SPENDER_ALIAS_HISTORICAL},
                new Long[] {13L}),
        GET_APPROVED(
                "getApproved", new Object[] {NFT_ADDRESS_HISTORICAL, 1L}, new Address[] {SPENDER_ALIAS_HISTORICAL}),
        ERC_DECIMALS("decimals", new Address[] {FUNGIBLE_TOKEN_ADDRESS_HISTORICAL}, new Integer[] {12}),
        TOTAL_SUPPLY("totalSupply", new Address[] {FUNGIBLE_TOKEN_ADDRESS_HISTORICAL}, new Long[] {12345L}),
        ERC_SYMBOL("symbol", new Address[] {FUNGIBLE_TOKEN_ADDRESS_HISTORICAL}, new String[] {"HBAR"}),
        BALANCE_OF(
                "balanceOf",
                new Address[] {FUNGIBLE_TOKEN_ADDRESS_HISTORICAL, SENDER_ADDRESS_HISTORICAL},
                new Long[] {12L}),
        BALANCE_OF_WITH_ALIAS(
                "balanceOf", new Address[] {FUNGIBLE_TOKEN_ADDRESS_HISTORICAL, SENDER_ALIAS_HISTORICAL}, new Long[] {12L
                }),
        ERC_NAME("name", new Address[] {FUNGIBLE_TOKEN_ADDRESS_HISTORICAL}, new String[] {"Hbars"}),
        OWNER_OF("getOwnerOf", new Object[] {NFT_ADDRESS_HISTORICAL, 1L}, new Address[] {OWNER_ADDRESS_HISTORICAL}),
        EMPTY_OWNER_OF("getOwnerOf", new Object[] {NFT_ADDRESS_HISTORICAL, 2L}, new Address[] {Address.ZERO}),
        TOKEN_URI("tokenURI", new Object[] {NFT_ADDRESS_HISTORICAL, 1L}, new String[] {"NFT_METADATA_URI"});

        private final String name;
        private final Object[] functionParameters;
        private final Object[] expectedResultFields;

        public String getName(final boolean isStatic) {
            return isStatic ? name : name + NON_STATIC_SUFFIX;
        }
    }

    @RequiredArgsConstructor
    public enum ErcContractModificationFunctions {
        APPROVE("approve", new Object[] {FUNGIBLE_TOKEN_ADDRESS, SPENDER_ALIAS, 2L}),
        DELETE_ALLOWANCE_NFT("approve", new Object[] {NFT_ADDRESS, Address.ZERO, 1L}),
        APPROVE_NFT("approve", new Object[] {NFT_ADDRESS, SPENDER_ADDRESS, 1L}),
        APPROVE_WITH_ALIAS("approve", new Object[] {FUNGIBLE_TOKEN_ADDRESS, SENDER_ALIAS, 2L}),
        TRANSFER("transfer", new Object[] {TREASURY_TOKEN_ADDRESS, SPENDER_ALIAS, 2L}),
        TRANSFER_FROM("transferFrom", new Object[] {TREASURY_TOKEN_ADDRESS, SENDER_ALIAS, SPENDER_ALIAS, 2L}),
        TRANSFER_FROM_NFT("transferFromNFT", new Object[] {NFT_TRANSFER_ADDRESS, OWNER_ADDRESS, SPENDER_ALIAS, 1L}),
        TRANSFER_WITH_ALIAS("transfer", new Object[] {TREASURY_TOKEN_ADDRESS, SPENDER_ALIAS, 2L}),
        TRANSFER_FROM_WITH_ALIAS(
                "transferFrom", new Object[] {TREASURY_TOKEN_ADDRESS, SENDER_ALIAS, SPENDER_ALIAS, 2L}),
        TRANSFER_FROM_NFT_WITH_ALIAS(
                "transferFromNFT", new Object[] {NFT_TRANSFER_ADDRESS, OWNER_ADDRESS, SPENDER_ALIAS, 1L});

        private final String name;
        private final Object[] functionParameters;
    }
}<|MERGE_RESOLUTION|>--- conflicted
+++ resolved
@@ -44,11 +44,7 @@
     }
 
     private static Stream<Arguments> ercContractFunctionArgumentsProviderHistoricalReadOnly() {
-<<<<<<< HEAD
-        List<BlockType> blockNumbers = List.of(BlockType.of(String.valueOf(EVM_V_34_BLOCK)));
-=======
         List<BlockType> blockNumbers = List.of(BlockType.of(String.valueOf(PERSISTENCE_HISTORICAL_BLOCK)));
->>>>>>> b3fe502e
 
         return Arrays.stream(ErcContractReadOnlyFunctionsHistorical.values())
                 .flatMap(ercFunction -> Stream.concat(
@@ -90,13 +86,8 @@
                 ercFunction.name, ERC_ABI_PATH, ercFunction.expectedResultFields);
         final var emptyResponse = Bytes.EMPTY.toHexString();
 
-<<<<<<< HEAD
-        // Before EVM_V_34_BLOCK the data did not exist.
-        if (blockNumber.number() < EVM_V_34_BLOCK) {
-=======
         // Before the block the data did not exist yet
         if (blockNumber.number() < PERSISTENCE_HISTORICAL_BLOCK) {
->>>>>>> b3fe502e
             assertThat(contractCallService.processCall(serviceParameters)).isEqualTo(emptyResponse);
         } else {
             assertThat(contractCallService.processCall(serviceParameters)).isEqualTo(successfulResponse);
@@ -123,11 +114,7 @@
             assertThatThrownBy(() -> contractCallService.processCall(serviceParameters))
                     .isInstanceOf(BlockNumberOutOfRangeException.class);
         } else if (blockNumber == 51) {
-<<<<<<< HEAD
-            // Block number 51 = (EVM_V_34_BLOCK + 1) does not exist in the DB but it before the latest
-=======
             // Block number 51 = (EVM_V_34_BLOCK + 1) does not exist in the DB but is before the latest
->>>>>>> b3fe502e
             // block available in the DB => returning empty response
             assertThat(contractCallService.processCall(serviceParameters)).isEqualTo(emptyResponse);
         }
