--- conflicted
+++ resolved
@@ -45,14 +45,6 @@
 
     public static final String REDIRECT_SUFFIX = "Redirect";
     public static final String NON_STATIC_SUFFIX = "NonStatic";
-<<<<<<< HEAD
-
-    private static Stream<Arguments> ercContractFunctionArgumentsProvider() {
-        return Arrays.stream(ErcContractReadOnlyFunctions.values())
-                .flatMap(ercFunction -> Stream.of(Arguments.of(ercFunction, true), Arguments.of(ercFunction, false)));
-    }
-=======
->>>>>>> bb82c7b3
 
     private static Stream<Arguments> ercContractFunctionArgumentsProviderHistoricalReadOnly() {
         List<BlockType> blockNumbers =
@@ -64,7 +56,11 @@
                         blockNumbers.stream().map(blockNumber -> Arguments.of(ercFunction, false, blockNumber))));
     }
 
-<<<<<<< HEAD
+    private static Stream<Arguments> ercContractFunctionArgumentsProvider() {
+        return Arrays.stream(ErcContractReadOnlyFunctions.values())
+                .flatMap(ercFunction -> Stream.of(Arguments.of(ercFunction, true), Arguments.of(ercFunction, false)));
+    }
+
     @ParameterizedTest
     @MethodSource("ercContractFunctionArgumentsProvider")
     void ercReadOnlyPrecompileOperationsTest(final ErcContractReadOnlyFunctions ercFunction, final boolean isStatic) {
@@ -80,8 +76,6 @@
         assertThat(contractCallService.processCall(serviceParameters)).isEqualTo(successfulResponse);
     }
 
-=======
->>>>>>> bb82c7b3
     @ParameterizedTest
     @MethodSource("ercContractFunctionArgumentsProviderHistoricalReadOnly")
     void ercReadOnlyPrecompileHistoricalOperationsTest(
