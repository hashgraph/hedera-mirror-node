/*
 * Copyright (C) 2023-2024 Hedera Hashgraph, LLC
 *
 * Licensed under the Apache License, Version 2.0 (the "License");
 * you may not use this file except in compliance with the License.
 * You may obtain a copy of the License at
 *
 *      http://www.apache.org/licenses/LICENSE-2.0
 *
 * Unless required by applicable law or agreed to in writing, software
 * distributed under the License is distributed on an "AS IS" BASIS,
 * WITHOUT WARRANTIES OR CONDITIONS OF ANY KIND, either express or implied.
 * See the License for the specific language governing permissions and
 * limitations under the License.
 */

package com.hedera.mirror.web3.service;

import static com.hedera.mirror.web3.service.model.CallServiceParameters.CallType.ETH_CALL;
import static com.hedera.mirror.web3.service.model.CallServiceParameters.CallType.ETH_ESTIMATE_GAS;
import static com.hedera.mirror.web3.utils.ContractCallTestUtil.isWithinExpectedGasRange;
import static com.hedera.mirror.web3.utils.ContractCallTestUtil.longValueOf;
import static org.assertj.core.api.AssertionsForClassTypes.assertThat;
import static org.assertj.core.api.AssertionsForClassTypes.assertThatThrownBy;

import com.hedera.mirror.web3.exception.BlockNumberNotFoundException;
import com.hedera.mirror.web3.exception.BlockNumberOutOfRangeException;
import com.hedera.mirror.web3.exception.MirrorEvmTransactionException;
import com.hedera.mirror.web3.utils.ContractFunctionProviderEnum;
import com.hedera.mirror.web3.viewmodel.BlockType;
import java.util.Arrays;
import java.util.List;
import java.util.stream.Stream;
import lombok.Getter;
import lombok.RequiredArgsConstructor;
import org.hyperledger.besu.datatypes.Address;
import org.junit.jupiter.api.Test;
import org.junit.jupiter.params.ParameterizedTest;
import org.junit.jupiter.params.provider.Arguments;
import org.junit.jupiter.params.provider.EnumSource;
import org.junit.jupiter.params.provider.MethodSource;
import org.junit.jupiter.params.provider.ValueSource;

class ContractCallServiceERCTokenTest extends ContractCallTestSetup {

<<<<<<< HEAD
=======
    public static final String REDIRECT_SUFFIX = "Redirect";
    public static final String NON_STATIC_SUFFIX = "NonStatic";

    private static Stream<Arguments> ercContractFunctionArgumentsProvider() {
        return Arrays.stream(ErcContractReadOnlyFunctions.values())
                .flatMap(ercFunction -> Stream.of(Arguments.of(ercFunction, true), Arguments.of(ercFunction, false)));
    }

>>>>>>> 7fd18b6b
    private static Stream<Arguments> ercContractFunctionArgumentsProviderHistoricalReadOnly() {
        List<BlockType> blockNumbers =
                List.of(BlockType.of(String.valueOf(EVM_V_34_BLOCK - 1)), BlockType.of(String.valueOf(EVM_V_34_BLOCK)));

        return Arrays.stream(ErcContractReadOnlyFunctionsHistorical.values())
                .flatMap(ercFunction -> Stream.concat(
                        blockNumbers.stream().map(blockNumber -> Arguments.of(ercFunction, true, blockNumber)),
                        blockNumbers.stream().map(blockNumber -> Arguments.of(ercFunction, false, blockNumber))));
    }

    @ParameterizedTest
    @MethodSource("ercContractFunctionArgumentsProviderHistoricalReadOnly")
    void ercReadOnlyPrecompileHistoricalOperationsTest(
            final ErcContractReadOnlyFunctionsHistorical ercFunction,
            final boolean isStatic,
            final BlockType blockNumber) {
        final var functionName = ercFunction.getName(isStatic);
        final var functionHash =
                functionEncodeDecoder.functionHashFor(functionName, ERC_ABI_PATH, ercFunction.functionParameters);
        final var serviceParameters =
                serviceParametersForExecution(functionHash, ERC_CONTRACT_ADDRESS, ETH_CALL, 0L, blockNumber);

        final var successfulResponse = functionEncodeDecoder.encodedResultFor(
                ercFunction.name, ERC_ABI_PATH, ercFunction.expectedResultFields);

        // Before the block the data did not exist yet
        if (blockNumber.number() < EVM_V_34_BLOCK) {
            assertThatThrownBy(() -> contractCallService.processCall(serviceParameters))
                    .isInstanceOf(MirrorEvmTransactionException.class);
        } else {
            assertThat(contractCallService.processCall(serviceParameters)).isEqualTo(successfulResponse);
        }
    }

    @ParameterizedTest
    @ValueSource(longs = {51, Long.MAX_VALUE - 1})
    void ercReadOnlyPrecompileHistoricalNotExistingBlockTest(final long blockNumber) {
        final var functionHash = functionEncodeDecoder.functionHashFor(
                "isApprovedForAll",
                ERC_ABI_PATH,
                NFT_ADDRESS_HISTORICAL,
                SENDER_ADDRESS_HISTORICAL,
                SPENDER_ADDRESS_HISTORICAL);
        final var serviceParameters = serviceParametersForExecution(
                functionHash, ERC_CONTRACT_ADDRESS, ETH_CALL, 0L, BlockType.of(String.valueOf(blockNumber)));
        final var latestBlockNumber = recordFileRepository.findLatestIndex().orElse(Long.MAX_VALUE);

        // Block number (Long.MAX_VALUE - 1) does not exist in the DB and is after the
        // latest block available in the DB => returning error
        if (blockNumber > latestBlockNumber) {
            assertThatThrownBy(() -> contractCallService.processCall(serviceParameters))
                    .isInstanceOf(BlockNumberOutOfRangeException.class);
        } else if (blockNumber == 51) {
            // Block number 51 = (EVM_V_34_BLOCK + 1) does not exist in the DB but it is before the latest
            // block available in the DB => throw an exception
            assertThatThrownBy(() -> contractCallService.processCall(serviceParameters))
                    .isInstanceOf(BlockNumberNotFoundException.class);
        }
    }

    @ParameterizedTest
    @EnumSource(ErcContractModificationFunctions.class)
    void supportedErcModificationPrecompileOperationsTest(final ErcContractModificationFunctions ercFunction) {
        final var functionHash =
                functionEncodeDecoder.functionHashFor(ercFunction.name, ERC_ABI_PATH, ercFunction.functionParameters);
        final var serviceParameters = serviceParametersForExecution(
                functionHash, ERC_CONTRACT_ADDRESS, ETH_ESTIMATE_GAS, 0L, BlockType.LATEST);

        final var expectedGasUsed = gasUsedAfterExecution(serviceParameters);

        assertThat(isWithinExpectedGasRange(
                        longValueOf.applyAsLong(contractCallService.processCall(serviceParameters)), expectedGasUsed))
                .isTrue();
    }

    @ParameterizedTest
    @EnumSource(ErcContractReadOnlyFunctions.class)
    void supportedErcReadOnlyRedirectPrecompileOperationsTest(final ErcContractReadOnlyFunctions ercFunction) {
        final var functionName = ercFunction.name + REDIRECT_SUFFIX;
        final var functionHash = functionEncodeDecoder.functionHashFor(
                functionName, REDIRECT_CONTRACT_ABI_PATH, ercFunction.functionParameters);
        final var serviceParameters = serviceParametersForExecution(
                functionHash, REDIRECT_CONTRACT_ADDRESS, ETH_ESTIMATE_GAS, 0L, BlockType.LATEST);

        final var expectedGasUsed = gasUsedAfterExecution(serviceParameters);

        assertThat(isWithinExpectedGasRange(
                        longValueOf.applyAsLong(contractCallService.processCall(serviceParameters)), expectedGasUsed))
                .isTrue();
    }

    @ParameterizedTest
    @EnumSource(ErcContractReadOnlyFunctionsNegative.class)
    void supportedErcReadOnlyRedirectPrecompileNegativeOperationsTest(
            final ErcContractReadOnlyFunctionsNegative ercFunction) {
        final var functionName = ercFunction.name + REDIRECT_SUFFIX;
        final var functionHash = functionEncodeDecoder.functionHashFor(
                functionName, REDIRECT_CONTRACT_ABI_PATH, ercFunction.functionParameters);
        final var serviceParameters = serviceParametersForExecution(
                functionHash, REDIRECT_CONTRACT_ADDRESS, ETH_ESTIMATE_GAS, 0L, BlockType.LATEST);

        assertThatThrownBy(() -> contractCallService.processCall(serviceParameters))
                .isInstanceOf(MirrorEvmTransactionException.class);
    }

    @ParameterizedTest
    @EnumSource(ErcContractModificationFunctions.class)
    void supportedErcModificationsRedirectPrecompileOperationsTest(final ErcContractModificationFunctions ercFunction) {
        final var functionName = ercFunction.name + "Redirect";
        final var functionHash = functionEncodeDecoder.functionHashFor(
                functionName, REDIRECT_CONTRACT_ABI_PATH, ercFunction.functionParameters);
        final var serviceParameters = serviceParametersForExecution(
                functionHash, REDIRECT_CONTRACT_ADDRESS, ETH_ESTIMATE_GAS, 0L, BlockType.LATEST);

        final var expectedGasUsed = gasUsedAfterExecution(serviceParameters);

        assertThat(isWithinExpectedGasRange(
                        longValueOf.applyAsLong(contractCallService.processCall(serviceParameters)), expectedGasUsed))
                .isTrue();
    }

    @Test
    void delegateTransferDoesNotExecuteAndReturnEmpty() {
        final var functionHash = functionEncodeDecoder.functionHashFor(
                "delegateTransfer", ERC_ABI_PATH, FUNGIBLE_TOKEN_ADDRESS, SPENDER_ADDRESS, 2L);
        final var serviceParameters =
                serviceParametersForExecution(functionHash, ERC_CONTRACT_ADDRESS, ETH_CALL, 0L, BlockType.LATEST);
        assertThat(contractCallService.processCall(serviceParameters)).isEqualTo("0x");
    }

    @Getter
    @RequiredArgsConstructor
    public enum ErcContractReadOnlyFunctions implements ContractFunctionProviderEnum {
        GET_APPROVED_EMPTY_SPENDER("getApproved", new Object[] {NFT_ADDRESS, 2L}, new Address[] {Address.ZERO}),
        IS_APPROVE_FOR_ALL(
                "isApprovedForAll", new Address[] {NFT_ADDRESS, SENDER_ADDRESS, SPENDER_ADDRESS}, new Boolean[] {true}),
        IS_APPROVE_FOR_ALL_WITH_ALIAS(
                "isApprovedForAll", new Address[] {NFT_ADDRESS, SENDER_ALIAS, SPENDER_ALIAS}, new Boolean[] {true}),
        ALLOWANCE_OF(
                "allowance", new Address[] {FUNGIBLE_TOKEN_ADDRESS, SENDER_ADDRESS, SPENDER_ADDRESS}, new Long[] {13L}),
        ALLOWANCE_OF_WITH_ALIAS(
                "allowance", new Address[] {FUNGIBLE_TOKEN_ADDRESS, SENDER_ALIAS, SPENDER_ALIAS}, new Long[] {13L}),
        GET_APPROVED("getApproved", new Object[] {NFT_ADDRESS, 1L}, new Address[] {SPENDER_ALIAS}),
        ERC_DECIMALS("decimals", new Address[] {FUNGIBLE_TOKEN_ADDRESS}, new Integer[] {12}),
        TOTAL_SUPPLY("totalSupply", new Address[] {FUNGIBLE_TOKEN_ADDRESS}, new Long[] {12345L}),
        ERC_SYMBOL("symbol", new Address[] {FUNGIBLE_TOKEN_ADDRESS}, new String[] {"HBAR"}),
        BALANCE_OF("balanceOf", new Address[] {FUNGIBLE_TOKEN_ADDRESS, SENDER_ADDRESS}, new Long[] {12L}),
        BALANCE_OF_WITH_ALIAS("balanceOf", new Address[] {FUNGIBLE_TOKEN_ADDRESS, SENDER_ALIAS}, new Long[] {12L}),
        ERC_NAME("name", new Address[] {FUNGIBLE_TOKEN_ADDRESS}, new String[] {"Hbars"}),
        OWNER_OF("getOwnerOf", new Object[] {NFT_ADDRESS, 1L}, new Address[] {OWNER_ADDRESS}),
        EMPTY_OWNER_OF("getOwnerOf", new Object[] {NFT_ADDRESS, 2L}, new Address[] {Address.ZERO}),
        TOKEN_URI("tokenURI", new Object[] {NFT_ADDRESS, 1L}, new String[] {"NFT_METADATA_URI"});

        private final String name;
        private final Object[] functionParameters;
        private final Object[] expectedResultFields;

        public String getName(final boolean isStatic) {
            return isStatic ? name : name + NON_STATIC_SUFFIX;
        }
    }

    @Getter
    @RequiredArgsConstructor
    public enum ErcContractReadOnlyFunctionsNegative implements ContractFunctionProviderEnum {
        // Negative scenarios - expected to throw an exception
        ERC_DECIMALS_NEGATIVE("decimals", new Address[] {NFT_ADDRESS}),
        OWNER_OF_NEGATIVE("getOwnerOf", new Object[] {FUNGIBLE_TOKEN_ADDRESS, 1L}),
        TOKEN_URI_NEGATIVE("tokenURI", new Object[] {FUNGIBLE_TOKEN_ADDRESS, 1L});

        private final String name;
        private final Object[] functionParameters;
    }

    @Getter
    @RequiredArgsConstructor
    public enum ErcContractReadOnlyFunctionsHistorical implements ContractFunctionProviderEnum {
        GET_APPROVED_EMPTY_SPENDER(
                "getApproved", new Object[] {NFT_ADDRESS_HISTORICAL, 2L}, new Address[] {Address.ZERO}),
        IS_APPROVE_FOR_ALL(
                "isApprovedForAll",
                new Address[] {NFT_ADDRESS_HISTORICAL, SENDER_ADDRESS_HISTORICAL, SPENDER_ADDRESS_HISTORICAL},
                new Boolean[] {true}),
        IS_APPROVE_FOR_ALL_WITH_ALIAS(
                "isApprovedForAll",
                new Address[] {NFT_ADDRESS_HISTORICAL, SENDER_ALIAS_HISTORICAL, SPENDER_ALIAS_HISTORICAL},
                new Boolean[] {true}),
        ALLOWANCE_OF(
                "allowance",
                new Address[] {FUNGIBLE_TOKEN_ADDRESS_HISTORICAL, SENDER_ADDRESS_HISTORICAL, SPENDER_ADDRESS_HISTORICAL
                },
                new Long[] {13L}),
        ALLOWANCE_OF_WITH_ALIAS(
                "allowance",
                new Address[] {FUNGIBLE_TOKEN_ADDRESS_HISTORICAL, SENDER_ALIAS_HISTORICAL, SPENDER_ALIAS_HISTORICAL},
                new Long[] {13L}),
        GET_APPROVED(
                "getApproved", new Object[] {NFT_ADDRESS_HISTORICAL, 1L}, new Address[] {SPENDER_ALIAS_HISTORICAL}),
        ERC_DECIMALS("decimals", new Address[] {FUNGIBLE_TOKEN_ADDRESS_HISTORICAL}, new Integer[] {12}),
        TOTAL_SUPPLY("totalSupply", new Address[] {FUNGIBLE_TOKEN_ADDRESS_HISTORICAL}, new Long[] {12345L}),
        ERC_SYMBOL("symbol", new Address[] {FUNGIBLE_TOKEN_ADDRESS_HISTORICAL}, new String[] {"HBAR"}),
        BALANCE_OF(
                "balanceOf",
                new Address[] {FUNGIBLE_TOKEN_ADDRESS_HISTORICAL, SENDER_ADDRESS_HISTORICAL},
                new Long[] {12L}),
        BALANCE_OF_WITH_ALIAS(
                "balanceOf", new Address[] {FUNGIBLE_TOKEN_ADDRESS_HISTORICAL, SENDER_ALIAS_HISTORICAL}, new Long[] {12L
                }),
        ERC_NAME("name", new Address[] {FUNGIBLE_TOKEN_ADDRESS_HISTORICAL}, new String[] {"Hbars"}),
        OWNER_OF("getOwnerOf", new Object[] {NFT_ADDRESS_HISTORICAL, 1L}, new Address[] {OWNER_ADDRESS_HISTORICAL}),
        EMPTY_OWNER_OF("getOwnerOf", new Object[] {NFT_ADDRESS_HISTORICAL, 2L}, new Address[] {Address.ZERO}),
        TOKEN_URI("tokenURI", new Object[] {NFT_ADDRESS_HISTORICAL, 1L}, new String[] {"NFT_METADATA_URI"});

        private final String name;
        private final Object[] functionParameters;
        private final Object[] expectedResultFields;

        public String getName(final boolean isStatic) {
            return isStatic ? name : name + NON_STATIC_SUFFIX;
        }
    }

    @Getter
    @RequiredArgsConstructor
    public enum ErcContractModificationFunctions implements ContractFunctionProviderEnum {
        APPROVE("approve", new Object[] {FUNGIBLE_TOKEN_ADDRESS, SPENDER_ALIAS, 2L}),
        DELETE_ALLOWANCE_NFT("approve", new Object[] {NFT_ADDRESS, Address.ZERO, 1L}),
        APPROVE_NFT("approve", new Object[] {NFT_ADDRESS, SPENDER_ADDRESS, 1L}),
        APPROVE_WITH_ALIAS("approve", new Object[] {FUNGIBLE_TOKEN_ADDRESS, SENDER_ALIAS, 2L}),
        TRANSFER("transfer", new Object[] {TREASURY_TOKEN_ADDRESS, SPENDER_ALIAS, 2L}),
        TRANSFER_FROM("transferFrom", new Object[] {TREASURY_TOKEN_ADDRESS, SENDER_ALIAS, SPENDER_ALIAS, 2L}),
        TRANSFER_FROM_TO_HOLLOW_ACCOUNT(
                "transferFrom", new Object[] {TREASURY_TOKEN_ADDRESS, SENDER_ALIAS, HOLLOW_ACCOUNT_ALIAS, 1L}),
        TRANSFER_FROM_NFT("transferFromNFT", new Object[] {NFT_TRANSFER_ADDRESS, OWNER_ADDRESS, SPENDER_ALIAS, 1L}),
        TRANSFER_WITH_ALIAS("transfer", new Object[] {TREASURY_TOKEN_ADDRESS, SPENDER_ALIAS, 2L}),
        TRANSFER_FROM_WITH_ALIAS(
                "transferFrom", new Object[] {TREASURY_TOKEN_ADDRESS, SENDER_ALIAS, SPENDER_ALIAS, 2L}),
        TRANSFER_FROM_NFT_WITH_ALIAS(
                "transferFromNFT", new Object[] {NFT_TRANSFER_ADDRESS, OWNER_ADDRESS, SPENDER_ALIAS, 1L});

        private final String name;
        private final Object[] functionParameters;
    }
}<|MERGE_RESOLUTION|>--- conflicted
+++ resolved
@@ -43,17 +43,9 @@
 
 class ContractCallServiceERCTokenTest extends ContractCallTestSetup {
 
-<<<<<<< HEAD
-=======
     public static final String REDIRECT_SUFFIX = "Redirect";
     public static final String NON_STATIC_SUFFIX = "NonStatic";
 
-    private static Stream<Arguments> ercContractFunctionArgumentsProvider() {
-        return Arrays.stream(ErcContractReadOnlyFunctions.values())
-                .flatMap(ercFunction -> Stream.of(Arguments.of(ercFunction, true), Arguments.of(ercFunction, false)));
-    }
-
->>>>>>> 7fd18b6b
     private static Stream<Arguments> ercContractFunctionArgumentsProviderHistoricalReadOnly() {
         List<BlockType> blockNumbers =
                 List.of(BlockType.of(String.valueOf(EVM_V_34_BLOCK - 1)), BlockType.of(String.valueOf(EVM_V_34_BLOCK)));
