/*
 * Copyright (C) 2023 Hedera Hashgraph, LLC
 *
 * Licensed under the Apache License, Version 2.0 (the "License");
 * you may not use this file except in compliance with the License.
 * You may obtain a copy of the License at
 *
 *      http://www.apache.org/licenses/LICENSE-2.0
 *
 * Unless required by applicable law or agreed to in writing, software
 * distributed under the License is distributed on an "AS IS" BASIS,
 * WITHOUT WARRANTIES OR CONDITIONS OF ANY KIND, either express or implied.
 * See the License for the specific language governing permissions and
 * limitations under the License.
 */

package com.hedera.mirror.web3.service;

import static com.hedera.mirror.web3.service.model.CallServiceParameters.CallType.ETH_CALL;
import static com.hedera.mirror.web3.service.model.CallServiceParameters.CallType.ETH_ESTIMATE_GAS;
import static org.assertj.core.api.AssertionsForClassTypes.assertThat;
import static org.assertj.core.api.AssertionsForClassTypes.assertThatThrownBy;

import lombok.RequiredArgsConstructor;
import org.assertj.core.data.Percentage;
import org.hyperledger.besu.datatypes.Address;
import org.junit.jupiter.api.Test;
import org.junit.jupiter.params.ParameterizedTest;
import org.junit.jupiter.params.provider.EnumSource;

class ContractCallServiceERCTokenTest extends ContractCallTestSetup {

    @ParameterizedTest
    @EnumSource(ErcContractReadOnlyFunctions.class)
    void ercReadOnlyPrecompileOperationsTest(final ErcContractReadOnlyFunctions ercFunction) {
        final var functionHash =
                functionEncodeDecoder.functionHashFor(ercFunction.name, ERC_ABI_PATH, ercFunction.functionParameters);
        final var serviceParameters = serviceParametersForExecution(functionHash, ERC_CONTRACT_ADDRESS, ETH_CALL, 0L);
        final var successfulResponse = functionEncodeDecoder.encodedResultFor(
                ercFunction.name, ERC_ABI_PATH, ercFunction.expectedResultFields);

        assertThat(contractCallService.processCall(serviceParameters)).isEqualTo(successfulResponse);
    }

    @ParameterizedTest
<<<<<<< HEAD
    @EnumSource(ErcContractModificationFunctions.class)
    void ercModificationPrecompileOperationsTest(final ErcContractModificationFunctions ercFunction) {
=======
    @EnumSource(UnsupportedErcContractModificationFunctions.class)
    void unsupportedErcModificationPrecompileOperationsTest(UnsupportedErcContractModificationFunctions ercFunction) {
>>>>>>> 20480671
        final var functionHash =
                functionEncodeDecoder.functionHashFor(ercFunction.name, ERC_ABI_PATH, ercFunction.functionParameters);
        final var serviceParameters =
                serviceParametersForExecution(functionHash, ERC_CONTRACT_ADDRESS, ETH_ESTIMATE_GAS, 0L);

        assertThatThrownBy(() -> contractCallService.processCall(serviceParameters))
                .isInstanceOf(UnsupportedOperationException.class)
                .hasMessage("Precompile not supported for non-static frames");
    }

    @ParameterizedTest
<<<<<<< HEAD
    @EnumSource(ErcContractReadOnlyEstimateGasFunctions.class)
    void evmReadOnlyPrecompileEstimateGasFunctionsTest(final ErcContractReadOnlyEstimateGasFunctions contractFunc) {
        final var functionHash =
                functionEncodeDecoder.functionHashFor(contractFunc.name, ERC_ABI_PATH, contractFunc.functionParameters);
=======
    @EnumSource(ErcContractModificationFunctions.class)
    void supportedErcModificationPrecompileOperationsTest(ErcContractModificationFunctions ercFunction) {
        final var functionHash =
                functionEncodeDecoder.functionHashFor(ercFunction.name, ERC_ABI_PATH, ercFunction.functionParameters);
>>>>>>> 20480671
        final var serviceParameters =
                serviceParametersForExecution(functionHash, ERC_CONTRACT_ADDRESS, ETH_ESTIMATE_GAS, 0L);

        final var expectedGasUsed = gasUsedAfterExecution(serviceParameters);

        assertThat(longValueOf.applyAsLong(contractCallService.processCall(serviceParameters)))
                .as("result must be within 5-20% bigger than the gas used from the first call")
                .isGreaterThanOrEqualTo((long) (expectedGasUsed * 1.05)) // expectedGasUsed value increased by 5%
                .isCloseTo(expectedGasUsed, Percentage.withPercentage(20)); // Maximum percentage
    }

    @Test
    void metadataOf() {
        final var functionHash = functionEncodeDecoder.functionHashFor("tokenURI", ERC_ABI_PATH, NFT_ADDRESS, 1L);
        final var serviceParameters = serviceParametersForExecution(functionHash, ERC_CONTRACT_ADDRESS, ETH_CALL, 0L);

        assertThat(contractCallService.processCall(serviceParameters)).isNotEqualTo(Address.ZERO.toString());
    }

    @Test
    void delegateTransferDoesNotExecuteAndReturnEmpty() {
        final var functionHash = functionEncodeDecoder.functionHashFor(
                "delegateTransfer", ERC_ABI_PATH, FUNGIBLE_TOKEN_ADDRESS, SPENDER_ADDRESS, 2L);
        final var serviceParameters = serviceParametersForExecution(functionHash, ERC_CONTRACT_ADDRESS, ETH_CALL, 0L);
        assertThat(contractCallService.processCall(serviceParameters)).isEqualTo("0x");
    }

    @RequiredArgsConstructor
    public enum ErcContractReadOnlyFunctions {
        GET_APPROVED_EMPTY_SPENDER("getApproved", new Object[] {NFT_ADDRESS, 2L}, new Address[] {Address.ZERO}),
        IS_APPROVE_FOR_ALL(
                "isApprovedForAll", new Address[] {NFT_ADDRESS, SENDER_ADDRESS, SPENDER_ADDRESS}, new Boolean[] {true}),
        IS_APPROVE_FOR_ALL_WITH_ALIAS(
                "isApprovedForAll", new Address[] {NFT_ADDRESS, SENDER_ALIAS, SPENDER_ALIAS}, new Boolean[] {true}),
        ALLOWANCE_OF(
                "allowance", new Address[] {FUNGIBLE_TOKEN_ADDRESS, SENDER_ADDRESS, SPENDER_ADDRESS}, new Long[] {13L}),
        ALLOWANCE_OF_WITH_ALIAS(
                "allowance", new Address[] {FUNGIBLE_TOKEN_ADDRESS, SENDER_ALIAS, SPENDER_ALIAS}, new Long[] {13L}),
        GET_APPROVED("getApproved", new Object[] {NFT_ADDRESS, 1L}, new Address[] {SPENDER_ADDRESS}),
        ERC_DECIMALS("decimals", new Address[] {FUNGIBLE_TOKEN_ADDRESS}, new Integer[] {12}),
        TOTAL_SUPPLY("totalSupply", new Address[] {FUNGIBLE_TOKEN_ADDRESS}, new Long[] {12345L}),
        ERC_SYMBOL("symbol", new Address[] {FUNGIBLE_TOKEN_ADDRESS}, new String[] {"HBAR"}),
        BALANCE_OF("balanceOf", new Address[] {FUNGIBLE_TOKEN_ADDRESS, SENDER_ADDRESS}, new Long[] {12L}),
        BALANCE_OF_WITH_ALIAS("balanceOf", new Address[] {FUNGIBLE_TOKEN_ADDRESS, SENDER_ALIAS}, new Long[] {12L}),
        ERC_NAME("name", new Address[] {FUNGIBLE_TOKEN_ADDRESS}, new String[] {"Hbars"}),
        OWNER_OF("getOwnerOf", new Object[] {NFT_ADDRESS, 1L}, new Address[] {OWNER_ADDRESS}),
        EMPTY_OWNER_OF("getOwnerOf", new Object[] {NFT_ADDRESS, 2L}, new Address[] {Address.ZERO});

        private final String name;
        private final Object[] functionParameters;
        private final Object[] expectedResultFields;
    }

    @RequiredArgsConstructor
    public enum ErcContractModificationFunctions {
        APPROVE("approve", new Object[] {FUNGIBLE_TOKEN_ADDRESS, SPENDER_ADDRESS, 2L}),
        DELETE_ALLOWANCE_NFT("approve", new Object[] {NFT_ADDRESS, Address.ZERO, 1L}),
        APPROVE_NFT("approve", new Object[] {NFT_ADDRESS, SPENDER_ADDRESS, 1L}),
        APPROVE_WITH_ALIAS("approve", new Object[] {FUNGIBLE_TOKEN_ADDRESS, SENDER_ALIAS, 2L});

        private final String name;
        private final Object[] functionParameters;
    }

    @RequiredArgsConstructor
    public enum UnsupportedErcContractModificationFunctions {
        TRANSFER("transfer", new Object[] {FUNGIBLE_TOKEN_ADDRESS, SPENDER_ADDRESS, 2L}),
        TRANSFER_FROM("transferFrom", new Object[] {FUNGIBLE_TOKEN_ADDRESS, SENDER_ADDRESS, SPENDER_ADDRESS, 2L}),
        TRANSFER_WITH_ALIAS("transfer", new Object[] {FUNGIBLE_TOKEN_ADDRESS, SPENDER_ALIAS, 2L}),
        TRANSFER_FROM_WITH_ALIAS(
                "transferFrom", new Object[] {FUNGIBLE_TOKEN_ADDRESS, SENDER_ALIAS, SPENDER_ALIAS, 2L});

        private final String name;
        private final Object[] functionParameters;
    }

    @RequiredArgsConstructor
    public enum ErcContractReadOnlyEstimateGasFunctions {
        ERC_NAME("name", new Address[] {FUNGIBLE_TOKEN_ADDRESS});

        private final String name;
        private final Object[] functionParameters;
    }
}<|MERGE_RESOLUTION|>--- conflicted
+++ resolved
@@ -43,13 +43,8 @@
     }
 
     @ParameterizedTest
-<<<<<<< HEAD
-    @EnumSource(ErcContractModificationFunctions.class)
-    void ercModificationPrecompileOperationsTest(final ErcContractModificationFunctions ercFunction) {
-=======
     @EnumSource(UnsupportedErcContractModificationFunctions.class)
     void unsupportedErcModificationPrecompileOperationsTest(UnsupportedErcContractModificationFunctions ercFunction) {
->>>>>>> 20480671
         final var functionHash =
                 functionEncodeDecoder.functionHashFor(ercFunction.name, ERC_ABI_PATH, ercFunction.functionParameters);
         final var serviceParameters =
@@ -61,17 +56,26 @@
     }
 
     @ParameterizedTest
-<<<<<<< HEAD
+    @EnumSource(ErcContractModificationFunctions.class)
+    void supportedErcModificationPrecompileOperationsTest(ErcContractModificationFunctions ercFunction) {
+        final var functionHash =
+                functionEncodeDecoder.functionHashFor(ercFunction.name, ERC_ABI_PATH, ercFunction.functionParameters);
+        final var serviceParameters =
+                serviceParametersForExecution(functionHash, ERC_CONTRACT_ADDRESS, ETH_ESTIMATE_GAS, 0L);
+
+        final var expectedGasUsed = gasUsedAfterExecution(serviceParameters);
+
+        assertThat(longValueOf.applyAsLong(contractCallService.processCall(serviceParameters)))
+                .as("result must be within 5-20% bigger than the gas used from the first call")
+                .isGreaterThanOrEqualTo((long) (expectedGasUsed * 1.05)) // expectedGasUsed value increased by 5%
+                .isCloseTo(expectedGasUsed, Percentage.withPercentage(20)); // Maximum percentage
+    }
+
+    @ParameterizedTest
     @EnumSource(ErcContractReadOnlyEstimateGasFunctions.class)
     void evmReadOnlyPrecompileEstimateGasFunctionsTest(final ErcContractReadOnlyEstimateGasFunctions contractFunc) {
         final var functionHash =
                 functionEncodeDecoder.functionHashFor(contractFunc.name, ERC_ABI_PATH, contractFunc.functionParameters);
-=======
-    @EnumSource(ErcContractModificationFunctions.class)
-    void supportedErcModificationPrecompileOperationsTest(ErcContractModificationFunctions ercFunction) {
-        final var functionHash =
-                functionEncodeDecoder.functionHashFor(ercFunction.name, ERC_ABI_PATH, ercFunction.functionParameters);
->>>>>>> 20480671
         final var serviceParameters =
                 serviceParametersForExecution(functionHash, ERC_CONTRACT_ADDRESS, ETH_ESTIMATE_GAS, 0L);
 
