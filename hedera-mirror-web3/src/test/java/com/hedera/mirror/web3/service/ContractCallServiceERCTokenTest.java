/*
 * Copyright (C) 2023-2024 Hedera Hashgraph, LLC
 *
 * Licensed under the Apache License, Version 2.0 (the "License");
 * you may not use this file except in compliance with the License.
 * You may obtain a copy of the License at
 *
 *      http://www.apache.org/licenses/LICENSE-2.0
 *
 * Unless required by applicable law or agreed to in writing, software
 * distributed under the License is distributed on an "AS IS" BASIS,
 * WITHOUT WARRANTIES OR CONDITIONS OF ANY KIND, either express or implied.
 * See the License for the specific language governing permissions and
 * limitations under the License.
 */

package com.hedera.mirror.web3.service;

import static com.hedera.mirror.web3.service.model.CallServiceParameters.CallType.ETH_CALL;
import static com.hedera.mirror.web3.service.model.CallServiceParameters.CallType.ETH_ESTIMATE_GAS;
import static com.hedera.mirror.web3.utils.ContractCallTestUtil.isWithinExpectedGasRange;
import static com.hedera.mirror.web3.utils.ContractCallTestUtil.longValueOf;
import static org.assertj.core.api.AssertionsForClassTypes.assertThat;
import static org.assertj.core.api.AssertionsForClassTypes.assertThatThrownBy;

import com.hedera.mirror.web3.exception.BlockNumberNotFoundException;
import com.hedera.mirror.web3.exception.BlockNumberOutOfRangeException;
import com.hedera.mirror.web3.exception.MirrorEvmTransactionException;
import com.hedera.mirror.web3.utils.ContractFunctionProviderEnum;
import com.hedera.mirror.web3.viewmodel.BlockType;
import java.util.Arrays;
import java.util.List;
import java.util.stream.Stream;
import lombok.Getter;
import lombok.RequiredArgsConstructor;
import org.hyperledger.besu.datatypes.Address;
import org.junit.jupiter.api.Test;
import org.junit.jupiter.params.ParameterizedTest;
import org.junit.jupiter.params.provider.Arguments;
import org.junit.jupiter.params.provider.EnumSource;
import org.junit.jupiter.params.provider.MethodSource;
import org.junit.jupiter.params.provider.ValueSource;

class ContractCallServiceERCTokenTest extends ContractCallTestSetup {

    public static final String REDIRECT_SUFFIX = "Redirect";
    public static final String NON_STATIC_SUFFIX = "NonStatic";

    private static Stream<Arguments> ercContractFunctionArgumentsProviderHistoricalReadOnly() {
        List<BlockType> blockNumbers =
                List.of(BlockType.of(String.valueOf(EVM_V_34_BLOCK - 1)), BlockType.of(String.valueOf(EVM_V_34_BLOCK)));

        return Arrays.stream(ErcContractReadOnlyFunctionsHistorical.values())
                .flatMap(ercFunction -> Stream.concat(
                        blockNumbers.stream().map(blockNumber -> Arguments.of(ercFunction, true, blockNumber)),
                        blockNumbers.stream().map(blockNumber -> Arguments.of(ercFunction, false, blockNumber))));
    }

    @ParameterizedTest
    @MethodSource("ercContractFunctionArgumentsProviderHistoricalReadOnly")
    void ercReadOnlyPrecompileHistoricalOperationsTest(
            final ErcContractReadOnlyFunctionsHistorical ercFunction,
            final boolean isStatic,
            final BlockType blockNumber) {
        final var functionName = ercFunction.getName(isStatic);
        final var functionHash =
                functionEncodeDecoder.functionHashFor(functionName, ERC_ABI_PATH, ercFunction.functionParameters);
        final var serviceParameters =
                serviceParametersForExecution(functionHash, ERC_CONTRACT_ADDRESS, ETH_CALL, 0L, blockNumber);

        final var successfulResponse = functionEncodeDecoder.encodedResultFor(
                ercFunction.name, ERC_ABI_PATH, ercFunction.expectedResultFields);

        // Before the block the data did not exist yet
        if (blockNumber.number() < EVM_V_34_BLOCK) {
            assertThatThrownBy(() -> contractCallService.processCall(serviceParameters))
                    .isInstanceOf(MirrorEvmTransactionException.class);
        } else {
            assertThat(contractCallService.processCall(serviceParameters)).isEqualTo(successfulResponse);
        }
    }

    @ParameterizedTest
    @ValueSource(longs = {51, Long.MAX_VALUE - 1})
    void ercReadOnlyPrecompileHistoricalNotExistingBlockTest(final long blockNumber) {
        final var functionHash = functionEncodeDecoder.functionHashFor(
                "isApprovedForAll",
                ERC_ABI_PATH,
                NFT_ADDRESS_HISTORICAL,
                SENDER_ADDRESS_HISTORICAL,
                SPENDER_ADDRESS_HISTORICAL);
        final var serviceParameters = serviceParametersForExecution(
                functionHash, ERC_CONTRACT_ADDRESS, ETH_CALL, 0L, BlockType.of(String.valueOf(blockNumber)));
        final var latestBlockNumber = recordFileRepository.findLatestIndex().orElse(Long.MAX_VALUE);

        // Block number (Long.MAX_VALUE - 1) does not exist in the DB and is after the
        // latest block available in the DB => returning error
        if (blockNumber > latestBlockNumber) {
            assertThatThrownBy(() -> contractCallService.processCall(serviceParameters))
                    .isInstanceOf(BlockNumberOutOfRangeException.class);
        } else if (blockNumber == 51) {
            // Block number 51 = (EVM_V_34_BLOCK + 1) does not exist in the DB but it is before the latest
            // block available in the DB => throw an exception
            assertThatThrownBy(() -> contractCallService.processCall(serviceParameters))
                    .isInstanceOf(BlockNumberNotFoundException.class);
        }
    }

    @ParameterizedTest
<<<<<<< HEAD
    @EnumSource(ErcContractReadOnlyFunctions.class)
    void supportedErcReadOnlyRedirectPrecompileOperationsTest(final ErcContractReadOnlyFunctions ercFunction) {
        final var functionName = ercFunction.name + REDIRECT_SUFFIX;
        final var functionHash = functionEncodeDecoder.functionHashFor(
                functionName, REDIRECT_CONTRACT_ABI_PATH, ercFunction.functionParameters);
        final var serviceParameters = serviceParametersForExecution(
                functionHash, REDIRECT_CONTRACT_ADDRESS, ETH_ESTIMATE_GAS, 0L, BlockType.LATEST);
=======
    @EnumSource(ErcContractModificationFunctions.class)
    void supportedErcModificationPrecompileOperationsTest(final ErcContractModificationFunctions ercFunction) {
        final var functionHash =
                functionEncodeDecoder.functionHashFor(ercFunction.name, ERC_ABI_PATH, ercFunction.functionParameters);
        final var serviceParameters = serviceParametersForExecution(
                functionHash, ERC_CONTRACT_ADDRESS, ETH_ESTIMATE_GAS, 0L, BlockType.LATEST);
>>>>>>> 240e6ed4

        final var expectedGasUsed = gasUsedAfterExecution(serviceParameters);

        assertThat(isWithinExpectedGasRange(
                        longValueOf.applyAsLong(contractCallService.processCall(serviceParameters)), expectedGasUsed))
                .isTrue();
    }

    @ParameterizedTest
    @EnumSource(ErcContractReadOnlyFunctionsNegative.class)
    void supportedErcReadOnlyRedirectPrecompileNegativeOperationsTest(
            final ErcContractReadOnlyFunctionsNegative ercFunction) {
        final var functionName = ercFunction.name + REDIRECT_SUFFIX;
        final var functionHash = functionEncodeDecoder.functionHashFor(
                functionName, REDIRECT_CONTRACT_ABI_PATH, ercFunction.functionParameters);
        final var serviceParameters = serviceParametersForExecution(
                functionHash, REDIRECT_CONTRACT_ADDRESS, ETH_ESTIMATE_GAS, 0L, BlockType.LATEST);

        assertThatThrownBy(() -> contractCallService.processCall(serviceParameters))
                .isInstanceOf(MirrorEvmTransactionException.class);
    }

    @Test
    void delegateTransferDoesNotExecuteAndReturnEmpty() {
        final var functionHash = functionEncodeDecoder.functionHashFor(
                "delegateTransfer", ERC_ABI_PATH, FUNGIBLE_TOKEN_ADDRESS, SPENDER_ADDRESS, 2L);
        final var serviceParameters =
                serviceParametersForExecution(functionHash, ERC_CONTRACT_ADDRESS, ETH_CALL, 0L, BlockType.LATEST);
        assertThat(contractCallService.processCall(serviceParameters)).isEqualTo("0x");
    }

    @Getter
    @RequiredArgsConstructor
    public enum ErcContractReadOnlyFunctionsNegative implements ContractFunctionProviderEnum {
        // Negative scenarios - expected to throw an exception
        ERC_DECIMALS_NEGATIVE("decimals", new Address[] {NFT_ADDRESS}),
        OWNER_OF_NEGATIVE("getOwnerOf", new Object[] {FUNGIBLE_TOKEN_ADDRESS, 1L}),
        TOKEN_URI_NEGATIVE("tokenURI", new Object[] {FUNGIBLE_TOKEN_ADDRESS, 1L});

        private final String name;
        private final Object[] functionParameters;
    }

    @Getter
    @RequiredArgsConstructor
    public enum ErcContractReadOnlyFunctionsHistorical implements ContractFunctionProviderEnum {
        GET_APPROVED_EMPTY_SPENDER(
                "getApproved", new Object[] {NFT_ADDRESS_HISTORICAL, 2L}, new Address[] {Address.ZERO}),
        IS_APPROVE_FOR_ALL(
                "isApprovedForAll",
                new Address[] {NFT_ADDRESS_HISTORICAL, SENDER_ADDRESS_HISTORICAL, SPENDER_ADDRESS_HISTORICAL},
                new Boolean[] {true}),
        IS_APPROVE_FOR_ALL_WITH_ALIAS(
                "isApprovedForAll",
                new Address[] {NFT_ADDRESS_HISTORICAL, SENDER_ALIAS_HISTORICAL, SPENDER_ALIAS_HISTORICAL},
                new Boolean[] {true}),
        ALLOWANCE_OF(
                "allowance",
                new Address[] {FUNGIBLE_TOKEN_ADDRESS_HISTORICAL, SENDER_ADDRESS_HISTORICAL, SPENDER_ADDRESS_HISTORICAL
                },
                new Long[] {13L}),
        ALLOWANCE_OF_WITH_ALIAS(
                "allowance",
                new Address[] {FUNGIBLE_TOKEN_ADDRESS_HISTORICAL, SENDER_ALIAS_HISTORICAL, SPENDER_ALIAS_HISTORICAL},
                new Long[] {13L}),
        GET_APPROVED(
                "getApproved", new Object[] {NFT_ADDRESS_HISTORICAL, 1L}, new Address[] {SPENDER_ALIAS_HISTORICAL}),
        ERC_DECIMALS("decimals", new Address[] {FUNGIBLE_TOKEN_ADDRESS_HISTORICAL}, new Integer[] {12}),
        TOTAL_SUPPLY("totalSupply", new Address[] {FUNGIBLE_TOKEN_ADDRESS_HISTORICAL}, new Long[] {12345L}),
        ERC_SYMBOL("symbol", new Address[] {FUNGIBLE_TOKEN_ADDRESS_HISTORICAL}, new String[] {"HBAR"}),
        BALANCE_OF(
                "balanceOf",
                new Address[] {FUNGIBLE_TOKEN_ADDRESS_HISTORICAL, SENDER_ADDRESS_HISTORICAL},
                new Long[] {12L}),
        BALANCE_OF_WITH_ALIAS(
                "balanceOf", new Address[] {FUNGIBLE_TOKEN_ADDRESS_HISTORICAL, SENDER_ALIAS_HISTORICAL}, new Long[] {12L
                }),
        ERC_NAME("name", new Address[] {FUNGIBLE_TOKEN_ADDRESS_HISTORICAL}, new String[] {"Hbars"}),
        OWNER_OF("getOwnerOf", new Object[] {NFT_ADDRESS_HISTORICAL, 1L}, new Address[] {OWNER_ADDRESS_HISTORICAL}),
        EMPTY_OWNER_OF("getOwnerOf", new Object[] {NFT_ADDRESS_HISTORICAL, 2L}, new Address[] {Address.ZERO}),
        TOKEN_URI("tokenURI", new Object[] {NFT_ADDRESS_HISTORICAL, 1L}, new String[] {"NFT_METADATA_URI"});

        private final String name;
        private final Object[] functionParameters;
        private final Object[] expectedResultFields;

        public String getName(final boolean isStatic) {
            return isStatic ? name : name + NON_STATIC_SUFFIX;
        }
    }
}<|MERGE_RESOLUTION|>--- conflicted
+++ resolved
@@ -107,31 +107,6 @@
     }
 
     @ParameterizedTest
-<<<<<<< HEAD
-    @EnumSource(ErcContractReadOnlyFunctions.class)
-    void supportedErcReadOnlyRedirectPrecompileOperationsTest(final ErcContractReadOnlyFunctions ercFunction) {
-        final var functionName = ercFunction.name + REDIRECT_SUFFIX;
-        final var functionHash = functionEncodeDecoder.functionHashFor(
-                functionName, REDIRECT_CONTRACT_ABI_PATH, ercFunction.functionParameters);
-        final var serviceParameters = serviceParametersForExecution(
-                functionHash, REDIRECT_CONTRACT_ADDRESS, ETH_ESTIMATE_GAS, 0L, BlockType.LATEST);
-=======
-    @EnumSource(ErcContractModificationFunctions.class)
-    void supportedErcModificationPrecompileOperationsTest(final ErcContractModificationFunctions ercFunction) {
-        final var functionHash =
-                functionEncodeDecoder.functionHashFor(ercFunction.name, ERC_ABI_PATH, ercFunction.functionParameters);
-        final var serviceParameters = serviceParametersForExecution(
-                functionHash, ERC_CONTRACT_ADDRESS, ETH_ESTIMATE_GAS, 0L, BlockType.LATEST);
->>>>>>> 240e6ed4
-
-        final var expectedGasUsed = gasUsedAfterExecution(serviceParameters);
-
-        assertThat(isWithinExpectedGasRange(
-                        longValueOf.applyAsLong(contractCallService.processCall(serviceParameters)), expectedGasUsed))
-                .isTrue();
-    }
-
-    @ParameterizedTest
     @EnumSource(ErcContractReadOnlyFunctionsNegative.class)
     void supportedErcReadOnlyRedirectPrecompileNegativeOperationsTest(
             final ErcContractReadOnlyFunctionsNegative ercFunction) {
