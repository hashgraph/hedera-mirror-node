/*
 * Copyright (C) 2023-2024 Hedera Hashgraph, LLC
 *
 * Licensed under the Apache License, Version 2.0 (the "License");
 * you may not use this file except in compliance with the License.
 * You may obtain a copy of the License at
 *
 *      http://www.apache.org/licenses/LICENSE-2.0
 *
 * Unless required by applicable law or agreed to in writing, software
 * distributed under the License is distributed on an "AS IS" BASIS,
 * WITHOUT WARRANTIES OR CONDITIONS OF ANY KIND, either express or implied.
 * See the License for the specific language governing permissions and
 * limitations under the License.
 */

package com.hedera.mirror.web3.service;

import static com.hedera.mirror.web3.service.model.CallServiceParameters.CallType.ETH_CALL;
import static com.hedera.mirror.web3.service.model.CallServiceParameters.CallType.ETH_ESTIMATE_GAS;
import static org.assertj.core.api.AssertionsForClassTypes.assertThat;
import static org.junit.jupiter.api.Assertions.assertTrue;

import com.hedera.mirror.web3.repository.RecordFileRepository;
import com.hedera.mirror.web3.service.model.CallServiceParameters;
import com.hedera.mirror.web3.viewmodel.BlockType;
import com.hedera.node.app.service.evm.store.models.HederaEvmAccount;
import org.apache.tuweni.bytes.Bytes;
import org.hyperledger.besu.datatypes.Address;
import org.junit.jupiter.api.Test;
import org.junit.jupiter.params.ParameterizedTest;
import org.junit.jupiter.params.provider.CsvSource;
import org.springframework.beans.factory.annotation.Autowired;

class ContractCallEvmCodesTest extends ContractCallTestSetup {

    private static final String TRUE = "0x0000000000000000000000000000000000000000000000000000000000000001";

    @Autowired
    private RecordFileRepository recordFileRepository;

    private boolean areEntitiesPersisted;

    @Test
    void chainId() {
        final var functionHash = functionEncodeDecoder.functionHashFor("chainId", EVM_CODES_ABI_PATH);
        final var serviceParameters = serviceParametersForEvmCodes(functionHash);

        assertThat(contractCallService.processCall(serviceParameters))
                .isEqualTo(mirrorNodeEvmProperties.chainIdBytes32().toHexString());
    }

    @Test
    void ECRECPrecompiledContract() {
        final var functionHash = functionEncodeDecoder.functionHashFor("recoverAddress", EVM_CODES_ABI_PATH);
        final var serviceParameters = serviceParametersForEvmCodes(functionHash);

        assertThat(contractCallService.processCall(serviceParameters)).isNotEmpty();
    }

    @Test
    void SHA256PrecompiledContract() {
        final var functionHash = functionEncodeDecoder.functionHashFor("calculateSHA256", EVM_CODES_ABI_PATH);
        final var serviceParameters = serviceParametersForEvmCodes(functionHash);

        final var result = contractCallService.processCall(serviceParameters);
        final var decodedResult = functionEncodeDecoder.decodeResult("calculateSHA256", EVM_CODES_ABI_PATH, result);

        assertThat(Bytes.wrap((byte[]) decodedResult.get(0)).toHexString())
                .isEqualTo("0xe93bb3ba29b71e2623d3d6e4c0f266c41cb005259e8cad8c4d04f966053ac712");
    }

    @Test
    void RIPEMD160PrecompiledContract() {
        final var functionHash = functionEncodeDecoder.functionHashFor("calculateRIPEMD160", EVM_CODES_ABI_PATH);
        final var serviceParameters = serviceParametersForEvmCodes(functionHash);

        final var result = contractCallService.processCall(serviceParameters);
        final var decodedResult = functionEncodeDecoder.decodeResult("calculateRIPEMD160", EVM_CODES_ABI_PATH, result);

        assertThat(Bytes.wrap((byte[]) decodedResult.get(0)).toHexString())
                .isEqualTo("0x000000000000000000000000c4861db52a25298b7ba404b6f8a65d2d6473c1a9");
    }

    @Test
    void IDPrecompiledContract() {
        final var functionHash = functionEncodeDecoder.functionHashFor("identity", EVM_CODES_ABI_PATH);
        final var serviceParameters = serviceParametersForEvmCodes(functionHash);

        final var result = contractCallService.processCall(serviceParameters);
        final var decodedResult = functionEncodeDecoder.decodeResult("identity", EVM_CODES_ABI_PATH, result);

        assertThat(Bytes.wrap((byte[]) decodedResult.get(0)).toHexString()).contains("48656c6c6f2c20576f726c64");
    }

    @Test
    void BigIntegerModularExponentiationPrecompiledContract() {
        final var functionHash = functionEncodeDecoder.functionHashFor("modExp", EVM_CODES_ABI_PATH);
        final var serviceParameters = serviceParametersForEvmCodes(functionHash);

        assertThat(contractCallService.processCall(serviceParameters))
                .isEqualTo("0x0000000000000000000000000000000000000000000000000000000000000004");
    }

    @Test
    void AltBN128AddPrecompiledContract() {
        final var functionHash = functionEncodeDecoder.functionHashFor("addPoints", EVM_CODES_ABI_PATH);
        final var serviceParameters = serviceParametersForEvmCodes(functionHash);

        assertThat(contractCallService.processCall(serviceParameters))
                .isEqualTo(
                        "0x030644e72e131a029b85045b68181585d97816a916871ca8d3c208c16d87cfd315ed738c0e0a7c92e7845f96b2ae9c0a68a6a449e3538fc7ff3ebf7a5a18a2c4");
    }

    @Test
    void AltBN128MulPrecompiledContract() {
        final var functionHash = functionEncodeDecoder.functionHashFor("multiplyPoints", EVM_CODES_ABI_PATH);
        final var serviceParameters = serviceParametersForEvmCodes(functionHash);

        assertThat(contractCallService.processCall(serviceParameters))
                .isEqualTo(
                        "0x0769bf9ac56bea3ff40232bcb1b6bd159315d84715b8e679f2d355961915abf02ab799bee0489429554fdb7c8d086475319e63b40b9c5b57cdf1ff3dd9fe2261");
    }

    @Test
    void AltBN128PairingPrecompiledContract() {
        final var functionHash = functionEncodeDecoder.functionHashFor("pairingCheck", EVM_CODES_ABI_PATH);
        final var serviceParameters = serviceParametersForEvmCodes(functionHash);

        assertThat(contractCallService.processCall(serviceParameters)).isEqualTo(TRUE);
    }

    @Test
    void BLAKE2BFPrecompileContract() {
        final var functionHash = functionEncodeDecoder.functionHashFor("blake2", EVM_CODES_ABI_PATH);
        final var serviceParameters = serviceParametersForEvmCodes(functionHash);

        assertThat(contractCallService.processCall(serviceParameters))
                .isEqualTo(
                        "0xba80a53f981c4d0d6a2797b69f12f6e94c212f14685ac4b74b12bb6fdbffa2d17d87c5392aab792dc252d5de4533cc9518d38aa8dbf1925ab92386edd4009923");
    }

    @Test
    void getBlockPrevrandao() {
        final var functionHash = functionEncodeDecoder.functionHashFor("getBlockPrevrandao", EVM_CODES_ABI_PATH);
        final var serviceParameters = serviceParametersForEvmCodes(functionHash);

        String result = contractCallService.processCall(serviceParameters);
        assertThat(result).isNotBlank();
        assertTrue(result.length() > "0x".length());
    }

    @Test
    void getBlockHashReturnsCorrectHash() {
        // Persist all entities so that we can get a specific record file hash and pass it to
        // functionEncodeDecoder#functionHashFor.
        persistEntities();
        areEntitiesPersisted = true;

        final var functionHash = functionEncodeDecoder.functionHashFor(
                "getBlockHash", EVM_CODES_ABI_PATH, recordFileForBlockHash.getIndex());
        final var serviceParameters = serviceParametersForEvmCodes(functionHash);

        assertThat(contractCallService.processCall(serviceParameters))
                .isEqualTo("0x" + recordFileForBlockHash.getHash().substring(0, 64));
    }

    @Test
    void getGenesisBlockHashReturnsCorrectBlock() {
        // Persist all entities so that we can get a specific record file hash and pass it to
        // functionEncodeDecoder#functionHashFor.
        persistEntities();
        areEntitiesPersisted = true;

        final var functionHash = functionEncodeDecoder.functionHashFor("getBlockHash", EVM_CODES_ABI_PATH, 0L);
        final var serviceParameters = serviceParametersForEvmCodes(functionHash);

        assertThat(contractCallService.processCall(serviceParameters))
                .isEqualTo("0x" + genesisRecordFileForBlockHash.getHash().substring(0, 64));
    }

    @Test
    void getLatestBlockHashIsNotEmpty() {
        final var functionHash = functionEncodeDecoder.functionHashFor("getLatestBlockHash", EVM_CODES_ABI_PATH);
        final var serviceParameters = serviceParametersForEvmCodes(functionHash);

        assertThat(contractCallService.processCall(serviceParameters))
                .isNotEqualTo("0x0000000000000000000000000000000000000000000000000000000000000000");
    }

    @Test
    void getBlockHashAfterTheLatestReturnsZero() {
        final var functionHash =
                functionEncodeDecoder.functionHashFor("getBlockHash", EVM_CODES_ABI_PATH, Long.MAX_VALUE);
        final var serviceParameters = serviceParametersForEvmCodes(functionHash);

        assertThat(contractCallService.processCall(serviceParameters))
                .isEqualTo("0x0000000000000000000000000000000000000000000000000000000000000000");
    }

<<<<<<< HEAD
    @ParameterizedTest
    @CsvSource({
        // function getCodeHash with parameter hedera system accounts, expected 0 bytes
        "0x81ea44080000000000000000000000000000000000000000000000000000000000000167, 0x0000000000000000000000000000000000000000000000000000000000000000",
        "0x81ea44080000000000000000000000000000000000000000000000000000000000000168, 0x0000000000000000000000000000000000000000000000000000000000000000",
        "0x81ea440800000000000000000000000000000000000000000000000000000000000002ee, 0x0000000000000000000000000000000000000000000000000000000000000000",
        "0x81ea440800000000000000000000000000000000000000000000000000000000000002e4, 0x0000000000000000000000000000000000000000000000000000000000000000",
    })
    void testSystemContractCodeHash(String input, String expectedOutput) {
        final var serviceParameters = serviceParametersForExecution(
                Bytes.fromHexString(input), EVM_CODES_CONTRACT_ADDRESS, ETH_CALL, 0L, BlockType.LATEST);

        assertThat(contractCallService.processCall(serviceParameters)).isEqualTo(expectedOutput);
    }

    @ParameterizedTest
    @CsvSource({
        // function getCodeHash with parameter contract, expected keccak256 of the contract bytecode
        "0x81ea440800000000000000000000000000000000000000000000000000000000000004ec, 0x9674ad57ff4dac4fdcf84dcf4053ec4b91481d2f4a3fcd483564898e73ad4228",
        // function getCodeHash with parameter account, expected  keccak256 of empty string
        "0x81ea44080000000000000000000000000000000000000000000000000000000000000436, 0xc5d2460186f7233c927e7db2dcc703c0e500b653ca82273b7bfad8045d85a470",
    })
    void testNonSystemContractCodeHash(String input, String expectedOutput) {
        final var serviceParameters = serviceParametersForExecution(
                Bytes.fromHexString(input), EVM_CODES_CONTRACT_ADDRESS, ETH_CALL, 0L, BlockType.LATEST);

        assertThat(contractCallService.processCall(serviceParameters)).isEqualTo(expectedOutput);
=======
    @Test
    void deployAddressThisContract() {
        final var serviceParameters = serviceParametersForAddressThis(
                Bytes.wrap(functionEncodeDecoder.getContractBytes(ADDRESS_THIS_CONTRACT_BYTES_PATH)));
        final var expectedGasUsed = gasUsedAfterExecution(serviceParameters);

        assertThat(isWithinExpectedGasRange(
                        longValueOf.applyAsLong(contractCallService.processCall(serviceParameters)), expectedGasUsed))
                .isTrue();
    }

    @Test
    void addressThisFromFunction() {
        final var functionHash =
                functionEncodeDecoder.functionHashFor("testAddressThis", ADDRESS_THIS_CONTRACT_ABI_PATH);
        final var serviceParameters = serviceParametersForExecution(
                functionHash, ADDRESS_THIS_CONTRACT_ADDRESS, ETH_ESTIMATE_GAS, 0L, BlockType.LATEST);

        final var expectedGasUsed = gasUsedAfterExecution(serviceParameters);

        assertThat(isWithinExpectedGasRange(
                        longValueOf.applyAsLong(contractCallService.processCall(serviceParameters)), expectedGasUsed))
                .isTrue();
    }

    @Test
    void deployNestedAddressThisContract() {
        final var serviceParameters = serviceParametersForAddressThis(
                Bytes.wrap(functionEncodeDecoder.getContractBytes(NESTED_ADDRESS_THIS_CONTRACT_BYTES_PATH)));
        final var expectedGasUsed = gasUsedAfterExecution(serviceParameters);

        assertThat(isWithinExpectedGasRange(
                        longValueOf.applyAsLong(contractCallService.processCall(serviceParameters)), expectedGasUsed))
                .isTrue();
>>>>>>> 00e0b4f9
    }

    private CallServiceParameters serviceParametersForEvmCodes(final Bytes callData) {
        final var sender = new HederaEvmAccount(SENDER_ADDRESS);
        if (!areEntitiesPersisted) {
            persistEntities();
        }

        return CallServiceParameters.builder()
                .sender(sender)
                .value(0L)
                .receiver(EVM_CODES_CONTRACT_ADDRESS)
                .callData(callData)
                .gas(15_000_000L)
                .isStatic(true)
                .callType(ETH_CALL)
                .block(BlockType.LATEST)
                .build();
    }

    private CallServiceParameters serviceParametersForAddressThis(final Bytes callData) {
        final var sender = new HederaEvmAccount(SENDER_ADDRESS);
        if (!areEntitiesPersisted) {
            persistEntities();
        }

        return CallServiceParameters.builder()
                .sender(sender)
                .value(0L)
                .receiver(Address.ZERO)
                .callData(callData)
                .callType(ETH_ESTIMATE_GAS)
                .block(BlockType.LATEST)
                .gas(15_000_000L)
                .isStatic(false)
                .isEstimate(true)
                .build();
    }
}<|MERGE_RESOLUTION|>--- conflicted
+++ resolved
@@ -198,7 +198,7 @@
                 .isEqualTo("0x0000000000000000000000000000000000000000000000000000000000000000");
     }
 
-<<<<<<< HEAD
+
     @ParameterizedTest
     @CsvSource({
         // function getCodeHash with parameter hedera system accounts, expected 0 bytes
@@ -226,7 +226,7 @@
                 Bytes.fromHexString(input), EVM_CODES_CONTRACT_ADDRESS, ETH_CALL, 0L, BlockType.LATEST);
 
         assertThat(contractCallService.processCall(serviceParameters)).isEqualTo(expectedOutput);
-=======
+
     @Test
     void deployAddressThisContract() {
         final var serviceParameters = serviceParametersForAddressThis(
@@ -261,7 +261,6 @@
         assertThat(isWithinExpectedGasRange(
                         longValueOf.applyAsLong(contractCallService.processCall(serviceParameters)), expectedGasUsed))
                 .isTrue();
->>>>>>> 00e0b4f9
     }
 
     private CallServiceParameters serviceParametersForEvmCodes(final Bytes callData) {
