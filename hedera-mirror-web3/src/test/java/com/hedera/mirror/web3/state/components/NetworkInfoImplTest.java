--- conflicted
+++ resolved
@@ -20,12 +20,8 @@
 import static org.junit.jupiter.api.Assertions.assertThrows;
 
 import com.hedera.hapi.node.base.AccountID;
-import com.hedera.hapi.node.base.SemanticVersion;
 import com.hedera.mirror.web3.Web3IntegrationTest;
-<<<<<<< HEAD
-=======
 import com.hedera.pbj.runtime.io.buffer.Bytes;
->>>>>>> 9d8315f1
 import com.swirlds.state.spi.info.NodeInfo;
 import jakarta.annotation.Resource;
 import org.junit.jupiter.api.Test;
@@ -49,14 +45,10 @@
         assertThat(selfNodeInfo).isNotNull().satisfies(info -> {
             assertThat(info.nodeId()).isZero();
             assertThat(info.accountId()).isEqualTo(AccountID.DEFAULT);
-<<<<<<< HEAD
-            assertThat(info.hapiVersion()).isEqualTo(new SemanticVersion(0, 47, 0, "SNAPSHOT", ""));
-=======
             assertThat(info.stake()).isZero();
             assertThat(info.sigCertBytes()).isEqualTo(Bytes.EMPTY);
             assertThat(info.gossipEndpoints()).isEmpty();
             assertThat(info.hexEncodedPublicKey()).isEmpty();
->>>>>>> 9d8315f1
         });
     }
 
