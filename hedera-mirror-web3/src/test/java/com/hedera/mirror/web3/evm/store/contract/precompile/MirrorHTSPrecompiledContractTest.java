/*
 * Copyright (C) 2023 Hedera Hashgraph, LLC
 *
 * Licensed under the Apache License, Version 2.0 (the "License");
 * you may not use this file except in compliance with the License.
 * You may obtain a copy of the License at
 *
 *      http://www.apache.org/licenses/LICENSE-2.0
 *
 * Unless required by applicable law or agreed to in writing, software
 * distributed under the License is distributed on an "AS IS" BASIS,
 * WITHOUT WARRANTIES OR CONDITIONS OF ANY KIND, either express or implied.
 * See the License for the specific language governing permissions and
 * limitations under the License.
 */

package com.hedera.mirror.web3.evm.store.contract.precompile;

import static com.hedera.node.app.service.evm.store.contracts.precompile.AbiConstants.ABI_ID_ERC_NAME;
import static com.hedera.services.store.contracts.precompile.AbiConstants.ABI_ID_REDIRECT_FOR_TOKEN;
import static com.hedera.services.store.contracts.precompile.codec.EncodingFacade.SUCCESS_RESULT;
import static org.assertj.core.api.AssertionsForClassTypes.assertThat;
import static org.assertj.core.api.AssertionsForClassTypes.assertThatThrownBy;
import static org.hyperledger.besu.datatypes.Address.ALTBN128_ADD;
import static org.mockito.ArgumentMatchers.*;
import static org.mockito.BDDMockito.given;

import com.esaulpaugh.headlong.util.Integers;
import com.hedera.mirror.web3.evm.properties.MirrorNodeEvmProperties;
import com.hedera.mirror.web3.evm.store.Store;
import com.hedera.mirror.web3.evm.store.StoreImpl;
import com.hedera.mirror.web3.evm.store.accessor.DatabaseAccessor;
import com.hedera.mirror.web3.evm.store.contract.HederaEvmStackedWorldStateUpdater;
import com.hedera.node.app.service.evm.store.contracts.HederaEvmWorldStateTokenAccount;
import com.hedera.node.app.service.evm.store.contracts.precompile.EvmHTSPrecompiledContract;
import com.hedera.node.app.service.evm.store.contracts.precompile.EvmInfrastructureFactory;
import com.hedera.node.app.service.evm.store.contracts.precompile.proxy.RedirectViewExecutor;
import com.hedera.node.app.service.evm.store.contracts.precompile.proxy.ViewExecutor;
import com.hedera.node.app.service.evm.store.contracts.precompile.proxy.ViewGasCalculator;
import com.hedera.node.app.service.evm.store.tokens.TokenAccessor;
import com.hedera.services.store.contracts.precompile.HTSPrecompiledContract;
import com.hedera.services.store.contracts.precompile.PrecompileMapper;
import com.hedera.services.store.contracts.precompile.codec.EncodingFacade;
import com.hederahashgraph.api.proto.java.ResponseCodeEnum;
import edu.umd.cs.findbugs.annotations.NonNull;
import java.util.*;
import org.apache.commons.lang3.tuple.Pair;
import org.apache.tuweni.bytes.Bytes;
import org.hyperledger.besu.datatypes.Address;
import org.hyperledger.besu.datatypes.Wei;
import org.hyperledger.besu.evm.frame.BlockValues;
import org.hyperledger.besu.evm.frame.MessageFrame;
import org.junit.jupiter.api.BeforeEach;
import org.junit.jupiter.api.Test;
import org.junit.jupiter.api.extension.ExtendWith;
import org.mockito.InjectMocks;
import org.mockito.Mock;
import org.mockito.junit.jupiter.MockitoExtension;

@ExtendWith(MockitoExtension.class)
class MirrorHTSPrecompiledContractTest {

    // mock precompile signature
    private static final Bytes MOCK_PRECOMPILE_FUNCTION_HASH = Bytes.fromHexString("0x00000000");
    private static final Pair<Long, Bytes> FAILURE_RESULT = Pair.of(0L, null);

    @Mock
    private EvmInfrastructureFactory evmInfrastructureFactory;

    @Mock
    private MessageFrame messageFrame;

    @Mock
    private MessageFrame parentMessageFrame;

    @Mock
    private BlockValues blockValues;

    @Mock
    private ViewGasCalculator gasCalculator;

    @Mock
    private TokenAccessor tokenAccessor;

    @Mock
    private ViewExecutor viewExecutor;

    @Mock
    private RedirectViewExecutor redirectViewExecutor;

    @Mock
    private HederaEvmStackedWorldStateUpdater worldUpdater;

    @Mock
    private HederaEvmWorldStateTokenAccount account;

    private MirrorHTSPrecompiledContract subject;
    private Deque<MessageFrame> messageFrameStack;
    private Store store;

    @InjectMocks
    private MockPrecompile mockPrecompile;

    private PrecompileMapper precompileMapper;

    @InjectMocks
    private MirrorNodeEvmProperties mirrorNodeEvmProperties;

    @BeforeEach
    void setUp() {
        final var accessors = List.<DatabaseAccessor<Object, ?>>of(
                new BareDatabaseAccessor<Object, Character>() {}, new BareDatabaseAccessor<Object, String>() {});

        store = new StoreImpl(accessors);
<<<<<<< HEAD
        store.wrap(); // Create first top-level RWCachingStateFrame
        store.wrap(); // Create second precompile specific RWCachingStateFrame
=======
        store.wrap(); // Create top-level RWCachingStateFrame
>>>>>>> 7f419f3e

        messageFrameStack = new ArrayDeque<>();
        messageFrameStack.push(messageFrame);

<<<<<<< HEAD
        precompileMapper = new PrecompileMapper(Set.of(mockPrecompile));
        subject = new MirrorHTSPrecompiledContract(
                evmInfrastructureFactory,
                new HTSPrecompiledContract(
                        evmInfrastructureFactory,
                        mirrorNodeEvmProperties,
                        precompileMapper,
                        new EvmHTSPrecompiledContract(evmInfrastructureFactory)));
=======
        precompileMapper.setSupportedPrecompiles(Set.of(new MockPrecompile()));
        subject = new MirrorHTSPrecompiledContract(evmInfrastructureFactory, mirrorNodeEvmProperties, precompileMapper);
>>>>>>> 7f419f3e
    }

    @Test
    void returnResultForStaticFrame() {
        // isTokenAddress signature
        final var functionHash = Bytes.fromHexString("0x19f37361");

        given(evmInfrastructureFactory.newViewExecutor(any(), any(), any(), any()))
                .willReturn(viewExecutor);
        given(messageFrame.isStatic()).willReturn(true);

        final var expectedResult = Pair.of(1000L, Bytes.EMPTY);
        given(viewExecutor.computeCosted()).willReturn(expectedResult);

        final var precompileResult = subject.computeCosted(functionHash, messageFrame, gasCalculator, tokenAccessor);
        assertThat(expectedResult).isEqualTo(precompileResult);
    }

    @Test
    void returnResultForNonStaticFrameAndViewFunction() {
        // isTokenAddress signature
        final var functionHash = Bytes.fromHexString("0x19f37361");

        given(evmInfrastructureFactory.newViewExecutor(any(), any(), any(), any()))
                .willReturn(viewExecutor);
        given(viewExecutor.computeCosted()).willReturn(Pair.of(0L, Bytes.EMPTY));
        given(messageFrame.isStatic()).willReturn(false);

        final var precompileResult = subject.computeCosted(functionHash, messageFrame, gasCalculator, tokenAccessor);

        final var expectedResult = Pair.of(0L, Bytes.EMPTY);
        assertThat(expectedResult).isEqualTo(precompileResult);
    }

    @Test
    void returnResultForStaticFrameAndErcViewFunction() {
        // name signature
        final Bytes input = prerequisitesForRedirect(ABI_ID_ERC_NAME, ALTBN128_ADD);

        given(evmInfrastructureFactory.newRedirectExecutor(any(), any(), any(), any()))
                .willReturn(redirectViewExecutor);
        given(redirectViewExecutor.computeCosted()).willReturn(Pair.of(0L, SUCCESS_RESULT));

        given(messageFrame.isStatic()).willReturn(true);

        final var precompileResult = subject.computeCosted(input, messageFrame, gasCalculator, tokenAccessor);

        assertThat(Pair.of(0L, SUCCESS_RESULT)).isEqualTo(precompileResult);
    }

    @Test
    void prepareComputationForUnsupportedPrecompileThrowsException() {
        // mint signature
        final var functionHash = Bytes.fromHexString("0x278e0b88");

        given(messageFrame.getContractAddress()).willReturn(ALTBN128_ADD);
        given(messageFrame.getRecipientAddress()).willReturn(ALTBN128_ADD);
        given(messageFrame.getSenderAddress()).willReturn(Address.ALTBN128_MUL);
        given(messageFrame.isStatic()).willReturn(false);

        given(messageFrame.getWorldUpdater()).willReturn(worldUpdater);
        given(worldUpdater.permissivelyUnaliased(any()))
                .willAnswer(invocationOnMock -> invocationOnMock.getArgument(0));

        assertThatThrownBy(() -> subject.computeCosted(functionHash, messageFrame, gasCalculator, tokenAccessor))
                .isInstanceOf(UnsupportedOperationException.class)
                .hasMessage("Precompile not supported for non-static frames");
    }

    @Test
    void nonStaticCallToPrecompileWorks() {
        given(messageFrame.getContractAddress()).willReturn(ALTBN128_ADD);
        given(messageFrame.getRecipientAddress()).willReturn(ALTBN128_ADD);
        given(messageFrame.getSenderAddress()).willReturn(Address.ALTBN128_MUL);
        given(messageFrame.isStatic()).willReturn(false);
        given(messageFrame.getValue()).willReturn(Wei.ZERO);
        given(messageFrame.getWorldUpdater()).willReturn(worldUpdater);
        given(worldUpdater.getStore()).willReturn(store);
        given(messageFrame.getBlockValues()).willReturn(blockValues);
        given(blockValues.getTimestamp()).willReturn(10L);
        given(worldUpdater.getStore()).willReturn(store);
        given(worldUpdater.permissivelyUnaliased(any()))
                .willAnswer(invocationOnMock -> invocationOnMock.getArgument(0));

        final var precompileResult =
                subject.computeCosted(MOCK_PRECOMPILE_FUNCTION_HASH, messageFrame, gasCalculator, tokenAccessor);

        final var expectedResult = Pair.of(0L, SUCCESS_RESULT);
        assertThat(expectedResult).isEqualTo(precompileResult);
    }

    @Test
    void unqualifiedDelegateCallFails() {
        given(messageFrame.getContractAddress()).willReturn(ALTBN128_ADD);
        given(messageFrame.getRecipientAddress()).willReturn(Address.BLS12_G1ADD);
        given(messageFrame.isStatic()).willReturn(false);
        given(messageFrame.getWorldUpdater()).willReturn(worldUpdater);

        final var precompileResult =
                subject.computeCosted(MOCK_PRECOMPILE_FUNCTION_HASH, messageFrame, gasCalculator, tokenAccessor);

        assertThat(FAILURE_RESULT).isEqualTo(precompileResult);
    }

    @Test
    void invalidFeeSentFails() {
        given(messageFrame.getContractAddress()).willReturn(ALTBN128_ADD);
        given(messageFrame.getRecipientAddress()).willReturn(Address.BLS12_G1ADD);
        given(messageFrame.getSenderAddress()).willReturn(Address.ALTBN128_MUL);
        given(messageFrame.isStatic()).willReturn(false);
        given(messageFrame.getWorldUpdater()).willReturn(worldUpdater);
        given(worldUpdater.get(Address.BLS12_G1ADD)).willReturn(account);
        given(account.getNonce()).willReturn(-1L);
        given(messageFrame.getMessageFrameStack()).willReturn(messageFrameStack);
        given(messageFrame.getBlockValues()).willReturn(blockValues);
        given(blockValues.getTimestamp()).willReturn(10L);
        given(worldUpdater.permissivelyUnaliased(any()))
                .willAnswer(invocationOnMock -> invocationOnMock.getArgument(0));

        final var precompileResult =
                subject.computeCosted(MOCK_PRECOMPILE_FUNCTION_HASH, messageFrame, gasCalculator, tokenAccessor);

        final var expectedResult = Pair.of(0L, EncodingFacade.resultFrom(ResponseCodeEnum.FAIL_INVALID));
        assertThat(expectedResult).isEqualTo(precompileResult);
    }

    @Test
    void delegateParentCallToTokenRedirectFails() {
        messageFrameStack.push(parentMessageFrame);

        given(messageFrame.getContractAddress()).willReturn(ALTBN128_ADD);
        given(messageFrame.getRecipientAddress()).willReturn(Address.BLS12_G1ADD);
        given(messageFrame.isStatic()).willReturn(false);
        given(messageFrame.getWorldUpdater()).willReturn(worldUpdater);
        given(worldUpdater.get(Address.BLS12_G1ADD)).willReturn(account);
        given(account.getNonce()).willReturn(-1L);
        given(messageFrame.getMessageFrameStack()).willReturn(messageFrameStack);

        final var precompileResult =
                subject.computeCosted(MOCK_PRECOMPILE_FUNCTION_HASH, messageFrame, gasCalculator, tokenAccessor);

        assertThat(FAILURE_RESULT).isEqualTo(precompileResult);
    }

    @Test
    void callingNonExistingPrecompileFailsWithNullOutput() {
        // mock precompile signature
        final var functionHash = Bytes.fromHexString("0x11111111");

        given(messageFrame.getContractAddress()).willReturn(ALTBN128_ADD);
        given(messageFrame.getRecipientAddress()).willReturn(Address.BLS12_G1ADD);
        given(messageFrame.getSenderAddress()).willReturn(Address.ALTBN128_MUL);
        given(messageFrame.isStatic()).willReturn(false);
        given(messageFrame.getWorldUpdater()).willReturn(worldUpdater);
        given(worldUpdater.get(Address.BLS12_G1ADD)).willReturn(account);
        given(account.getNonce()).willReturn(-1L);
        given(messageFrame.getMessageFrameStack()).willReturn(messageFrameStack);
        given(worldUpdater.permissivelyUnaliased(any()))
                .willAnswer(invocationOnMock -> invocationOnMock.getArgument(0));

        final var precompileResult = subject.computeCosted(functionHash, messageFrame, gasCalculator, tokenAccessor);

        assertThat(FAILURE_RESULT).isEqualTo(precompileResult);
    }

    @Test
    void nullPrecompileResponseHalts() {
        // mock precompile signature
        final var functionHash = Bytes.fromHexString("0x000000000000000000000000000000000000000000000000");

        given(messageFrame.getContractAddress()).willReturn(ALTBN128_ADD);
        given(messageFrame.getRecipientAddress()).willReturn(Address.BLS12_G1ADD);
        given(messageFrame.getSenderAddress()).willReturn(Address.ECREC);
        given(messageFrame.isStatic()).willReturn(false);
        given(messageFrame.getWorldUpdater()).willReturn(worldUpdater);
        given(worldUpdater.getStore()).willReturn(store);
        given(messageFrame.getValue()).willReturn(Wei.ZERO);
        given(worldUpdater.get(Address.BLS12_G1ADD)).willReturn(account);
        given(account.getNonce()).willReturn(-1L);
        given(messageFrame.getMessageFrameStack()).willReturn(messageFrameStack);
        given(messageFrame.getBlockValues()).willReturn(blockValues);
        given(blockValues.getTimestamp()).willReturn(10L);
        given(worldUpdater.permissivelyUnaliased(any()))
                .willAnswer(invocationOnMock -> invocationOnMock.getArgument(0));
        given(worldUpdater.getStore()).willReturn(store);

        final var precompileResult = subject.computeCosted(functionHash, messageFrame, gasCalculator, tokenAccessor);

        assertThat(FAILURE_RESULT).isEqualTo(precompileResult);
    }

    @Test
    void delegateCallWithNoParent() {
        given(messageFrame.getContractAddress()).willReturn(ALTBN128_ADD);
        given(messageFrame.getRecipientAddress()).willReturn(Address.BLS12_G1ADD);
        given(messageFrame.getSenderAddress()).willReturn(Address.ALTBN128_MUL);
        given(messageFrame.isStatic()).willReturn(false);
        given(messageFrame.getWorldUpdater()).willReturn(worldUpdater);
        given(worldUpdater.getStore()).willReturn(store);
        given(worldUpdater.get(Address.BLS12_G1ADD)).willReturn(account);
        given(messageFrame.getValue()).willReturn(Wei.ZERO);
        given(account.getNonce()).willReturn(-1L);
        given(messageFrame.getMessageFrameStack()).willReturn(messageFrameStack);
        given(messageFrame.getBlockValues()).willReturn(blockValues);
        given(blockValues.getTimestamp()).willReturn(10L);
        given(worldUpdater.permissivelyUnaliased(any()))
                .willAnswer(invocationOnMock -> invocationOnMock.getArgument(0));
        given(worldUpdater.getStore()).willReturn(store);

        final var precompileResult =
                subject.computeCosted(MOCK_PRECOMPILE_FUNCTION_HASH, messageFrame, gasCalculator, tokenAccessor);

        final var expectedResult = Pair.of(0L, EncodingFacade.resultFrom(ResponseCodeEnum.SUCCESS));
        assertThat(expectedResult).isEqualTo(precompileResult);
    }

    @Test
    void invalidTransactionIsHandledProperly() {
        given(messageFrame.getContractAddress()).willReturn(ALTBN128_ADD);
        given(messageFrame.getRecipientAddress()).willReturn(ALTBN128_ADD);
        given(messageFrame.getSenderAddress()).willReturn(Address.ZERO);
        given(messageFrame.isStatic()).willReturn(false);
        given(messageFrame.getValue()).willReturn(Wei.ZERO);
        given(messageFrame.getWorldUpdater()).willReturn(worldUpdater);
        given(messageFrame.getBlockValues()).willReturn(blockValues);
        given(blockValues.getTimestamp()).willReturn(10L);
        given(worldUpdater.permissivelyUnaliased(any()))
                .willAnswer(invocationOnMock -> invocationOnMock.getArgument(0));

        final var precompileResult =
                subject.computeCosted(MOCK_PRECOMPILE_FUNCTION_HASH, messageFrame, gasCalculator, tokenAccessor);

        final var expectedResult = Pair.of(0L, EncodingFacade.resultFrom(ResponseCodeEnum.INVALID_ACCOUNT_ID));
        assertThat(expectedResult).isEqualTo(precompileResult);
    }

    @Test
    void redirectForErcViewFunctionWorks() {
        final Bytes input = prerequisitesForRedirect(ABI_ID_ERC_NAME, ALTBN128_ADD);

        given(messageFrame.isStatic()).willReturn(false);
        given(evmInfrastructureFactory.newRedirectExecutor(any(), any(), any(), any()))
                .willReturn(redirectViewExecutor);
        given(redirectViewExecutor.computeCosted()).willReturn(Pair.of(0L, SUCCESS_RESULT));

        final var precompileResult = subject.computeCosted(input, messageFrame, gasCalculator, tokenAccessor);

        final var expectedResult = Pair.of(0L, SUCCESS_RESULT);
        assertThat(expectedResult).isEqualTo(precompileResult);
    }

    Bytes prerequisitesForRedirect(final int descriptor, final Address tokenAddress) {
        return Bytes.concatenate(
                Bytes.of(Integers.toBytes(ABI_ID_REDIRECT_FOR_TOKEN)),
                tokenAddress,
                Bytes.of(Integers.toBytes(descriptor)));
    }

    static class BareDatabaseAccessor<K, V> extends DatabaseAccessor<K, V> {
        @NonNull
        @Override
        public Optional<V> get(@NonNull final K key) {
            throw new UnsupportedOperationException("BareGroundTruthAccessor.get");
        }
    }
}<|MERGE_RESOLUTION|>--- conflicted
+++ resolved
@@ -112,17 +112,11 @@
                 new BareDatabaseAccessor<Object, Character>() {}, new BareDatabaseAccessor<Object, String>() {});
 
         store = new StoreImpl(accessors);
-<<<<<<< HEAD
-        store.wrap(); // Create first top-level RWCachingStateFrame
-        store.wrap(); // Create second precompile specific RWCachingStateFrame
-=======
         store.wrap(); // Create top-level RWCachingStateFrame
->>>>>>> 7f419f3e
 
         messageFrameStack = new ArrayDeque<>();
         messageFrameStack.push(messageFrame);
 
-<<<<<<< HEAD
         precompileMapper = new PrecompileMapper(Set.of(mockPrecompile));
         subject = new MirrorHTSPrecompiledContract(
                 evmInfrastructureFactory,
@@ -131,10 +125,6 @@
                         mirrorNodeEvmProperties,
                         precompileMapper,
                         new EvmHTSPrecompiledContract(evmInfrastructureFactory)));
-=======
-        precompileMapper.setSupportedPrecompiles(Set.of(new MockPrecompile()));
-        subject = new MirrorHTSPrecompiledContract(evmInfrastructureFactory, mirrorNodeEvmProperties, precompileMapper);
->>>>>>> 7f419f3e
     }
 
     @Test
