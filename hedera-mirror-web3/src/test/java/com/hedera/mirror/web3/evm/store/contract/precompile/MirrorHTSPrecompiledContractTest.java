/*
 * Copyright (C) 2023 Hedera Hashgraph, LLC
 *
 * Licensed under the Apache License, Version 2.0 (the "License");
 * you may not use this file except in compliance with the License.
 * You may obtain a copy of the License at
 *
 *      http://www.apache.org/licenses/LICENSE-2.0
 *
 * Unless required by applicable law or agreed to in writing, software
 * distributed under the License is distributed on an "AS IS" BASIS,
 * WITHOUT WARRANTIES OR CONDITIONS OF ANY KIND, either express or implied.
 * See the License for the specific language governing permissions and
 * limitations under the License.
 */

package com.hedera.mirror.web3.evm.store.contract.precompile;

import static com.hedera.node.app.service.evm.store.contracts.precompile.AbiConstants.ABI_ID_ERC_NAME;
import static com.hedera.services.store.contracts.precompile.AbiConstants.ABI_ID_REDIRECT_FOR_TOKEN;
import static com.hedera.services.store.contracts.precompile.codec.EncodingFacade.SUCCESS_RESULT;
import static org.assertj.core.api.AssertionsForClassTypes.assertThat;
import static org.assertj.core.api.AssertionsForClassTypes.assertThatThrownBy;
import static org.hyperledger.besu.datatypes.Address.ALTBN128_ADD;
import static org.mockito.ArgumentMatchers.*;
import static org.mockito.BDDMockito.given;

import com.esaulpaugh.headlong.util.Integers;
import com.hedera.mirror.web3.evm.account.MirrorEvmContractAliases;
import com.hedera.mirror.web3.evm.properties.MirrorNodeEvmProperties;
import com.hedera.mirror.web3.evm.store.Store;
import com.hedera.mirror.web3.evm.store.StoreImpl;
import com.hedera.mirror.web3.evm.store.accessor.DatabaseAccessor;
import com.hedera.mirror.web3.evm.store.contract.EntityAddressSequencer;
import com.hedera.mirror.web3.evm.store.contract.HederaEvmStackedWorldStateUpdater;
import com.hedera.node.app.service.evm.store.contracts.HederaEvmWorldStateTokenAccount;
import com.hedera.node.app.service.evm.store.contracts.precompile.EvmHTSPrecompiledContract;
import com.hedera.node.app.service.evm.store.contracts.precompile.EvmInfrastructureFactory;
import com.hedera.node.app.service.evm.store.contracts.precompile.proxy.RedirectViewExecutor;
import com.hedera.node.app.service.evm.store.contracts.precompile.proxy.ViewExecutor;
import com.hedera.node.app.service.evm.store.contracts.precompile.proxy.ViewGasCalculator;
import com.hedera.node.app.service.evm.store.tokens.TokenAccessor;
import com.hedera.services.store.contracts.precompile.HTSPrecompiledContract;
import com.hedera.services.store.contracts.precompile.PrecompileMapper;
import com.hedera.services.store.contracts.precompile.codec.EncodingFacade;
import com.hederahashgraph.api.proto.java.ResponseCodeEnum;
import edu.umd.cs.findbugs.annotations.NonNull;
import java.util.*;
import org.apache.commons.lang3.tuple.Pair;
import org.apache.tuweni.bytes.Bytes;
import org.hyperledger.besu.datatypes.Address;
import org.hyperledger.besu.datatypes.Wei;
import org.hyperledger.besu.evm.frame.BlockValues;
import org.hyperledger.besu.evm.frame.MessageFrame;
import org.junit.jupiter.api.BeforeEach;
import org.junit.jupiter.api.Test;
import org.junit.jupiter.api.extension.ExtendWith;
import org.mockito.InjectMocks;
import org.mockito.Mock;
import org.mockito.junit.jupiter.MockitoExtension;

@ExtendWith(MockitoExtension.class)
class MirrorHTSPrecompiledContractTest {

    // mock precompile signature
    private static final Bytes MOCK_PRECOMPILE_FUNCTION_HASH = Bytes.fromHexString("0x00000000");
    private static final Pair<Long, Bytes> FAILURE_RESULT = Pair.of(0L, null);

    private static final String ERROR_MESSAGE = "Precompile not supported for non-static frames";

    @Mock
    private EvmInfrastructureFactory evmInfrastructureFactory;

    @Mock
    private MessageFrame messageFrame;

    @Mock
    private MessageFrame parentMessageFrame;

    @Mock
    private BlockValues blockValues;

    @Mock
    private ViewGasCalculator gasCalculator;

    @Mock
    private TokenAccessor tokenAccessor;

    @Mock
    private ViewExecutor viewExecutor;

    @Mock
    private RedirectViewExecutor redirectViewExecutor;

    @Mock
    private HederaEvmStackedWorldStateUpdater worldUpdater;

    @Mock
    private HederaEvmWorldStateTokenAccount account;

    @Mock
<<<<<<< HEAD
    private EntityAddressSequencer entityAddressSequencer;

    @Mock
=======
>>>>>>> b9920c5f
    private MirrorEvmContractAliases mirrorEvmContractAliases;

    private MirrorHTSPrecompiledContract subject;
    private Deque<MessageFrame> messageFrameStack;
    private Store store;

    @InjectMocks
    private MockPrecompile mockPrecompile;

    private PrecompileMapper precompileMapper;

    @InjectMocks
    private MirrorNodeEvmProperties mirrorNodeEvmProperties;

    @BeforeEach
    void setUp() {
        final var accessors = List.<DatabaseAccessor<Object, ?>>of(
                new BareDatabaseAccessor<Object, Character>() {}, new BareDatabaseAccessor<Object, String>() {});

        store = new StoreImpl(accessors);
        store.wrap(); // Create top-level RWCachingStateFrame

        messageFrameStack = new ArrayDeque<>();
        messageFrameStack.push(messageFrame);

        precompileMapper = new PrecompileMapper(Set.of(mockPrecompile));
        subject = new MirrorHTSPrecompiledContract(
                evmInfrastructureFactory,
                new HTSPrecompiledContract(
                        evmInfrastructureFactory,
                        mirrorNodeEvmProperties,
                        precompileMapper,
                        new EvmHTSPrecompiledContract(evmInfrastructureFactory)));
    }

    @Test
    void returnResultForStaticFrame() {
        // isTokenAddress signature
        final var functionHash = Bytes.fromHexString("0x19f37361");

        given(evmInfrastructureFactory.newViewExecutor(any(), any(), any(), any()))
                .willReturn(viewExecutor);
        given(messageFrame.isStatic()).willReturn(true);

        final var expectedResult = Pair.of(1000L, Bytes.EMPTY);
        given(viewExecutor.computeCosted()).willReturn(expectedResult);

        final var precompileResult = subject.computeCosted(functionHash, messageFrame, gasCalculator, tokenAccessor);
        assertThat(expectedResult).isEqualTo(precompileResult);
    }

    @Test
    void returnResultForNonStaticFrameAndViewFunction() {
        // isTokenAddress signature
        final var functionHash = Bytes.fromHexString("0x19f37361");

        given(evmInfrastructureFactory.newViewExecutor(any(), any(), any(), any()))
                .willReturn(viewExecutor);
        given(viewExecutor.computeCosted()).willReturn(Pair.of(0L, Bytes.EMPTY));
        given(messageFrame.isStatic()).willReturn(false);

        final var precompileResult = subject.computeCosted(functionHash, messageFrame, gasCalculator, tokenAccessor);

        final var expectedResult = Pair.of(0L, Bytes.EMPTY);
        assertThat(expectedResult).isEqualTo(precompileResult);
    }

    @Test
    void returnResultForStaticFrameAndErcViewFunction() {
        // name signature
        final Bytes input = prerequisitesForRedirect(ABI_ID_ERC_NAME, ALTBN128_ADD);

        given(evmInfrastructureFactory.newRedirectExecutor(any(), any(), any(), any()))
                .willReturn(redirectViewExecutor);
        given(redirectViewExecutor.computeCosted()).willReturn(Pair.of(0L, SUCCESS_RESULT));

        given(messageFrame.isStatic()).willReturn(true);

        final var precompileResult = subject.computeCosted(input, messageFrame, gasCalculator, tokenAccessor);

        assertThat(Pair.of(0L, SUCCESS_RESULT)).isEqualTo(precompileResult);
    }

    @Test
    void prepareComputationForUnsupportedPrecompileThrowsException() {
        // updateTokenKeys signature
        final var functionHash = Bytes.fromHexString("0x6fc3cbaf");

        given(messageFrame.getContractAddress()).willReturn(ALTBN128_ADD);
        given(messageFrame.getRecipientAddress()).willReturn(ALTBN128_ADD);
        given(messageFrame.getSenderAddress()).willReturn(Address.ALTBN128_MUL);
        given(messageFrame.isStatic()).willReturn(false);

        given(messageFrame.getWorldUpdater()).willReturn(worldUpdater);
        given(worldUpdater.permissivelyUnaliased(any()))
                .willAnswer(invocationOnMock -> invocationOnMock.getArgument(0));

        assertThatThrownBy(() -> subject.computeCosted(functionHash, messageFrame, gasCalculator, tokenAccessor))
                .isInstanceOf(UnsupportedOperationException.class)
                .hasMessage(ERROR_MESSAGE);
    }

    @Test
    void nonStaticCallToPrecompileWorks() {
        given(messageFrame.getContractAddress()).willReturn(ALTBN128_ADD);
        given(messageFrame.getRecipientAddress()).willReturn(ALTBN128_ADD);
        given(messageFrame.getSenderAddress()).willReturn(Address.ALTBN128_MUL);
        given(messageFrame.isStatic()).willReturn(false);
        given(messageFrame.getValue()).willReturn(Wei.ZERO);
        given(messageFrame.getWorldUpdater()).willReturn(worldUpdater);
        given(worldUpdater.getStore()).willReturn(store);
        given(messageFrame.getBlockValues()).willReturn(blockValues);
        given(blockValues.getTimestamp()).willReturn(10L);
        given(worldUpdater.getStore()).willReturn(store);
        given(worldUpdater.permissivelyUnaliased(any()))
                .willAnswer(invocationOnMock -> invocationOnMock.getArgument(0));

        final var precompileResult =
                subject.computeCosted(MOCK_PRECOMPILE_FUNCTION_HASH, messageFrame, gasCalculator, tokenAccessor);

        final var expectedResult = Pair.of(0L, SUCCESS_RESULT);
        assertThat(expectedResult).isEqualTo(precompileResult);
    }

    @Test
    void unqualifiedDelegateCallFails() {
        given(messageFrame.getContractAddress()).willReturn(ALTBN128_ADD);
        given(messageFrame.getRecipientAddress()).willReturn(Address.BLS12_G1ADD);
        given(messageFrame.isStatic()).willReturn(false);
        given(messageFrame.getWorldUpdater()).willReturn(worldUpdater);

        final var precompileResult =
                subject.computeCosted(MOCK_PRECOMPILE_FUNCTION_HASH, messageFrame, gasCalculator, tokenAccessor);

        assertThat(FAILURE_RESULT).isEqualTo(precompileResult);
    }

    @Test
    void invalidFeeSentFails() {
        given(messageFrame.getContractAddress()).willReturn(ALTBN128_ADD);
        given(messageFrame.getRecipientAddress()).willReturn(Address.BLS12_G1ADD);
        given(messageFrame.getSenderAddress()).willReturn(Address.ALTBN128_MUL);
        given(messageFrame.isStatic()).willReturn(false);
        given(messageFrame.getWorldUpdater()).willReturn(worldUpdater);
        given(worldUpdater.get(Address.BLS12_G1ADD)).willReturn(account);
        given(account.getNonce()).willReturn(-1L);
        given(messageFrame.getMessageFrameStack()).willReturn(messageFrameStack);
        given(messageFrame.getBlockValues()).willReturn(blockValues);
        given(blockValues.getTimestamp()).willReturn(10L);
        given(worldUpdater.permissivelyUnaliased(any()))
                .willAnswer(invocationOnMock -> invocationOnMock.getArgument(0));

        final var precompileResult =
                subject.computeCosted(MOCK_PRECOMPILE_FUNCTION_HASH, messageFrame, gasCalculator, tokenAccessor);

        final var expectedResult = Pair.of(0L, EncodingFacade.resultFrom(ResponseCodeEnum.FAIL_INVALID));
        assertThat(expectedResult).isEqualTo(precompileResult);
    }

    @Test
    void delegateParentCallToTokenRedirectFails() {
        messageFrameStack.push(parentMessageFrame);

        given(messageFrame.getContractAddress()).willReturn(ALTBN128_ADD);
        given(messageFrame.getRecipientAddress()).willReturn(Address.BLS12_G1ADD);
        given(messageFrame.isStatic()).willReturn(false);
        given(messageFrame.getWorldUpdater()).willReturn(worldUpdater);
        given(worldUpdater.get(Address.BLS12_G1ADD)).willReturn(account);
        given(account.getNonce()).willReturn(-1L);
        given(messageFrame.getMessageFrameStack()).willReturn(messageFrameStack);

        final var precompileResult =
                subject.computeCosted(MOCK_PRECOMPILE_FUNCTION_HASH, messageFrame, gasCalculator, tokenAccessor);

        assertThat(FAILURE_RESULT).isEqualTo(precompileResult);
    }

    @Test
    void callingNonExistingPrecompileHalts() {
        // mock precompile signature
        final var functionHash = Bytes.fromHexString("0x11111111");

        given(messageFrame.getContractAddress()).willReturn(ALTBN128_ADD);
        given(messageFrame.getRecipientAddress()).willReturn(Address.BLS12_G1ADD);
        given(messageFrame.getSenderAddress()).willReturn(Address.ALTBN128_MUL);
        given(messageFrame.isStatic()).willReturn(false);
        given(messageFrame.getWorldUpdater()).willReturn(worldUpdater);
        given(worldUpdater.get(Address.BLS12_G1ADD)).willReturn(account);
        given(account.getNonce()).willReturn(-1L);
        given(messageFrame.getMessageFrameStack()).willReturn(messageFrameStack);
        given(worldUpdater.permissivelyUnaliased(any()))
                .willAnswer(invocationOnMock -> invocationOnMock.getArgument(0));
        final var precompileResult = subject.computeCosted(functionHash, messageFrame, gasCalculator, tokenAccessor);

        assertThat(FAILURE_RESULT).isEqualTo(precompileResult);
    }

    @Test
    void nullPrecompileResponseHalts() {
        // mock precompile signature
        final var functionHash = Bytes.fromHexString("0x000000000000000000000000000000000000000000000000");

        given(messageFrame.getContractAddress()).willReturn(ALTBN128_ADD);
        given(messageFrame.getRecipientAddress()).willReturn(Address.BLS12_G1ADD);
        given(messageFrame.getSenderAddress()).willReturn(Address.ECREC);
        given(messageFrame.isStatic()).willReturn(false);
        given(messageFrame.getWorldUpdater()).willReturn(worldUpdater);
        given(worldUpdater.getStore()).willReturn(store);
        given(messageFrame.getValue()).willReturn(Wei.ZERO);
        given(worldUpdater.get(Address.BLS12_G1ADD)).willReturn(account);
        given(account.getNonce()).willReturn(-1L);
        given(messageFrame.getMessageFrameStack()).willReturn(messageFrameStack);
        given(messageFrame.getBlockValues()).willReturn(blockValues);
        given(blockValues.getTimestamp()).willReturn(10L);
        given(worldUpdater.permissivelyUnaliased(any()))
                .willAnswer(invocationOnMock -> invocationOnMock.getArgument(0));
        given(worldUpdater.getStore()).willReturn(store);

        final var precompileResult = subject.computeCosted(functionHash, messageFrame, gasCalculator, tokenAccessor);

        assertThat(FAILURE_RESULT).isEqualTo(precompileResult);
    }

    @Test
    void delegateCallWithNoParent() {
        given(messageFrame.getContractAddress()).willReturn(ALTBN128_ADD);
        given(messageFrame.getRecipientAddress()).willReturn(Address.BLS12_G1ADD);
        given(messageFrame.getSenderAddress()).willReturn(Address.ALTBN128_MUL);
        given(messageFrame.isStatic()).willReturn(false);
        given(messageFrame.getWorldUpdater()).willReturn(worldUpdater);
        given(worldUpdater.getStore()).willReturn(store);
        given(worldUpdater.get(Address.BLS12_G1ADD)).willReturn(account);
        given(messageFrame.getValue()).willReturn(Wei.ZERO);
        given(account.getNonce()).willReturn(-1L);
        given(messageFrame.getMessageFrameStack()).willReturn(messageFrameStack);
        given(messageFrame.getBlockValues()).willReturn(blockValues);
        given(blockValues.getTimestamp()).willReturn(10L);
        given(worldUpdater.permissivelyUnaliased(any()))
                .willAnswer(invocationOnMock -> invocationOnMock.getArgument(0));
        given(worldUpdater.getStore()).willReturn(store);

        final var precompileResult =
                subject.computeCosted(MOCK_PRECOMPILE_FUNCTION_HASH, messageFrame, gasCalculator, tokenAccessor);

        final var expectedResult = Pair.of(0L, EncodingFacade.resultFrom(ResponseCodeEnum.SUCCESS));
        assertThat(expectedResult).isEqualTo(precompileResult);
    }

    @Test
    void invalidTransactionIsHandledProperly() {
        given(messageFrame.getContractAddress()).willReturn(ALTBN128_ADD);
        given(messageFrame.getRecipientAddress()).willReturn(ALTBN128_ADD);
        given(messageFrame.getSenderAddress()).willReturn(Address.ZERO);
        given(messageFrame.isStatic()).willReturn(false);
        given(messageFrame.getValue()).willReturn(Wei.ZERO);
        given(messageFrame.getWorldUpdater()).willReturn(worldUpdater);
        given(messageFrame.getBlockValues()).willReturn(blockValues);
        given(blockValues.getTimestamp()).willReturn(10L);
        given(worldUpdater.permissivelyUnaliased(any()))
                .willAnswer(invocationOnMock -> invocationOnMock.getArgument(0));

        final var precompileResult =
                subject.computeCosted(MOCK_PRECOMPILE_FUNCTION_HASH, messageFrame, gasCalculator, tokenAccessor);

        final var expectedResult = Pair.of(0L, EncodingFacade.resultFrom(ResponseCodeEnum.INVALID_ACCOUNT_ID));
        assertThat(expectedResult).isEqualTo(precompileResult);
    }

    @Test
    void redirectForErcViewFunctionWorks() {
        final Bytes input = prerequisitesForRedirect(ABI_ID_ERC_NAME, ALTBN128_ADD);

        given(messageFrame.isStatic()).willReturn(false);
        given(evmInfrastructureFactory.newRedirectExecutor(any(), any(), any(), any()))
                .willReturn(redirectViewExecutor);
        given(redirectViewExecutor.computeCosted()).willReturn(Pair.of(0L, SUCCESS_RESULT));

        final var precompileResult = subject.computeCosted(input, messageFrame, gasCalculator, tokenAccessor);

        final var expectedResult = Pair.of(0L, SUCCESS_RESULT);
        assertThat(expectedResult).isEqualTo(precompileResult);
    }

    Bytes prerequisitesForRedirect(final int descriptor, final Address tokenAddress) {
        return Bytes.concatenate(
                Bytes.of(Integers.toBytes(ABI_ID_REDIRECT_FOR_TOKEN)),
                tokenAddress,
                Bytes.of(Integers.toBytes(descriptor)));
    }

    static class BareDatabaseAccessor<K, V> extends DatabaseAccessor<K, V> {
        @NonNull
        @Override
        public Optional<V> get(@NonNull final K key) {
            throw new UnsupportedOperationException("BareGroundTruthAccessor.get");
        }
    }
}<|MERGE_RESOLUTION|>--- conflicted
+++ resolved
@@ -99,13 +99,10 @@
     private HederaEvmWorldStateTokenAccount account;
 
     @Mock
-<<<<<<< HEAD
+    private MirrorEvmContractAliases mirrorEvmContractAliases;
+
+    @Mock
     private EntityAddressSequencer entityAddressSequencer;
-
-    @Mock
-=======
->>>>>>> b9920c5f
-    private MirrorEvmContractAliases mirrorEvmContractAliases;
 
     private MirrorHTSPrecompiledContract subject;
     private Deque<MessageFrame> messageFrameStack;
