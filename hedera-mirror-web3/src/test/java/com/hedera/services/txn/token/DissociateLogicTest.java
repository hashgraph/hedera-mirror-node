/*
 * Copyright (C) 2023 Hedera Hashgraph, LLC
 *
 * Licensed under the Apache License, Version 2.0 (the "License");
 * you may not use this file except in compliance with the License.
 * You may obtain a copy of the License at
 *
 *      http://www.apache.org/licenses/LICENSE-2.0
 *
 * Unless required by applicable law or agreed to in writing, software
 * distributed under the License is distributed on an "AS IS" BASIS,
 * WITHOUT WARRANTIES OR CONDITIONS OF ANY KIND, either express or implied.
 * See the License for the specific language governing permissions and
 * limitations under the License.
 */

package com.hedera.services.txn.token;

import static com.hederahashgraph.api.proto.java.ResponseCodeEnum.*;
import static org.assertj.core.api.Assertions.assertThatThrownBy;
import static org.mockito.ArgumentMatchers.any;
import static org.mockito.ArgumentMatchers.anyInt;
import static org.mockito.Mockito.*;

import com.hedera.mirror.web3.evm.store.Store;
import com.hedera.mirror.web3.evm.store.Store.OnMissing;
import com.hedera.mirror.web3.evm.store.accessor.model.TokenRelationshipKey;
import com.hedera.mirror.web3.exception.InvalidTransactionException;
import com.hedera.node.app.service.evm.store.tokens.TokenType;
import com.hedera.services.store.models.Account;
import com.hedera.services.store.models.Id;
import com.hedera.services.store.models.Token;
import com.hedera.services.store.models.TokenRelationship;
import java.util.List;
import org.hyperledger.besu.datatypes.Address;
import org.junit.jupiter.api.BeforeEach;
import org.junit.jupiter.api.Test;
import org.junit.jupiter.api.extension.ExtendWith;
import org.mockito.Mock;
import org.mockito.junit.jupiter.MockitoExtension;

@ExtendWith(MockitoExtension.class)
class DissociateLogicTest {

    private final Address accountAddress = Address.fromHexString("0x000000000000000000000000000000000000077e");
    private final Address tokenAddress = Address.fromHexString("0x0000000000000000000000000000000000000182");
    private final List<Address> tokenAddresses = List.of(tokenAddress);

    @Mock
    private Store store;

    private Account account;

    @Mock
    private Id accountId;

    @Mock
    private Id treasuryId;

    @Mock
    private Id tokenId;

    @Mock
    private Token token;

    private TokenRelationship tokenRelationship;

    private DissociateLogic dissociateLogic;

    private Account spyAccount;

    @BeforeEach
    public void beforeEach() {
        when(accountId.asEvmAddress()).thenReturn(accountAddress);
        account = new Account(0L, accountId, 0L);
        tokenRelationship = new TokenRelationship(token, account);
        dissociateLogic = new DissociateLogic();
        spyAccount = spy(account);
    }

    @Test
    void throwExceptionIfAccountNotFound() {
        when(store.getAccount(accountAddress, OnMissing.THROW))
                .thenThrow(getException(Account.class.getName(), accountAddress));
        assertThatThrownBy(() -> dissociateLogic.dissociate(accountAddress, tokenAddresses, store))
                .isInstanceOf(InvalidTransactionException.class)
                .hasFieldOrPropertyWithValue(
                        "detail",
                        String.format(
                                "Entity of type %s with id %s is missing", Account.class.getName(), accountAddress));
    }

    @Test
    void throwExceptionIfTokenNotFound() {
        when(store.getAccount(accountAddress, OnMissing.THROW)).thenReturn(account);
        when(store.getToken(tokenAddress, OnMissing.THROW))
                .thenThrow(getException(Token.class.getName(), tokenAddress));
        assertThatThrownBy(() -> dissociateLogic.dissociate(accountAddress, tokenAddresses, store))
                .isInstanceOf(InvalidTransactionException.class)
                .hasFieldOrPropertyWithValue(
                        "detail",
                        String.format("Entity of type %s with id %s is missing", Token.class.getName(), tokenAddress));
    }

    @Test
    void throwExceptionIfTokenIsNotAssocWithAccount() {
        setupAccount();
        setupToken();
        assertThatThrownBy(() -> dissociateLogic.dissociate(accountAddress, tokenAddresses, store))
                .isInstanceOf(com.hedera.node.app.service.evm.exceptions.InvalidTransactionException.class)
                .hasMessage(TOKEN_NOT_ASSOCIATED_TO_ACCOUNT.name());
    }

    @Test
    void verifyTokenDissociated() {
        tokenRelationship = tokenRelationship.setNotYetPersisted(false);
        final var updatedSpy = spyAccount.setNumAssociations(3);
        spyAccount = spy(updatedSpy);
        setupAccount();
        setupToken();
        setupTokenRelationship();
        when(token.getTreasury()).thenReturn(mock(Account.class));
        dissociateLogic.dissociate(accountAddress, tokenAddresses, store);

        verify(spyAccount).setNumAssociations(anyInt());
        var expectedAccount = new Account(0L, accountId, 0L);
        expectedAccount = expectedAccount.setNumAssociations(2);
        verify(store).updateAccount(expectedAccount);
    }

    @Test
    void verifyDissociationForDeletedToken() {
        final var updatedSpy = spyAccount.setOwnedNfts(5L);
        spyAccount = spy(updatedSpy);
        tokenRelationship = tokenRelationship.setBalance(3L);
        tokenRelationship = tokenRelationship.setNotYetPersisted(false);
        setupToken();
        setupTokenRelationship();
        when(token.getType()).thenReturn(TokenType.NON_FUNGIBLE_UNIQUE);
        setupAccount();
        when(token.isDeleted()).thenReturn(true);
        dissociateLogic.dissociate(accountAddress, tokenAddresses, store);
        verify(store).updateTokenRelationship(any(TokenRelationship.class));
    }

    @Test
    void throwExceptionIfTokenNotExpired() {
        tokenRelationship = tokenRelationship.setBalance(3L);
        tokenRelationship = tokenRelationship.setNotYetPersisted(false);
        setupToken();
        setupTokenRelationship();
        setupAccount();
        when(token.getTreasury()).thenReturn(mock(Account.class));
        when(token.isDeleted()).thenReturn(false);
        when(token.getExpiry()).thenReturn(9999999999L);

        assertThatThrownBy(() -> dissociateLogic.dissociate(accountAddress, tokenAddresses, store))
                .isInstanceOf(com.hedera.node.app.service.evm.exceptions.InvalidTransactionException.class)
                .hasMessage(TRANSACTION_REQUIRES_ZERO_TOKEN_BALANCES.name());
    }

    @Test
    void throwExceptionIfTokenTypeNFT() {
        tokenRelationship = tokenRelationship.setBalance(3L);
        tokenRelationship = tokenRelationship.setNotYetPersisted(false);
        setupToken();
        setupTokenRelationship();
        setupAccount();
        when(token.getTreasury()).thenReturn(mock(Account.class));
        when(token.isDeleted()).thenReturn(false);
        when(token.getType()).thenReturn(TokenType.NON_FUNGIBLE_UNIQUE);

        assertThatThrownBy(() -> dissociateLogic.dissociate(accountAddress, tokenAddresses, store))
                .isInstanceOf(com.hedera.node.app.service.evm.exceptions.InvalidTransactionException.class)
                .hasMessage(ACCOUNT_STILL_OWNS_NFTS.name());
    }

    @Test
    void verifyActiveTokenBalanceSentToTreasury() {
        tokenRelationship = tokenRelationship.setBalance(3L);
        tokenRelationship = tokenRelationship.setNotYetPersisted(false);
        setupToken();
        setupTokenRelationship();
        setupAccount();
        final var treasury = new Account(0L, treasuryId, 15L);
        final var spiedTreasury = spy(treasury);
        when(token.getTreasury()).thenReturn(spiedTreasury);
        when(token.isDeleted()).thenReturn(false);

        dissociateLogic.dissociate(accountAddress, tokenAddresses, store);
        verify(spiedTreasury).setBalance(18L);
        var updatedTreasury = new Account(0L, treasuryId, 18L);
        verify(store).updateAccount(updatedTreasury);
    }

    @Test
    void verifyDecrementedAutoAssociations() {
        var newAccount =
<<<<<<< HEAD
                new Account(accountId, 9999999999L, 0L, false, 0L, 0L, null, 3, null, null, null, 3, 0, 0, 0, false);
=======
                new Account(0L, accountId, 9999999999L, 0L, false, 0L, 0L, null, 3, null, null, null, 3, 0, 0, 0, false);
>>>>>>> 9d4b479e
        newAccount = newAccount.setAlreadyUsedAutomaticAssociations(3);
        spyAccount = spy(newAccount);
        tokenRelationship =
                new TokenRelationship(token, spyAccount, 3L, false, !token.hasKycKey(), false, false, true, 3L);
        setupToken();
        setupTokenRelationship();
        setupAccount();
        when(token.getTreasury()).thenReturn(mock(Account.class));
        when(token.isDeleted()).thenReturn(false);

        dissociateLogic.dissociate(accountAddress, tokenAddresses, store);
        verify(spyAccount).decrementUsedAutomaticAssociations();
    }

    @Test
    void verifyUpdagtedNumPositiveBalance() {
        var newAccount =
<<<<<<< HEAD
                new Account(accountId, 9999999999L, 0L, false, 0L, 0L, null, 3, null, null, null, 3, 3, 0, 0, false);
=======
                new Account(0L, accountId, 9999999999L, 0L, false, 0L, 0L, null, 3, null, null, null, 3, 3, 0, 0, false);
>>>>>>> 9d4b479e
        newAccount = newAccount.setAlreadyUsedAutomaticAssociations(3);
        spyAccount = spy(newAccount);
        tokenRelationship =
                new TokenRelationship(token, spyAccount, 3L, false, !token.hasKycKey(), false, false, false, 0L);
        setupToken();
        setupTokenRelationship();
        setupAccount();
        when(token.getTreasury()).thenReturn(mock(Account.class));
        when(token.isDeleted()).thenReturn(false);

        dissociateLogic.dissociate(accountAddress, tokenAddresses, store);
        verify(spyAccount).setNumPositiveBalances(any(Integer.class));
    }

    private InvalidTransactionException getException(final String type, Object id) {
        return new InvalidTransactionException(
                FAIL_INVALID, String.format("Entity of type %s with id %s is missing", type, id), "");
    }

    private void setupAccount() {
        when(store.getAccount(any(Address.class), any(OnMissing.class))).thenReturn(spyAccount);
    }

    private void setupToken() {
        when(store.getToken(tokenAddress, OnMissing.THROW)).thenReturn(token);
        when(token.getId()).thenReturn(tokenId);
        when(tokenId.asEvmAddress()).thenReturn(tokenAddress);
    }

    private void setupTokenRelationship() {
        when(store.hasAssociation(any(TokenRelationshipKey.class))).thenReturn(true);
        when(store.getTokenRelationship(any(TokenRelationshipKey.class), any(OnMissing.class)))
                .thenReturn(tokenRelationship);
    }
}<|MERGE_RESOLUTION|>--- conflicted
+++ resolved
@@ -16,11 +16,17 @@
 
 package com.hedera.services.txn.token;
 
-import static com.hederahashgraph.api.proto.java.ResponseCodeEnum.*;
+import static com.hederahashgraph.api.proto.java.ResponseCodeEnum.ACCOUNT_STILL_OWNS_NFTS;
+import static com.hederahashgraph.api.proto.java.ResponseCodeEnum.FAIL_INVALID;
+import static com.hederahashgraph.api.proto.java.ResponseCodeEnum.TOKEN_NOT_ASSOCIATED_TO_ACCOUNT;
+import static com.hederahashgraph.api.proto.java.ResponseCodeEnum.TRANSACTION_REQUIRES_ZERO_TOKEN_BALANCES;
 import static org.assertj.core.api.Assertions.assertThatThrownBy;
 import static org.mockito.ArgumentMatchers.any;
 import static org.mockito.ArgumentMatchers.anyInt;
-import static org.mockito.Mockito.*;
+import static org.mockito.Mockito.mock;
+import static org.mockito.Mockito.spy;
+import static org.mockito.Mockito.verify;
+import static org.mockito.Mockito.when;
 
 import com.hedera.mirror.web3.evm.store.Store;
 import com.hedera.mirror.web3.evm.store.Store.OnMissing;
@@ -195,12 +201,8 @@
 
     @Test
     void verifyDecrementedAutoAssociations() {
-        var newAccount =
-<<<<<<< HEAD
-                new Account(accountId, 9999999999L, 0L, false, 0L, 0L, null, 3, null, null, null, 3, 0, 0, 0, false);
-=======
-                new Account(0L, accountId, 9999999999L, 0L, false, 0L, 0L, null, 3, null, null, null, 3, 0, 0, 0, false);
->>>>>>> 9d4b479e
+        var newAccount = new Account(
+                0L, accountId, 9999999999L, 0L, false, 0L, 0L, null, 3, null, null, null, 3, 0, 0, 0, false);
         newAccount = newAccount.setAlreadyUsedAutomaticAssociations(3);
         spyAccount = spy(newAccount);
         tokenRelationship =
@@ -217,12 +219,8 @@
 
     @Test
     void verifyUpdagtedNumPositiveBalance() {
-        var newAccount =
-<<<<<<< HEAD
-                new Account(accountId, 9999999999L, 0L, false, 0L, 0L, null, 3, null, null, null, 3, 3, 0, 0, false);
-=======
-                new Account(0L, accountId, 9999999999L, 0L, false, 0L, 0L, null, 3, null, null, null, 3, 3, 0, 0, false);
->>>>>>> 9d4b479e
+        var newAccount = new Account(
+                0L, accountId, 9999999999L, 0L, false, 0L, 0L, null, 3, null, null, null, 3, 3, 0, 0, false);
         newAccount = newAccount.setAlreadyUsedAutomaticAssociations(3);
         spyAccount = spy(newAccount);
         tokenRelationship =
