/*
 * Copyright (C) 2021-2024 Hedera Hashgraph, LLC
 *
 * Licensed under the Apache License, Version 2.0 (the "License");
 * you may not use this file except in compliance with the License.
 * You may obtain a copy of the License at
 *
 *      http://www.apache.org/licenses/LICENSE-2.0
 *
 * Unless required by applicable law or agreed to in writing, software
 * distributed under the License is distributed on an "AS IS" BASIS,
 * WITHOUT WARRANTIES OR CONDITIONS OF ANY KIND, either express or implied.
 * See the License for the specific language governing permissions and
 * limitations under the License.
 */

package com.hedera.services.txns.crypto;

import com.google.protobuf.ByteString;
import com.google.protobuf.InvalidProtocolBufferException;
import com.hedera.mirror.web3.ContextExtension;
import com.hedera.mirror.web3.evm.account.MirrorEvmContractAliases;
import com.hedera.mirror.web3.evm.store.StackedStateFrames;
import com.hedera.mirror.web3.evm.store.Store;
import com.hedera.mirror.web3.evm.store.StoreImpl;
import com.hedera.mirror.web3.evm.store.accessor.AccountDatabaseAccessor;
import com.hedera.mirror.web3.evm.store.accessor.DatabaseAccessor;
import com.hedera.mirror.web3.evm.store.accessor.EntityDatabaseAccessor;
import com.hedera.mirror.web3.evm.store.contract.EntityAddressSequencer;
import com.hedera.node.app.service.evm.contracts.execution.EvmProperties;
import com.hedera.node.app.service.evm.utils.EthSigsUtils;
import com.hedera.services.fees.FeeCalculator;
import com.hedera.services.hapi.utils.fees.FeeObject;
import com.hedera.services.jproto.JKey;
import com.hedera.services.ledger.BalanceChange;
import com.hedera.services.store.contracts.precompile.SyntheticTxnFactory;
import com.hedera.services.txns.validation.OptionValidator;
import com.hedera.services.utils.IdUtils;
import com.hederahashgraph.api.proto.java.AccountAmount;
import com.hederahashgraph.api.proto.java.AccountID;
import com.hederahashgraph.api.proto.java.CryptoCreateTransactionBody;
import com.hederahashgraph.api.proto.java.Key;
import com.hederahashgraph.api.proto.java.Timestamp;
import com.hederahashgraph.api.proto.java.TokenID;
import com.hederahashgraph.api.proto.java.TransactionBody;
import org.apache.commons.lang3.tuple.Pair;
import org.apache.tuweni.bytes.Bytes;
import org.bouncycastle.util.encoders.Hex;
import org.hyperledger.besu.datatypes.Address;
import org.junit.jupiter.api.BeforeEach;
import org.junit.jupiter.api.Test;
import org.junit.jupiter.api.extension.ExtendWith;
import org.mockito.Mock;
import org.mockito.junit.jupiter.MockitoExtension;

import java.security.InvalidKeyException;
import java.util.List;

import static com.hedera.services.jproto.JKey.mapKey;
import static com.hedera.services.store.models.Id.fromGrpcToken;
import static com.hedera.services.utils.EntityIdUtils.asEvmAddress;
import static com.hedera.services.utils.IdUtils.asAccount;
import static com.hedera.services.utils.IdUtils.asToken;
import static com.hederahashgraph.api.proto.java.ResponseCodeEnum.NOT_SUPPORTED;
import static com.hederahashgraph.api.proto.java.ResponseCodeEnum.OK;
import static org.junit.jupiter.api.Assertions.assertEquals;
import static org.junit.jupiter.api.Assertions.assertThrows;
import static org.junit.jupiter.api.Assertions.assertTrue;
import static org.mockito.ArgumentMatchers.any;
import static org.mockito.ArgumentMatchers.eq;
import static org.mockito.BDDMockito.given;
import static org.mockito.Mockito.verify;

@ExtendWith(ContextExtension.class)
@ExtendWith(MockitoExtension.class)
class AutoCreationLogicTest {

    public static final AccountID payer = asAccount("0.0.12345");
    public static final TokenID token = asToken("0.0.23456");
    private static final long initialTransfer = 16L;
    private static final AccountID created = asAccount("0.0.1234");
    private static final FeeObject fees = new FeeObject(1L, 2L, 3L);
    private static final long totalFee = 6L;
    private static final byte[] ECDSA_PUBLIC_KEY =
            Hex.decode("3a21033a514176466fa815ed481ffad09110a2d344f6c9b78c1d14afc351c3a51be33d");
    private final Timestamp at = Timestamp.newBuilder().setSeconds(1_234_567L).build();

    @Mock
    private EntityDatabaseAccessor entityDatabaseAccessor;

    private Store store;

    @Mock
    private EntityAddressSequencer ids;

    @Mock
    private MirrorEvmContractAliases aliasManager;

    @Mock
    private FeeCalculator feeCalculator;

    @Mock
    private SyntheticTxnFactory syntheticTxnFactory;

    @Mock
    private EvmProperties evmProperties;

    @Mock
    private OptionValidator validator;

    private AutoCreationLogic subject;

    @BeforeEach
    void setUp() {
        final List<DatabaseAccessor<Object, ?>> accessors =
                List.of(new AccountDatabaseAccessor(entityDatabaseAccessor, null, null, null, null, null, null));
        final var stackedStateFrames = new StackedStateFrames(accessors);
        store = new StoreImpl(stackedStateFrames, validator);
        subject = new AutoCreationLogic(feeCalculator, evmProperties, syntheticTxnFactory, aliasManager);
    }

    @Test
    void doesntAutoCreateWhenTokenTransferToAliasFeatureDisabled() {
        Key aPrimitiveKey = Key.newBuilder()
                .setEd25519(ByteString.copyFromUtf8("01234567890123456789012345678901"))
                .build();
        ByteString edKeyAlias = aPrimitiveKey.toByteString();

        given(evmProperties.isLazyCreationEnabled()).willReturn(false);

        final var input = wellKnownTokenChange(edKeyAlias);
        final var changes = List.of(input);

<<<<<<< HEAD
        final var result = subject.create(input, at, store, ids, changes);
=======
        final var result = subject.create(input, at, store, ids, List.of(input));
>>>>>>> 9f37404b
        assertEquals(NOT_SUPPORTED, result.getLeft());
    }

    @Test
    void cannotCreateAccountFromUnaliasedChange() {
        final var input = BalanceChange.changingHbar(
                AccountAmount.newBuilder()
                        .setAmount(initialTransfer)
                        .setAccountID(payer)
                        .build(),
                payer);
<<<<<<< HEAD
        final var changes = List.of(input);

        final var result = assertThrows(IllegalStateException.class, () -> subject.create(input, at, store, ids, changes));
=======
        final var result =
                assertThrows(IllegalStateException.class, () -> subject.create(input, at, store, ids, List.of(input)));
>>>>>>> 9f37404b
        assertTrue(result.getMessage().contains("Cannot auto-create an account from unaliased change"));
    }

    @Test
    void hollowAccountWithHbarChangeWorks() throws InvalidProtocolBufferException, InvalidKeyException {
        final var jKey = mapKey(Key.parseFrom(ECDSA_PUBLIC_KEY));
        final var evmAddressAlias =
                ByteString.copyFrom(EthSigsUtils.recoverAddressFromPubKey(jKey.getECDSASecp256k1Key()));
        TransactionBody.Builder syntheticHollowCreation =
                TransactionBody.newBuilder().setCryptoCreateAccount(CryptoCreateTransactionBody.newBuilder());

        given(syntheticTxnFactory.createHollowAccount(evmAddressAlias, 0L, 0)).willReturn(syntheticHollowCreation);
        given(ids.getNewAccountId()).willReturn(created);
        given(feeCalculator.computeFee(any(), any(), eq(at))).willReturn(fees);

        final var input = wellKnownChange(evmAddressAlias);
        final var changes = List.of(input);

        store.wrap();
<<<<<<< HEAD
        final var result = subject.create(input, at, store, ids, changes);
=======
        final var result = subject.create(input, at, store, ids, List.of(input));
>>>>>>> 9f37404b

        assertEquals(initialTransfer, input.getAggregatedUnits());
        assertEquals(initialTransfer, input.getNewBalance());
        assertEquals(Pair.of(OK, totalFee * 2), result);
        verify(aliasManager)
                .link(
                        Address.wrap(Bytes.wrap(evmAddressAlias.toByteArray())),
                        Address.wrap(Bytes.wrap(asEvmAddress(created))));
    }

    @Test
    void happyPathWithFungibleTokenChangeWorks() throws InvalidKeyException {
        Key aPrimitiveKey = Key.newBuilder()
                .setEd25519(ByteString.copyFromUtf8("01234567890123456789012345678901"))
                .build();
        ByteString edKeyAlias = aPrimitiveKey.toByteString();
        TransactionBody.Builder syntheticEDAliasCreation = TransactionBody.newBuilder()
                .setCryptoCreateAccount(CryptoCreateTransactionBody.newBuilder().setAlias(edKeyAlias));

        final var input = wellKnownTokenChange(edKeyAlias);
        final var changes = List.of(input);

        given(ids.getNewAccountId()).willReturn(created);
        given(feeCalculator.computeFee(any(), any(), eq(at))).willReturn(fees);
        given(evmProperties.isLazyCreationEnabled()).willReturn(true);
<<<<<<< HEAD
        given(syntheticTxnFactory.createAccount(edKeyAlias, aPrimitiveKey, 0L, 1))
                .willReturn(syntheticEDAliasCreation);

        final var input = wellKnownTokenChange(edKeyAlias);
        final var changes = List.of(input);

=======
        given(syntheticTxnFactory.createAccount(edKeyAlias, aPrimitiveKey, 0L, changes.size()))
                .willReturn(syntheticEDAliasCreation);

>>>>>>> 9f37404b
        store.wrap();
        final var result = subject.create(input, at, store, ids, changes);

        assertEquals(initialTransfer, input.getAggregatedUnits());
        verify(aliasManager)
                .maybeLinkEvmAddress(JKey.mapKey(aPrimitiveKey), Address.wrap(Bytes.wrap(asEvmAddress(created))));
        assertEquals(Pair.of(OK, totalFee), result);
    }

    @Test
    void analyzesTokenTransfersInChangesForAutoCreation() {
        final Key aPrimitiveKey = Key.newBuilder()
                .setEd25519(ByteString.copyFromUtf8("01234567890123456789012345678901"))
                .build();
        final ByteString edKeyAlias = aPrimitiveKey.toByteString();
        final TransactionBody.Builder syntheticEDAliasCreation = TransactionBody.newBuilder()
                .setCryptoCreateAccount(CryptoCreateTransactionBody.newBuilder().setAlias(edKeyAlias));
        given(ids.getNewAccountId()).willReturn(created);
        given(feeCalculator.computeFee(any(), any(), eq(at))).willReturn(fees);
        given(evmProperties.isLazyCreationEnabled()).willReturn(true);
        given(syntheticTxnFactory.createAccount(edKeyAlias, aPrimitiveKey, 0L, 2))
                .willReturn(syntheticEDAliasCreation);

        final var input1 = wellKnownTokenChange(edKeyAlias);
        final var input2 = anotherTokenChange();
        final var changes = List.of(input1, input2);

        store.wrap();
        final var result = subject.create(input1, at, store, ids, changes);
        assertEquals(Pair.of(OK, totalFee), result);

        assertEquals(16L, input1.getAggregatedUnits());
    }

    private BalanceChange wellKnownTokenChange(final ByteString alias) {
        return BalanceChange.changingFtUnits(
                fromGrpcToken(token),
                token,
                AccountAmount.newBuilder()
                        .setAmount(initialTransfer)
                        .setAccountID(AccountID.newBuilder().setAlias(alias).build())
                        .build(),
                payer);
    }

    private BalanceChange wellKnownChange(final ByteString alias) {
        return BalanceChange.changingHbar(
                AccountAmount.newBuilder()
                        .setAmount(initialTransfer)
                        .setAccountID(AccountID.newBuilder().setAlias(alias).build())
                        .build(),
                payer);
    }

    private BalanceChange anotherTokenChange() {
        Key primitiveKey = Key.newBuilder()
                .setEd25519(ByteString.copyFromUtf8("01234567890123456789012345678901"))
                .build();
        final TokenID token1 = IdUtils.asToken("0.0.123456");
        return BalanceChange.changingFtUnits(
                fromGrpcToken(token1),
                token1,
                AccountAmount.newBuilder()
                        .setAmount(initialTransfer)
                        .setAccountID(
                                AccountID.newBuilder().setAlias(primitiveKey.toByteString()).build())
                        .build(),
                payer);
    }
}<|MERGE_RESOLUTION|>--- conflicted
+++ resolved
@@ -129,13 +129,8 @@
         given(evmProperties.isLazyCreationEnabled()).willReturn(false);
 
         final var input = wellKnownTokenChange(edKeyAlias);
-        final var changes = List.of(input);
-
-<<<<<<< HEAD
-        final var result = subject.create(input, at, store, ids, changes);
-=======
+
         final var result = subject.create(input, at, store, ids, List.of(input));
->>>>>>> 9f37404b
         assertEquals(NOT_SUPPORTED, result.getLeft());
     }
 
@@ -147,14 +142,8 @@
                         .setAccountID(payer)
                         .build(),
                 payer);
-<<<<<<< HEAD
-        final var changes = List.of(input);
-
-        final var result = assertThrows(IllegalStateException.class, () -> subject.create(input, at, store, ids, changes));
-=======
         final var result =
                 assertThrows(IllegalStateException.class, () -> subject.create(input, at, store, ids, List.of(input)));
->>>>>>> 9f37404b
         assertTrue(result.getMessage().contains("Cannot auto-create an account from unaliased change"));
     }
 
@@ -171,14 +160,10 @@
         given(feeCalculator.computeFee(any(), any(), eq(at))).willReturn(fees);
 
         final var input = wellKnownChange(evmAddressAlias);
-        final var changes = List.of(input);
 
         store.wrap();
-<<<<<<< HEAD
-        final var result = subject.create(input, at, store, ids, changes);
-=======
+
         final var result = subject.create(input, at, store, ids, List.of(input));
->>>>>>> 9f37404b
 
         assertEquals(initialTransfer, input.getAggregatedUnits());
         assertEquals(initialTransfer, input.getNewBalance());
@@ -204,18 +189,9 @@
         given(ids.getNewAccountId()).willReturn(created);
         given(feeCalculator.computeFee(any(), any(), eq(at))).willReturn(fees);
         given(evmProperties.isLazyCreationEnabled()).willReturn(true);
-<<<<<<< HEAD
-        given(syntheticTxnFactory.createAccount(edKeyAlias, aPrimitiveKey, 0L, 1))
-                .willReturn(syntheticEDAliasCreation);
-
-        final var input = wellKnownTokenChange(edKeyAlias);
-        final var changes = List.of(input);
-
-=======
         given(syntheticTxnFactory.createAccount(edKeyAlias, aPrimitiveKey, 0L, changes.size()))
                 .willReturn(syntheticEDAliasCreation);
 
->>>>>>> 9f37404b
         store.wrap();
         final var result = subject.create(input, at, store, ids, changes);
 
@@ -241,10 +217,9 @@
 
         final var input1 = wellKnownTokenChange(edKeyAlias);
         final var input2 = anotherTokenChange();
-        final var changes = List.of(input1, input2);
 
         store.wrap();
-        final var result = subject.create(input1, at, store, ids, changes);
+        final var result = subject.create(input1, at, store, ids, List.of(input1, input2));
         assertEquals(Pair.of(OK, totalFee), result);
 
         assertEquals(16L, input1.getAggregatedUnits());
