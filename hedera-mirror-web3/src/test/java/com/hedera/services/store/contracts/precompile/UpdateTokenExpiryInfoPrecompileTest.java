/*
 * Copyright (C) 2023 Hedera Hashgraph, LLC
 *
 * Licensed under the Apache License, Version 2.0 (the "License");
 * you may not use this file except in compliance with the License.
 * You may obtain a copy of the License at
 *
 *      http://www.apache.org/licenses/LICENSE-2.0
 *
 * Unless required by applicable law or agreed to in writing, software
 * distributed under the License is distributed on an "AS IS" BASIS,
 * WITHOUT WARRANTIES OR CONDITIONS OF ANY KIND, either express or implied.
 * See the License for the specific language governing permissions and
 * limitations under the License.
 */

package com.hedera.services.store.contracts.precompile;

import static com.hedera.mirror.web3.common.PrecompileContext.PRECOMPILE_CONTEXT;
import static com.hedera.services.store.contracts.precompile.HTSTestsUtil.contractAddress;
import static com.hedera.services.store.contracts.precompile.HTSTestsUtil.senderAddress;
import static com.hedera.services.store.contracts.precompile.HTSTestsUtil.successResult;
import static com.hedera.services.store.contracts.precompile.HTSTestsUtil.tokenUpdateExpiryInfoWrapper;
import static com.hedera.services.store.contracts.precompile.impl.UpdateTokenExpiryInfoPrecompile.getTokenUpdateExpiryInfoWrapper;
import static java.util.function.UnaryOperator.identity;
import static org.junit.jupiter.api.Assertions.assertEquals;
import static org.junit.jupiter.api.Assertions.assertTrue;
import static org.mockito.ArgumentMatchers.any;
import static org.mockito.ArgumentMatchers.eq;
import static org.mockito.BDDMockito.given;
import static org.mockito.Mockito.mockStatic;

import com.hedera.mirror.web3.common.PrecompileContext;
import com.hedera.mirror.web3.evm.properties.MirrorNodeEvmProperties;
import com.hedera.mirror.web3.evm.store.Store;
import com.hedera.mirror.web3.evm.store.contract.HederaEvmStackedWorldStateUpdater;
import com.hedera.node.app.service.evm.store.contracts.precompile.EvmInfrastructureFactory;
import com.hedera.node.app.service.evm.store.tokens.TokenAccessor;
import com.hedera.services.fees.FeeCalculator;
import com.hedera.services.fees.HbarCentExchange;
import com.hedera.services.fees.calculation.UsagePricesProvider;
import com.hedera.services.fees.pricing.AssetsLoader;
import com.hedera.services.store.contracts.precompile.impl.SystemContractAbis;
import com.hedera.services.store.contracts.precompile.impl.UpdateTokenExpiryInfoPrecompile;
import com.hedera.services.store.contracts.precompile.utils.PrecompilePricingUtils;
import com.hedera.services.txns.validation.ContextOptionValidator;
import com.hedera.services.utils.accessors.AccessorFactory;
import com.hederahashgraph.api.proto.java.ResponseCodeEnum;
import com.hederahashgraph.api.proto.java.TokenUpdateTransactionBody;
import com.hederahashgraph.api.proto.java.TransactionBody;
import java.util.Deque;
import java.util.Set;
import org.apache.tuweni.bytes.Bytes;
import org.hyperledger.besu.datatypes.Wei;
import org.hyperledger.besu.evm.frame.MessageFrame;
import org.junit.jupiter.api.AfterEach;
import org.junit.jupiter.api.BeforeEach;
import org.junit.jupiter.api.Test;
import org.junit.jupiter.api.extension.ExtendWith;
import org.mockito.Mock;
import org.mockito.MockedStatic;
import org.mockito.junit.jupiter.MockitoExtension;

@ExtendWith(MockitoExtension.class)
class UpdateTokenExpiryInfoPrecompileTest {

    @Mock
    private MirrorNodeEvmProperties evmProperties;

    @Mock
    private MessageFrame frame;

    @Mock
    private SyntheticTxnFactory syntheticTxnFactory;

    @Mock
    private EvmInfrastructureFactory infrastructureFactory;

    @Mock
    private AssetsLoader assetLoader;

    @Mock
    private HbarCentExchange exchange;

    @Mock
    private AccessorFactory accessorFactory;

    @Mock
    private FeeCalculator feeCalculator;

    @Mock
    private UsagePricesProvider resourceCosts;

    @Mock
    private PrecompileMapper precompileMapper;

    @Mock
    private ContextOptionValidator optionValidator;

    @Mock
    private HederaEvmStackedWorldStateUpdater worldUpdater;

    @Mock
    private TokenUpdateLogic tokenUpdateLogic;

    @Mock
    private Store store;

    @Mock
    private MessageFrame lastFrame;

    @Mock
    private Deque<MessageFrame> stack;

    @Mock
    private TokenAccessor tokenAccessor;

    @Mock
    private PrecompileContext precompileContext;

    private final TransactionBody.Builder transactionBody =
            TransactionBody.newBuilder().setTokenUpdate(TokenUpdateTransactionBody.newBuilder());

    public static final Bytes UPDATE_EXPIRY_INFO_FOR_TOKEN_INPUT = Bytes.fromHexString(
            "0x593d6e8200000000000000000000000000000000000000000000000000000000000008d300000000000000000000000000000000000000000000000000000000bbf7edc700000000000000000000000000000000000000000000000000000000000008d000000000000000000000000000000000000000000000000000000000002820a8");
    public static final Bytes UPDATE_EXPIRY_INFO_FOR_TOKEN_INPUT_V2 = Bytes.fromHexString(
            "0xd27be6cd00000000000000000000000000000000000000000000000000000000000008d3000000000000000000000000000000000000000000000000000000000bf7edc700000000000000000000000000000000000000000000000000000000000008d00000000000000000000000000000000000000000000000000000000000000008");

    private HTSPrecompiledContract subject;
    private UpdateTokenExpiryInfoPrecompile updateTokenExpiryInfoPrecompile;
    private MockedStatic<UpdateTokenExpiryInfoPrecompile> staticUpdateTokenExpiryInfoPrecompile;

    @BeforeEach
    void setUp() {
        final PrecompilePricingUtils precompilePricingUtils =
                new PrecompilePricingUtils(assetLoader, exchange, feeCalculator, resourceCosts, accessorFactory);

        staticUpdateTokenExpiryInfoPrecompile = mockStatic(UpdateTokenExpiryInfoPrecompile.class);

        optionValidator = new ContextOptionValidator(evmProperties);
        updateTokenExpiryInfoPrecompile = new UpdateTokenExpiryInfoPrecompile(
                tokenUpdateLogic, evmProperties, optionValidator, syntheticTxnFactory, precompilePricingUtils);

        precompileMapper = new PrecompileMapper(Set.of(updateTokenExpiryInfoPrecompile));

        subject = new HTSPrecompiledContract(
<<<<<<< HEAD
                infrastructureFactory, evmProperties, precompileMapper, store, tokenAccessor, precompilePricingUtils);

        ContractCallContext.init(store.getStackedStateFrames());
=======
                infrastructureFactory,
                evmProperties,
                precompileMapper,
                evmHTSPrecompiledContract,
                store,
                tokenAccessor,
                precompilePricingUtils);
>>>>>>> eb0dfdda
    }

    @AfterEach
    void closeMocks() {
        if (!staticUpdateTokenExpiryInfoPrecompile.isClosed()) {
            staticUpdateTokenExpiryInfoPrecompile.close();
        }
    }

    @Test
    void updateTokenExpiryInfoHappyPath() {
        given(worldUpdater.permissivelyUnaliased(any()))
                .willAnswer(invocationOnMock -> invocationOnMock.getArgument(0));

        givenFrameContext();
        givenMinimalContextForSuccessfulCall();
        givenUpdateTokenContext();

        given(syntheticTxnFactory.createTokenUpdateExpiryInfo(tokenUpdateExpiryInfoWrapper))
                .willReturn(TransactionBody.newBuilder().setTokenUpdate(TokenUpdateTransactionBody.newBuilder()));

        // givenPricingUtilsContext
        given(worldUpdater.permissivelyUnaliased(any()))
                .willAnswer(invocationOnMock -> invocationOnMock.getArgument(0));
        given(frame.getMessageFrameStack()).willReturn(stack);
        given(stack.getLast()).willReturn(lastFrame);
        given(lastFrame.getContextVariable(PRECOMPILE_CONTEXT)).willReturn(precompileContext);
        given(precompileContext.getPrecompile()).willReturn(updateTokenExpiryInfoPrecompile);
        given(precompileContext.getTransactionBody()).willReturn(transactionBody);
        given(precompileContext.getSenderAddress()).willReturn(senderAddress);

        // when
        subject.prepareFields(frame);
        subject.prepareComputation(UPDATE_EXPIRY_INFO_FOR_TOKEN_INPUT, a -> a, precompileContext);
        final var result = subject.computeInternal(frame);

        // then
        assertEquals(successResult, result);
    }

    @Test
    void updateTokenExpiryInfoV2HappyPath() {
        // given
        given(worldUpdater.permissivelyUnaliased(any()))
                .willAnswer(invocationOnMock -> invocationOnMock.getArgument(0));
        givenFrameContext();
        givenMinimalContextForSuccessfulCall();
        givenUpdateTokenContextV2();

        given(syntheticTxnFactory.createTokenUpdateExpiryInfo(tokenUpdateExpiryInfoWrapper))
                .willReturn(TransactionBody.newBuilder().setTokenUpdate(TokenUpdateTransactionBody.newBuilder()));

        // givenPricingUtilsContext
        given(worldUpdater.permissivelyUnaliased(any()))
                .willAnswer(invocationOnMock -> invocationOnMock.getArgument(0));
        given(frame.getMessageFrameStack()).willReturn(stack);
        given(stack.getLast()).willReturn(lastFrame);
        given(lastFrame.getContextVariable(PRECOMPILE_CONTEXT)).willReturn(precompileContext);
        given(precompileContext.getPrecompile()).willReturn(updateTokenExpiryInfoPrecompile);
        given(precompileContext.getTransactionBody()).willReturn(transactionBody);
        given(precompileContext.getSenderAddress()).willReturn(senderAddress);

        // when
        subject.prepareFields(frame);
        subject.prepareComputation(UPDATE_EXPIRY_INFO_FOR_TOKEN_INPUT_V2, a -> a, precompileContext);
        final var result = subject.computeInternal(frame);

        // then
        assertEquals(successResult, result);
    }

    @Test
    void decodeUpdateExpiryInfoForTokenInput() {
        staticUpdateTokenExpiryInfoPrecompile.close();
        final var decodedInput = getTokenUpdateExpiryInfoWrapper(
                UPDATE_EXPIRY_INFO_FOR_TOKEN_INPUT, identity(), SystemContractAbis.UPDATE_TOKEN_EXPIRY_INFO_V1);

        assertTrue(decodedInput.tokenID().getTokenNum() > 0);
        assertTrue(decodedInput.expiry().second() > 0);
        assertTrue(decodedInput.expiry().autoRenewAccount().getAccountNum() > 0);
        assertTrue(decodedInput.expiry().autoRenewPeriod() > 0);
    }

    @Test
    void decodeUpdateExpiryInfoV2ForTokenInput() {
        staticUpdateTokenExpiryInfoPrecompile.close();
        final var decodedInput = getTokenUpdateExpiryInfoWrapper(
                UPDATE_EXPIRY_INFO_FOR_TOKEN_INPUT_V2, identity(), SystemContractAbis.UPDATE_TOKEN_EXPIRY_INFO_V2);

        assertTrue(decodedInput.tokenID().getTokenNum() > 0);
        assertTrue(decodedInput.expiry().second() > 0);
        assertTrue(decodedInput.expiry().autoRenewAccount().getAccountNum() > 0);
        assertTrue(decodedInput.expiry().autoRenewPeriod() > 0);
    }

    private void givenFrameContext() {
        given(frame.getSenderAddress()).willReturn(contractAddress);
        given(frame.getWorldUpdater()).willReturn(worldUpdater);
        given(frame.getRemainingGas()).willReturn(300L);
        given(frame.getValue()).willReturn(Wei.ZERO);
    }

    private void givenMinimalContextForSuccessfulCall() {
        given(worldUpdater.permissivelyUnaliased(any()))
                .willAnswer(invocationOnMock -> invocationOnMock.getArgument(0));
    }

    private void givenUpdateTokenContext() {
        given(frame.getInputData()).willReturn(UPDATE_EXPIRY_INFO_FOR_TOKEN_INPUT);
        given(tokenUpdateLogic.validate(any())).willReturn(ResponseCodeEnum.OK);
        staticUpdateTokenExpiryInfoPrecompile
                .when(() -> getTokenUpdateExpiryInfoWrapper(
                        any(), any(), eq(SystemContractAbis.UPDATE_TOKEN_EXPIRY_INFO_V1)))
                .thenReturn(tokenUpdateExpiryInfoWrapper);
    }

    private void givenUpdateTokenContextV2() {
        given(frame.getInputData()).willReturn(UPDATE_EXPIRY_INFO_FOR_TOKEN_INPUT_V2);
        given(tokenUpdateLogic.validate(any())).willReturn(ResponseCodeEnum.OK);
        staticUpdateTokenExpiryInfoPrecompile
                .when(() -> getTokenUpdateExpiryInfoWrapper(
                        any(), any(), eq(SystemContractAbis.UPDATE_TOKEN_EXPIRY_INFO_V2)))
                .thenReturn(tokenUpdateExpiryInfoWrapper);
    }
}<|MERGE_RESOLUTION|>--- conflicted
+++ resolved
@@ -144,19 +144,7 @@
         precompileMapper = new PrecompileMapper(Set.of(updateTokenExpiryInfoPrecompile));
 
         subject = new HTSPrecompiledContract(
-<<<<<<< HEAD
                 infrastructureFactory, evmProperties, precompileMapper, store, tokenAccessor, precompilePricingUtils);
-
-        ContractCallContext.init(store.getStackedStateFrames());
-=======
-                infrastructureFactory,
-                evmProperties,
-                precompileMapper,
-                evmHTSPrecompiledContract,
-                store,
-                tokenAccessor,
-                precompilePricingUtils);
->>>>>>> eb0dfdda
     }
 
     @AfterEach
