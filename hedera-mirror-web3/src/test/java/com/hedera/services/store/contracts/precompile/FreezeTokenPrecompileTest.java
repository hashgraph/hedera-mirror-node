--- conflicted
+++ resolved
@@ -150,19 +150,7 @@
         staticFreezeTokenPrecompile = Mockito.mockStatic(FreezeTokenPrecompile.class);
 
         subject = new HTSPrecompiledContract(
-<<<<<<< HEAD
                 infrastructureFactory, evmProperties, precompileMapper, store, tokenAccessor, precompilePricingUtils);
-
-        ContractCallContext.init(store.getStackedStateFrames());
-=======
-                infrastructureFactory,
-                evmProperties,
-                precompileMapper,
-                evmHTSPrecompiledContract,
-                store,
-                tokenAccessor,
-                precompilePricingUtils);
->>>>>>> eb0dfdda
     }
 
     @AfterEach
