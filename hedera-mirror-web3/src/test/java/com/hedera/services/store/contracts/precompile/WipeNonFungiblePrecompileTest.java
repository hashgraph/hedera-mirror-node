--- conflicted
+++ resolved
@@ -39,11 +39,6 @@
 import com.hedera.mirror.web3.evm.properties.MirrorNodeEvmProperties;
 import com.hedera.mirror.web3.evm.store.Store;
 import com.hedera.mirror.web3.evm.store.contract.HederaEvmStackedWorldStateUpdater;
-<<<<<<< HEAD
-import com.hedera.node.app.service.evm.accounts.HederaEvmContractAliases;
-=======
-import com.hedera.node.app.service.evm.store.contracts.precompile.EvmHTSPrecompiledContract;
->>>>>>> eb0dfdda
 import com.hedera.node.app.service.evm.store.contracts.precompile.EvmInfrastructureFactory;
 import com.hedera.node.app.service.evm.store.tokens.TokenAccessor;
 import com.hedera.node.app.service.evm.store.tokens.TokenType;
@@ -178,19 +173,7 @@
         wipePrecompile = new WipeNonFungiblePrecompile(precompilePricingUtils, syntheticTxnFactory, wipeLogic);
         PrecompileMapper precompileMapper = new PrecompileMapper(Set.of(wipePrecompile));
         subject = new HTSPrecompiledContract(
-<<<<<<< HEAD
                 infrastructureFactory, evmProperties, precompileMapper, store, tokenAccessor, precompilePricingUtils);
-
-        ContractCallContext.init(store.getStackedStateFrames());
-=======
-                infrastructureFactory,
-                evmProperties,
-                precompileMapper,
-                evmHTSPrecompiledContract,
-                store,
-                tokenAccessor,
-                precompilePricingUtils);
->>>>>>> eb0dfdda
     }
 
     @Test
