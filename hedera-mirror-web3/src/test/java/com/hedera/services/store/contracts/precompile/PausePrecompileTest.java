/*
 * Copyright (C) 2021-2023 Hedera Hashgraph, LLC
 *
 * Licensed under the Apache License, Version 2.0 (the "License");
 * you may not use this file except in compliance with the License.
 * You may obtain a copy of the License at
 *
 *      http://www.apache.org/licenses/LICENSE-2.0
 *
 * Unless required by applicable law or agreed to in writing, software
 * distributed under the License is distributed on an "AS IS" BASIS,
 * WITHOUT WARRANTIES OR CONDITIONS OF ANY KIND, either express or implied.
 * See the License for the specific language governing permissions and
 * limitations under the License.
 */

package com.hedera.services.store.contracts.precompile;

import static com.hedera.mirror.web3.common.PrecompileContext.PRECOMPILE_CONTEXT;
import static com.hedera.services.store.contracts.precompile.AbiConstants.ABI_ID_PAUSE_TOKEN;
import static com.hedera.services.store.contracts.precompile.HTSTestsUtil.*;
import static com.hedera.services.store.contracts.precompile.impl.PausePrecompile.decodePause;
import static com.hederahashgraph.api.proto.java.ResponseCodeEnum.OK;
import static org.junit.jupiter.api.Assertions.assertEquals;
import static org.junit.jupiter.api.Assertions.assertTrue;
import static org.mockito.ArgumentMatchers.any;
import static org.mockito.BDDMockito.given;
import static org.mockito.Mockito.verify;

import com.esaulpaugh.headlong.util.Integers;
import com.hedera.mirror.web3.common.PrecompileContext;
import com.hedera.mirror.web3.evm.properties.MirrorNodeEvmProperties;
import com.hedera.mirror.web3.evm.store.Store;
import com.hedera.mirror.web3.evm.store.contract.HederaEvmStackedWorldStateUpdater;
import com.hedera.node.app.service.evm.store.contracts.precompile.EvmInfrastructureFactory;
import com.hedera.node.app.service.evm.store.tokens.TokenAccessor;
import com.hedera.services.fees.FeeCalculator;
import com.hedera.services.fees.HbarCentExchange;
import com.hedera.services.fees.calculation.UsagePricesProvider;
import com.hedera.services.fees.pricing.AssetsLoader;
import com.hedera.services.hapi.utils.fees.FeeObject;
import com.hedera.services.store.contracts.precompile.codec.BodyParams;
import com.hedera.services.store.contracts.precompile.impl.PausePrecompile;
import com.hedera.services.store.contracts.precompile.utils.PrecompilePricingUtils;
import com.hedera.services.txn.token.PauseLogic;
import com.hedera.services.utils.accessors.AccessorFactory;
import com.hederahashgraph.api.proto.java.*;
import java.io.IOException;
import java.math.BigDecimal;
import java.util.Deque;
import java.util.HashMap;
import java.util.Map;
import java.util.Set;
import java.util.function.UnaryOperator;
import org.apache.tuweni.bytes.Bytes;
import org.hyperledger.besu.datatypes.Wei;
import org.hyperledger.besu.evm.frame.MessageFrame;
import org.junit.jupiter.api.AfterEach;
import org.junit.jupiter.api.BeforeEach;
import org.junit.jupiter.api.Test;
import org.junit.jupiter.api.extension.ExtendWith;
import org.mockito.InjectMocks;
import org.mockito.Mock;
import org.mockito.MockedStatic;
import org.mockito.Mockito;
import org.mockito.junit.jupiter.MockitoExtension;

@ExtendWith(MockitoExtension.class)
class PausePrecompileTest {
    private final Bytes pretendArguments = Bytes.of(Integers.toBytes(ABI_ID_PAUSE_TOKEN));

    @InjectMocks
    private MirrorNodeEvmProperties evmProperties;

    @Mock
    private MessageFrame frame;

    @Mock
    private PauseLogic pauseLogic;

    @Mock
    private SyntheticTxnFactory syntheticTxnFactory;

    @Mock
    private HederaEvmStackedWorldStateUpdater worldUpdater;

    @Mock
    private FeeCalculator feeCalculator;

    @Mock
    private FeeObject mockFeeObject;

    @Mock
    private UsagePricesProvider resourceCosts;

    @Mock
    private EvmInfrastructureFactory infrastructureFactory;

    @Mock
    private AssetsLoader assetLoader;

    @Mock
    private HbarCentExchange exchange;

    @Mock
    private ExchangeRate exchangeRate;

    @Mock
    private AccessorFactory accessorFactory;

    @Mock
    private Store store;

    @Mock
    private BodyParams bodyParams;

    @Mock
    private UnaryOperator<byte[]> aliasResolver;

    @Mock
    private MessageFrame lastFrame;

    @Mock
    private Deque<MessageFrame> stack;

    @Mock
    private TokenAccessor tokenAccessor;

    @Mock
    private PrecompileContext precompileContext;

    private static final long TEST_SERVICE_FEE = 5_000_000;
    private static final long TEST_NETWORK_FEE = 400_000;
    private static final long TEST_NODE_FEE = 300_000;
    private static final int CENTS_RATE = 12;
    private static final int HBAR_RATE = 1;
    private static final long EXPECTED_GAS_PRICE =
            (TEST_SERVICE_FEE + TEST_NETWORK_FEE + TEST_NODE_FEE) / DEFAULT_GAS_PRICE * 6 / 5;
    private static final Bytes FUNGIBLE_PAUSE_INPUT =
            Bytes.fromHexString("0x7c41ad2c000000000000000000000000000000000000000000000000000000000000043d");
    private static final Bytes NON_FUNGIBLE_PAUSE_INPUT =
            Bytes.fromHexString("0x7c41ad2c0000000000000000000000000000000000000000000000000000000000000445");

    private final TransactionBody.Builder transactionBody = TransactionBody.newBuilder()
            .setTokenPause(TokenPauseTransactionBody.newBuilder().setToken(fungible));

    private HTSPrecompiledContract subject;
    private MockedStatic<PausePrecompile> staticPausePrecompile;
    private PausePrecompile pausePrecompile;

    @BeforeEach
    void setUp() throws IOException {
        final Map<HederaFunctionality, Map<SubType, BigDecimal>> canonicalPrices = new HashMap<>();
        canonicalPrices.put(HederaFunctionality.TokenPause, Map.of(SubType.DEFAULT, BigDecimal.valueOf(0)));
        given(assetLoader.loadCanonicalPrices()).willReturn(canonicalPrices);
        final PrecompilePricingUtils precompilePricingUtils =
                new PrecompilePricingUtils(assetLoader, exchange, feeCalculator, resourceCosts, accessorFactory);

        pausePrecompile = new PausePrecompile(precompilePricingUtils, syntheticTxnFactory, pauseLogic);
        PrecompileMapper precompileMapper = new PrecompileMapper(Set.of(pausePrecompile));
        staticPausePrecompile = Mockito.mockStatic(PausePrecompile.class);

        subject = new HTSPrecompiledContract(
<<<<<<< HEAD
                infrastructureFactory, evmProperties, precompileMapper, store, tokenAccessor, precompilePricingUtils);

        ContractCallContext.init(store.getStackedStateFrames());
=======
                infrastructureFactory,
                evmProperties,
                precompileMapper,
                evmHTSPrecompiledContract,
                store,
                tokenAccessor,
                precompilePricingUtils);
>>>>>>> eb0dfdda
    }

    @AfterEach
    void closeMocks() {
        staticPausePrecompile.close();
    }

    @Test
    void pauseHappyPathWorks() {
        given(worldUpdater.permissivelyUnaliased(any()))
                .willAnswer(invocationOnMock -> invocationOnMock.getArgument(0));
        givenFungibleFrameContext();
        givenPricingUtilsContext();
        given(worldUpdater.getStore()).willReturn(store);
        given(feeCalculator.estimatedGasPriceInTinybars(HederaFunctionality.ContractCall, timestamp))
                .willReturn(1L);
        given(feeCalculator.computeFee(any(), any(), any())).willReturn(mockFeeObject);
        given(pauseLogic.validateSyntax(any())).willReturn(OK);
        given(pausePrecompile.body(pretendArguments, aliasResolver, bodyParams)).willReturn(transactionBody);
        given(frame.getMessageFrameStack()).willReturn(stack);
        given(stack.getLast()).willReturn(lastFrame);
        given(lastFrame.getContextVariable(PRECOMPILE_CONTEXT)).willReturn(precompileContext);
        given(precompileContext.getPrecompile()).willReturn(pausePrecompile);
        given(precompileContext.getSenderAddress()).willReturn(senderAddress);
        given(precompileContext.getTransactionBody()).willReturn(transactionBody);

        subject.prepareFields(frame);
        subject.prepareComputation(pretendArguments, a -> a, precompileContext);
        subject.getPrecompile(frame).getGasRequirement(TEST_CONSENSUS_TIME, transactionBody, sender);
        final var result = subject.computeInternal(frame);

        assertEquals(successResult, result);
        verify(pauseLogic).pause(fungibleId, store);
    }

    @Test
    void gasRequirementReturnsCorrectValueForPauseFungibleToken() {
        // given
        given(frame.getWorldUpdater()).willReturn(worldUpdater);
        given(worldUpdater.permissivelyUnaliased(any()))
                .willAnswer(invocationOnMock -> invocationOnMock.getArgument(0));
        givenMinFrameContext();
        givenPricingUtilsContext();
        final Bytes input = Bytes.of(Integers.toBytes(ABI_ID_PAUSE_TOKEN));
        staticPausePrecompile.when(() -> decodePause(pretendArguments)).thenReturn(fungiblePause);
        given(feeCalculator.computeFee(any(), any(), any()))
                .willReturn(new FeeObject(TEST_NODE_FEE, TEST_NETWORK_FEE, TEST_SERVICE_FEE));
        given(feeCalculator.estimatedGasPriceInTinybars(any(), any())).willReturn(DEFAULT_GAS_PRICE);
        given(worldUpdater.permissivelyUnaliased(any()))
                .willAnswer(invocationOnMock -> invocationOnMock.getArgument(0));
        given(frame.getMessageFrameStack()).willReturn(stack);
        given(stack.getLast()).willReturn(lastFrame);
        given(lastFrame.getContextVariable(PRECOMPILE_CONTEXT)).willReturn(precompileContext);
        given(precompileContext.getPrecompile()).willReturn(pausePrecompile);
        given(precompileContext.getSenderAddress()).willReturn(senderAddress);

        subject.prepareFields(frame);
        subject.prepareComputation(input, a -> a, precompileContext);
        final long result =
                subject.getPrecompile(frame).getGasRequirement(TEST_CONSENSUS_TIME, transactionBody, sender);

        // then
        assertEquals(EXPECTED_GAS_PRICE, result);
    }

    @Test
    void decodeFungiblePauseInput() {
        staticPausePrecompile.when(() -> decodePause(FUNGIBLE_PAUSE_INPUT)).thenCallRealMethod();
        final var decodedInput = decodePause(FUNGIBLE_PAUSE_INPUT);

        assertTrue(decodedInput.token().getTokenNum() > 0);
    }

    @Test
    void decodeNonFungiblePauseInput() {
        staticPausePrecompile.when(() -> decodePause(NON_FUNGIBLE_PAUSE_INPUT)).thenCallRealMethod();
        final var decodedInput = decodePause(NON_FUNGIBLE_PAUSE_INPUT);

        assertTrue(decodedInput.token().getTokenNum() > 0);
    }

    private void givenFungibleFrameContext() {
        givenFrameContext();
        staticPausePrecompile.when(() -> decodePause(pretendArguments)).thenReturn(fungiblePause);
    }

    private void givenFrameContext() {
        given(frame.getSenderAddress()).willReturn(contractAddress);
        given(frame.getWorldUpdater()).willReturn(worldUpdater);
        given(frame.getRemainingGas()).willReturn(30000000L);
        given(frame.getValue()).willReturn(Wei.ZERO);
    }

    private void givenPricingUtilsContext() {
        given(exchange.rate(any())).willReturn(exchangeRate);
        given(exchangeRate.getCentEquiv()).willReturn(CENTS_RATE);
        given(exchangeRate.getHbarEquiv()).willReturn(HBAR_RATE);
    }

    private void givenMinFrameContext() {
        given(frame.getSenderAddress()).willReturn(contractAddress);
    }
}<|MERGE_RESOLUTION|>--- conflicted
+++ resolved
@@ -161,19 +161,7 @@
         staticPausePrecompile = Mockito.mockStatic(PausePrecompile.class);
 
         subject = new HTSPrecompiledContract(
-<<<<<<< HEAD
                 infrastructureFactory, evmProperties, precompileMapper, store, tokenAccessor, precompilePricingUtils);
-
-        ContractCallContext.init(store.getStackedStateFrames());
-=======
-                infrastructureFactory,
-                evmProperties,
-                precompileMapper,
-                evmHTSPrecompiledContract,
-                store,
-                tokenAccessor,
-                precompilePricingUtils);
->>>>>>> eb0dfdda
     }
 
     @AfterEach
