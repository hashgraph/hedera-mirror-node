/*
 * Copyright (C) 2023 Hedera Hashgraph, LLC
 *
 * Licensed under the Apache License, Version 2.0 (the "License");
 * you may not use this file except in compliance with the License.
 * You may obtain a copy of the License at
 *
 *      http://www.apache.org/licenses/LICENSE-2.0
 *
 * Unless required by applicable law or agreed to in writing, software
 * distributed under the License is distributed on an "AS IS" BASIS,
 * WITHOUT WARRANTIES OR CONDITIONS OF ANY KIND, either express or implied.
 * See the License for the specific language governing permissions and
 * limitations under the License.
 */

package com.hedera.services.store.contracts.precompile;

import static com.hedera.mirror.web3.common.PrecompileContext.PRECOMPILE_CONTEXT;
import static com.hedera.services.store.contracts.precompile.HTSTestsUtil.DEFAULT_GAS_PRICE;
import static com.hedera.services.store.contracts.precompile.HTSTestsUtil.TEST_CONSENSUS_TIME;
import static com.hedera.services.store.contracts.precompile.HTSTestsUtil.contractAddress;
import static com.hedera.services.store.contracts.precompile.HTSTestsUtil.fungibleSuccessResultWith10Supply;
import static com.hedera.services.store.contracts.precompile.HTSTestsUtil.fungibleSuccessResultWithLongMaxValueSupply;
import static com.hedera.services.store.contracts.precompile.HTSTestsUtil.sender;
import static com.hedera.services.store.contracts.precompile.HTSTestsUtil.senderAddress;
import static com.hedera.services.store.contracts.precompile.HTSTestsUtil.timestamp;
import static com.hedera.services.store.contracts.precompile.impl.MintPrecompile.getMintWrapper;
import static com.hederahashgraph.api.proto.java.TokenType.FUNGIBLE_COMMON;
import static com.hederahashgraph.api.proto.java.TokenType.NON_FUNGIBLE_UNIQUE;
import static org.junit.jupiter.api.Assertions.*;
import static org.mockito.ArgumentMatchers.any;
import static org.mockito.BDDMockito.given;
import static org.mockito.Mockito.when;

import com.google.protobuf.ByteString;
import com.hedera.mirror.web3.common.PrecompileContext;
import com.hedera.mirror.web3.evm.properties.MirrorNodeEvmProperties;
import com.hedera.mirror.web3.evm.store.Store;
import com.hedera.mirror.web3.evm.store.Store.OnMissing;
import com.hedera.mirror.web3.evm.store.accessor.model.TokenRelationshipKey;
import com.hedera.mirror.web3.evm.store.contract.HederaEvmStackedWorldStateUpdater;
import com.hedera.node.app.service.evm.store.contracts.precompile.EvmHTSPrecompiledContract;
import com.hedera.node.app.service.evm.store.contracts.precompile.EvmInfrastructureFactory;
import com.hedera.node.app.service.evm.store.tokens.TokenAccessor;
import com.hedera.node.app.service.evm.store.tokens.TokenType;
import com.hedera.services.fees.FeeCalculator;
import com.hedera.services.fees.HbarCentExchange;
import com.hedera.services.fees.calculation.UsagePricesProvider;
import com.hedera.services.fees.pricing.AssetsLoader;
import com.hedera.services.hapi.utils.fees.FeeObject;
import com.hedera.services.store.contracts.precompile.codec.EncodingFacade;
import com.hedera.services.store.contracts.precompile.impl.MintPrecompile;
import com.hedera.services.store.contracts.precompile.impl.SystemContractAbis;
import com.hedera.services.store.contracts.precompile.utils.PrecompilePricingUtils;
import com.hedera.services.store.models.Id;
import com.hedera.services.store.models.Token;
import com.hedera.services.store.models.TokenModificationResult;
import com.hedera.services.store.models.TokenRelationship;
import com.hedera.services.store.models.UniqueToken;
import com.hedera.services.txn.token.MintLogic;
import com.hedera.services.txns.validation.ContextOptionValidator;
import com.hedera.services.txns.validation.OptionValidator;
import com.hedera.services.utils.EntityIdUtils;
import com.hedera.services.utils.accessors.AccessorFactory;
import com.hederahashgraph.api.proto.java.ExchangeRate;
import com.hederahashgraph.api.proto.java.HederaFunctionality;
import com.hederahashgraph.api.proto.java.SubType;
import com.hederahashgraph.api.proto.java.TokenMintTransactionBody;
import com.hederahashgraph.api.proto.java.TransactionBody;
import java.io.IOException;
import java.math.BigDecimal;
import java.util.ArrayList;
import java.util.Arrays;
import java.util.Deque;
import java.util.HashMap;
import java.util.List;
import java.util.Map;
import java.util.Set;
import org.apache.tuweni.bytes.Bytes;
import org.hyperledger.besu.datatypes.Wei;
import org.hyperledger.besu.evm.frame.MessageFrame;
import org.junit.jupiter.api.BeforeEach;
import org.junit.jupiter.api.Test;
import org.junit.jupiter.api.extension.ExtendWith;
import org.mockito.InjectMocks;
import org.mockito.Mock;
import org.mockito.Mockito;
import org.mockito.junit.jupiter.MockitoExtension;

/**
 * This class is a modified copy of MintPrecompileTest from hedera-services repo.
 *
 * Differences with the original:
 *  1. Replaces Stores and Ledgers with {@link Store}
 *  2. Removed unnecessary tests
 */
@ExtendWith(MockitoExtension.class)
class MintPrecompileTest {
    private static final long TEST_SERVICE_FEE = 5_000_000;
    private static final long TEST_NETWORK_FEE = 400_000;
    private static final long TEST_NODE_FEE = 300_000;
    private static final int CENTS_RATE = 12;
    private static final int HBAR_RATE = 1;
    private static final long EXPECTED_GAS_PRICE =
            (TEST_SERVICE_FEE + TEST_NETWORK_FEE + TEST_NODE_FEE) / DEFAULT_GAS_PRICE * 6 / 5;
    private static final Bytes ZERO_FUNGIBLE_MINT_INPUT = Bytes.fromHexString(
            "0x278e0b88000000000000000000000000000000000000000000000000000000000000043e000000000000000000000000000000000000000000000000000000000000000000000000000000000000000000000000000000000000000000000000000000600000000000000000000000000000000000000000000000000000000000000000");
    private static final Bytes FUNGIBLE_MINT_INPUT = Bytes.fromHexString(
            "0x278e0b88000000000000000000000000000000000000000000000000000000000000043e000000000000000000000000000000000000000000000000000000000000000f00000000000000000000000000000000000000000000000000000000000000600000000000000000000000000000000000000000000000000000000000000000");

    private static final Bytes FUNGIBLE_MINT_INPUT_WITH_MAX_AMOUNT = Bytes.fromHexString(
            "0x278e0b88000000000000000000000000000000000000000000000000000000000000043e0000000000000000000000000000000000000000000000007fffffffffffffff00000000000000000000000000000000000000000000000000000000000000600000000000000000000000000000000000000000000000000000000000000000");
    private static final Bytes FUNGIBLE_MINT_INPUT_V2 = Bytes.fromHexString(
            "0xe0f4059a000000000000000000000000000000000000000000000000000000000000043e000000000000000000000000000000000000000000000000000000000000000f00000000000000000000000000000000000000000000000000000000000000600000000000000000000000000000000000000000000000000000000000000000");
    private static final Bytes ZERO_FUNGIBLE_MINT_INPUT_V2 = Bytes.fromHexString(
            "0xe0f4059a000000000000000000000000000000000000000000000000000000000000043e000000000000000000000000000000000000000000000000000000000000000000000000000000000000000000000000000000000000000000000000000000600000000000000000000000000000000000000000000000000000000000000000");
    private static final Bytes NON_FUNGIBLE_MINT_INPUT = Bytes.fromHexString(
            "0x278e0b88000000000000000000000000000000000000000000000000000000000000042e0000000000000000000000000000000000000000000000000000000000000000000000000000000000000000000000000000000000000000000000000000006000000000000000000000000000000000000000000000000000000000000000020000000000000000000000000000000000000000000000000000000000000040000000000000000000000000000000000000000000000000000000000000008000000000000000000000000000000000000000000000000000000000000000124e4654206d65746164617461207465737431000000000000000000000000000000000000000000000000000000000000000000000000000000000000000000124e4654206d657461646174612074657374320000000000000000000000000000");
    private static final Bytes NON_FUNGIBLE_MINT_INPUT_V2 = Bytes.fromHexString(
            "0xe0f4059a000000000000000000000000000000000000000000000000000000000000042e0000000000000000000000000000000000000000000000000000000000000000000000000000000000000000000000000000000000000000000000000000006000000000000000000000000000000000000000000000000000000000000000020000000000000000000000000000000000000000000000000000000000000040000000000000000000000000000000000000000000000000000000000000008000000000000000000000000000000000000000000000000000000000000000124e4654206d65746164617461207465737431000000000000000000000000000000000000000000000000000000000000000000000000000000000000000000124e4654206d657461646174612074657374320000000000000000000000000000");
    private static final Bytes BOTH_INPUTS_INPUT_V2 = Bytes.fromHexString(
            "0xe0f4059a000000000000000000000000000000000000000000000000000000000000042e0000000000000000000000000000000000000000000000000000000000000000f00000000000000000000000000000000000000000000000000000000000006000000000000000000000000000000000000000000000000000000000000000020000000000000000000000000000000000000000000000000000000000000040000000000000000000000000000000000000000000000000000000000000008000000000000000000000000000000000000000000000000000000000000000124e4654206d65746164617461207465737431000000000000000000000000000000000000000000000000000000000000000000000000000000000000000000124e4654206d657461646174612074657374320000000000000000000000000000");

    private static final Bytes RETURN_NON_FUNGIBLE_MINT_FOR_3_TOKENS =
            Bytes.fromHexString("0x0000000000000000000000000000000000000000000000000000000000000016"
                    + "00000000000000000000000000000000000000000000000000000000000000000"
                    + "00000000000000000000000000000000000000000000000000000000000006"
                    + "00000000000000000000000000000000000000000000000000000000000000003"
                    + "0000000000000000000000000000000000000000000000000000000000000001"
                    + "0000000000000000000000000000000000000000000000000000000000000002"
                    + "0000000000000000000000000000000000000000000000000000000000000003");
    private final TransactionBody.Builder transactionBody = TransactionBody.newBuilder()
            .setTokenMint(TokenMintTransactionBody.newBuilder().setToken(HTSTestsUtil.token));

    @Mock
    private Id id;

    @Mock
    private com.hedera.services.store.models.Account account;

    @Mock
    private Token token;

    @Mock
    private Token updatedToken;

    @Mock
    private TokenRelationship tokenRelationship;

    @Mock
    private TokenModificationResult tokenModificationResult;

    @InjectMocks
    private MirrorNodeEvmProperties evmProperties;

    @Mock
    private MessageFrame frame;

    @Mock
    private EncodingFacade encoder;

    @Mock
    private SyntheticTxnFactory syntheticTxnFactory;

    @Mock
    private HederaEvmStackedWorldStateUpdater worldUpdater;

    @Mock
    private FeeCalculator feeCalculator;

    @Mock
    private FeeObject mockFeeObject;

    @Mock
    private UsagePricesProvider resourceCosts;

    @Mock
    private EvmInfrastructureFactory infrastructureFactory;

    @Mock
    private AssetsLoader assetLoader;

    @Mock
    private HbarCentExchange exchange;

    @Mock
    private ExchangeRate exchangeRate;

    @Mock
    private AccessorFactory accessorFactory;

    @Mock
    private EvmHTSPrecompiledContract evmHTSPrecompiledContract;

    @Mock
    private Store store;

    @Mock
    private OptionValidator optionValidator;

    @Mock
    private MessageFrame lastFrame;

    @Mock
    private Deque<MessageFrame> stack;

    @Mock
    private TokenAccessor tokenAccessor;

    @Mock
    private PrecompileContext precompileContext;

    private MintLogic mintLogic;
    private HTSPrecompiledContract subject;
    private MintPrecompile mintPrecompile;
    private PrecompileMapper precompileMapper;

    @BeforeEach
    void setUp() throws IOException {
        final Map<HederaFunctionality, Map<SubType, BigDecimal>> canonicalPrices = new HashMap<>();
        canonicalPrices.put(
                HederaFunctionality.TokenMint, Map.of(SubType.TOKEN_FUNGIBLE_COMMON, BigDecimal.valueOf(0)));
        given(assetLoader.loadCanonicalPrices()).willReturn(canonicalPrices);
        final PrecompilePricingUtils precompilePricingUtils =
                new PrecompilePricingUtils(assetLoader, exchange, feeCalculator, resourceCosts, accessorFactory);

        syntheticTxnFactory = new SyntheticTxnFactory();
        optionValidator = new ContextOptionValidator(evmProperties);
        mintLogic = new MintLogic(optionValidator);
        encoder = new EncodingFacade();
        mintPrecompile = new MintPrecompile(precompilePricingUtils, encoder, syntheticTxnFactory, mintLogic);
        precompileMapper = new PrecompileMapper(Set.of(mintPrecompile));

        subject = new HTSPrecompiledContract(
                infrastructureFactory,
                evmProperties,
                precompileMapper,
                evmHTSPrecompiledContract,
                store,
                tokenAccessor,
                precompilePricingUtils);
<<<<<<< HEAD

        ContractCallContext.init();
=======
>>>>>>> d204fa0a
    }

    @Test
    void nftMintHappyPathWorks() {
        final Bytes pretendArguments = givenNonFungibleFrameContext();
        prepareStoreForNftMint();
        givenPricingUtilsContext();

        given(worldUpdater.permissivelyUnaliased(any()))
                .willAnswer(invocationOnMock -> invocationOnMock.getArgument(0));

        given(feeCalculator.estimatedGasPriceInTinybars(HederaFunctionality.ContractCall, timestamp))
                .willReturn(1L);

        given(feeCalculator.computeFee(any(), any(), any())).willReturn(mockFeeObject);
        given(mockFeeObject.getServiceFee()).willReturn(1L);
        given(frame.getMessageFrameStack()).willReturn(stack);
        given(stack.getLast()).willReturn(lastFrame);
        given(lastFrame.getContextVariable(PRECOMPILE_CONTEXT)).willReturn(precompileContext);
        given(precompileContext.getPrecompile()).willReturn(mintPrecompile);
        given(precompileContext.getSenderAddress()).willReturn(senderAddress);
        given(precompileContext.getTransactionBody()).willReturn(transactionBody);

        // when:
        subject.prepareFields(frame);
        subject.prepareComputation(pretendArguments, a -> a, precompileContext);
        subject.getPrecompile(frame).getGasRequirement(TEST_CONSENSUS_TIME, transactionBody, sender);
        final var result = subject.computeInternal(frame);

        // then:
        assertEquals(RETURN_NON_FUNGIBLE_MINT_FOR_3_TOKENS, result);
    }

    @Test
    void fungibleMintHappyPathWorks() {
        final Bytes pretendArguments = givenFungibleFrameContext();
        prepareStoreForFungibleMint(10L);
        givenPricingUtilsContext();
        given(worldUpdater.permissivelyUnaliased(any()))
                .willAnswer(invocationOnMock -> invocationOnMock.getArgument(0));
        given(feeCalculator.estimatedGasPriceInTinybars(HederaFunctionality.ContractCall, timestamp))
                .willReturn(1L);

        given(feeCalculator.computeFee(any(), any(), any())).willReturn(mockFeeObject);
        given(mockFeeObject.getServiceFee()).willReturn(1L);
        given(frame.getMessageFrameStack()).willReturn(stack);
        given(stack.getLast()).willReturn(lastFrame);
        given(lastFrame.getContextVariable(PRECOMPILE_CONTEXT)).willReturn(precompileContext);
        given(precompileContext.getPrecompile()).willReturn(mintPrecompile);
        given(precompileContext.getSenderAddress()).willReturn(senderAddress);
        given(precompileContext.getTransactionBody()).willReturn(transactionBody);

        // when:
        subject.prepareFields(frame);
        subject.prepareComputation(pretendArguments, a -> a, precompileContext);
        subject.getPrecompile(frame).getGasRequirement(TEST_CONSENSUS_TIME, transactionBody, sender);
        final var result = subject.computeInternal(frame);
        // then:
        assertEquals(fungibleSuccessResultWith10Supply, result);
    }

    @Test
    void fungibleMintForMaxAmountWorks() {
        // given:
        prepareStoreForFungibleMint(Long.MAX_VALUE);
        givenPricingUtilsContext();
        givenFrameContext();
        final Bytes pretendArguments = FUNGIBLE_MINT_INPUT_WITH_MAX_AMOUNT;
        given(worldUpdater.permissivelyUnaliased(any()))
                .willAnswer(invocationOnMock -> invocationOnMock.getArgument(0));
        given(feeCalculator.estimatedGasPriceInTinybars(HederaFunctionality.ContractCall, timestamp))
                .willReturn(1L);
        given(feeCalculator.computeFee(any(), any(), any())).willReturn(mockFeeObject);
        given(mockFeeObject.getServiceFee()).willReturn(1L);
        given(frame.getMessageFrameStack()).willReturn(stack);
        given(stack.getLast()).willReturn(lastFrame);
        given(lastFrame.getContextVariable(PRECOMPILE_CONTEXT)).willReturn(precompileContext);
        given(precompileContext.getPrecompile()).willReturn(mintPrecompile);
        given(precompileContext.getSenderAddress()).willReturn(senderAddress);
        given(precompileContext.getTransactionBody()).willReturn(transactionBody);

        // when:
        subject.prepareFields(frame);
        subject.prepareComputation(pretendArguments, a -> a, precompileContext);
        subject.getPrecompile(frame).getGasRequirement(TEST_CONSENSUS_TIME, transactionBody, sender);
        final var result = subject.computeInternal(frame);
        // then:
        assertEquals(fungibleSuccessResultWithLongMaxValueSupply, result);
    }

    @Test
    void gasRequirementReturnsCorrectValueForMintToken() {
        // given
        givenMinFrameContext();
        givenPricingUtilsContext();
        given(frame.getWorldUpdater()).willReturn(worldUpdater);
        given(worldUpdater.permissivelyUnaliased(any()))
                .willAnswer(invocationOnMock -> invocationOnMock.getArgument(0));
        final var transactionBody = TransactionBody.newBuilder().setTokenMint(TokenMintTransactionBody.newBuilder());

        given(feeCalculator.computeFee(any(), any(), any()))
                .willReturn(new FeeObject(TEST_NODE_FEE, TEST_NETWORK_FEE, TEST_SERVICE_FEE));
        given(feeCalculator.estimatedGasPriceInTinybars(any(), any())).willReturn(DEFAULT_GAS_PRICE);
        given(worldUpdater.permissivelyUnaliased(any()))
                .willAnswer(invocationOnMock -> invocationOnMock.getArgument(0));
        given(frame.getMessageFrameStack()).willReturn(stack);
        given(stack.getLast()).willReturn(lastFrame);
        given(lastFrame.getContextVariable(PRECOMPILE_CONTEXT)).willReturn(precompileContext);
        given(precompileContext.getPrecompile()).willReturn(mintPrecompile);
        given(precompileContext.getSenderAddress()).willReturn(senderAddress);

        subject.prepareFields(frame);
        subject.prepareComputation(FUNGIBLE_MINT_INPUT, a -> a, precompileContext);
        final long result =
                subject.getPrecompile(frame).getGasRequirement(TEST_CONSENSUS_TIME, transactionBody, sender);

        // then
        assertEquals(EXPECTED_GAS_PRICE, result);
    }
    //
    @Test
    void decodeFungibleMintInput() {
        final var decodedInput = getMintWrapper(FUNGIBLE_MINT_INPUT, SystemContractAbis.MINT_TOKEN_V1);

        assertTrue(decodedInput.tokenType().getTokenNum() > 0);
        assertEquals(15, decodedInput.amount());
        assertEquals(FUNGIBLE_COMMON, decodedInput.type());
    }

    @Test
    void decodeFungibleMintInputV2() {
        final var decodedInput = getMintWrapper(FUNGIBLE_MINT_INPUT_V2, SystemContractAbis.MINT_TOKEN_V2);

        assertTrue(decodedInput.tokenType().getTokenNum() > 0);
        assertEquals(15, decodedInput.amount());
        assertEquals(FUNGIBLE_COMMON, decodedInput.type());
    }

    @Test
    void decodeNonFungibleMintInput() {
        final var decodedInput = getMintWrapper(NON_FUNGIBLE_MINT_INPUT, SystemContractAbis.MINT_TOKEN_V1);
        final var metadata1 = ByteString.copyFrom("NFT metadata test1".getBytes());
        final var metadata2 = ByteString.copyFrom("NFT metadata test2".getBytes());
        final List<ByteString> metadata = Arrays.asList(metadata1, metadata2);

        assertTrue(decodedInput.tokenType().getTokenNum() > 0);
        assertEquals(metadata, decodedInput.metadata());
        assertEquals(NON_FUNGIBLE_UNIQUE, decodedInput.type());
    }

    @Test
    void decodeFungibleMintZeroInputV2() {
        final var decodedInput = getMintWrapper(ZERO_FUNGIBLE_MINT_INPUT_V2, SystemContractAbis.MINT_TOKEN_V2);
        final List<ByteString> metadata = new ArrayList<>();

        assertTrue(decodedInput.tokenType().getTokenNum() > 0);
        assertEquals(metadata, decodedInput.metadata());
        assertEquals(FUNGIBLE_COMMON, decodedInput.type());
    }

    @Test
    void decodeFungibleMintZeroInput() {
        final var decodedInput = getMintWrapper(ZERO_FUNGIBLE_MINT_INPUT, SystemContractAbis.MINT_TOKEN_V1);
        final var metadata = new ArrayList<>();

        assertTrue(decodedInput.tokenType().getTokenNum() > 0);
        assertEquals(metadata, decodedInput.metadata());
        assertEquals(FUNGIBLE_COMMON, decodedInput.type());
    }

    @Test
    void decodeNonFungibleMintInputV2() {
        final var decodedInput = getMintWrapper(NON_FUNGIBLE_MINT_INPUT_V2, SystemContractAbis.MINT_TOKEN_V2);
        final var metadata1 = ByteString.copyFrom("NFT metadata test1".getBytes());
        final var metadata2 = ByteString.copyFrom("NFT metadata test2".getBytes());
        final List<ByteString> metadata = Arrays.asList(metadata1, metadata2);

        assertTrue(decodedInput.tokenType().getTokenNum() > 0);
        assertEquals(metadata, decodedInput.metadata());
        assertEquals(NON_FUNGIBLE_UNIQUE, decodedInput.type());
    }

    private Bytes givenNonFungibleFrameContext() {
        givenFrameContext();
        return NON_FUNGIBLE_MINT_INPUT;
    }

    private Bytes givenFungibleFrameContext() {
        givenFrameContext();
        return FUNGIBLE_MINT_INPUT;
    }

    private void givenFrameContext() {
        given(frame.getSenderAddress()).willReturn(contractAddress);
        given(frame.getWorldUpdater()).willReturn(worldUpdater);
        given(frame.getRemainingGas()).willReturn(30000000L);
        given(frame.getValue()).willReturn(Wei.ZERO);
        given(worldUpdater.getStore()).willReturn(store);
    }

    private void prepareStoreForNftMint() {
        final var uniqueTokens = new ArrayList<UniqueToken>();
        final var uniqueToken1 = Mockito.mock(UniqueToken.class);
        final var uniqueToken2 = Mockito.mock(UniqueToken.class);
        final var uniqueToken3 = Mockito.mock(UniqueToken.class);
        when(uniqueToken1.getSerialNumber()).thenReturn(1L);
        when(uniqueToken2.getSerialNumber()).thenReturn(2L);
        when(uniqueToken3.getSerialNumber()).thenReturn(3L);
        uniqueTokens.add(uniqueToken1);
        uniqueTokens.add(uniqueToken2);
        uniqueTokens.add(uniqueToken3);

        final var tokenAddress = EntityIdUtils.asTypedEvmAddress(HTSTestsUtil.token);
        final var treasuryAddress = senderAddress;
        when(token.getTreasury()).thenReturn(account);
        when(token.getId()).thenReturn(id);
        when(id.asEvmAddress()).thenReturn(tokenAddress);
        when(account.getAccountAddress()).thenReturn(treasuryAddress);
        when(token.mint(any(), any(), any())).thenReturn(tokenModificationResult);
        when(tokenModificationResult.token()).thenReturn(updatedToken);
        when(updatedToken.mintedUniqueTokens()).thenReturn(uniqueTokens);
        when(updatedToken.getType()).thenReturn(TokenType.NON_FUNGIBLE_UNIQUE);
        when(store.getToken(tokenAddress, OnMissing.THROW)).thenReturn(token);
        when(store.getTokenRelationship(new TokenRelationshipKey(tokenAddress, treasuryAddress), OnMissing.THROW))
                .thenReturn(tokenRelationship);
    }

    private void prepareStoreForFungibleMint(final long newTotalSupply) {
        final var uniqueTokens = new ArrayList<UniqueToken>();
        final var uniqueToken1 = Mockito.mock(UniqueToken.class);
        uniqueTokens.add(uniqueToken1);

        final var tokenAddress = EntityIdUtils.asTypedEvmAddress(HTSTestsUtil.token);
        final var treasuryAddress = senderAddress;
        when(token.getTreasury()).thenReturn(account);
        when(token.getId()).thenReturn(id);
        when(id.asEvmAddress()).thenReturn(tokenAddress);
        when(account.getAccountAddress()).thenReturn(treasuryAddress);
        when(token.mint(any(), any(), any())).thenReturn(tokenModificationResult);
        when(tokenModificationResult.token()).thenReturn(updatedToken);
        when(updatedToken.getTotalSupply()).thenReturn(newTotalSupply);
        when(updatedToken.getType()).thenReturn(TokenType.FUNGIBLE_COMMON);
        when(store.getToken(tokenAddress, OnMissing.THROW)).thenReturn(token);
        when(store.getTokenRelationship(new TokenRelationshipKey(tokenAddress, treasuryAddress), OnMissing.THROW))
                .thenReturn(tokenRelationship);
    }

    private void givenPricingUtilsContext() {
        given(exchange.rate(any())).willReturn(exchangeRate);
        given(exchangeRate.getCentEquiv()).willReturn(CENTS_RATE);
        given(exchangeRate.getHbarEquiv()).willReturn(HBAR_RATE);
    }

    private void givenMinFrameContext() {
        given(frame.getSenderAddress()).willReturn(contractAddress);
    }
}<|MERGE_RESOLUTION|>--- conflicted
+++ resolved
@@ -34,6 +34,7 @@
 import static org.mockito.Mockito.when;
 
 import com.google.protobuf.ByteString;
+import com.hedera.mirror.web3.common.ContractCallContext;
 import com.hedera.mirror.web3.common.PrecompileContext;
 import com.hedera.mirror.web3.evm.properties.MirrorNodeEvmProperties;
 import com.hedera.mirror.web3.evm.store.Store;
@@ -240,11 +241,7 @@
                 store,
                 tokenAccessor,
                 precompilePricingUtils);
-<<<<<<< HEAD
-
         ContractCallContext.init();
-=======
->>>>>>> d204fa0a
     }
 
     @Test
