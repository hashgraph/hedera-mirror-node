--- conflicted
+++ resolved
@@ -254,19 +254,7 @@
         precompileMapper = new PrecompileMapper(Set.of(burnPrecompile));
 
         subject = new HTSPrecompiledContract(
-<<<<<<< HEAD
                 infrastructureFactory, evmProperties, precompileMapper, store, tokenAccessor, precompilePricingUtils);
-
-        ContractCallContext.init(store.getStackedStateFrames());
-=======
-                infrastructureFactory,
-                evmProperties,
-                precompileMapper,
-                evmHTSPrecompiledContract,
-                store,
-                tokenAccessor,
-                precompilePricingUtils);
->>>>>>> eb0dfdda
     }
 
     @Test
