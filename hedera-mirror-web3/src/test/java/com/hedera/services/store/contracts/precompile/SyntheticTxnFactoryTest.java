/*
 * Copyright (C) 2021-2023 Hedera Hashgraph, LLC
 *
 * Licensed under the Apache License, Version 2.0 (the "License");
 * you may not use this file except in compliance with the License.
 * You may obtain a copy of the License at
 *
 *      http://www.apache.org/licenses/LICENSE-2.0
 *
 * Unless required by applicable law or agreed to in writing, software
 * distributed under the License is distributed on an "AS IS" BASIS,
 * WITHOUT WARRANTIES OR CONDITIONS OF ANY KIND, either express or implied.
 * See the License for the specific language governing permissions and
 * limitations under the License.
 */

package com.hedera.services.store.contracts.precompile;

import static com.hedera.mirror.web3.evm.account.AccountAccessorImpl.EVM_ADDRESS_SIZE;
import static com.hedera.services.fees.calculation.utils.AccessorBasedUsages.THREE_MONTHS_IN_SECONDS;
import static com.hedera.services.store.contracts.precompile.SyntheticTxnFactory.AUTO_MEMO;
import static com.hedera.services.store.contracts.precompile.codec.Association.multiAssociation;
import static com.hedera.services.store.contracts.precompile.utils.PrecompilePricingUtils.EMPTY_KEY;
import static com.hedera.services.utils.MiscUtils.asKeyUnchecked;
import static org.junit.jupiter.api.Assertions.assertEquals;
import static org.junit.jupiter.api.Assertions.assertTrue;

import com.google.protobuf.BoolValue;
import com.google.protobuf.ByteString;
import com.hedera.node.app.service.evm.store.contracts.precompile.codec.GrantRevokeKycWrapper;
import com.hedera.node.app.service.evm.store.contracts.precompile.codec.TokenFreezeUnfreezeWrapper;
import com.hedera.node.app.service.evm.utils.EthSigsUtils;
import com.hedera.services.jproto.JKey;
import com.hedera.services.store.contracts.precompile.codec.ApproveWrapper;
import com.hedera.services.store.contracts.precompile.codec.BurnWrapper;
import com.hedera.services.store.contracts.precompile.codec.Dissociation;
import com.hedera.services.store.contracts.precompile.codec.MintWrapper;
<<<<<<< HEAD
import com.hedera.services.store.contracts.precompile.codec.SetApprovalForAllWrapper;
=======
import com.hedera.services.store.contracts.precompile.codec.PauseWrapper;
import com.hedera.services.store.contracts.precompile.codec.UnpauseWrapper;
>>>>>>> 096ef40c
import com.hedera.services.store.contracts.precompile.codec.WipeWrapper;
import com.hedera.services.store.models.Id;
import com.hedera.services.utils.EntityNum;
import com.hedera.services.utils.IdUtils;
import com.hederahashgraph.api.proto.java.AccountID;
import com.hederahashgraph.api.proto.java.Key;
import com.hederahashgraph.api.proto.java.TokenID;
import java.math.BigInteger;
import java.security.InvalidKeyException;
import java.util.List;
import org.apache.commons.codec.DecoderException;
import org.bouncycastle.util.encoders.Hex;
import org.junit.jupiter.api.Test;
import org.junit.jupiter.api.extension.ExtendWith;
import org.mockito.junit.jupiter.MockitoExtension;

@ExtendWith(MockitoExtension.class)
class SyntheticTxnFactoryTest {
    private SyntheticTxnFactory subject = new SyntheticTxnFactory();

    @Test
    void createsExpectedCryptoCreateWithEDKeyAlias() {
        final var balance = 10L;
        final var bytes = new byte[33];
        bytes[0] = 0x02;
        final Key key =
                Key.newBuilder().setECDSASecp256K1(ByteString.copyFrom(bytes)).build();
        final var alias = key.toByteString();
        final var result = subject.createAccount(alias, key, balance, 0);
        final var txnBody = result.build();

        assertTrue(txnBody.hasCryptoCreateAccount());
        assertEquals(AUTO_MEMO, txnBody.getCryptoCreateAccount().getMemo());
        assertEquals(
                THREE_MONTHS_IN_SECONDS,
                txnBody.getCryptoCreateAccount().getAutoRenewPeriod().getSeconds());
        assertEquals(10L, txnBody.getCryptoCreateAccount().getInitialBalance());
        assertEquals(0L, txnBody.getCryptoCreateAccount().getMaxAutomaticTokenAssociations());
        assertEquals(
                key.toByteString(), txnBody.getCryptoCreateAccount().getKey().toByteString());
        assertEquals(alias, txnBody.getCryptoCreateAccount().getAlias());
    }

    @Test
    void createsExpectedCryptoCreateWithECKeyAlias() throws InvalidKeyException, DecoderException {
        final var balance = 10L;
        final var bytes = new byte[33];
        bytes[0] = 0x02;
        final Key key =
                Key.newBuilder().setECDSASecp256K1(ByteString.copyFrom(bytes)).build();
        final var alias = key.toByteString();
        final var evmAddress = ByteString.copyFrom(
                EthSigsUtils.recoverAddressFromPubKey(JKey.mapKey(key).getECDSASecp256k1Key()));
        final var result = subject.createAccount(alias, key, balance, 0);
        final var txnBody = result.build();

        assertTrue(txnBody.hasCryptoCreateAccount());
        assertEquals(AUTO_MEMO, txnBody.getCryptoCreateAccount().getMemo());
        assertEquals(
                THREE_MONTHS_IN_SECONDS,
                txnBody.getCryptoCreateAccount().getAutoRenewPeriod().getSeconds());
        assertEquals(10L, txnBody.getCryptoCreateAccount().getInitialBalance());
        assertEquals(0L, txnBody.getCryptoCreateAccount().getMaxAutomaticTokenAssociations());
        assertEquals(
                key.toByteString(), txnBody.getCryptoCreateAccount().getKey().toByteString());
        assertEquals(alias, txnBody.getCryptoCreateAccount().getAlias());
    }

    @Test
    void createsExpectedHollowAccountCreate() {
        final var balance = 10L;
        final var evmAddressAlias = ByteString.copyFrom(Hex.decode("a94f5374fce5edbc8e2a8697c15331677e6ebf0b"));
        final var result = subject.createHollowAccount(evmAddressAlias, balance);
        final var txnBody = result.build();

        assertTrue(txnBody.hasCryptoCreateAccount());
        assertEquals(asKeyUnchecked(EMPTY_KEY), txnBody.getCryptoCreateAccount().getKey());
        assertEquals(evmAddressAlias, txnBody.getCryptoCreateAccount().getAlias());
        assertEquals(
                EVM_ADDRESS_SIZE, txnBody.getCryptoCreateAccount().getAlias().size());
        assertEquals("lazy-created account", txnBody.getCryptoCreateAccount().getMemo());
        assertEquals(
                THREE_MONTHS_IN_SECONDS,
                txnBody.getCryptoCreateAccount().getAutoRenewPeriod().getSeconds());
        assertEquals(10L, txnBody.getCryptoCreateAccount().getInitialBalance());
        assertEquals(0L, txnBody.getCryptoCreateAccount().getMaxAutomaticTokenAssociations());
    }

    @Test
    void fungibleTokenChangeAddsAutoAssociations() {
        final var balance = 10L;
        final var bytes = new byte[33];
        bytes[0] = 0x02;
        final Key key =
                Key.newBuilder().setECDSASecp256K1(ByteString.copyFrom(bytes)).build();
        final var alias = key.toByteString();
        final var result = subject.createAccount(alias, key, balance, 1);
        final var txnBody = result.build();

        assertTrue(txnBody.hasCryptoCreateAccount());
        assertEquals(AUTO_MEMO, txnBody.getCryptoCreateAccount().getMemo());
        assertEquals(
                THREE_MONTHS_IN_SECONDS,
                txnBody.getCryptoCreateAccount().getAutoRenewPeriod().getSeconds());
        assertEquals(10L, txnBody.getCryptoCreateAccount().getInitialBalance());
        assertEquals(1, txnBody.getCryptoCreateAccount().getMaxAutomaticTokenAssociations());
        assertEquals(
                key.toByteString(), txnBody.getCryptoCreateAccount().getKey().toByteString());
        assertEquals(alias, txnBody.getCryptoCreateAccount().getAlias());
    }

    @Test
    void createsExpectedAssociations() {
        final var tokens = List.of(fungible, nonFungible);
        final var associations = multiAssociation(a, tokens);

        final var result = subject.createAssociate(associations);
        final var txnBody = result.build();

        assertEquals(a, txnBody.getTokenAssociate().getAccount());
        assertEquals(tokens, txnBody.getTokenAssociate().getTokensList());
    }

    @Test
    void createsExpectedDissociations() {
        final var tokens = List.of(fungible, nonFungible);
        final var associations = Dissociation.multiDissociation(a, tokens);

        final var result = subject.createDissociate(associations);
        final var txnBody = result.build();

        assertEquals(a, txnBody.getTokenDissociate().getAccount());
        assertEquals(tokens, txnBody.getTokenDissociate().getTokensList());
    }

    @Test
    void createsExpectedNftMint() {
        final var nftMints = MintWrapper.forNonFungible(nonFungible, newMetadata);

        final var result = subject.createMint(nftMints);
        final var txnBody = result.build();

        assertEquals(nonFungible, txnBody.getTokenMint().getToken());
        assertEquals(newMetadata, txnBody.getTokenMint().getMetadataList());
    }

    @Test
    void createsExpectedNftBurn() {
        final var nftBurns = BurnWrapper.forNonFungible(nonFungible, targetSerialNos);

        final var result = subject.createBurn(nftBurns);
        final var txnBody = result.build();

        assertEquals(nonFungible, txnBody.getTokenBurn().getToken());
        assertEquals(targetSerialNos, txnBody.getTokenBurn().getSerialNumbersList());
    }

    @Test
    void createsExpectedFungibleMint() {
        final var amount = 1234L;
        final var funMints = MintWrapper.forFungible(fungible, amount);

        final var result = subject.createMint(funMints);
        final var txnBody = result.build();

        assertEquals(fungible, txnBody.getTokenMint().getToken());
        assertEquals(amount, txnBody.getTokenMint().getAmount());
    }

    @Test
    void createsExpectedFungibleBurn() {
        final var amount = 1234L;
        final var funBurns = BurnWrapper.forFungible(fungible, amount);

        final var result = subject.createBurn(funBurns);
        final var txnBody = result.build();

        assertEquals(fungible, txnBody.getTokenBurn().getToken());
        assertEquals(amount, txnBody.getTokenBurn().getAmount());
    }

    @Test
    void createsExpectedGrantKycCall() {
        final var grantWrapper = new GrantRevokeKycWrapper<>(fungible, a);
        final var result = subject.createGrantKyc(grantWrapper);
        final var txnBody = result.build();

        assertEquals(fungible, txnBody.getTokenGrantKyc().getToken());
        assertEquals(a, txnBody.getTokenGrantKyc().getAccount());
    }

    @Test
    void createsExpectedFungibleWipe() {
        final var amount = 1234L;
        final var fungibleWipe = WipeWrapper.forFungible(fungible, a, amount);

        final var result = subject.createWipe(fungibleWipe);
        final var txnBody = result.build();

        assertEquals(fungible, txnBody.getTokenWipe().getToken());
        assertEquals(amount, txnBody.getTokenWipe().getAmount());
        assertEquals(a, txnBody.getTokenWipe().getAccount());
    }

    @Test
    void createsExpectedFungibleApproveAllowance() {
        final var amount = BigInteger.ONE;
        final var allowances = new ApproveWrapper(token, receiver, amount, BigInteger.ZERO, true, false);

        final var result = subject.createFungibleApproval(allowances, senderId);
        final var txnBody = result.build();

        assertEquals(
                amount.longValue(),
                txnBody.getCryptoApproveAllowance().getTokenAllowances(0).getAmount());
        assertEquals(
                token, txnBody.getCryptoApproveAllowance().getTokenAllowances(0).getTokenId());
        final var allowance = txnBody.getCryptoApproveAllowance().getTokenAllowances(0);
        assertEquals(senderId.asGrpcAccount(), allowance.getOwner());
        assertEquals(receiver, allowance.getSpender());
    }

    @Test
    void createsExpectedNonfungibleApproveAllowanceWithOwnerAsOperator() {
        final var allowances = new ApproveWrapper(token, receiver, BigInteger.ZERO, BigInteger.ONE, false, false);
        final var ownerId = new Id(0, 0, 666);

        final var result = subject.createNonfungibleApproval(allowances, ownerId, ownerId);
        final var txnBody = result.build();

        final var allowance = txnBody.getCryptoApproveAllowance().getNftAllowances(0);
        assertEquals(token, allowance.getTokenId());
        assertEquals(receiver, allowance.getSpender());
        assertEquals(ownerId.asGrpcAccount(), allowance.getOwner());
        assertEquals(AccountID.getDefaultInstance(), allowance.getDelegatingSpender());
        assertEquals(1L, allowance.getSerialNumbers(0));
    }

    @Test
    void createsExpectedNonfungibleApproveAllowanceWithNonOwnerOperator() {
        final var allowances = new ApproveWrapper(token, receiver, BigInteger.ZERO, BigInteger.ONE, false, false);
        final var ownerId = new Id(0, 0, 666);
        final var operatorId = new Id(0, 0, 777);

        final var result = subject.createNonfungibleApproval(allowances, ownerId, operatorId);
        final var txnBody = result.build();

        final var allowance = txnBody.getCryptoApproveAllowance().getNftAllowances(0);
        assertEquals(token, allowance.getTokenId());
        assertEquals(receiver, allowance.getSpender());
        assertEquals(ownerId.asGrpcAccount(), allowance.getOwner());
        assertEquals(operatorId.asGrpcAccount(), allowance.getDelegatingSpender());
        assertEquals(1L, allowance.getSerialNumbers(0));
    }

    @Test
    void createsExpectedNonfungibleApproveAllowanceWithoutOwner() {
        final var allowances = new ApproveWrapper(token, receiver, BigInteger.ZERO, BigInteger.ONE, false, false);
        final var operatorId = new Id(0, 0, 666);

        final var result = subject.createNonfungibleApproval(allowances, null, operatorId);
        final var txnBody = result.build();

        final var allowance = txnBody.getCryptoApproveAllowance().getNftAllowances(0);
        assertEquals(token, allowance.getTokenId());
        assertEquals(receiver, allowance.getSpender());
        assertEquals(AccountID.getDefaultInstance(), allowance.getOwner());
        assertEquals(1L, allowance.getSerialNumbers(0));
    }

    @Test
    void createsDeleteAllowance() {
        final var allowances = new ApproveWrapper(token, receiver, BigInteger.ZERO, BigInteger.ONE, false, false);

        final var result = subject.createDeleteAllowance(allowances, senderId);
        final var txnBody = result.build();

        assertEquals(
                token, txnBody.getCryptoDeleteAllowance().getNftAllowances(0).getTokenId());
        assertEquals(1L, txnBody.getCryptoDeleteAllowance().getNftAllowances(0).getSerialNumbers(0));
        assertEquals(
                HTSTestsUtil.sender,
                txnBody.getCryptoDeleteAllowance().getNftAllowances(0).getOwner());
    }

    @Test
    void createsExpectedNftWipe() {
        final var nftWipe = WipeWrapper.forNonFungible(nonFungible, a, targetSerialNos);

        final var result = subject.createWipe(nftWipe);
        final var txnBody = result.build();

        assertEquals(nonFungible, txnBody.getTokenWipe().getToken());
        assertEquals(a, txnBody.getTokenWipe().getAccount());
        assertEquals(targetSerialNos, txnBody.getTokenWipe().getSerialNumbersList());
    }

    @Test
<<<<<<< HEAD
    void createsAdjustAllowanceForAllNFT() {
        final var allowances = new SetApprovalForAllWrapper(nonFungible, receiver, true);

        final var result = subject.createApproveAllowanceForAllNFT(allowances, senderId);
        final var txnBody = result.build();

        assertEquals(
                receiver,
                txnBody.getCryptoApproveAllowance().getNftAllowances(0).getSpender());
        assertEquals(
                sender, txnBody.getCryptoApproveAllowance().getNftAllowances(0).getOwner());
        assertEquals(
                nonFungible,
                txnBody.getCryptoApproveAllowance().getNftAllowances(0).getTokenId());
        assertEquals(
                BoolValue.of(true),
                txnBody.getCryptoApproveAllowance().getNftAllowances(0).getApprovedForAll());
=======
    void createsExpectedFreeze() {
        final var freezeWrapper = TokenFreezeUnfreezeWrapper.forFreeze(fungible, a);
        final var result = subject.createFreeze(freezeWrapper);
        final var txnBody = result.build();

        assertEquals(fungible, txnBody.getTokenFreeze().getToken());
        assertEquals(a, txnBody.getTokenFreeze().getAccount());
    }

    @Test
    void createsExpectedUnfreeze() {
        final var unfreezeWrapper = TokenFreezeUnfreezeWrapper.forUnfreeze(fungible, a);
        final var result = subject.createUnfreeze(unfreezeWrapper);
        final var txnBody = result.build();

        assertEquals(fungible, txnBody.getTokenUnfreeze().getToken());
        assertEquals(a, txnBody.getTokenUnfreeze().getAccount());
    }

    @Test
    void createsExpectedPause() {
        final var pauseWrapper = new PauseWrapper(fungible);
        final var result = subject.createPause(pauseWrapper);
        final var txnBody = result.build();

        assertEquals(fungible, txnBody.getTokenPause().getToken());
    }

    @Test
    void createsExpectedUnpause() {
        final var unpauseWrapper = new UnpauseWrapper(fungible);
        final var result = subject.createUnpause(unpauseWrapper);
        final var txnBody = result.build();

        assertEquals(fungible, txnBody.getTokenUnpause().getToken());
>>>>>>> 096ef40c
    }

    private static final long serialNo = 100;
    private static final long secondAmount = 200;
    private static final long newExpiry = 1_234_567L;
    private final EntityNum contractNum = EntityNum.fromLong(666);
    private final EntityNum accountNum = EntityNum.fromLong(1234);
    public static final AccountID receiver = IdUtils.asAccount("0.0.3");
    public static final AccountID payer = IdUtils.asAccount("0.0.12345");
    public static final AccountID sender = IdUtils.asAccount("0.0.2");
    public static final Id payerId = Id.fromGrpcAccount(payer);
    public static final Id senderId = Id.fromGrpcAccount(sender);
    private static final AccountID a = IdUtils.asAccount("0.0.2");
    private static final AccountID b = IdUtils.asAccount("0.0.3");
    private static final AccountID c = IdUtils.asAccount("0.0.4");

    public static final TokenID token = IdUtils.asToken("0.0.1");
<<<<<<< HEAD
=======
    public static final AccountID payer = IdUtils.asAccount("0.0.12345");
    public static final AccountID sender = IdUtils.asAccount("0.0.2");

    public static final AccountID receiver = IdUtils.asAccount("0.0.3");
    public static final Id payerId = Id.fromGrpcAccount(payer);
    public static final Id senderId = Id.fromGrpcAccount(sender);
>>>>>>> 096ef40c
    private static final TokenID fungible = IdUtils.asToken("0.0.555");
    private static final TokenID nonFungible = IdUtils.asToken("0.0.666");
    private static final List<Long> targetSerialNos = List.of(1L, 2L, 3L);
    private static final List<ByteString> newMetadata =
            List.of(ByteString.copyFromUtf8("AAA"), ByteString.copyFromUtf8("BBB"), ByteString.copyFromUtf8("CCC"));
    private static final long valueInTinyBars = 123;
}<|MERGE_RESOLUTION|>--- conflicted
+++ resolved
@@ -35,12 +35,9 @@
 import com.hedera.services.store.contracts.precompile.codec.BurnWrapper;
 import com.hedera.services.store.contracts.precompile.codec.Dissociation;
 import com.hedera.services.store.contracts.precompile.codec.MintWrapper;
-<<<<<<< HEAD
+import com.hedera.services.store.contracts.precompile.codec.PauseWrapper;
 import com.hedera.services.store.contracts.precompile.codec.SetApprovalForAllWrapper;
-=======
-import com.hedera.services.store.contracts.precompile.codec.PauseWrapper;
 import com.hedera.services.store.contracts.precompile.codec.UnpauseWrapper;
->>>>>>> 096ef40c
 import com.hedera.services.store.contracts.precompile.codec.WipeWrapper;
 import com.hedera.services.store.models.Id;
 import com.hedera.services.utils.EntityNum;
@@ -339,7 +336,6 @@
     }
 
     @Test
-<<<<<<< HEAD
     void createsAdjustAllowanceForAllNFT() {
         final var allowances = new SetApprovalForAllWrapper(nonFungible, receiver, true);
 
@@ -357,7 +353,9 @@
         assertEquals(
                 BoolValue.of(true),
                 txnBody.getCryptoApproveAllowance().getNftAllowances(0).getApprovedForAll());
-=======
+    }
+
+    @Test
     void createsExpectedFreeze() {
         final var freezeWrapper = TokenFreezeUnfreezeWrapper.forFreeze(fungible, a);
         final var result = subject.createFreeze(freezeWrapper);
@@ -393,7 +391,6 @@
         final var txnBody = result.build();
 
         assertEquals(fungible, txnBody.getTokenUnpause().getToken());
->>>>>>> 096ef40c
     }
 
     private static final long serialNo = 100;
@@ -401,25 +398,17 @@
     private static final long newExpiry = 1_234_567L;
     private final EntityNum contractNum = EntityNum.fromLong(666);
     private final EntityNum accountNum = EntityNum.fromLong(1234);
-    public static final AccountID receiver = IdUtils.asAccount("0.0.3");
-    public static final AccountID payer = IdUtils.asAccount("0.0.12345");
-    public static final AccountID sender = IdUtils.asAccount("0.0.2");
-    public static final Id payerId = Id.fromGrpcAccount(payer);
-    public static final Id senderId = Id.fromGrpcAccount(sender);
     private static final AccountID a = IdUtils.asAccount("0.0.2");
     private static final AccountID b = IdUtils.asAccount("0.0.3");
     private static final AccountID c = IdUtils.asAccount("0.0.4");
 
     public static final TokenID token = IdUtils.asToken("0.0.1");
-<<<<<<< HEAD
-=======
     public static final AccountID payer = IdUtils.asAccount("0.0.12345");
     public static final AccountID sender = IdUtils.asAccount("0.0.2");
 
     public static final AccountID receiver = IdUtils.asAccount("0.0.3");
     public static final Id payerId = Id.fromGrpcAccount(payer);
     public static final Id senderId = Id.fromGrpcAccount(sender);
->>>>>>> 096ef40c
     private static final TokenID fungible = IdUtils.asToken("0.0.555");
     private static final TokenID nonFungible = IdUtils.asToken("0.0.666");
     private static final List<Long> targetSerialNos = List.of(1L, 2L, 3L);
