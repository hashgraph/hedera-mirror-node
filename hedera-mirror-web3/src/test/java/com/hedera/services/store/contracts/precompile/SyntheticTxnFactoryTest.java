--- conflicted
+++ resolved
@@ -39,11 +39,8 @@
 import com.hedera.services.store.contracts.precompile.codec.SetApprovalForAllWrapper;
 import com.hedera.services.store.contracts.precompile.codec.UnpauseWrapper;
 import com.hedera.services.store.contracts.precompile.codec.WipeWrapper;
-<<<<<<< HEAD
+import com.hedera.services.store.models.Id;
 import com.hedera.services.utils.EntityIdUtils;
-=======
-import com.hedera.services.store.models.Id;
->>>>>>> b9920c5f
 import com.hedera.services.utils.EntityNum;
 import com.hedera.services.utils.IdUtils;
 import com.hederahashgraph.api.proto.java.AccountID;
@@ -77,6 +74,13 @@
             List.of(ByteString.copyFromUtf8("AAA"), ByteString.copyFromUtf8("BBB"), ByteString.copyFromUtf8("CCC"));
     private static final long valueInTinyBars = 123;
     public static final String HTS_PRECOMPILED_CONTRACT_ADDRESS = "0x167";
+    public static final TokenID token = IdUtils.asToken("0.0.1");
+    public static final AccountID payer = IdUtils.asAccount("0.0.12345");
+    public static final AccountID sender = IdUtils.asAccount("0.0.2");
+
+    public static final AccountID receiver = IdUtils.asAccount("0.0.3");
+    public static final Id payerId = Id.fromGrpcAccount(payer);
+    public static final Id senderId = Id.fromGrpcAccount(sender);
 
     private SyntheticTxnFactory subject = new SyntheticTxnFactory();
 
@@ -407,7 +411,15 @@
     }
 
     @Test
-<<<<<<< HEAD
+    void createsExpectedUnpause() {
+        final var unpauseWrapper = new UnpauseWrapper(fungible);
+        final var result = subject.createUnpause(unpauseWrapper);
+        final var txnBody = result.build();
+
+        assertEquals(fungible, txnBody.getTokenUnpause().getToken());
+    }
+
+    @Test
     void createsExpectedTransactionCall() {
         final var result = subject.createTransactionCall(1, Bytes.of(1));
         final var txnBody = result.build();
@@ -422,36 +434,4 @@
                 ByteString.copyFrom(Bytes.of(1).toArray()),
                 txnBody.getContractCall().getFunctionParameters());
     }
-=======
-    void createsExpectedUnpause() {
-        final var unpauseWrapper = new UnpauseWrapper(fungible);
-        final var result = subject.createUnpause(unpauseWrapper);
-        final var txnBody = result.build();
-
-        assertEquals(fungible, txnBody.getTokenUnpause().getToken());
-    }
-
-    private static final long serialNo = 100;
-    private static final long secondAmount = 200;
-    private static final long newExpiry = 1_234_567L;
-    private final EntityNum contractNum = EntityNum.fromLong(666);
-    private final EntityNum accountNum = EntityNum.fromLong(1234);
-    private static final AccountID a = IdUtils.asAccount("0.0.2");
-    private static final AccountID b = IdUtils.asAccount("0.0.3");
-    private static final AccountID c = IdUtils.asAccount("0.0.4");
-
-    public static final TokenID token = IdUtils.asToken("0.0.1");
-    public static final AccountID payer = IdUtils.asAccount("0.0.12345");
-    public static final AccountID sender = IdUtils.asAccount("0.0.2");
-
-    public static final AccountID receiver = IdUtils.asAccount("0.0.3");
-    public static final Id payerId = Id.fromGrpcAccount(payer);
-    public static final Id senderId = Id.fromGrpcAccount(sender);
-    private static final TokenID fungible = IdUtils.asToken("0.0.555");
-    private static final TokenID nonFungible = IdUtils.asToken("0.0.666");
-    private static final List<Long> targetSerialNos = List.of(1L, 2L, 3L);
-    private static final List<ByteString> newMetadata =
-            List.of(ByteString.copyFromUtf8("AAA"), ByteString.copyFromUtf8("BBB"), ByteString.copyFromUtf8("CCC"));
-    private static final long valueInTinyBars = 123;
->>>>>>> b9920c5f
 }