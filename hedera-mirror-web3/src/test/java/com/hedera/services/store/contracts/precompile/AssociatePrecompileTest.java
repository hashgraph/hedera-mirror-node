--- conflicted
+++ resolved
@@ -35,11 +35,6 @@
 import com.hedera.mirror.web3.evm.store.Store;
 import com.hedera.mirror.web3.evm.store.Store.OnMissing;
 import com.hedera.mirror.web3.evm.store.contract.HederaEvmStackedWorldStateUpdater;
-<<<<<<< HEAD
-import com.hedera.node.app.service.evm.accounts.HederaEvmContractAliases;
-=======
-import com.hedera.node.app.service.evm.store.contracts.precompile.EvmHTSPrecompiledContract;
->>>>>>> eb0dfdda
 import com.hedera.node.app.service.evm.store.contracts.precompile.EvmInfrastructureFactory;
 import com.hedera.node.app.service.evm.store.tokens.TokenAccessor;
 import com.hedera.services.fees.FeeCalculator;
@@ -185,19 +180,7 @@
         precompileMapper = new PrecompileMapper(Set.of(associatePrecompile));
 
         subject = new HTSPrecompiledContract(
-<<<<<<< HEAD
                 infrastructureFactory, evmProperties, precompileMapper, store, tokenAccessor, precompilePricingUtils);
-
-        ContractCallContext.init(store.getStackedStateFrames());
-=======
-                infrastructureFactory,
-                evmProperties,
-                precompileMapper,
-                evmHTSPrecompiledContract,
-                store,
-                tokenAccessor,
-                precompilePricingUtils);
->>>>>>> eb0dfdda
     }
 
     @Test
