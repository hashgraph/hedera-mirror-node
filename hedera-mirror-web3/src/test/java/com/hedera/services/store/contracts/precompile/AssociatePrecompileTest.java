/*
 * Copyright (C) 2023 Hedera Hashgraph, LLC
 *
 * Licensed under the Apache License, Version 2.0 (the "License");
 * you may not use this file except in compliance with the License.
 * You may obtain a copy of the License at
 *
 *      http://www.apache.org/licenses/LICENSE-2.0
 *
 * Unless required by applicable law or agreed to in writing, software
 * distributed under the License is distributed on an "AS IS" BASIS,
 * WITHOUT WARRANTIES OR CONDITIONS OF ANY KIND, either express or implied.
 * See the License for the specific language governing permissions and
 * limitations under the License.
 */

package com.hedera.services.store.contracts.precompile;

import static com.hedera.mirror.web3.common.PrecompileContext.PRECOMPILE_CONTEXT;
import static com.hedera.services.store.contracts.precompile.HTSTestsUtil.secondSender;
import static com.hedera.services.store.contracts.precompile.HTSTestsUtil.sender;
import static com.hedera.services.store.contracts.precompile.HTSTestsUtil.senderAddress;
import static com.hedera.services.store.contracts.precompile.HTSTestsUtil.tokenAddress;
import static com.hedera.services.store.contracts.precompile.impl.AssociatePrecompile.decodeAssociation;
import static com.hedera.services.store.contracts.precompile.impl.MultiAssociatePrecompile.decodeMultipleAssociations;
import static com.hederahashgraph.api.proto.java.HederaFunctionality.TokenAssociateToAccount;
import static java.util.function.UnaryOperator.identity;
import static org.junit.jupiter.api.Assertions.assertEquals;
import static org.junit.jupiter.api.Assertions.assertTrue;
import static org.mockito.ArgumentMatchers.any;
import static org.mockito.BDDMockito.given;

import com.hedera.mirror.web3.common.PrecompileContext;
import com.hedera.mirror.web3.evm.properties.MirrorNodeEvmProperties;
import com.hedera.mirror.web3.evm.store.Store;
import com.hedera.mirror.web3.evm.store.Store.OnMissing;
import com.hedera.mirror.web3.evm.store.contract.HederaEvmStackedWorldStateUpdater;
import com.hedera.node.app.service.evm.store.contracts.precompile.EvmHTSPrecompiledContract;
import com.hedera.node.app.service.evm.store.contracts.precompile.EvmInfrastructureFactory;
import com.hedera.node.app.service.evm.store.tokens.TokenAccessor;
import com.hedera.services.fees.FeeCalculator;
import com.hedera.services.fees.HbarCentExchange;
import com.hedera.services.fees.calculation.UsagePricesProvider;
import com.hedera.services.fees.pricing.AssetsLoader;
import com.hedera.services.hapi.utils.fees.FeeObject;
import com.hedera.services.store.contracts.precompile.impl.AssociatePrecompile;
import com.hedera.services.store.contracts.precompile.utils.PrecompilePricingUtils;
import com.hedera.services.store.models.Account;
import com.hedera.services.store.models.Id;
import com.hedera.services.store.models.Token;
import com.hedera.services.txn.token.AssociateLogic;
import com.hedera.services.utils.accessors.AccessorFactory;
import com.hederahashgraph.api.proto.java.ExchangeRate;
import com.hederahashgraph.api.proto.java.HederaFunctionality;
import com.hederahashgraph.api.proto.java.SubType;
import com.hederahashgraph.api.proto.java.TokenAssociateTransactionBody;
import com.hederahashgraph.api.proto.java.TransactionBody;
import java.io.IOException;
import java.math.BigDecimal;
import java.util.Deque;
import java.util.HashMap;
import java.util.Map;
import java.util.Set;
import org.apache.tuweni.bytes.Bytes;
import org.hyperledger.besu.datatypes.Address;
import org.hyperledger.besu.datatypes.Wei;
import org.hyperledger.besu.evm.frame.MessageFrame;
import org.junit.jupiter.api.Assertions;
import org.junit.jupiter.api.BeforeEach;
import org.junit.jupiter.api.Test;
import org.junit.jupiter.api.extension.ExtendWith;
import org.mockito.Mock;
import org.mockito.junit.jupiter.MockitoExtension;

/**
 * This class is a modified copy of AssociatePrecompileTest from hedera-services repo.
 *
 * Differences with the original:
 *  1. Replaces Stores and Ledgers with {@link Store}
 *  2. Removed unnecessary tests
 */
@ExtendWith(MockitoExtension.class)
class AssociatePrecompileTest {

    private static final long TEST_SERVICE_FEE = 5_000_000;
    private static final long TEST_NETWORK_FEE = 400_000;
    private static final long TEST_NODE_FEE = 300_000;
    private static final int CENTS_RATE = 12;
    private static final int HBAR_RATE = 1;
    private static final long EXPECTED_GAS_PRICE =
            (TEST_SERVICE_FEE + TEST_NETWORK_FEE + TEST_NODE_FEE) / HTSTestsUtil.DEFAULT_GAS_PRICE * 6 / 5;
    private static final Bytes ASSOCIATE_INPUT = Bytes.fromHexString(
            "0x49146bde00000000000000000000000000000000000000000000000000000000000004820000000000000000000000000000000000000000000000000000000000000480");
    private static final Bytes MULTIPLE_ASSOCIATE_INPUT = Bytes.fromHexString(
            "0x2e63879b00000000000000000000000000000000000000000000000000000000000004880000000000000000000000000000000000000000000000000000000000000040000000000000000000000000000000000000000000000000000000000000000200000000000000000000000000000000000000000000000000000000000004860000000000000000000000000000000000000000000000000000000000000486");
    private final TransactionBody.Builder transactionBody = TransactionBody.newBuilder()
            .setTokenAssociate(TokenAssociateTransactionBody.newBuilder()
                    .setAccount(secondSender)
                    .addTokens(HTSTestsUtil.token));

    @Mock
    private MirrorNodeEvmProperties evmProperties;

    @Mock
    private SyntheticTxnFactory syntheticTxnFactory;

    @Mock
    private MessageFrame frame;

    @Mock
    private HederaEvmStackedWorldStateUpdater worldUpdater;

    @Mock
    private FeeCalculator feeCalculator;

    @Mock
    private FeeObject mockFeeObject;

    @Mock
    private Store store;

    @Mock
    private EvmInfrastructureFactory infrastructureFactory;

    @Mock
    private UsagePricesProvider resourceCosts;

    @Mock
    private AssetsLoader assetLoader;

    @Mock
    private HbarCentExchange exchange;

    @Mock
    private ExchangeRate exchangeRate;

    @Mock
    private AccessorFactory accessorFactory;

    @Mock
    private EvmHTSPrecompiledContract evmHTSPrecompiledContract;

    @Mock
    private Account account;

    @Mock
    private Account updatedAccount;

    @Mock
    private Id id;

    @Mock
    private Token token;

    @Mock
    private MessageFrame lastFrame;

    @Mock
    private Deque<MessageFrame> stack;

    @Mock
    private PrecompileContext precompileContext;

    @Mock
    private TokenAccessor tokenAccessor;

    private HTSPrecompiledContract subject;
    private AssociatePrecompile associatePrecompile;
    private AssociateLogic associateLogic;
    private PrecompileMapper precompileMapper;

    @BeforeEach
    void setUp() throws IOException {
        final Map<HederaFunctionality, Map<SubType, BigDecimal>> canonicalPrices = new HashMap<>();
        canonicalPrices.put(TokenAssociateToAccount, Map.of(SubType.DEFAULT, BigDecimal.valueOf(0)));
        given(assetLoader.loadCanonicalPrices()).willReturn(canonicalPrices);

        final PrecompilePricingUtils precompilePricingUtils =
                new PrecompilePricingUtils(assetLoader, exchange, feeCalculator, resourceCosts, accessorFactory);

        syntheticTxnFactory = new SyntheticTxnFactory();
        associateLogic = new AssociateLogic(evmProperties);
        associatePrecompile = new AssociatePrecompile(precompilePricingUtils, syntheticTxnFactory, associateLogic);
        precompileMapper = new PrecompileMapper(Set.of(associatePrecompile));

        subject = new HTSPrecompiledContract(
                infrastructureFactory,
                evmProperties,
                precompileMapper,
                evmHTSPrecompiledContract,
                store,
                tokenAccessor,
                precompilePricingUtils);
<<<<<<< HEAD

        ContractCallContext.init();
=======
>>>>>>> d204fa0a
    }

    @Test
    void computeAssociateTokenHappyPathWorksWithDelegateCallFromParentFrame() {
        givenTokenAssociate();
        givenPricingUtilsContext();

        given(frame.getSenderAddress()).willReturn(HTSTestsUtil.senderAddress);
        given(frame.getWorldUpdater()).willReturn(worldUpdater);
        given(frame.getRemainingGas()).willReturn(300L);
        given(frame.getValue()).willReturn(Wei.ZERO);
        given(worldUpdater.getStore()).willReturn(store);

        given(worldUpdater.permissivelyUnaliased(any()))
                .willAnswer(invocationOnMock -> invocationOnMock.getArgument(0));
        given(feeCalculator.estimatedGasPriceInTinybars(HederaFunctionality.ContractCall, HTSTestsUtil.timestamp))
                .willReturn(1L);
        given(feeCalculator.computeFee(any(), any(), any())).willReturn(mockFeeObject);
        given(mockFeeObject.getServiceFee()).willReturn(1L);

        given(frame.getMessageFrameStack()).willReturn(stack);
        given(stack.getLast()).willReturn(lastFrame);
        given(lastFrame.getContextVariable(PRECOMPILE_CONTEXT)).willReturn(precompileContext);
        given(precompileContext.getPrecompile()).willReturn(associatePrecompile);
        given(precompileContext.getSenderAddress()).willReturn(senderAddress);
        given(precompileContext.getTransactionBody()).willReturn(transactionBody);

        // when:
        subject.prepareFields(frame);
        subject.prepareComputation(ASSOCIATE_INPUT, a -> a, precompileContext);
        subject.getPrecompile(frame).getGasRequirement(HTSTestsUtil.TEST_CONSENSUS_TIME, transactionBody, sender);
        final var result = subject.computeInternal(frame);

        // then:
        Assertions.assertEquals(HTSTestsUtil.successResult, result);
    }

    @Test
    void computeAssociateTokenHappyPathWorksWithoutParentFrame() {
        givenTokenAssociate();

        given(frame.getSenderAddress()).willReturn(HTSTestsUtil.senderAddress);
        given(frame.getWorldUpdater()).willReturn(worldUpdater);
        given(frame.getRemainingGas()).willReturn(300L);
        given(frame.getValue()).willReturn(Wei.ZERO);
        given(worldUpdater.getStore()).willReturn(store);

        givenPricingUtilsContext();

        given(worldUpdater.permissivelyUnaliased(any()))
                .willAnswer(invocationOnMock -> invocationOnMock.getArgument(0));
        given(feeCalculator.estimatedGasPriceInTinybars(HederaFunctionality.ContractCall, HTSTestsUtil.timestamp))
                .willReturn(1L);
        given(feeCalculator.computeFee(any(), any(), any())).willReturn(mockFeeObject);
        given(mockFeeObject.getServiceFee()).willReturn(1L);
        given(frame.getMessageFrameStack()).willReturn(stack);
        given(stack.getLast()).willReturn(lastFrame);
        given(lastFrame.getContextVariable(PRECOMPILE_CONTEXT)).willReturn(precompileContext);
        given(precompileContext.getPrecompile()).willReturn(associatePrecompile);
        given(precompileContext.getSenderAddress()).willReturn(senderAddress);
        given(precompileContext.getTransactionBody()).willReturn(transactionBody);

        // when:
        subject.prepareFields(frame);
        subject.prepareComputation(ASSOCIATE_INPUT, a -> a, precompileContext);
        subject.getPrecompile(frame).getGasRequirement(HTSTestsUtil.TEST_CONSENSUS_TIME, transactionBody, sender);
        final var result = subject.computeInternal(frame);

        // then:
        Assertions.assertEquals(HTSTestsUtil.successResult, result);
    }

    @Test
    void computeMultiAssociateTokenHappyPathWorks() {
        givenTokenAssociate();

        given(frame.getSenderAddress()).willReturn(HTSTestsUtil.senderAddress);
        given(frame.getWorldUpdater()).willReturn(worldUpdater);
        given(frame.getRemainingGas()).willReturn(300L);
        given(frame.getValue()).willReturn(Wei.ZERO);
        given(worldUpdater.getStore()).willReturn(store);

        givenPricingUtilsContext();
        given(worldUpdater.permissivelyUnaliased(any()))
                .willAnswer(invocationOnMock -> invocationOnMock.getArgument(0));

        given(feeCalculator.estimatedGasPriceInTinybars(HederaFunctionality.ContractCall, HTSTestsUtil.timestamp))
                .willReturn(1L);
        given(feeCalculator.computeFee(any(), any(), any())).willReturn(mockFeeObject);
        given(mockFeeObject.getServiceFee()).willReturn(1L);
        given(frame.getMessageFrameStack()).willReturn(stack);
        given(stack.getLast()).willReturn(lastFrame);
        given(lastFrame.getContextVariable(PRECOMPILE_CONTEXT)).willReturn(precompileContext);
        given(precompileContext.getPrecompile()).willReturn(associatePrecompile);
        given(precompileContext.getSenderAddress()).willReturn(senderAddress);
        given(precompileContext.getTransactionBody()).willReturn(transactionBody);

        // when:
        subject.prepareFields(frame);
        subject.prepareComputation(ASSOCIATE_INPUT, a -> a, precompileContext);
        subject.getPrecompile(frame).getGasRequirement(HTSTestsUtil.TEST_CONSENSUS_TIME, transactionBody, sender);
        final var result = subject.computeInternal(frame);

        // then:
        Assertions.assertEquals(HTSTestsUtil.successResult, result);
    }

    @Test
    void gasRequirementReturnsCorrectValueForAssociateTokens() {
        // given
        givenFrameContext();
        givenPricingUtilsContext();
        given(worldUpdater.permissivelyUnaliased(any()))
                .willAnswer(invocationOnMock -> invocationOnMock.getArgument(0));
        final var builder = TokenAssociateTransactionBody.newBuilder();
        builder.setAccount(HTSTestsUtil.multiAssociateOp.accountId());
        builder.addAllTokens(HTSTestsUtil.multiAssociateOp.tokenIds());
        given(feeCalculator.computeFee(any(), any(), any()))
                .willReturn(new FeeObject(TEST_NODE_FEE, TEST_NETWORK_FEE, TEST_SERVICE_FEE));
        given(feeCalculator.estimatedGasPriceInTinybars(any(), any())).willReturn(HTSTestsUtil.DEFAULT_GAS_PRICE);
        given(frame.getWorldUpdater()).willReturn(worldUpdater);
        given(worldUpdater.permissivelyUnaliased(any()))
                .willAnswer(invocationOnMock -> invocationOnMock.getArgument(0));
        given(frame.getMessageFrameStack()).willReturn(stack);
        given(stack.getLast()).willReturn(lastFrame);
        given(lastFrame.getContextVariable(PRECOMPILE_CONTEXT)).willReturn(precompileContext);
        given(precompileContext.getPrecompile()).willReturn(associatePrecompile);
        given(precompileContext.getSenderAddress()).willReturn(senderAddress);

        subject.prepareFields(frame);
        subject.prepareComputation(ASSOCIATE_INPUT, a -> a, precompileContext);
        final long result = subject.getPrecompile(frame)
                .getGasRequirement(HTSTestsUtil.TEST_CONSENSUS_TIME, transactionBody, sender);

        // then
        assertEquals(EXPECTED_GAS_PRICE, result);
    }

    @Test
    void gasRequirementReturnsCorrectValueForAssociateToken() {
        // given
        givenFrameContext();
        givenPricingUtilsContext();
        given(worldUpdater.permissivelyUnaliased(any()))
                .willAnswer(invocationOnMock -> invocationOnMock.getArgument(0));

        final var builder = TokenAssociateTransactionBody.newBuilder();
        builder.setAccount(HTSTestsUtil.associateOp.accountId());
        builder.addAllTokens(HTSTestsUtil.associateOp.tokenIds());
        given(feeCalculator.computeFee(any(), any(), any()))
                .willReturn(new FeeObject(TEST_NODE_FEE, TEST_NETWORK_FEE, TEST_SERVICE_FEE));
        given(feeCalculator.estimatedGasPriceInTinybars(any(), any())).willReturn(HTSTestsUtil.DEFAULT_GAS_PRICE);
        given(frame.getWorldUpdater()).willReturn(worldUpdater);
        given(worldUpdater.permissivelyUnaliased(any()))
                .willAnswer(invocationOnMock -> invocationOnMock.getArgument(0));

        given(frame.getMessageFrameStack()).willReturn(stack);
        given(stack.getLast()).willReturn(lastFrame);
        given(lastFrame.getContextVariable(PRECOMPILE_CONTEXT)).willReturn(precompileContext);
        given(precompileContext.getPrecompile()).willReturn(associatePrecompile);
        given(precompileContext.getSenderAddress()).willReturn(senderAddress);

        subject.prepareFields(frame);
        subject.prepareComputation(ASSOCIATE_INPUT, a -> a, precompileContext);
        final long result = subject.getPrecompile(frame)
                .getGasRequirement(HTSTestsUtil.TEST_CONSENSUS_TIME, transactionBody, sender);

        // then
        assertEquals(EXPECTED_GAS_PRICE, result);
    }

    @Test
    void decodeAssociateToken() {
        final var decodedInput = decodeAssociation(ASSOCIATE_INPUT, identity());

        assertTrue(decodedInput.accountId().getAccountNum() > 0);
        assertTrue(decodedInput.tokenIds().get(0).getTokenNum() > 0);
    }

    @Test
    void decodeMultipleAssociateToken() {
        final var decodedInput = decodeMultipleAssociations(MULTIPLE_ASSOCIATE_INPUT, identity());

        assertTrue(decodedInput.accountId().getAccountNum() > 0);
        assertEquals(2, decodedInput.tokenIds().size());
        assertTrue(decodedInput.tokenIds().get(0).getTokenNum() > 0);
        assertTrue(decodedInput.tokenIds().get(1).getTokenNum() > 0);
    }

    private void givenPricingUtilsContext() {
        given(exchange.rate(any())).willReturn(exchangeRate);
        given(exchangeRate.getCentEquiv()).willReturn(CENTS_RATE);
        given(exchangeRate.getHbarEquiv()).willReturn(HBAR_RATE);
    }

    private void givenFrameContext() {
        given(frame.getSenderAddress()).willReturn(HTSTestsUtil.contractAddress);
    }

    private void givenTokenAssociate() {
        given(store.getAccount(Address.fromHexString("0x0000000000000000000000000000000000000482"), OnMissing.THROW))
                .willReturn(account);
        given(store.getToken(Address.fromHexString(tokenAddress.toHexString()), OnMissing.THROW))
                .willReturn(token);
        given(account.getAccountAddress())
                .willReturn(Address.fromHexString("0x0000000000000000000000000000000000000482"));
        given(account.setNumAssociations(1)).willReturn(updatedAccount);
        given(evmProperties.getMaxTokensPerAccount()).willReturn(1000);
        given(token.getId()).willReturn(id);
        given(id.asEvmAddress()).willReturn(Address.fromHexString("0x0000000000000000000000000000000000000480"));
        given(store.hasAssociation(any())).willReturn(false);
    }
}<|MERGE_RESOLUTION|>--- conflicted
+++ resolved
@@ -30,6 +30,7 @@
 import static org.mockito.ArgumentMatchers.any;
 import static org.mockito.BDDMockito.given;
 
+import com.hedera.mirror.web3.common.ContractCallContext;
 import com.hedera.mirror.web3.common.PrecompileContext;
 import com.hedera.mirror.web3.evm.properties.MirrorNodeEvmProperties;
 import com.hedera.mirror.web3.evm.store.Store;
@@ -191,11 +192,7 @@
                 store,
                 tokenAccessor,
                 precompilePricingUtils);
-<<<<<<< HEAD
-
         ContractCallContext.init();
-=======
->>>>>>> d204fa0a
     }
 
     @Test
