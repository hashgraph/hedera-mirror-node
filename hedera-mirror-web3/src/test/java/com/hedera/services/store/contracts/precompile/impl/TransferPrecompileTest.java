--- conflicted
+++ resolved
@@ -231,14 +231,9 @@
                 .thenReturn(CRYPTO_TRANSFER_HBAR_ONLY_WRAPPER);
         when(pricingUtils.getMinimumPriceInTinybars(any(), any())).thenReturn(TEST_CRYPTO_TRANSFER_MIN_FEE);
 
-<<<<<<< HEAD
         transferPrecompile.body(input, a -> a, transferParams);
-        final var minimumFeeInTinybars = transferPrecompile.getMinimumFeeInTinybars(timestamp);
-=======
-        transferPrecompile.body(input, a -> a, null);
         final var minimumFeeInTinybars =
                 transferPrecompile.getMinimumFeeInTinybars(timestamp, transactionBodyBuilder.build());
->>>>>>> 6363f0b1
 
         // then
         assertEquals(TEST_CRYPTO_TRANSFER_MIN_FEE, minimumFeeInTinybars);
@@ -257,14 +252,9 @@
                 .thenReturn(CRYPTO_TRANSFER_TWO_HBAR_ONLY_WRAPPER);
         when(pricingUtils.getMinimumPriceInTinybars(any(), any())).thenReturn(TEST_CRYPTO_TRANSFER_MIN_FEE);
 
-<<<<<<< HEAD
         transferPrecompile.body(input, a -> a, transferParams);
-        final var minimumFeeInTinybars = transferPrecompile.getMinimumFeeInTinybars(timestamp);
-=======
-        transferPrecompile.body(input, a -> a, null);
         final var minimumFeeInTinybars =
                 transferPrecompile.getMinimumFeeInTinybars(timestamp, transactionBodyBuilder.build());
->>>>>>> 6363f0b1
 
         // then
         // expect 2 times the fee as there are two transfers
@@ -284,14 +274,9 @@
                 .thenReturn(CRYPTO_TRANSFER_HBAR_FUNGIBLE_WRAPPER);
         when(pricingUtils.getMinimumPriceInTinybars(any(), any())).thenReturn(TEST_CRYPTO_TRANSFER_MIN_FEE);
 
-<<<<<<< HEAD
         transferPrecompile.body(input, a -> a, transferParams);
-        final var minimumFeeInTinybars = transferPrecompile.getMinimumFeeInTinybars(timestamp);
-=======
-        transferPrecompile.body(input, a -> a, null);
         final var minimumFeeInTinybars =
                 transferPrecompile.getMinimumFeeInTinybars(timestamp, transactionBodyBuilder.build());
->>>>>>> 6363f0b1
 
         // then
         // 1 for hbars and 1 for fungible tokens
@@ -310,14 +295,9 @@
                 .thenReturn(CRYPTO_TRANSFER_HBAR_NFT_WRAPPER);
         when(pricingUtils.getMinimumPriceInTinybars(any(), any())).thenReturn(TEST_CRYPTO_TRANSFER_MIN_FEE);
 
-<<<<<<< HEAD
         transferPrecompile.body(input, a -> a, transferParams);
-        final var minimumFeeInTinybars = transferPrecompile.getMinimumFeeInTinybars(timestamp);
-=======
-        transferPrecompile.body(input, a -> a, null);
         final var minimumFeeInTinybars =
                 transferPrecompile.getMinimumFeeInTinybars(timestamp, transactionBodyBuilder.build());
->>>>>>> 6363f0b1
 
         // then
         // 2 for nfts transfers and 1 for hbars
@@ -335,14 +315,9 @@
                 .thenReturn(CRYPTO_TRANSFER_HBAR_FUNGIBLE_NFT_WRAPPER);
         when(pricingUtils.getMinimumPriceInTinybars(any(), any())).thenReturn(TEST_CRYPTO_TRANSFER_MIN_FEE);
 
-<<<<<<< HEAD
         transferPrecompile.body(input, a -> a, transferParams);
-        final var minimumFeeInTinybars = transferPrecompile.getMinimumFeeInTinybars(timestamp);
-=======
-        transferPrecompile.body(input, a -> a, null);
         final var minimumFeeInTinybars =
                 transferPrecompile.getMinimumFeeInTinybars(timestamp, transactionBodyBuilder.build());
->>>>>>> 6363f0b1
 
         // then
         // 1 for fungible + 2 for nfts transfers + 1 for hbars
