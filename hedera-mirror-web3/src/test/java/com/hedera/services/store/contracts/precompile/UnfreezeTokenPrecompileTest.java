/*
 * Copyright (C) 2021-2023 Hedera Hashgraph, LLC
 *
 * Licensed under the Apache License, Version 2.0 (the "License");
 * you may not use this file except in compliance with the License.
 * You may obtain a copy of the License at
 *
 *      http://www.apache.org/licenses/LICENSE-2.0
 *
 * Unless required by applicable law or agreed to in writing, software
 * distributed under the License is distributed on an "AS IS" BASIS,
 * WITHOUT WARRANTIES OR CONDITIONS OF ANY KIND, either express or implied.
 * See the License for the specific language governing permissions and
 * limitations under the License.
 */

package com.hedera.services.store.contracts.precompile;

import static com.hedera.mirror.web3.common.PrecompileContext.PRECOMPILE_CONTEXT;
import static com.hedera.services.store.contracts.precompile.AbiConstants.ABI_ID_UNFREEZE;
import static com.hedera.services.store.contracts.precompile.HTSTestsUtil.*;
import static com.hedera.services.store.contracts.precompile.impl.UnfreezeTokenPrecompile.decodeUnfreeze;
import static com.hederahashgraph.api.proto.java.ResponseCodeEnum.OK;
import static java.util.function.UnaryOperator.identity;
import static org.junit.jupiter.api.Assertions.assertEquals;
import static org.mockito.ArgumentMatchers.any;
import static org.mockito.BDDMockito.given;

import com.esaulpaugh.headlong.util.Integers;
import com.hedera.mirror.web3.common.PrecompileContext;
import com.hedera.mirror.web3.evm.properties.MirrorNodeEvmProperties;
import com.hedera.mirror.web3.evm.store.Store;
import com.hedera.mirror.web3.evm.store.contract.HederaEvmStackedWorldStateUpdater;
import com.hedera.node.app.service.evm.store.contracts.precompile.EvmInfrastructureFactory;
import com.hedera.node.app.service.evm.store.tokens.TokenAccessor;
import com.hedera.services.fees.FeeCalculator;
import com.hedera.services.fees.HbarCentExchange;
import com.hedera.services.fees.calculation.UsagePricesProvider;
import com.hedera.services.fees.pricing.AssetsLoader;
import com.hedera.services.hapi.utils.fees.FeeObject;
import com.hedera.services.store.contracts.precompile.impl.UnfreezeTokenPrecompile;
import com.hedera.services.store.contracts.precompile.utils.PrecompilePricingUtils;
import com.hedera.services.txn.token.UnfreezeLogic;
import com.hedera.services.utils.IdUtils;
import com.hedera.services.utils.accessors.AccessorFactory;
import com.hederahashgraph.api.proto.java.*;
import java.io.IOException;
import java.math.BigDecimal;
import java.util.Deque;
import java.util.HashMap;
import java.util.Map;
import java.util.Set;
import org.apache.tuweni.bytes.Bytes;
import org.hyperledger.besu.datatypes.Wei;
import org.hyperledger.besu.evm.frame.MessageFrame;
import org.junit.jupiter.api.AfterEach;
import org.junit.jupiter.api.BeforeEach;
import org.junit.jupiter.api.Test;
import org.junit.jupiter.api.extension.ExtendWith;
import org.mockito.InjectMocks;
import org.mockito.Mock;
import org.mockito.MockedStatic;
import org.mockito.Mockito;
import org.mockito.junit.jupiter.MockitoExtension;

@ExtendWith(MockitoExtension.class)
class UnfreezeTokenPrecompileTest {
    @InjectMocks
    private MirrorNodeEvmProperties evmProperties;

    @Mock
    private MessageFrame frame;

    @Mock
    private SyntheticTxnFactory syntheticTxnFactory;

    @Mock
    private FeeCalculator feeCalculator;

    @Mock
    private ExchangeRate exchangeRate;

    @Mock
    private HederaEvmStackedWorldStateUpdater worldUpdater;

    @Mock
    private UnfreezeLogic unfreezeLogic;

    @Mock
    private UsagePricesProvider resourceCosts;

    @Mock
    private HbarCentExchange exchange;

    @Mock
    private EvmInfrastructureFactory infrastructureFactory;

    @Mock
    private AccessorFactory accessorFactory;

    @Mock
    private AssetsLoader assetLoader;

    @Mock
<<<<<<< HEAD
    private MirrorEvmContractAliases contractAliases;
=======
    private EvmHTSPrecompiledContract evmHTSPrecompiledContract;
>>>>>>> eb0dfdda

    @Mock
    private Store store;

    @Mock
    private MessageFrame lastFrame;

    @Mock
    private Deque<MessageFrame> stack;

    @Mock
    private TokenAccessor tokenAccessor;

    private PrecompileContext precompileContext;

    private UnfreezeTokenPrecompile unfreezeTokenPrecompile;

    private HTSPrecompiledContract subject;
    private MockedStatic<UnfreezeTokenPrecompile> staticUnfreezeTokenPrecompile;

    private static final long TEST_SERVICE_FEE = 5_000_000;
    private static final long TEST_NETWORK_FEE = 400_000;
    private static final long TEST_NODE_FEE = 300_000;
    private static final int CENTS_RATE = 12;
    private static final int HBAR_RATE = 1;
    private static final long EXPECTED_GAS_PRICE =
            (TEST_SERVICE_FEE + TEST_NETWORK_FEE + TEST_NODE_FEE) / DEFAULT_GAS_PRICE * 6 / 5;
    public static final Bytes UNFREEZE_INPUT = Bytes.fromHexString(
            "0x52f9138700000000000000000000000000000000000000000000000000000000000005180000000000000000000000000000000000000000000000000000000000000516");

    private final TransactionBody.Builder transactionBody =
            TransactionBody.newBuilder().setTokenUnfreeze(TokenUnfreezeAccountTransactionBody.newBuilder());

    @BeforeEach
    void setUp() throws IOException {
        final Map<HederaFunctionality, Map<SubType, BigDecimal>> canonicalPrices = new HashMap<>();
        canonicalPrices.put(HederaFunctionality.TokenUnfreezeAccount, Map.of(SubType.DEFAULT, BigDecimal.valueOf(0)));
        given(assetLoader.loadCanonicalPrices()).willReturn(canonicalPrices);
        final PrecompilePricingUtils precompilePricingUtils =
                new PrecompilePricingUtils(assetLoader, exchange, feeCalculator, resourceCosts, accessorFactory);

        unfreezeTokenPrecompile =
                new UnfreezeTokenPrecompile(precompilePricingUtils, syntheticTxnFactory, unfreezeLogic);
        PrecompileMapper precompileMapper = new PrecompileMapper(Set.of(unfreezeTokenPrecompile));
        staticUnfreezeTokenPrecompile = Mockito.mockStatic(UnfreezeTokenPrecompile.class);
        precompileContext = new PrecompileContext();
        precompileContext.setEstimate(false);
        precompileContext.setPrecompile(unfreezeTokenPrecompile);
        precompileContext.setGasRequirement(0L);
        precompileContext.setSenderAddress(senderAddress);
        precompileContext.setTransactionBody(transactionBody);

        subject = new HTSPrecompiledContract(
<<<<<<< HEAD
                infrastructureFactory, evmProperties, precompileMapper, store, tokenAccessor, precompilePricingUtils);

        ContractCallContext.init(store.getStackedStateFrames());
=======
                infrastructureFactory,
                evmProperties,
                precompileMapper,
                evmHTSPrecompiledContract,
                store,
                tokenAccessor,
                precompilePricingUtils);
>>>>>>> eb0dfdda
    }

    @AfterEach
    void closeMocks() {
        staticUnfreezeTokenPrecompile.close();
    }

    @Test
    void computeCallsSuccessfullyForUnFreezeFungibleToken() {
        // given
        final var input = Bytes.of(Integers.toBytes(ABI_ID_UNFREEZE));
        givenFrameContext();
        givenMinimalContextForSuccessfulCall();
        givenFreezeUnfreezeContext();
        given(frame.getWorldUpdater()).willReturn(worldUpdater);
        given(frame.getMessageFrameStack()).willReturn(stack);
        given(stack.getLast()).willReturn(lastFrame);
        given(lastFrame.getContextVariable(PRECOMPILE_CONTEXT)).willReturn(precompileContext);

        // when
        subject.prepareFields(frame);
        subject.prepareComputation(input, a -> a, precompileContext);
        final var result = subject.computeInternal(frame);

        // then
        assertEquals(successResult, result);
    }

    @Test
    void gasRequirementReturnsCorrectValueForUnfreezeToken() {
        // given
        final var input = Bytes.of(Integers.toBytes(ABI_ID_UNFREEZE));
        givenMinimalFrameContext();
        given(frame.getWorldUpdater()).willReturn(worldUpdater);
        given(frame.getMessageFrameStack()).willReturn(stack);
        given(stack.getLast()).willReturn(lastFrame);
        given(lastFrame.getContextVariable(PRECOMPILE_CONTEXT)).willReturn(precompileContext);
        given(worldUpdater.permissivelyUnaliased(any()))
                .willAnswer(invocationOnMock -> invocationOnMock.getArgument(0));
        givenPricingUtilsContext();
        given(feeCalculator.computeFee(any(), any(), any()))
                .willReturn(new FeeObject(TEST_NODE_FEE, TEST_NETWORK_FEE, TEST_SERVICE_FEE));
        given(feeCalculator.estimatedGasPriceInTinybars(any(), any())).willReturn(DEFAULT_GAS_PRICE);

        // when
        subject.prepareFields(frame);
        subject.prepareComputation(input, a -> a, precompileContext);
        final var result = subject.getPrecompile(frame).getGasRequirement(TEST_CONSENSUS_TIME, transactionBody, sender);
        // then
        assertEquals(EXPECTED_GAS_PRICE, result);
    }

    @Test
    void decodeTokenUnFreezeWithValidInput() {
        staticUnfreezeTokenPrecompile
                .when(() -> decodeUnfreeze(UNFREEZE_INPUT, identity()))
                .thenCallRealMethod();
        final var decodedInput = decodeUnfreeze(UNFREEZE_INPUT, identity());

        assertEquals(TokenID.newBuilder().setTokenNum(1304).build(), decodedInput.token());
    }

    private void givenMinimalFrameContext() {
        given(frame.getSenderAddress()).willReturn(contractAddress);
    }

    private void givenFrameContext() {
        givenMinimalFrameContext();
        given(frame.getRemainingGas()).willReturn(30000000L);
        given(frame.getValue()).willReturn(Wei.ZERO);
    }

    private void givenMinimalContextForSuccessfulCall() {
        given(worldUpdater.permissivelyUnaliased(any()))
                .willAnswer(invocationOnMock -> invocationOnMock.getArgument(0));
        given(worldUpdater.getStore()).willReturn(store);
    }

    private void givenFreezeUnfreezeContext() {
        given(unfreezeLogic.validate(any())).willReturn(OK);
        staticUnfreezeTokenPrecompile.when(() -> decodeUnfreeze(any(), any())).thenReturn(tokenFreezeUnFreezeWrapper);
        given(syntheticTxnFactory.createUnfreeze(tokenFreezeUnFreezeWrapper))
                .willReturn(TransactionBody.newBuilder()
                        .setTokenUnfreeze(TokenUnfreezeAccountTransactionBody.newBuilder()
                                .setToken(IdUtils.asToken("1.2.3"))
                                .setAccount(IdUtils.asAccount("1.2.4"))));
    }

    private void givenPricingUtilsContext() {
        given(exchange.rate(any())).willReturn(exchangeRate);
        given(exchangeRate.getCentEquiv()).willReturn(CENTS_RATE);
        given(exchangeRate.getHbarEquiv()).willReturn(HBAR_RATE);
    }
}<|MERGE_RESOLUTION|>--- conflicted
+++ resolved
@@ -102,13 +102,6 @@
     private AssetsLoader assetLoader;
 
     @Mock
-<<<<<<< HEAD
-    private MirrorEvmContractAliases contractAliases;
-=======
-    private EvmHTSPrecompiledContract evmHTSPrecompiledContract;
->>>>>>> eb0dfdda
-
-    @Mock
     private Store store;
 
     @Mock
@@ -160,19 +153,7 @@
         precompileContext.setTransactionBody(transactionBody);
 
         subject = new HTSPrecompiledContract(
-<<<<<<< HEAD
                 infrastructureFactory, evmProperties, precompileMapper, store, tokenAccessor, precompilePricingUtils);
-
-        ContractCallContext.init(store.getStackedStateFrames());
-=======
-                infrastructureFactory,
-                evmProperties,
-                precompileMapper,
-                evmHTSPrecompiledContract,
-                store,
-                tokenAccessor,
-                precompilePricingUtils);
->>>>>>> eb0dfdda
     }
 
     @AfterEach
