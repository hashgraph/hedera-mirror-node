/*
 * Copyright (C) 2021-2023 Hedera Hashgraph, LLC
 *
 * Licensed under the Apache License, Version 2.0 (the "License");
 * you may not use this file except in compliance with the License.
 * You may obtain a copy of the License at
 *
 *      http://www.apache.org/licenses/LICENSE-2.0
 *
 * Unless required by applicable law or agreed to in writing, software
 * distributed under the License is distributed on an "AS IS" BASIS,
 * WITHOUT WARRANTIES OR CONDITIONS OF ANY KIND, either express or implied.
 * See the License for the specific language governing permissions and
 * limitations under the License.
 */

package com.hedera.services.store.contracts.precompile;

import static com.hedera.mirror.web3.common.PrecompileContext.PRECOMPILE_CONTEXT;
import static com.hedera.services.store.contracts.precompile.HTSTestsUtil.contractAddress;
import static com.hedera.services.store.contracts.precompile.HTSTestsUtil.failResult;
import static com.hedera.services.store.contracts.precompile.HTSTestsUtil.fungible;
import static com.hedera.services.store.contracts.precompile.HTSTestsUtil.sender;
import static com.hedera.services.store.contracts.precompile.HTSTestsUtil.senderAddress;
import static com.hedera.services.store.contracts.precompile.HTSTestsUtil.successResult;
import static com.hedera.services.store.contracts.precompile.impl.TokenUpdateKeysPrecompile.decodeUpdateTokenKeys;
import static com.hederahashgraph.api.proto.java.ResponseCodeEnum.FAIL_INVALID;
import static com.hederahashgraph.api.proto.java.ResponseCodeEnum.OK;
import static java.util.function.UnaryOperator.identity;
import static org.junit.jupiter.api.Assertions.assertEquals;
import static org.junit.jupiter.api.Assertions.assertFalse;
import static org.junit.jupiter.api.Assertions.assertTrue;
import static org.mockito.ArgumentMatchers.any;
import static org.mockito.BDDMockito.given;

import com.hedera.mirror.web3.common.PrecompileContext;
import com.hedera.mirror.web3.evm.properties.MirrorNodeEvmProperties;
import com.hedera.mirror.web3.evm.store.Store;
import com.hedera.mirror.web3.evm.store.contract.HederaEvmStackedWorldStateUpdater;
import com.hedera.node.app.service.evm.accounts.HederaEvmContractAliases;
import com.hedera.node.app.service.evm.store.contracts.precompile.EvmInfrastructureFactory;
import com.hedera.node.app.service.evm.store.tokens.TokenAccessor;
import com.hedera.services.fees.FeeCalculator;
import com.hedera.services.fees.HbarCentExchange;
import com.hedera.services.fees.calculation.UsagePricesProvider;
import com.hedera.services.fees.pricing.AssetsLoader;
import com.hedera.services.store.contracts.precompile.codec.KeyValueWrapper;
import com.hedera.services.store.contracts.precompile.codec.TokenKeyWrapper;
import com.hedera.services.store.contracts.precompile.codec.TokenUpdateKeysWrapper;
import com.hedera.services.store.contracts.precompile.impl.TokenUpdateKeysPrecompile;
import com.hedera.services.store.contracts.precompile.utils.PrecompilePricingUtils;
import com.hedera.services.txns.validation.OptionValidator;
import com.hedera.services.utils.EntityIdUtils;
import com.hedera.services.utils.accessors.AccessorFactory;
import com.hederahashgraph.api.proto.java.ExchangeRate;
import com.hederahashgraph.api.proto.java.Timestamp;
import com.hederahashgraph.api.proto.java.TokenUpdateTransactionBody;
import com.hederahashgraph.api.proto.java.TransactionBody;
import java.util.Deque;
import java.util.List;
import java.util.Set;
import org.apache.tuweni.bytes.Bytes;
import org.hyperledger.besu.datatypes.Wei;
import org.hyperledger.besu.evm.frame.MessageFrame;
import org.junit.jupiter.api.BeforeEach;
import org.junit.jupiter.api.Test;
import org.junit.jupiter.api.extension.ExtendWith;
import org.mockito.Mock;
import org.mockito.junit.jupiter.MockitoExtension;

@ExtendWith(MockitoExtension.class)
class TokenUpdateKeysPrecompileTest {
    @Mock
    private MirrorNodeEvmProperties evmProperties;

    @Mock
    private MessageFrame frame;

    @Mock
    private TokenUpdateLogic updateLogic;

    @Mock
    private HederaEvmStackedWorldStateUpdater worldUpdater;

    @Mock
    private FeeCalculator feeCalculator;

    @Mock
    private HederaEvmContractAliases hederaEvmContractAliases;

    @Mock
    private UsagePricesProvider resourceCosts;

    @Mock
    private EvmInfrastructureFactory infrastructureFactory;

    @Mock
    private AssetsLoader assetLoader;

    @Mock
    private HbarCentExchange exchange;

    @Mock
    private ExchangeRate exchangeRate;

    @Mock
    private AccessorFactory accessorFactory;

    @Mock
    private OptionValidator optionValidator;

    private TransactionBody.Builder transactionBodyBuilder =
            TransactionBody.newBuilder().setTokenUpdate(TokenUpdateTransactionBody.newBuilder());

    @Mock
    private Store store;

    @Mock
    private MessageFrame lastFrame;

    @Mock
    private Deque<MessageFrame> stack;

    @Mock
    private TokenAccessor tokenAccessor;

    @Mock
    private PrecompileContext precompileContext;

    private TokenUpdateKeysPrecompile tokenUpdateKeysPrecompile;

    private static final int CENTS_RATE = 12;
    private static final int HBAR_RATE = 1;
    private static final Bytes UPDATE_FUNGIBLE_TOKEN_KEYS = Bytes.fromHexString("0x6fc3cbaf"
            + "0000000000000000000000000000000000000000000000000000000000001065"
            + "0000000000000000000000000000000000000000000000000000000000000040"
            + "0000000000000000000000000000000000000000000000000000000000000005"
            + "00000000000000000000000000000000000000000000000000000000000000a0"
            + "00000000000000000000000000000000000000000000000000000000000001e0"
            + "0000000000000000000000000000000000000000000000000000000000000340"
            + "0000000000000000000000000000000000000000000000000000000000000460"
            + "0000000000000000000000000000000000000000000000000000000000000580"
            + "0000000000000000000000000000000000000000000000000000000000000003"
            + "0000000000000000000000000000000000000000000000000000000000000040"
            + "0000000000000000000000000000000000000000000000000000000000000000"
            + "0000000000000000000000000000000000000000000000000000000000000000"
            + "00000000000000000000000000000000000000000000000000000000000000a0"
            + "00000000000000000000000000000000000000000000000000000000000000e0"
            + "0000000000000000000000000000000000000000000000000000000000000000"
            + "0000000000000000000000000000000000000000000000000000000000000020"
            + "1aeca66efce3b1c581d865197a41880b6c05c3115cfeac97f2832c2198f49f57"
            + "0000000000000000000000000000000000000000000000000000000000000000"
            + "000000000000000000000000000000000000000000000000000000000000000c"
            + "0000000000000000000000000000000000000000000000000000000000000040"
            + "0000000000000000000000000000000000000000000000000000000000000000"
            + "0000000000000000000000000000000000000000000000000000000000000000"
            + "00000000000000000000000000000000000000000000000000000000000000a0"
            + "00000000000000000000000000000000000000000000000000000000000000c0"
            + "0000000000000000000000000000000000000000000000000000000000000000"
            + "0000000000000000000000000000000000000000000000000000000000000000"
            + "0000000000000000000000000000000000000000000000000000000000000021"
            + "031929ec5ff0aeef191aff1a4f0775470da849d92fc5eaed6e22b4c829ca5e99"
            + "b400000000000000000000000000000000000000000000000000000000000000"
            + "0000000000000000000000000000000000000000000000000000000000000010"
            + "0000000000000000000000000000000000000000000000000000000000000040"
            + "0000000000000000000000000000000000000000000000000000000000000000"
            + "0000000000000000000000000000000000000000000000000000000000001064"
            + "00000000000000000000000000000000000000000000000000000000000000a0"
            + "00000000000000000000000000000000000000000000000000000000000000c0"
            + "0000000000000000000000000000000000000000000000000000000000000000"
            + "0000000000000000000000000000000000000000000000000000000000000000"
            + "0000000000000000000000000000000000000000000000000000000000000000"
            + "0000000000000000000000000000000000000000000000000000000000000040"
            + "0000000000000000000000000000000000000000000000000000000000000040"
            + "0000000000000000000000000000000000000000000000000000000000000000"
            + "0000000000000000000000000000000000000000000000000000000000001064"
            + "00000000000000000000000000000000000000000000000000000000000000a0"
            + "00000000000000000000000000000000000000000000000000000000000000c0"
            + "0000000000000000000000000000000000000000000000000000000000000000"
            + "0000000000000000000000000000000000000000000000000000000000000000"
            + "0000000000000000000000000000000000000000000000000000000000000000"
            + "0000000000000000000000000000000000000000000000000000000000000020"
            + "0000000000000000000000000000000000000000000000000000000000000040"
            + "0000000000000000000000000000000000000000000000000000000000000000"
            + "0000000000000000000000000000000000000000000000000000000000000000"
            + "00000000000000000000000000000000000000000000000000000000000000a0"
            + "00000000000000000000000000000000000000000000000000000000000000c0"
            + "0000000000000000000000000000000000000000000000000000000000001064"
            + "0000000000000000000000000000000000000000000000000000000000000000"
            + "0000000000000000000000000000000000000000000000000000000000000000");

    private HTSPrecompiledContract subject;

    @BeforeEach
    void setUp() {
        final PrecompilePricingUtils precompilePricingUtils =
                new PrecompilePricingUtils(assetLoader, exchange, feeCalculator, resourceCosts, accessorFactory);

        SyntheticTxnFactory syntheticTxnFactory = new SyntheticTxnFactory();
        tokenUpdateKeysPrecompile = new TokenUpdateKeysPrecompile(
                syntheticTxnFactory, precompilePricingUtils, updateLogic, optionValidator, evmProperties);
        PrecompileMapper precompileMapper = new PrecompileMapper(Set.of(tokenUpdateKeysPrecompile));

        subject = new HTSPrecompiledContract(
<<<<<<< HEAD
                infrastructureFactory, evmProperties, precompileMapper, store, tokenAccessor, precompilePricingUtils);

        ContractCallContext.init(store.getStackedStateFrames());
=======
                infrastructureFactory,
                evmProperties,
                precompileMapper,
                evmHTSPrecompiledContract,
                store,
                tokenAccessor,
                precompilePricingUtils);
>>>>>>> eb0dfdda
    }

    @Test
    void computeCallsSuccessfullyUpdateKeysForFungibleToken() {
        // given
        givenFrameContext();
        given(frame.getInputData()).willReturn(UPDATE_FUNGIBLE_TOKEN_KEYS);
        givenMinimalContextForSuccessfulCall();
        givenPricingUtilsContext();
        given(updateLogic.validate(any())).willReturn(OK);
        given(frame.getWorldUpdater()).willReturn(worldUpdater);
        given(frame.getMessageFrameStack()).willReturn(stack);
        given(stack.getLast()).willReturn(lastFrame);
        given(lastFrame.getContextVariable(PRECOMPILE_CONTEXT)).willReturn(precompileContext);
        given(precompileContext.getPrecompile()).willReturn(tokenUpdateKeysPrecompile);
        given(precompileContext.getSenderAddress()).willReturn(senderAddress);
        given(precompileContext.getTransactionBody()).willReturn(transactionBodyBuilder);

        // when
        subject.prepareFields(frame);
        subject.prepareComputation(UPDATE_FUNGIBLE_TOKEN_KEYS, a -> a, precompileContext);
        subject.getPrecompile(frame)
                .getMinimumFeeInTinybars(Timestamp.getDefaultInstance(), transactionBodyBuilder.build(), sender);
        final var result = subject.computeInternal(frame);
        // then
        assertEquals(successResult, result);
    }

    @Test
    void failsWithWrongValidityForUpdateFungibleToken() {
        // given
        givenFrameContext();
        givenMinimalContextForSuccessfulCall();
        given(frame.getWorldUpdater()).willReturn(worldUpdater);
        given(worldUpdater.permissivelyUnaliased(any()))
                .willAnswer(invocationOnMock -> invocationOnMock.getArgument(0));
        given(updateLogic.validate(any())).willReturn(FAIL_INVALID);
        given(frame.getMessageFrameStack()).willReturn(stack);
        given(stack.getLast()).willReturn(lastFrame);
        given(lastFrame.getContextVariable(PRECOMPILE_CONTEXT)).willReturn(precompileContext);
        given(precompileContext.getPrecompile()).willReturn(tokenUpdateKeysPrecompile);
        given(precompileContext.getSenderAddress()).willReturn(senderAddress);
        given(precompileContext.getTransactionBody()).willReturn(transactionBodyBuilder);
        // when
        subject.prepareFields(frame);
        subject.prepareComputation(UPDATE_FUNGIBLE_TOKEN_KEYS, a -> a, precompileContext);
        final var result = subject.computeInternal(frame);
        // then
        assertEquals(failResult, result);
    }

    @Test
    void decodeUpdateTokenKeysForFungible() {
        final var decodedInput = decodeUpdateTokenKeys(UPDATE_FUNGIBLE_TOKEN_KEYS, identity());
        assertTrue(decodedInput.tokenID().getTokenNum() > 0);
        assertFalse(decodedInput.tokenKeys().isEmpty());
    }

    private void givenFrameContext() {
        given(worldUpdater.permissivelyUnaliased(any()))
                .willAnswer(invocationOnMock -> invocationOnMock.getArgument(0));
        given(frame.getSenderAddress()).willReturn(contractAddress);
        given(frame.getRemainingGas()).willReturn(300L);
        given(frame.getValue()).willReturn(Wei.ZERO);
    }

    private void givenMinimalContextForSuccessfulCall() {
        given(worldUpdater.permissivelyUnaliased(any()))
                .willAnswer(invocationOnMock -> invocationOnMock.getArgument(0));
    }

    private void givenPricingUtilsContext() {
        given(exchange.rate(any())).willReturn(exchangeRate);
        given(exchangeRate.getCentEquiv()).willReturn(CENTS_RATE);
        given(exchangeRate.getHbarEquiv()).willReturn(HBAR_RATE);
        given(worldUpdater.permissivelyUnaliased(any()))
                .willAnswer(invocationOnMock -> invocationOnMock.getArgument(0));
    }

    private TokenUpdateKeysWrapper getUpdateWrapper() {
        final var adminKey = new KeyValueWrapper(
                false, null, new byte[] {}, new byte[] {}, EntityIdUtils.contractIdFromEvmAddress(contractAddress));
        final var multiKey = new KeyValueWrapper(
                false, EntityIdUtils.contractIdFromEvmAddress(contractAddress), new byte[] {}, new byte[] {}, null);
        return new TokenUpdateKeysWrapper(
                fungible, List.of(new TokenKeyWrapper(112, multiKey), new TokenKeyWrapper(1, adminKey)));
    }
}<|MERGE_RESOLUTION|>--- conflicted
+++ resolved
@@ -202,19 +202,7 @@
         PrecompileMapper precompileMapper = new PrecompileMapper(Set.of(tokenUpdateKeysPrecompile));
 
         subject = new HTSPrecompiledContract(
-<<<<<<< HEAD
                 infrastructureFactory, evmProperties, precompileMapper, store, tokenAccessor, precompilePricingUtils);
-
-        ContractCallContext.init(store.getStackedStateFrames());
-=======
-                infrastructureFactory,
-                evmProperties,
-                precompileMapper,
-                evmHTSPrecompiledContract,
-                store,
-                tokenAccessor,
-                precompilePricingUtils);
->>>>>>> eb0dfdda
     }
 
     @Test
