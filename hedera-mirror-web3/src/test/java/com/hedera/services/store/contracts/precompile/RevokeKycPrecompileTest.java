--- conflicted
+++ resolved
@@ -150,19 +150,7 @@
         precompileMapper = new PrecompileMapper(Set.of(revokeKycPrecompile));
 
         subject = new HTSPrecompiledContract(
-<<<<<<< HEAD
                 infrastructureFactory, evmProperties, precompileMapper, store, tokenAccessor, precompilePricingUtils);
-
-        ContractCallContext.init(store.getStackedStateFrames());
-=======
-                infrastructureFactory,
-                evmProperties,
-                precompileMapper,
-                evmHTSPrecompiledContract,
-                store,
-                tokenAccessor,
-                precompilePricingUtils);
->>>>>>> eb0dfdda
     }
 
     @Test
