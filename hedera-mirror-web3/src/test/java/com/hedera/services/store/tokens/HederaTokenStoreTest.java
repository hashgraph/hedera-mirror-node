--- conflicted
+++ resolved
@@ -91,11 +91,7 @@
 import com.hederahashgraph.api.proto.java.TokenID;
 import com.hederahashgraph.api.proto.java.TokenUpdateTransactionBody;
 import java.util.EnumSet;
-<<<<<<< HEAD
-import java.util.function.Consumer;
-=======
 import java.util.function.UnaryOperator;
->>>>>>> d611a0c5
 import org.apache.commons.codec.DecoderException;
 import org.junit.jupiter.api.BeforeEach;
 import org.junit.jupiter.api.Test;
@@ -106,17 +102,10 @@
 @ExtendWith(MockitoExtension.class)
 class HederaTokenStoreTest {
     private static final Key key = Key.newBuilder()
-<<<<<<< HEAD
-            .setEd25519(ByteString.copyFromUtf8("bbbbbbbbbbbbbbbbbbbbbbbbbbbbbbbb"))
-            .build();
-    private static final Key newKey = Key.newBuilder()
-            .setEd25519(ByteString.copyFromUtf8("aaaaaaaaaaaaaaaaaaaaaaaaaaaaaaaa"))
-=======
             .setEd25519(ByteString.copyFromUtf8("aaaaaaaaaaaaaaaaaaaaaaaaaaaaaaaa"))
             .build();
     private static final Key newKey = Key.newBuilder()
             .setEd25519(ByteString.copyFromUtf8("bbbbbbbbbbbbbbbbbbbbbbbbbbbbbbbb"))
->>>>>>> d611a0c5
             .build();
 
     private static final int associatedTokensCount = 2;
@@ -142,14 +131,8 @@
     private static final String newSymbol = "REALLYSOM";
     private static final String newMemo = "NEWMEMO";
     private static final String newName = "NEWNAME";
-<<<<<<< HEAD
-    private static final AccountID newAutoRenewAccount = IdUtils.asAccount("0.0.6");
-    private static final AccountID newTreasury = IdUtils.asAccount("0.0.1");
-    private static final long newAutoRenewPeriod = 2_000_000L;
-=======
     private static final AccountID newTreasury = IdUtils.asAccount("0.0.1");
     private static final long newAutoRenewPeriod = 200_000L;
->>>>>>> d611a0c5
     private static final EnumSet<KeyType> NO_KEYS = EnumSet.noneOf(KeyType.class);
     private static final EnumSet<KeyType> ALL_KEYS = EnumSet.complementOf(EnumSet.of(KeyType.EMPTY_ADMIN));
     private StoreImpl store;
@@ -157,11 +140,7 @@
     private HederaTokenStore subject;
 
     @Mock
-<<<<<<< HEAD
-    private Consumer<Token> change;
-=======
     private UnaryOperator<Token> change;
->>>>>>> d611a0c5
 
     @BeforeEach
     void setup() {
@@ -1091,11 +1070,7 @@
         var token = new Token(Id.fromGrpcToken(misc));
 
         given(store.getToken(asTypedEvmAddress(misc), OnMissing.THROW)).willReturn(token);
-<<<<<<< HEAD
-        willThrow(IllegalStateException.class).given(change).accept(token);
-=======
         willThrow(IllegalStateException.class).given(change).apply(token);
->>>>>>> d611a0c5
 
         assertThrows(IllegalArgumentException.class, () -> subject.apply(misc, change));
     }
@@ -1588,144 +1563,6 @@
 
         assertEquals(TRANSACTION_REQUIRES_ZERO_TOKEN_BALANCES, outcome);
     }
-<<<<<<< HEAD
-    //
-    //    @Test
-    //    void updateHappyPathIgnoresZeroExpiry() throws DecoderException {
-    //        var jKey = JKey.mapKey(key);
-    //        var treasuryAccount = new Account(0L, Id.fromGrpcAccount(treasury), 0L);
-    //        var newTreasuryAccount = new Account(0L, Id.fromGrpcAccount(newTreasury), 0L);
-    //        var token = new Token(Id.fromGrpcToken(misc))
-    //                .setExpiry(expiry)
-    //                .setKycKey(jKey)
-    //                .setFreezeKey(jKey)
-    //                .setWipeKey(jKey)
-    //                .setSupplyKey(jKey)
-    //                .setAdminKey(jKey)
-    //                .setType(TokenType.FUNGIBLE_COMMON)
-    //                .setTreasury(treasuryAccount);
-    //        var tokenRelationshipKey = asTokenRelationshipKey(newTreasury, misc);
-    //        var tokenRelationship = new TokenRelationship(token, newTreasuryAccount,
-    // true).setKycGranted(true).setBalance(0L);
-    //        final var op = updateWith(ALL_KEYS, misc, true, true, true).toBuilder()
-    //                .setExpiry(Timestamp.newBuilder().setSeconds(0))
-    //                .build();
-    //
-    //        given(store.getToken(asTypedEvmAddress(misc), OnMissing.DONT_THROW)).willReturn(token);
-    //        given(store.getToken(asTypedEvmAddress(misc), OnMissing.THROW)).willReturn(token);
-    //        given(store.getTokenRelationship(tokenRelationshipKey, OnMissing.THROW)).willReturn(tokenRelationship);
-    //
-    //        final var outcome = subject.update(op, CONSENSUS_NOW);
-    //
-    //        assertEquals(OK, outcome);
-    //        verify(store, never()).updateToken(any());
-    //    }
-    //
-    //    @Test
-    //    void updateRemovesAdminKeyWhenAppropos() throws DecoderException {
-    //        var jKey = JKey.mapKey(key);
-    //        var treasuryAccount = new Account(0L, Id.fromGrpcAccount(treasury), 0L);
-    //        var newTreasuryAccount = new Account(0L, Id.fromGrpcAccount(newTreasury), 0L);
-    //        var token = new Token(Id.fromGrpcToken(misc))
-    //                .setExpiry(expiry)
-    //                .setKycKey(jKey)
-    //                .setFreezeKey(jKey)
-    //                .setWipeKey(jKey)
-    //                .setSupplyKey(jKey)
-    //                .setAdminKey(jKey)
-    //                .setType(TokenType.FUNGIBLE_COMMON)
-    //                .setTreasury(treasuryAccount);
-    //        var tokenRelationshipKey = asTokenRelationshipKey(newTreasury, misc);
-    //        var tokenRelationship = new TokenRelationship(token, newTreasuryAccount,
-    // true).setKycGranted(true).setBalance(0L);
-    //        final var op = updateWith(EnumSet.of(KeyType.EMPTY_ADMIN), misc, false, false, false);
-    //
-    //        given(store.getToken(asTypedEvmAddress(misc), OnMissing.DONT_THROW)).willReturn(token);
-    //        given(store.getToken(asTypedEvmAddress(misc), OnMissing.THROW)).willReturn(token);
-    //
-    //        final var outcome = subject.update(op, CONSENSUS_NOW);
-    //
-    //        final var updatedToken = token.setAdminKey(null);
-    //
-    //        assertEquals(OK, outcome);
-    //        verify(store).updateToken(updatedToken);
-    //    }
-
-    //    @Test
-    //    void updateHappyPathWorksForEverythingWithNewExpiry() throws DecoderException {
-    //        var jKey = JKey.mapKey(key);
-    //        var treasuryAccount = new Account(0L, Id.fromGrpcAccount(treasury), 0L);
-    //        var token = new Token(Id.fromGrpcToken(misc))
-    //                .setExpiry(expiry)
-    //                .setKycKey(jKey)
-    //                .setFreezeKey(jKey)
-    //                .setWipeKey(jKey)
-    //                .setSupplyKey(jKey)
-    //                .setAdminKey(jKey)
-    //                .setFeeScheduleKey(jKey)
-    //                .setType(TokenType.FUNGIBLE_COMMON)
-    //                .setTreasury(treasuryAccount);
-    //        final var op = updateWith(ALL_KEYS, misc, true, true, true).toBuilder()
-    //                .setExpiry(Timestamp.newBuilder().setSeconds(newExpiry))
-    //                .setFeeScheduleKey(newKey)
-    //                .build();
-    //
-    //        given(store.getToken(asTypedEvmAddress(misc), OnMissing.DONT_THROW)).willReturn(token);
-    //        given(store.getToken(asTypedEvmAddress(misc), OnMissing.THROW)).willReturn(token);
-    //
-    //        final var outcome = subject.update(op, CONSENSUS_NOW);
-    //
-    //        final var updatedToken = token.setAdminKey(null);
-    //
-    //        assertEquals(OK, outcome);
-    //        verify(store).updateToken(updatedToken);
-    ////        verify(token).setSymbol(newSymbol);
-    ////        verify(token).setName(newName);
-    ////        verify(token).setExpiry(newExpiry);
-    ////        verify(token).setTreasury(EntityId.fromGrpcAccountId(newTreasury));
-    ////        verify(token).setAdminKey(argThat((JKey k) -> JKey.equalUpToDecodability(k, newFcKey)));
-    ////        verify(token).setFreezeKey(argThat((JKey k) -> JKey.equalUpToDecodability(k, newFcKey)));
-    ////        verify(token).setKycKey(argThat((JKey k) -> JKey.equalUpToDecodability(k, newFcKey)));
-    ////        verify(token).setSupplyKey(argThat((JKey k) -> JKey.equalUpToDecodability(k, newFcKey)));
-    ////        verify(token).setWipeKey(argThat((JKey k) -> JKey.equalUpToDecodability(k, newFcKey)));
-    ////        verify(token).setFeeScheduleKey(argThat((JKey k) -> JKey.equalUpToDecodability(k, newFcKey)));
-    //    }
-    //
-    //    @Test
-    //    void updateHappyPathWorksWithNewMemo() {
-    //        givenUpdateTarget(ALL_KEYS, token);
-    //        final var op = updateWith(NO_KEYS, misc, false, false, false, false, false, false, true);
-    //
-    //        final var outcome = subject.update(op, CONSENSUS_NOW);
-    //
-    //        assertEquals(OK, outcome);
-    //        verify(token).setMemo(newMemo);
-    //    }
-    //
-    //    @Test
-    //    void updateHappyPathWorksWithNewMemoForNonfungible() {
-    //        given(token.tokenType()).willReturn(TokenType.NON_FUNGIBLE_UNIQUE);
-    //        givenUpdateTarget(ALL_KEYS, token);
-    //        final var op = updateWith(NO_KEYS, misc, false, false, false, false, false, false, true);
-    //
-    //        final var outcome = subject.update(op, CONSENSUS_NOW);
-    //
-    //        assertEquals(OK, outcome);
-    //        verify(token).setMemo(newMemo);
-    //    }
-    //
-    //    @Test
-    //    void updateHappyPathWorksWithNewAutoRenewAccount() {
-    //        givenUpdateTarget(ALL_KEYS, token);
-    //        final var op = updateWith(ALL_KEYS, misc, true, true, true, true, true);
-    //
-    //        final var outcome = subject.update(op, CONSENSUS_NOW);
-    //
-    //        assertEquals(OK, outcome);
-    //        verify(token).setAutoRenewAccount(EntityId.fromGrpcAccountId(newAutoRenewAccount));
-    //        verify(token).setAutoRenewPeriod(newAutoRenewPeriod);
-    //    }
-=======
 
     @Test
     void updateHappyPathIgnoresZeroExpiry() throws DecoderException {
@@ -1932,7 +1769,6 @@
         assertEquals(OK, outcome);
         verify(store).updateToken(updatedToken);
     }
->>>>>>> d611a0c5
 
     private TokenUpdateTransactionBody updateWith(
             final EnumSet<KeyType> keys,
@@ -2012,13 +1848,7 @@
         SUPPLY,
         KYC,
         ADMIN,
-<<<<<<< HEAD
-        EMPTY_ADMIN,
-        FEE_SCHEDULE,
-        PAUSE
-=======
         EMPTY_ADMIN
->>>>>>> d611a0c5
     }
 
     private Duration enduring(final long secs) {
