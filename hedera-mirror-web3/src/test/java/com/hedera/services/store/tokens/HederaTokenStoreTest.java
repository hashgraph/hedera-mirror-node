--- conflicted
+++ resolved
@@ -141,13 +141,10 @@
 
     @Mock
     private UnaryOperator<Token> change;
-<<<<<<< HEAD
-=======
 
     private static TokenRelationshipKey asTokenRelationshipKey(AccountID accountID, TokenID tokenID) {
         return new TokenRelationshipKey(asTypedEvmAddress(tokenID), asTypedEvmAddress(accountID));
     }
->>>>>>> bda54da4
 
     @BeforeEach
     void setup() {
