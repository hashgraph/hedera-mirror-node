/*
 * Copyright (C) 2023 Hedera Hashgraph, LLC
 *
 * Licensed under the Apache License, Version 2.0 (the "License");
 * you may not use this file except in compliance with the License.
 * You may obtain a copy of the License at
 *
 *      http://www.apache.org/licenses/LICENSE-2.0
 *
 * Unless required by applicable law or agreed to in writing, software
 * distributed under the License is distributed on an "AS IS" BASIS,
 * WITHOUT WARRANTIES OR CONDITIONS OF ANY KIND, either express or implied.
 * See the License for the specific language governing permissions and
 * limitations under the License.
 */

package com.hedera.services.store.contracts.precompile;

import static com.hedera.mirror.web3.common.PrecompileContext.PRECOMPILE_CONTEXT;
import static com.hedera.services.store.contracts.precompile.HTSTestsUtil.DEFAULT_GAS_PRICE;
import static com.hedera.services.store.contracts.precompile.HTSTestsUtil.account;
import static com.hedera.services.store.contracts.precompile.HTSTestsUtil.sender;
import static com.hedera.services.store.contracts.precompile.HTSTestsUtil.senderAddress;
import static com.hedera.services.store.contracts.precompile.HTSTestsUtil.successResult;
import static com.hedera.services.store.contracts.precompile.impl.GrantKycPrecompile.decodeGrantTokenKyc;
import static java.util.function.UnaryOperator.identity;
import static org.junit.Assert.assertEquals;
import static org.junit.jupiter.api.Assertions.assertTrue;
import static org.mockito.ArgumentMatchers.any;
import static org.mockito.BDDMockito.given;

import com.hedera.mirror.web3.common.PrecompileContext;
import com.hedera.mirror.web3.evm.account.MirrorEvmContractAliases;
import com.hedera.mirror.web3.evm.properties.MirrorNodeEvmProperties;
import com.hedera.mirror.web3.evm.store.Store;
import com.hedera.mirror.web3.evm.store.contract.HederaEvmStackedWorldStateUpdater;
import com.hedera.node.app.service.evm.store.contracts.precompile.EvmHTSPrecompiledContract;
import com.hedera.node.app.service.evm.store.contracts.precompile.EvmInfrastructureFactory;
import com.hedera.node.app.service.evm.store.tokens.TokenAccessor;
import com.hedera.services.fees.FeeCalculator;
import com.hedera.services.fees.HbarCentExchange;
import com.hedera.services.fees.calculation.UsagePricesProvider;
import com.hedera.services.fees.pricing.AssetsLoader;
import com.hedera.services.hapi.utils.fees.FeeObject;
import com.hedera.services.store.contracts.precompile.impl.GrantKycPrecompile;
import com.hedera.services.store.contracts.precompile.utils.PrecompilePricingUtils;
import com.hedera.services.store.models.TokenRelationship;
import com.hedera.services.txn.token.GrantKycLogic;
import com.hedera.services.utils.accessors.AccessorFactory;
import com.hederahashgraph.api.proto.java.ExchangeRate;
import com.hederahashgraph.api.proto.java.HederaFunctionality;
import com.hederahashgraph.api.proto.java.SubType;
import com.hederahashgraph.api.proto.java.TokenGrantKycTransactionBody;
import com.hederahashgraph.api.proto.java.TransactionBody;
import java.io.IOException;
import java.math.BigDecimal;
import java.util.Deque;
import java.util.HashMap;
import java.util.Map;
import java.util.Set;
import org.apache.tuweni.bytes.Bytes;
import org.hyperledger.besu.datatypes.Wei;
import org.hyperledger.besu.evm.frame.MessageFrame;
import org.junit.jupiter.api.Assertions;
import org.junit.jupiter.api.BeforeEach;
import org.junit.jupiter.api.Test;
import org.junit.jupiter.api.extension.ExtendWith;
import org.mockito.Mock;
import org.mockito.junit.jupiter.MockitoExtension;

@ExtendWith(MockitoExtension.class)
public class GrantKycPrecompileTest {

    private static final long TEST_SERVICE_FEE = 5_000_000;
    private static final long TEST_NETWORK_FEE = 400_000;
    private static final long TEST_NODE_FEE = 300_000;
    private static final int CENTS_RATE = 12;
    private static final int HBAR_RATE = 1;
    private static final long EXPECTED_GAS_PRICE =
            (TEST_SERVICE_FEE + TEST_NETWORK_FEE + TEST_NODE_FEE) / DEFAULT_GAS_PRICE * 6 / 5;
    public static final Bytes GRANT_TOKEN_KYC_INPUT = Bytes.fromHexString(
            "0x8f8d7f9900000000000000000000000000000000000000000000000000000000000004b200000000000000000000000000000000000000000000000000000000000004b0");

    private final TransactionBody.Builder transactionBody = TransactionBody.newBuilder()
            .setTokenGrantKyc(TokenGrantKycTransactionBody.newBuilder()
                    .setAccount(account)
                    .setToken(HTSTestsUtil.token));

    @Mock
    private MessageFrame frame;

    @Mock
    private HederaEvmStackedWorldStateUpdater worldUpdater;

    @Mock
    private MirrorNodeEvmProperties evmProperties;

    @Mock
    private MirrorEvmContractAliases contractAliases;

    @Mock
    private SyntheticTxnFactory syntheticTxnFactory;

    @Mock
    private AssetsLoader assetLoader;

    @Mock
    private HbarCentExchange exchange;

    @Mock
    private ExchangeRate exchangeRate;

    @Mock
    private FeeCalculator feeCalculator;

    @Mock
    private FeeObject mockFeeObject;

    @Mock
    private UsagePricesProvider resourceCosts;

    @Mock
    private AccessorFactory accessorFactory;

    @Mock
    private EvmHTSPrecompiledContract evmHTSPrecompiledContract;

    @Mock
    private Store store;

    @Mock
    private TokenRelationship tokenRelationship;

    @Mock
    private EvmInfrastructureFactory infrastructureFactory;

    @Mock
    private MessageFrame lastFrame;

    @Mock
    private Deque<MessageFrame> stack;

    @Mock
    private TokenAccessor tokenAccessor;

    @Mock
    private PrecompileContext precompileContext;

    private HTSPrecompiledContract subject;
    private GrantKycLogic grantKycLogic;
    private GrantKycPrecompile grantKycPrecompile;
    private PrecompileMapper precompileMapper;

    @BeforeEach
    void setUp() throws IOException {
        final Map<HederaFunctionality, Map<SubType, BigDecimal>> canonicalPrices = new HashMap<>();
        canonicalPrices.put(HederaFunctionality.TokenGrantKycToAccount, Map.of(SubType.DEFAULT, BigDecimal.valueOf(0)));
        given(assetLoader.loadCanonicalPrices()).willReturn(canonicalPrices);

        final PrecompilePricingUtils precompilePricingUtils =
                new PrecompilePricingUtils(assetLoader, exchange, feeCalculator, resourceCosts, accessorFactory);

        syntheticTxnFactory = new SyntheticTxnFactory();
        grantKycLogic = new GrantKycLogic();
        grantKycPrecompile = new GrantKycPrecompile(grantKycLogic, syntheticTxnFactory, precompilePricingUtils);
        precompileMapper = new PrecompileMapper(Set.of(grantKycPrecompile));

        subject = new HTSPrecompiledContract(
                infrastructureFactory,
                evmProperties,
                precompileMapper,
                evmHTSPrecompiledContract,
                store,
                tokenAccessor,
                precompilePricingUtils);
<<<<<<< HEAD

        ContractCallContext.init();
=======
>>>>>>> d204fa0a
    }

    @Test
    void GrantKyc() {
        // given
        givenFrameContext();
        givenPricingUtilsContext();

        given(worldUpdater.getStore()).willReturn(store);
        given(store.getTokenRelationship(any(), any())).willReturn(tokenRelationship);
        given(worldUpdater.permissivelyUnaliased(any()))
                .willAnswer(invocationOnMock -> invocationOnMock.getArgument(0));
        given(feeCalculator.estimatedGasPriceInTinybars(HederaFunctionality.ContractCall, HTSTestsUtil.timestamp))
                .willReturn(1L);
        given(feeCalculator.computeFee(any(), any(), any())).willReturn(mockFeeObject);
        given(mockFeeObject.getServiceFee()).willReturn(1L);
        given(frame.getWorldUpdater()).willReturn(worldUpdater);
        given(frame.getMessageFrameStack()).willReturn(stack);
        given(stack.getLast()).willReturn(lastFrame);
        given(lastFrame.getContextVariable(PRECOMPILE_CONTEXT)).willReturn(precompileContext);
        given(precompileContext.getPrecompile()).willReturn(grantKycPrecompile);
        given(precompileContext.getSenderAddress()).willReturn(senderAddress);
        given(precompileContext.getTransactionBody()).willReturn(transactionBody);

        // when
        subject.prepareFields(frame);
        subject.prepareComputation(GRANT_TOKEN_KYC_INPUT, a -> a, precompileContext);
        subject.getPrecompile(frame).getGasRequirement(HTSTestsUtil.TEST_CONSENSUS_TIME, transactionBody, sender);
        final var result = subject.computeInternal(frame);

        // then
        Assertions.assertEquals(successResult, result);
    }

    @Test
    void gasRequirementReturnsCorrectValueForGrantKyc() {
        // given
        givenMinimalFrameContext();
        givenPricingUtilsContext();
        given(frame.getWorldUpdater()).willReturn(worldUpdater);
        given(worldUpdater.permissivelyUnaliased(any()))
                .willAnswer(invocationOnMock -> invocationOnMock.getArgument(0));

        given(feeCalculator.computeFee(any(), any(), any()))
                .willReturn(new FeeObject(TEST_NODE_FEE, TEST_NETWORK_FEE, TEST_SERVICE_FEE));
        given(feeCalculator.estimatedGasPriceInTinybars(any(), any())).willReturn(DEFAULT_GAS_PRICE);

        given(worldUpdater.permissivelyUnaliased(any()))
                .willAnswer(invocationOnMock -> invocationOnMock.getArgument(0));
        given(frame.getMessageFrameStack()).willReturn(stack);
        given(stack.getLast()).willReturn(lastFrame);
        given(lastFrame.getContextVariable(PRECOMPILE_CONTEXT)).willReturn(precompileContext);
        given(precompileContext.getPrecompile()).willReturn(grantKycPrecompile);
        given(precompileContext.getSenderAddress()).willReturn(senderAddress);
        // when
        subject.prepareFields(frame);
        subject.prepareComputation(GRANT_TOKEN_KYC_INPUT, a -> a, precompileContext);
        final var result = subject.getPrecompile(frame)
                .getGasRequirement(HTSTestsUtil.TEST_CONSENSUS_TIME, transactionBody, sender);
        // then
        assertEquals(EXPECTED_GAS_PRICE, result);
    }

    @Test
    void decodeGrantKycToken() {
        final var decodedInput = decodeGrantTokenKyc(GRANT_TOKEN_KYC_INPUT, identity());

        assertTrue(decodedInput.account().getAccountNum() > 0);
        assertTrue(decodedInput.token().getTokenNum() > 0);
    }

    private void givenMinimalFrameContext() {
        given(frame.getSenderAddress()).willReturn(HTSTestsUtil.contractAddress);
    }

    private void givenFrameContext() {
        givenMinimalFrameContext();
        given(frame.getRemainingGas()).willReturn(300L);
        given(frame.getValue()).willReturn(Wei.ZERO);
    }

    private void givenPricingUtilsContext() {
        given(exchange.rate(any())).willReturn(exchangeRate);
        given(exchangeRate.getCentEquiv()).willReturn(CENTS_RATE);
        given(exchangeRate.getHbarEquiv()).willReturn(HBAR_RATE);
    }
}<|MERGE_RESOLUTION|>--- conflicted
+++ resolved
@@ -29,6 +29,7 @@
 import static org.mockito.ArgumentMatchers.any;
 import static org.mockito.BDDMockito.given;
 
+import com.hedera.mirror.web3.common.ContractCallContext;
 import com.hedera.mirror.web3.common.PrecompileContext;
 import com.hedera.mirror.web3.evm.account.MirrorEvmContractAliases;
 import com.hedera.mirror.web3.evm.properties.MirrorNodeEvmProperties;
@@ -173,11 +174,7 @@
                 store,
                 tokenAccessor,
                 precompilePricingUtils);
-<<<<<<< HEAD
-
         ContractCallContext.init();
-=======
->>>>>>> d204fa0a
     }
 
     @Test
