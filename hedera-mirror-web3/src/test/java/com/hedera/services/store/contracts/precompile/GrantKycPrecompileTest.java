--- conflicted
+++ resolved
@@ -162,19 +162,7 @@
         precompileMapper = new PrecompileMapper(Set.of(grantKycPrecompile));
 
         subject = new HTSPrecompiledContract(
-<<<<<<< HEAD
                 infrastructureFactory, evmProperties, precompileMapper, store, tokenAccessor, precompilePricingUtils);
-
-        ContractCallContext.init(store.getStackedStateFrames());
-=======
-                infrastructureFactory,
-                evmProperties,
-                precompileMapper,
-                evmHTSPrecompiledContract,
-                store,
-                tokenAccessor,
-                precompilePricingUtils);
->>>>>>> eb0dfdda
     }
 
     @Test
