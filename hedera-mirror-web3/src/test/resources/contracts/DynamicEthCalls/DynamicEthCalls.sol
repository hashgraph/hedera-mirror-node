pragma solidity ^0.8.0;

import "./HederaTokenService.sol";
import "./HederaResponseCodes.sol";
import "@openzeppelin/contracts/token/ERC20/IERC20.sol";
import "@openzeppelin/contracts/token/ERC721/IERC721.sol";

contract DynamicEthCalls is HederaTokenService {

    // Mint fungible/non-fungible token + get token info total supply+ get balance of the treasury
    function mintTokenGetTotalSupplyAndBalanceOfTreasury(address token, int64 amount, bytes[] memory metadata, address treasury) external {
        uint256 balanceBeforeMint = 0;
        if(amount > 0 && metadata.length == 0) {
            balanceBeforeMint = IERC20(token).balanceOf(treasury);
        } else {
            balanceBeforeMint = IERC721(token).balanceOf(treasury);
        }

        (int responseCode, IHederaTokenService.TokenInfo memory retrievedTokenInfo) = HederaTokenService.getTokenInfo(token);
        if (responseCode != HederaResponseCodes.SUCCESS) revert("Failed to retrieve token info");
        int totalSupplyBeforeMint = retrievedTokenInfo.totalSupply;

        int newTotalSupply;
        int64[] memory serialNumbers;
        (responseCode, newTotalSupply, serialNumbers) = HederaTokenService.mintToken(token, amount, metadata);
        if (responseCode != HederaResponseCodes.SUCCESS) revert("Failed to mint token");

        (responseCode, retrievedTokenInfo) = HederaTokenService.getTokenInfo(token);
        if (responseCode != HederaResponseCodes.SUCCESS) revert ("Failed to retrieve token info after mint");

        int totalSupplyAfterMint = retrievedTokenInfo.totalSupply;
        if(amount > 0 && metadata.length == 0) {
            if((totalSupplyBeforeMint + amount != totalSupplyAfterMint) || (newTotalSupply != totalSupplyAfterMint)) revert("Total supply mismatch after mint (Fungible)");
        } else {
            if(serialNumbers.length != metadata.length) revert("Serial numbers mismatch after mint (NFT)");
            if((totalSupplyBeforeMint + int256(metadata.length) != totalSupplyAfterMint) || (newTotalSupply != totalSupplyAfterMint)) revert("Total supply mismatch after mint (NFT)");
        }

        if(amount > 0 && metadata.length == 0) {
            uint256 balanceAfterMint = IERC20(token).balanceOf(treasury);
            if(balanceBeforeMint + uint256(int256(amount)) != balanceAfterMint) revert("Balance mismatch after mint (Fungible)");
        } else {
            uint256 balanceAfterMint  = IERC721(token).balanceOf(treasury);
            if(balanceBeforeMint + uint256(int256(metadata.length)) != balanceAfterMint) revert("Balance mismatch after mint (NFT)");
        }
    }

    // Burn fungible/non-fungible token + get token info total supply + get balance of the treasury
    function burnTokenGetTotalSupplyAndBalanceOfTreasury(address token, int64 amount, int64[] memory serialNumbers, address treasury) external {
        uint256 balanceBeforeBurn = 0;
        if(amount > 0 && serialNumbers.length == 0) {
            balanceBeforeBurn = IERC20(token).balanceOf(treasury);
        } else {
            balanceBeforeBurn = IERC721(token).balanceOf(treasury);
        }

        (int responseCode, IHederaTokenService.TokenInfo memory retrievedTokenInfo) = HederaTokenService.getTokenInfo(token);
        if (responseCode != HederaResponseCodes.SUCCESS) revert("Failed to retrieve token info before burn");
        int totalSupplyBeforeBurn = retrievedTokenInfo.totalSupply;

        int newTotalSupply;
        (responseCode, newTotalSupply) = HederaTokenService.burnToken(token, amount, serialNumbers);
        if (responseCode != HederaResponseCodes.SUCCESS) revert("Failed to burn token");

        (responseCode, retrievedTokenInfo) = HederaTokenService.getTokenInfo(token);
        if (responseCode != HederaResponseCodes.SUCCESS) revert ("Failed to retrieve token info after burn");

        int totalSupplyAfterBurn = retrievedTokenInfo.totalSupply;
        if(amount > 0 && serialNumbers.length == 0) {
            if((totalSupplyBeforeBurn - amount != totalSupplyAfterBurn)  || (newTotalSupply != totalSupplyAfterBurn)) revert("Total supply mismatch after burn (Fungible)");
        } else {
            if((totalSupplyBeforeBurn - int256(serialNumbers.length) != totalSupplyAfterBurn) || ((newTotalSupply != totalSupplyAfterBurn))) revert("Total supply mismatch after burn (NFT)");
        }

        if(amount > 0 && serialNumbers.length == 0) {
            uint256 balanceAfterBurn = IERC20(token).balanceOf(treasury);
            if(balanceBeforeBurn - uint256(int256(amount)) != balanceAfterBurn) revert("Balance mismatch after burn (Fungible)");
        } else {
            uint256 balanceAfterBurn  = IERC721(token).balanceOf(treasury);
            if(balanceBeforeBurn - uint256(int256(serialNumbers.length)) != balanceAfterBurn) revert("Balance mismatch after burn (NFT)");
        }
    }

    // Wipe + get token info total supply + get balance of the account which balance was wiped
    function wipeTokenGetTotalSupplyAndBalanceOfTreasury(address token, int64 amount, int64[] memory serialNumbers, address treasury) external {
        uint256 balanceBeforeWipe = 0;
        if(amount > 0 && serialNumbers.length == 0) {
            balanceBeforeWipe = IERC20(token).balanceOf(treasury);
        } else {
            balanceBeforeWipe = IERC721(token).balanceOf(treasury);
        }

        (int responseCode, IHederaTokenService.TokenInfo memory retrievedTokenInfo) = HederaTokenService.getTokenInfo(token);
        if (responseCode != HederaResponseCodes.SUCCESS) revert("Failed to retrieve token info before wipe");
        int totalSupplyBeforeWipe = retrievedTokenInfo.totalSupply;

        if(amount > 0 && serialNumbers.length == 0) {
            responseCode = HederaTokenService.wipeTokenAccount(token, treasury, amount);
        } else {
            responseCode = HederaTokenService.wipeTokenAccountNFT(token, treasury, serialNumbers);
        }
        if (responseCode != HederaResponseCodes.SUCCESS) revert("Failed to wipe token");

        (responseCode, retrievedTokenInfo) = HederaTokenService.getTokenInfo(token);
        if (responseCode != HederaResponseCodes.SUCCESS) revert("Failed to retrieve token info after wipe");

        int totalSupplyAfterWipe = retrievedTokenInfo.totalSupply;
        if(amount > 0 && serialNumbers.length == 0) {
            if(totalSupplyBeforeWipe - amount != totalSupplyAfterWipe) revert("Total supply mismatch after wipe (Fungible)");
        } else {
            if(totalSupplyBeforeWipe - int256(serialNumbers.length) != totalSupplyAfterWipe) revert("Total supply mismatch after burn (NFT)");
        }

        if(amount > 0 && serialNumbers.length == 0) {
            uint256 balanceAfterWipe = IERC20(token).balanceOf(treasury);
            if(balanceBeforeWipe - uint256(int256(amount)) != balanceAfterWipe) revert("Balance mismatch after wipe (Fungible)");
        } else {
            uint256 balanceAfterWipe = IERC721(token).balanceOf(treasury);
            if(balanceBeforeWipe - uint256(int256(serialNumbers.length)) != balanceAfterWipe) revert("Balance mismatch after wipe (NFT)");
        }
    }

    // Pause fungible/non-fungible token + get token info pause status + unpause + get token info pause status
    function pauseTokenGetPauseStatusUnpauseGetPauseStatus(address token) external {
        int responseCode = HederaTokenService.pauseToken(token);
        if (responseCode != HederaResponseCodes.SUCCESS) revert("Failed to pause token");

        (int response, IHederaTokenService.TokenInfo memory retrievedTokenInfo) = HederaTokenService.getTokenInfo(token);
        if (response != HederaResponseCodes.SUCCESS) revert("Failed to get token info after pause");
        if(!retrievedTokenInfo.pauseStatus) revert("Token is not paused");

        responseCode = HederaTokenService.unpauseToken(token);
        if (responseCode != HederaResponseCodes.SUCCESS) revert("Failed to unpause token");

        (response, retrievedTokenInfo) = HederaTokenService.getTokenInfo(token);
        if(response != HederaResponseCodes.SUCCESS) revert("Failed to retrieve token info after unpause");
        if(retrievedTokenInfo.pauseStatus) revert("Token is still paused");
    }

    // Freeze fungible/non-fungible token + get token info freeze status + unfreeze + get token info freeze status
    function freezeTokenGetPauseStatusUnpauseGetPauseStatus(address token, address account) external {
        int responseCode = HederaTokenService.freezeToken(token, account);
        if (responseCode != HederaResponseCodes.SUCCESS) revert("Failed to freeze token for the account");

        (int response, bool isFrozen) = HederaTokenService.isFrozen(token, account);
        if (response != HederaResponseCodes.SUCCESS) revert("Failed to check freeze status of account");
        if(!isFrozen) revert("Account is not frozen");

        responseCode = HederaTokenService.unfreezeToken(token, account);
        if (responseCode != HederaResponseCodes.SUCCESS) revert("Failed to unfreeze account");

        (response, isFrozen) = HederaTokenService.isFrozen(token, account);
        if (response != HederaResponseCodes.SUCCESS) revert("Failed to check unfreeze status of account");
        if(isFrozen) revert("Account is still frozen");
    }

    // Associate fungible/non-fungible token transfer (should pass) + dissociate + transfer (should fail)
    function associateTokenDissociateFailTransfer(address token, address from, address to, uint256 amount, uint256 serialNumber) external {
        address[] memory tokens = new address[](1);
        tokens[0] = token;
        int responseCode = HederaTokenService.associateTokens(from, tokens);
        if (responseCode != HederaResponseCodes.SUCCESS) revert("Failed to associate tokens");

        responseCode = HederaTokenService.dissociateTokens(from, tokens);
        if (responseCode != HederaResponseCodes.SUCCESS) revert("Failed to dissociate tokens");

        if(amount > 0 && serialNumber == 0) {
            try IERC20(token).transferFrom(from, to, amount) returns (bool success) {
            } catch {
                revert("IERC20: failed to transfer");
            }
        } else {
            try IERC721(token).transferFrom(from, to, serialNumber) {
            } catch {
                revert("IERC721: failed to transfer");
            }
        }
    }

    // Approve fungible/non-fungible token + allowance
    function approveTokenGetAllowance(address token, address spender, uint256 amount, uint256 serialNumber) external {
        if(amount > 0 && serialNumber == 0) {
            int responseCode = HederaTokenService.approve(token, spender, amount);
            if (responseCode != HederaResponseCodes.SUCCESS) revert("Failed to approve token");
            if(IERC20(token).allowance(address(this), spender) != amount) revert("Allowance mismatch");
        } else {
            int responseCode = HederaTokenService.approveNFT(token, spender, serialNumber);
            if (responseCode != HederaResponseCodes.SUCCESS) revert("Failed to approve NFT");
            if(IERC721(token).getApproved(serialNumber) != spender) revert("NFT approval mismatch");
        }
    }

    // Approve fungible/non-fungible token + transferFrom with spender + allowance + balance
    function approveTokenTransferFromGetAllowanceGetBalance(address token, address spender, uint256 amount, uint256 serialNumber) external {
        if(amount > 0 && serialNumber == 0) {
            int responseCode = HederaTokenService.approve(token, spender, amount);
            if (responseCode != HederaResponseCodes.SUCCESS) revert("Failed to approve token for transfer");
            uint256 balanceBeforeTransfer = IERC20(token).balanceOf(spender);
            if(IERC20(token).allowance(address(this), spender) != amount) revert("Allowance mismatch before transfer");
            IERC20(token).transferFrom(address(this), spender, amount);
            if(IERC20(token).balanceOf(spender) != balanceBeforeTransfer + amount) revert("Balance mismatch after transfer");
            if(IERC20(token).allowance(address(this), spender) != 0) revert("Fungible token allowance mismatch after transfer");
        } else {
            HederaTokenService.transferNFT(token, IERC721(token).ownerOf(serialNumber), address(this), int64(int256(serialNumber)));
            int responseCode = HederaTokenService.approveNFT(token, spender, serialNumber);
            if (responseCode != HederaResponseCodes.SUCCESS) revert("Failed to approve NFT for transfer");
            if(IERC721(token).getApproved(serialNumber) != spender) revert("NFT approval mismatch before transfer");
            IERC721(token).transferFrom(address(this), spender, serialNumber);
            if(IERC721(token).ownerOf(serialNumber) != spender) revert("NFT ownership mismatch after transfer");
            if(IERC721(token).getApproved(serialNumber) == spender) revert("NFT allowance mismatch after transfer");
        }
    }
<<<<<<< HEAD

    // Associate fungible/non-fungible token transfer + transfer
    function associateTokenTransfer(address token, address from, address to, uint256 amount, uint256 serialNumber) external {
        address[] memory tokens = new address[](1);
        tokens[0] = token;
        int responseCode = HederaTokenService.associateTokens(to, tokens);
        if (responseCode != HederaResponseCodes.SUCCESS) revert("Failed to associate tokens");

        if(amount > 0 && serialNumber == 0) {
            uint256 balanceBeforeTransfer = IERC20(token).balanceOf(to);
            responseCode = HederaTokenService.transferToken(token, from, to, int64(uint64(amount)));
            if (responseCode != HederaResponseCodes.SUCCESS) revert("Failed to transfer fungible token");
            if(IERC20(token).balanceOf(to) != balanceBeforeTransfer + amount) revert("Balance mismatch after transfer");
        } else {
            responseCode = HederaTokenService.transferNFT(token, IERC721(token).ownerOf(serialNumber), to, int64(int256(serialNumber)));
            if (responseCode != HederaResponseCodes.SUCCESS) revert("Failed to transfer NFT");
            if(IERC721(token).ownerOf(serialNumber) != to) revert("NFT ownership mismatch after transfer");
        }
    }
=======
    // Approve fungible/non-fungible token + transfer with spender + allowance + balance
    function approveTokenTransferGetAllowanceGetBalance(address token, address spender, uint256 amount, uint256 serialNumber) external {
        if(amount > 0 && serialNumber == 0) {
            int responseCode = HederaTokenService.approve(token, spender, amount);
            if (responseCode != HederaResponseCodes.SUCCESS) revert("Failed to approve token for transfer");
            uint256 balanceBeforeTransfer = IERC20(token).balanceOf(spender);
            if(IERC20(token).allowance(address(this), spender) != amount) revert("Allowance mismatch before transfer");
            responseCode = HederaTokenService.transferToken(token, address(this), spender, int64(uint64(amount)));
            if (responseCode != HederaResponseCodes.SUCCESS) revert("Failed to transfer fungible token");
            if(IERC20(token).balanceOf(spender) != balanceBeforeTransfer + amount) revert("Balance mismatch after transfer");
        } else {
            int responseCode = HederaTokenService.transferNFT(token, IERC721(token).ownerOf(serialNumber), address(this), int64(int256(serialNumber)));
            if (responseCode != HederaResponseCodes.SUCCESS) revert("Failed to transfer NFT");
            responseCode = HederaTokenService.approveNFT(token, spender, serialNumber);
            if (responseCode != HederaResponseCodes.SUCCESS) revert("Failed to approve NFT for transfer");
            responseCode = HederaTokenService.transferNFT(token, address(this), spender, int64(uint64(serialNumber)));
            if (responseCode != HederaResponseCodes.SUCCESS) revert("Failed to transfer NFT");
            if(IERC721(token).ownerOf(serialNumber) != spender) revert("NFT ownership mismatch after transfer");
        }
    }

    // Approve fungible/non-fungible token + cryptoTransfer with spender + allowance + balance
    function approveTokenCryptoTransferGetAllowanceGetBalance(IHederaTokenService.TransferList memory transferList, IHederaTokenService.TokenTransferList[] memory tokenTransfers) external {
        address token = tokenTransfers[0].token;
        address spender = address(0);
        uint256 amount = 0;
        uint256 serialNumber = 0;
        if(tokenTransfers[0].transfers.length > 0) {
            spender = tokenTransfers[0].transfers[1].accountID;
            amount = uint256(uint64(tokenTransfers[0].transfers[1].amount));
        } else {
            spender = tokenTransfers[0].nftTransfers[0].receiverAccountID;
            serialNumber = uint256(uint64(tokenTransfers[0].nftTransfers[0].serialNumber));
        }
        if(amount > 0 && serialNumber == 0) {
            int responseCode = HederaTokenService.approve(token, spender, amount);
            if (responseCode != HederaResponseCodes.SUCCESS) revert("Failed to approve token for transfer");
            uint256 balanceBeforeTransfer = IERC20(token).balanceOf(spender);
            if(IERC20(token).allowance(address(this), spender) != amount) revert("Allowance mismatch before transfer");
            responseCode = HederaTokenService.cryptoTransfer(transferList, tokenTransfers);
            if (responseCode != HederaResponseCodes.SUCCESS) revert("Failed to transfer fungible token");
            if(IERC20(token).balanceOf(spender) != balanceBeforeTransfer + amount) revert("Balance mismatch after transfer");
        } else {
            int responseCode = HederaTokenService.transferNFT(token, IERC721(token).ownerOf(serialNumber), address(this), int64(int256(serialNumber)));
            if (responseCode != HederaResponseCodes.SUCCESS) revert("Failed to transfer NFT");
            responseCode = HederaTokenService.approveNFT(token, spender, serialNumber);
            if (responseCode != HederaResponseCodes.SUCCESS) revert("Failed to approve NFT for transfer");
            responseCode = HederaTokenService.cryptoTransfer(transferList, tokenTransfers);
            if (responseCode != HederaResponseCodes.SUCCESS) revert("Failed to transfer NFT");
            if(IERC721(token).ownerOf(serialNumber) != spender) revert("NFT ownership mismatch after transfer");
            if(IERC721(token).getApproved(serialNumber) == spender) revert("NFT allowance mismatch after transfer");
        }
    }

    // Approve for all an nft + transferFrom with spender + isApprovedForAll
    function approveForAllTokenTransferFromGetAllowance(address token, address spender, uint256 serialNumber) external {
        int responseCode = HederaTokenService.transferNFT(token, IERC721(token).ownerOf(serialNumber), address(this), int64(int256(serialNumber)));
        if (responseCode != HederaResponseCodes.SUCCESS) revert("Failed to transfer NFT");
        responseCode = HederaTokenService.setApprovalForAll(token, spender, true);
        if (responseCode != HederaResponseCodes.SUCCESS) revert("Failed to approve NFT for transfer");
        if(!IERC721(token).isApprovedForAll(address(this), spender)) revert("NFT approval mismatch before transfer");
        IERC721(token).transferFrom(address(this), spender, serialNumber);
        if(IERC721(token).ownerOf(serialNumber) != spender) revert("NFT ownership mismatch after transfer");
        responseCode = HederaTokenService.setApprovalForAll(token, spender, false);
        if (responseCode != HederaResponseCodes.SUCCESS) revert("Failed to approve NFT for transfer");
        if(IERC721(token).isApprovedForAll(address(this), spender)) revert("NFT approval mismatch before transfer");
    }

    // Approve for all an nft + transfer with spender + isApprovedForAll
    function approveForAllTokenTransferGetAllowance(address token, address spender, uint256 serialNumber) external {
        int responseCode = HederaTokenService.transferNFT(token, IERC721(token).ownerOf(serialNumber), address(this), int64(int256(serialNumber)));
        if (responseCode != HederaResponseCodes.SUCCESS) revert("Failed to transfer NFT");
        responseCode = HederaTokenService.setApprovalForAll(token, spender, true);
        if (responseCode != HederaResponseCodes.SUCCESS) revert("Failed to approve NFT for transfer");
        if(!IERC721(token).isApprovedForAll(address(this), spender)) revert("NFT approval mismatch before transfer");
        responseCode = HederaTokenService.transferNFT(token, address(this), spender, int64(uint64(serialNumber)));
        if (responseCode != HederaResponseCodes.SUCCESS) revert("Failed to transfer NFT");
        if(IERC721(token).ownerOf(serialNumber) != spender) revert("NFT ownership mismatch after transfer");
        responseCode = HederaTokenService.setApprovalForAll(token, spender, false);
        if (responseCode != HederaResponseCodes.SUCCESS) revert("Failed to approve NFT for transfer");
        (int response, bool approved) = HederaTokenService.isApprovedForAll(token, address(this), spender);
        if (response != HederaResponseCodes.SUCCESS) revert("Failed to get approveal for NFT");
        if(approved) revert("NFT approval mismatch before transfer");
    }

    // Approve for all an nft + cryptoTransfer with spender + isApprovedForAll
    function approveForAllCryptoTransferGetAllowance(IHederaTokenService.TransferList memory transferList, IHederaTokenService.TokenTransferList[] memory tokenTransfers) external {
        address token = tokenTransfers[0].token;
        address spender = tokenTransfers[0].nftTransfers[0].receiverAccountID;
        uint256 serialNumber = uint256(uint64(tokenTransfers[0].nftTransfers[0].serialNumber));

        int responseCode = HederaTokenService.transferNFT(token, IERC721(token).ownerOf(serialNumber), address(this), int64(int256(serialNumber)));
        if (responseCode != HederaResponseCodes.SUCCESS) revert("Failed to transfer NFT");
        responseCode = HederaTokenService.setApprovalForAll(token, spender, true);
        if (responseCode != HederaResponseCodes.SUCCESS) revert("Failed to approve NFT for transfer");
        if(!IERC721(token).isApprovedForAll(address(this), spender)) revert("NFT approval mismatch before transfer");
        responseCode = HederaTokenService.cryptoTransfer(transferList, tokenTransfers);
        if (responseCode != HederaResponseCodes.SUCCESS) revert("Failed to transfer NFT");
        if(IERC721(token).ownerOf(serialNumber) != spender) revert("NFT ownership mismatch after transfer");
        responseCode = HederaTokenService.setApprovalForAll(token, spender, false);
        if (responseCode != HederaResponseCodes.SUCCESS) revert("Failed to approve NFT for transfer");
        (int response, bool approved) = HederaTokenService.isApprovedForAll(token, address(this), spender);
        if (response != HederaResponseCodes.SUCCESS) revert("Failed to get approveal for NFT");
        if(approved) revert("NFT approval mismatch before transfer");
    }

    // TransferFrom an nft + ownerOf
    function transferFromNFTGetAllowance(address token, uint256 serialNumber) external {
        try IERC721(token).transferFrom(IERC721(token).ownerOf(serialNumber), address(this), serialNumber) {
        } catch {
            revert("IERC721: failed to transfer");
        }
        if(IERC721(token).ownerOf(serialNumber) != address(this)) revert("NFT ownership mismatch after transfer");
    }

    // Transfer fungible/non-fungible token + allowance + balance
    function transferFromGetAllowanceGetBalance(address token, address spender, uint256 amount, uint256 serialNumber) external {
        if(amount > 0 && serialNumber == 0) {
            uint256 balanceBeforeTransfer = IERC20(token).balanceOf(spender);
            int responseCode = HederaTokenService.transferToken(token, address(this), spender, int64(uint64(amount)));
            if (responseCode != HederaResponseCodes.SUCCESS) revert("Failed to transfer fungible token");
            if(IERC20(token).balanceOf(spender) != balanceBeforeTransfer + amount) revert("Balance mismatch after transfer");

        } else {
            int responseCode = HederaTokenService.transferNFT(token, IERC721(token).ownerOf(serialNumber), address(this), int64(int256(serialNumber)));
            //responseCode = HederaTokenService.approveNFT(token, spender, serialNumber);
            if(responseCode != HederaResponseCodes.SUCCESS) revert("Failed to transfer NFT");
            if(IERC721(token).ownerOf(serialNumber) != address(this)) revert("NFT ownership mismatch after transfer");
        }
    }

    // CryptoTransfer fungible/non-fungible token + allowance + balance
    function cryptoTransferFromGetAllowanceGetBalance(IHederaTokenService.TransferList memory transferList, IHederaTokenService.TokenTransferList[] memory tokenTransfers) external {
        address token = tokenTransfers[0].token;
        address spender = address(0);
        uint256 amount = 0;
        uint256 serialNumber = 0;
        if(tokenTransfers[0].transfers.length > 0) {
            spender = tokenTransfers[0].transfers[1].accountID;
            amount = uint256(uint64(tokenTransfers[0].transfers[1].amount));
        } else {
            spender = tokenTransfers[0].nftTransfers[0].receiverAccountID;
            serialNumber = uint256(uint64(tokenTransfers[0].nftTransfers[0].serialNumber));
        }
        if(amount > 0 && serialNumber == 0) {
            uint256 balanceBeforeTransfer = IERC20(token).balanceOf(spender);
            int responseCode = HederaTokenService.cryptoTransfer(transferList, tokenTransfers);
            if (responseCode != HederaResponseCodes.SUCCESS) revert("Failed to transfer fungible token");
            if(IERC20(token).balanceOf(spender) != balanceBeforeTransfer + amount) revert("Balance mismatch after transfer");
        } else {
            int responseCode = HederaTokenService.transferNFT(token, IERC721(token).ownerOf(serialNumber), address(this), int64(int256(serialNumber)));
            if (responseCode != HederaResponseCodes.SUCCESS) revert("Failed to transfer NFT");
            responseCode = HederaTokenService.cryptoTransfer(transferList, tokenTransfers);
            if (responseCode != HederaResponseCodes.SUCCESS) revert("Failed to transfer NFT");
            if(IERC721(token).ownerOf(serialNumber) != spender) revert("NFT ownership mismatch after transfer");
        }
    }

    // GrantKyc for fungible/non-fungible token + IsKyc + RevokeKyc + IsKyc
    function grantKycRevokeKyc(address token, address account) external {
        int responseCode = HederaTokenService.grantTokenKyc(token, account);
        if (responseCode != HederaResponseCodes.SUCCESS) revert("Grant kyc operation failed");
        (int response, bool isKyc) = HederaTokenService.isKyc(token, account);
        if (response != HederaResponseCodes.SUCCESS) revert("Is kyc operation failed");
        if(!isKyc) revert("Kyc status mismatch");

        responseCode = HederaTokenService.revokeTokenKyc(token, account);
        if (responseCode != HederaResponseCodes.SUCCESS) revert("Grant kyc operation failed");
        (response, isKyc) = HederaTokenService.isKyc(token, account);
        if (response != HederaResponseCodes.SUCCESS) revert("Is kyc operation failed");
        if(isKyc) revert("Kyc status mismatch");
    }
>>>>>>> b2512b1a
}<|MERGE_RESOLUTION|>--- conflicted
+++ resolved
@@ -210,7 +210,6 @@
             if(IERC721(token).getApproved(serialNumber) == spender) revert("NFT allowance mismatch after transfer");
         }
     }
-<<<<<<< HEAD
 
     // Associate fungible/non-fungible token transfer + transfer
     function associateTokenTransfer(address token, address from, address to, uint256 amount, uint256 serialNumber) external {
@@ -230,7 +229,6 @@
             if(IERC721(token).ownerOf(serialNumber) != to) revert("NFT ownership mismatch after transfer");
         }
     }
-=======
     // Approve fungible/non-fungible token + transfer with spender + allowance + balance
     function approveTokenTransferGetAllowanceGetBalance(address token, address spender, uint256 amount, uint256 serialNumber) external {
         if(amount > 0 && serialNumber == 0) {
@@ -403,5 +401,4 @@
         if (response != HederaResponseCodes.SUCCESS) revert("Is kyc operation failed");
         if(isKyc) revert("Kyc status mismatch");
     }
->>>>>>> b2512b1a
 }