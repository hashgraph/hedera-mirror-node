--- conflicted
+++ resolved
@@ -222,16 +222,15 @@
         return blockhash(block.number);
     }
 
-<<<<<<< HEAD
     function getCodeHash(address _address) external view returns (bytes32) {
         bytes32 codehash;
         assembly {
             codehash := extcodehash(_address)
         }
         return codehash;
-=======
+    }
+
     function destroyContract(address payable beneficiary) public {
         selfdestruct(beneficiary);
->>>>>>> 170b2f86
     }
 }