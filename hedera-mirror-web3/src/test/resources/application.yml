spring:
<<<<<<< HEAD
  datasource:
    name: ${hedera.mirror.web3.db.name}
    password: ${hedera.mirror.web3.db.password}
    url: jdbc:postgresql://${hedera.mirror.web3.db.host}:${hedera.mirror.web3.db.port}/${hedera.mirror.web3.db.name}
    username: ${hedera.mirror.web3.db.username}
  flyway:
    baselineOnMigrate: true
    connectRetries: 10
    ignoreMigrationPatterns: ["*:missing", "*:ignored"]
    placeholders:
      api-password: mirror_api_pass
      api-user: mirror_api
      db-name: ${hedera.mirror.web3.db.name}
      db-user: ${hedera.mirror.web3.db.username}
      idPartitionSize: 1000000000000000
      maxEntityId: 5000000
      maxEntityIdRatio: 2.0
      partitionStartDate: "'1970-01-01'"
      partitionTimeInterval: "'10 years'"
      schema: public
      shardCount: 2
      tempSchema: temporary
      topicRunningHashV2AddedTimestamp: 0
=======
>>>>>>> a1b9c41c
  test:
    database:
      replace: NONE<|MERGE_RESOLUTION|>--- conflicted
+++ resolved
@@ -1,30 +1,4 @@
 spring:
-<<<<<<< HEAD
-  datasource:
-    name: ${hedera.mirror.web3.db.name}
-    password: ${hedera.mirror.web3.db.password}
-    url: jdbc:postgresql://${hedera.mirror.web3.db.host}:${hedera.mirror.web3.db.port}/${hedera.mirror.web3.db.name}
-    username: ${hedera.mirror.web3.db.username}
-  flyway:
-    baselineOnMigrate: true
-    connectRetries: 10
-    ignoreMigrationPatterns: ["*:missing", "*:ignored"]
-    placeholders:
-      api-password: mirror_api_pass
-      api-user: mirror_api
-      db-name: ${hedera.mirror.web3.db.name}
-      db-user: ${hedera.mirror.web3.db.username}
-      idPartitionSize: 1000000000000000
-      maxEntityId: 5000000
-      maxEntityIdRatio: 2.0
-      partitionStartDate: "'1970-01-01'"
-      partitionTimeInterval: "'10 years'"
-      schema: public
-      shardCount: 2
-      tempSchema: temporary
-      topicRunningHashV2AddedTimestamp: 0
-=======
->>>>>>> a1b9c41c
   test:
     database:
       replace: NONE