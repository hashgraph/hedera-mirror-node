--- conflicted
+++ resolved
@@ -162,7 +162,6 @@
             return com.hedera.hapi.node.base.AccountID.DEFAULT;
         }
 
-<<<<<<< HEAD
         final var accountIdWithAlis = toAccountIdWithAlias(entity);
 
         if (accountIdWithAlis.alias() == null || accountIdWithAlis.alias().length() == 0) {
@@ -170,16 +169,6 @@
         } else {
             return accountIdWithAlis;
         }
-=======
-        com.hedera.hapi.node.base.AccountID accountIdWithAlias = null;
-        if (entity.getEvmAddress() != null && entity.getEvmAddress().length > 0) {
-            accountIdWithAlias = toAccountId(entity.getShard(), entity.getRealm(), entity.getEvmAddress());
-        } else if (entity.getAlias() != null && entity.getAlias().length > 0) {
-            accountIdWithAlias = toAccountId(entity.getShard(), entity.getRealm(), entity.getAlias());
-        }
-
-        return accountIdWithAlias != null ? accountIdWithAlias : toAccountId(entity.toEntityId());
->>>>>>> 168a14e8
     }
 
     public static com.hedera.hapi.node.base.AccountID toAccountId(final EntityId entityId) {
@@ -190,7 +179,6 @@
                 .build();
     }
 
-<<<<<<< HEAD
     public static com.hedera.hapi.node.base.AccountID toAccountIdWithAlias(final Entity entity) {
         byte[] alias = new byte[0];
 
@@ -207,8 +195,6 @@
                 .build();
     }
 
-=======
->>>>>>> 168a14e8
     public static com.hedera.hapi.node.base.TokenID toTokenId(final Long entityId) {
         final var decodedEntityId = EntityId.of(entityId);
 
