--- conflicted
+++ resolved
@@ -21,7 +21,6 @@
 import com.hederahashgraph.api.proto.java.KeyList;
 import java.util.ArrayList;
 import java.util.List;
-import java.util.Objects;
 import org.apache.commons.codec.DecoderException;
 
 /**
@@ -108,7 +107,6 @@
             return (result);
         }
     }
-
     /**
      * Converts a basic JKey to proto Key.
      *
@@ -212,32 +210,7 @@
         return MISSING_ECDSA_SECP256K1_KEY;
     }
 
-<<<<<<< HEAD
-    @Override
-    public boolean equals(final Object other) {
-        if (this == other) {
-            return true;
-        }
-        if (other == null || getClass() != other.getClass()) {
-            return false;
-        }
-        try {
-            return Objects.equals(mapJKey(this), mapJKey((JKey) other));
-        } catch (DecoderException ignore) {
-            return false;
-        }
-    }
-
-    @Override
-    public int hashCode() {
-        try {
-            return Objects.hashCode(mapJKey(this));
-        } catch (DecoderException ignore) {
-            return Integer.MIN_VALUE;
-        }
-=======
     public JContractIDKey getContractIDKey() {
         return null;
->>>>>>> 99e1d4fa
     }
 }