/*
 * Copyright (C) 2023 Hedera Hashgraph, LLC
 *
 * Licensed under the Apache License, Version 2.0 (the "License");
 * you may not use this file except in compliance with the License.
 * You may obtain a copy of the License at
 *
 *      http://www.apache.org/licenses/LICENSE-2.0
 *
 * Unless required by applicable law or agreed to in writing, software
 * distributed under the License is distributed on an "AS IS" BASIS,
 * WITHOUT WARRANTIES OR CONDITIONS OF ANY KIND, either express or implied.
 * See the License for the specific language governing permissions and
 * limitations under the License.
 */

package com.hedera.services.jproto;

import com.google.protobuf.ByteString;
import com.hederahashgraph.api.proto.java.Key;
import com.hederahashgraph.api.proto.java.KeyList;
import java.util.ArrayList;
import java.util.List;
import java.util.Objects;
import org.apache.commons.codec.DecoderException;

/**
 * Maps to proto Key.
 */
public abstract class JKey {

    private static final byte[] MISSING_ED25519_KEY = new byte[0];
    private static final byte[] MISSING_ECDSA_SECP256K1_KEY = new byte[0];
    static final int MAX_KEY_DEPTH = 15;

    /**
     * Maps a proto Key to Jkey.
     *
     * @param key the proto Key to be converted
     * @return the generated JKey instance
     * @throws DecoderException on an inconvertible given key
     */
    public static JKey mapKey(Key key) throws DecoderException {
        return convertKey(key, 1);
    }

    /**
     * Maps a JKey instance to a proto Key instance.
     *
     * @param jkey the JKey to be converted
     * @return the converted proto Key instance
     * @throws DecoderException on an inconvertible given key
     */
    public static Key mapJKey(JKey jkey) throws DecoderException {
        return convertJKey(jkey, 1);
    }

    /**
     * Converts a key up to a given level of depth. Both the signature and the key may be complex with multiple levels.
     *
     * @param key   the current proto Key to be converted
     * @param depth current level that is to be verified. The first level has a value of 1.
     * @return the converted JKey instance
     * @throws org.apache.commons.codec.DecoderException on an inconvertible given key
     */
    public static JKey convertKey(Key key, int depth) throws DecoderException {
        if (depth > MAX_KEY_DEPTH) {
            throw new DecoderException("Exceeding max expansion depth of " + MAX_KEY_DEPTH);
        }

        if (!(key.hasThresholdKey() || key.hasKeyList())) {
            return convertBasic(key);
        } else {
            List<Key> tKeys = key.getKeyList().getKeysList();
            List<JKey> jkeys = new ArrayList<>();
            for (Key aKey : tKeys) {
                JKey res = convertKey(aKey, depth + 1);
                jkeys.add(res);
            }
            return new JKeyList(jkeys);
        }
    }

    /**
     * Converts a JKey to proto Key for up to a given level of depth.
     *
     * @param jkey  the current JKey to be converted
     * @param depth current level that is to be verified. The first level has a value of 1.
     * @return the converted proto Key instance
     * @throws DecoderException on an inconvertible given key
     */
    public static Key convertJKey(JKey jkey, int depth) throws DecoderException {
        if (depth > MAX_KEY_DEPTH) {
            throw new DecoderException("Exceeding max expansion depth of " + MAX_KEY_DEPTH);
        }

        if (!(jkey.hasThresholdKey() || jkey.hasKeyList())) {
            return convertJKeyBasic(jkey);
        } else {
            List<JKey> jKeys = jkey.getKeyList().getKeysList();
            List<Key> tkeys = new ArrayList<>();
            for (JKey aKey : jKeys) {
                Key res = convertJKey(aKey, depth + 1);
                tkeys.add(res);
            }
            KeyList keys = KeyList.newBuilder().addAllKeys(tkeys).build();
            Key result = Key.newBuilder().setKeyList(keys).build();
            return (result);
        }
    }

    /**
     * Converts a basic JKey to proto Key.
     *
     * @param jkey JKey object to be converted
     * @return the converted proto Key instance
     * @throws DecoderException on an inconvertible given key
     */
    static Key convertJKeyBasic(JKey jkey) throws DecoderException {
        Key rv;
        if (jkey.hasEd25519Key()) {
            rv = Key.newBuilder()
                    .setEd25519(ByteString.copyFrom(jkey.getEd25519()))
                    .build();
        } else if (jkey.hasECDSAsecp256k1Key()) {
            rv = Key.newBuilder()
                    .setECDSASecp256K1(ByteString.copyFrom(jkey.getECDSASecp256k1Key()))
                    .build();
        } else if (jkey.hasContractID()) {
            rv = Key.newBuilder()
                    .setContractID(jkey.getContractIDKey().getContractID())
                    .build();
        } else {
            throw new DecoderException("Key type not implemented: key=" + jkey);
        }

        return rv;
    }

    /**
     * Converts a basic key.
     *
     * @param key proto Key to be converted
     * @return the converted JKey instance
     * @throws org.apache.commons.codec.DecoderException on an inconvertible given key
     */
    private static JKey convertBasic(Key key) throws org.apache.commons.codec.DecoderException {
        JKey rv;
        if (!key.getEd25519().isEmpty()) {
            byte[] pubKeyBytes = key.getEd25519().toByteArray();
            rv = new JEd25519Key(pubKeyBytes);
        } else if (!key.getECDSASecp256K1().isEmpty()) {
            byte[] pubKeyBytes = key.getECDSASecp256K1().toByteArray();
            rv = new JECDSASecp256k1Key(pubKeyBytes);
        } else if (key.getContractID().getContractNum() != 0) {
            rv = new JContractIDKey(key.getContractID());
        } else {
            throw new org.apache.commons.codec.DecoderException("Key type not implemented: key=" + key);
        }

        return rv;
    }

    public byte[] primitiveKeyIfPresent() {
        if (hasEd25519Key()) {
            return getEd25519();
        } else if (hasECDSAsecp256k1Key()) {
            return getECDSASecp256k1Key();
        } else {
            return MISSING_ECDSA_SECP256K1_KEY;
        }
    }

    public abstract boolean isEmpty();

    /**
     * Expected to return {@code false} if the key is empty
     *
     * @return whether the key is valid
     */
    public abstract boolean isValid();

    public boolean hasEd25519Key() {
        return false;
    }

    public boolean hasECDSAsecp256k1Key() {
        return false;
    }

    public boolean hasContractID() {
        return false;
    }

    public boolean hasKeyList() {
        return false;
    }

    public boolean hasThresholdKey() {
        return false;
    }

    public JKeyList getKeyList() {
        return null;
    }

    public byte[] getEd25519() {
        return MISSING_ED25519_KEY;
    }

    public byte[] getECDSASecp256k1Key() {
        return MISSING_ECDSA_SECP256K1_KEY;
    }

<<<<<<< HEAD
    @Override
    public boolean equals(final Object other) {
        if (this == other) {
            return true;
        }
        if (other == null || getClass() != other.getClass()) {
            return false;
        }
        try {
            return Objects.equals(mapJKey(this), mapJKey((JKey) other));
        } catch (DecoderException ignore) {
            return false;
        }
    }

    @Override
    public int hashCode() {
        try {
            return Objects.hashCode(mapJKey(this));
        } catch (DecoderException ignore) {
            return Integer.MIN_VALUE;
        }
=======
    public JContractIDKey getContractIDKey() {
        return null;
>>>>>>> 99e1d4fa
    }
}<|MERGE_RESOLUTION|>--- conflicted
+++ resolved
@@ -212,7 +212,10 @@
         return MISSING_ECDSA_SECP256K1_KEY;
     }
 
-<<<<<<< HEAD
+    public JContractIDKey getContractIDKey() {
+        return null;
+    }
+
     @Override
     public boolean equals(final Object other) {
         if (this == other) {
@@ -235,9 +238,5 @@
         } catch (DecoderException ignore) {
             return Integer.MIN_VALUE;
         }
-=======
-    public JContractIDKey getContractIDKey() {
-        return null;
->>>>>>> 99e1d4fa
     }
 }