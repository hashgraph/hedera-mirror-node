--- conflicted
+++ resolved
@@ -64,11 +64,8 @@
             TokenUnfreezeAccount,
             TokenPause,
             TokenUnpause,
-<<<<<<< HEAD
-            TokenRevokeKycFromAccount);
-=======
+            TokenRevokeKycFromAccount,
             TokenGrantKycToAccount);
->>>>>>> 81a7cf62
 
     private final TokenOpsUsage tokenOpsUsage;
     private final CryptoOpsUsage cryptoOpsUsage;
