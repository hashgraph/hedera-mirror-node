--- conflicted
+++ resolved
@@ -153,55 +153,4 @@
         final var fees = feeCalculator.computeFee(accessor, EMPTY_KEY, store, timestamp);
         return fees.getServiceFee() + fees.getNetworkFee() + fees.getNodeFee();
     }
-<<<<<<< HEAD
-
-    /**
-     * This logic is copied from hedera-services.
-     * Once SyntheticTxnFactory is introduced, move this class to it.
-     *
-     * @param alias
-     * @param balance
-     * @return
-     */
-    private TransactionBody.Builder createHollowAccount(final ByteString alias, final long balance) {
-        final var baseBuilder = createAccountBase(balance);
-        baseBuilder.setKey(asKeyUnchecked(EMPTY_KEY)).setAlias(alias).setMemo(LAZY_MEMO);
-        return TransactionBody.newBuilder().setCryptoCreateAccount(baseBuilder.build());
-    }
-
-    /**
-     * This logic is copied from hedera-services.
-     * Once SyntheticTxnFactory is introduced, move this class to it.
-     *
-     * @param alias
-     * @param key
-     * @param balance
-     * @param maxAutoAssociations
-     * @return
-     */
-    private TransactionBody.Builder createAccount(
-            final ByteString alias, final Key key, final long balance, final int maxAutoAssociations) {
-        final var baseBuilder = createAccountBase(balance);
-        baseBuilder.setKey(key).setAlias(alias).setMemo(AUTO_MEMO);
-
-        if (maxAutoAssociations > 0) {
-            baseBuilder.setMaxAutomaticTokenAssociations(maxAutoAssociations);
-        }
-        return TransactionBody.newBuilder().setCryptoCreateAccount(baseBuilder.build());
-    }
-
-    /**
-     * This logic is copied from hedera-services.
-     * Once SyntheticTxnFactory is introduced, move this class to it.
-     *
-     * @param balance
-     * @return
-     */
-    private CryptoCreateTransactionBody.Builder createAccountBase(final long balance) {
-        return CryptoCreateTransactionBody.newBuilder()
-                .setInitialBalance(balance)
-                .setAutoRenewPeriod(Duration.newBuilder().setSeconds(THREE_MONTHS_IN_SECONDS));
-    }
-=======
->>>>>>> 6363f0b1
 }