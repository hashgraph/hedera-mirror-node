/*
 * Copyright (C) 2021-2024 Hedera Hashgraph, LLC
 *
 * Licensed under the Apache License, Version 2.0 (the "License");
 * you may not use this file except in compliance with the License.
 * You may obtain a copy of the License at
 *
 *      http://www.apache.org/licenses/LICENSE-2.0
 *
 * Unless required by applicable law or agreed to in writing, software
 * distributed under the License is distributed on an "AS IS" BASIS,
 * WITHOUT WARRANTIES OR CONDITIONS OF ANY KIND, either express or implied.
 * See the License for the specific language governing permissions and
 * limitations under the License.
 */

package com.hedera.services.txns.crypto;

<<<<<<< HEAD
=======
import static com.hedera.node.app.service.evm.store.models.HederaEvmAccount.EVM_ADDRESS_SIZE;
import static com.hedera.services.store.contracts.precompile.utils.PrecompilePricingUtils.EMPTY_KEY;
import static com.hedera.services.utils.EntityNum.fromAccountId;
import static com.hedera.services.utils.MiscUtils.asPrimitiveKeyUnchecked;
import static com.hedera.services.utils.MiscUtils.synthAccessorFor;
import static com.hederahashgraph.api.proto.java.ResponseCodeEnum.NOT_SUPPORTED;
import static com.hederahashgraph.api.proto.java.ResponseCodeEnum.OK;

>>>>>>> 9f37404b
import com.google.protobuf.ByteString;
import com.hedera.mirror.web3.evm.account.MirrorEvmContractAliases;
import com.hedera.mirror.web3.evm.store.Store;
import com.hedera.mirror.web3.evm.store.contract.EntityAddressSequencer;
import com.hedera.node.app.service.evm.contracts.execution.EvmProperties;
import com.hedera.services.fees.FeeCalculator;
import com.hedera.services.ledger.BalanceChange;
import com.hedera.services.store.contracts.precompile.SyntheticTxnFactory;
import com.hedera.services.store.models.Account;
import com.hedera.services.store.models.Id;
import com.hederahashgraph.api.proto.java.AccountID;
import com.hederahashgraph.api.proto.java.CryptoUpdateTransactionBody;
import com.hederahashgraph.api.proto.java.Key;
import com.hederahashgraph.api.proto.java.ResponseCodeEnum;
import com.hederahashgraph.api.proto.java.Timestamp;
import com.hederahashgraph.api.proto.java.TransactionBody;
<<<<<<< HEAD
=======
import java.util.Arrays;
import java.util.Collections;
import java.util.HashMap;
import java.util.HashSet;
import java.util.List;
import java.util.Map;
import java.util.Set;
>>>>>>> 9f37404b
import org.apache.commons.lang3.tuple.Pair;
import org.hyperledger.besu.datatypes.Address;

import java.util.Arrays;
import java.util.Collections;
import java.util.HashMap;
import java.util.HashSet;
import java.util.List;
import java.util.Map;
import java.util.Set;
import java.util.function.Supplier;

import static com.hedera.node.app.service.evm.store.models.HederaEvmAccount.EVM_ADDRESS_SIZE;
import static com.hedera.services.store.contracts.precompile.utils.PrecompilePricingUtils.EMPTY_KEY;
import static com.hedera.services.utils.EntityNum.fromAccountId;
import static com.hedera.services.utils.MiscUtils.asPrimitiveKeyUnchecked;
import static com.hedera.services.utils.MiscUtils.synthAccessorFor;
import static com.hederahashgraph.api.proto.java.ResponseCodeEnum.NOT_SUPPORTED;
import static com.hederahashgraph.api.proto.java.ResponseCodeEnum.OK;
/**
 * Copied Logic type from hedera-services. Differences with the original:
 * 1. Use abstraction for the state by introducing {@link Store} interface
 * 2. Remove alias logic and pending creations, use {@link MirrorEvmContractAliases} instead
 * thus removing the List<BalanceChange> changes argument from create
 * 3. Remove SyntheticTxnFactory
 * 4. Remove UsageLimits and GlobalDynamicProperties
 * 5. trackAliases consumes 2 Addresses
 * 6. The class is stateless and the arguments are passed into the functions
 * 7. Use {@link EntityAddressSequencer} in place of EntityIdSource
 */
public abstract class AbstractAutoCreationLogic {

    private final FeeCalculator feeCalculator;
    private final EvmProperties evmProperties;
    private final SyntheticTxnFactory syntheticTxnFactory;

    private static final Supplier<Long> zeroLongSupplier = () -> 0L;
    private static final Supplier<Integer> zeroIntegerSupplier = () -> 0;

    protected AbstractAutoCreationLogic(
            final FeeCalculator feeCalculator,
            final EvmProperties evmProperties,
            final SyntheticTxnFactory syntheticTxnFactory) {
        this.feeCalculator = feeCalculator;
        this.evmProperties = evmProperties;
        this.syntheticTxnFactory = syntheticTxnFactory;
    }

    /**
     * Provisionally auto-creates an account in the given accounts ledger for the triggering balance change.
     *
     * <p>Returns the amount deducted from the balance change as an auto-creation charge; or a
     * failure code.
     *
     * <p><b>IMPORTANT:</b> If this change was to be part of a zero-sum balance change list, then
     * after those changes are applied atomically, the returned fee must be given to the funding account!
     *
     * @param change  a triggering change with unique alias
     * @param changes list of all changes need to construct tokenAliasMap
     * @return the fee charged for the auto-creation if ok, a failure reason otherwise
     */
    public Pair<ResponseCodeEnum, Long> create(
            final BalanceChange change,
            final Timestamp timestamp,
            final Store store,
            final EntityAddressSequencer ids,
            final List<BalanceChange> changes) {
        if (change.isForToken() && !evmProperties.isLazyCreationEnabled()) {
            return Pair.of(NOT_SUPPORTED, 0L);
        }
        final var alias = change.getNonEmptyAliasIfPresent();
        if (alias == null) {
            throw new IllegalStateException("Cannot auto-create an account from unaliased change " + change);
        }

        TransactionBody.Builder syntheticCreation;
<<<<<<< HEAD
        // checks tokenAliasMap if the change consists an alias that is already used in previous
        // iteration of the token transfer list. This map is used to count number of
        // maxAutoAssociations needed on auto created account
        final Map<ByteString, Set<Id>> tokenAliasMap = analyzeTokenTransferCreations(changes);
        final var maxAutoAssociations = tokenAliasMap.getOrDefault(alias, Collections.emptySet()).size();
=======
        // This map is used to count number of maxAutoAssociations needed on auto created account
        final var tokenAliasMap = analyzeTokenTransferCreations(changes);
        final var maxAutoAssociations =
                tokenAliasMap.getOrDefault(alias, Collections.emptySet()).size();
>>>>>>> 9f37404b
        final var isAliasEVMAddress = alias.size() == EVM_ADDRESS_SIZE;
        if (isAliasEVMAddress) {
            syntheticCreation = syntheticTxnFactory.createHollowAccount(alias, 0L, maxAutoAssociations);
        } else {
            final var key = asPrimitiveKeyUnchecked(alias);
            syntheticCreation = syntheticTxnFactory.createAccount(alias, key, 0L, maxAutoAssociations);
        }

        var fee = autoCreationFeeFor(syntheticCreation, timestamp);
        if (isAliasEVMAddress) {
            fee += getLazyCreationFinalizationFee(timestamp);
        }

        final var newId = ids.getNewAccountId();
        final var account = new Account(
                alias,
                0L,
                Id.fromGrpcAccount(newId),
                0L,
                zeroLongSupplier,
                false,
                zeroLongSupplier,
                0L,
                null,
                maxAutoAssociations,
                Collections::emptySortedMap,
                Collections::emptySortedMap,
                Collections::emptySortedSet,
                zeroIntegerSupplier,
                zeroIntegerSupplier,
                0,
                0L,
                false,
                null,
                0L);
        store.updateAccount(account);

        replaceAliasAndSetBalanceOnChange(change, newId);
        trackAlias(alias, account.getAccountAddress());
        return Pair.of(OK, fee);
    }

    protected abstract void trackAlias(final ByteString alias, final Address address);

    private void replaceAliasAndSetBalanceOnChange(final BalanceChange change, final AccountID newAccountId) {
        if (change.isForHbar()) {
            change.setNewBalance(change.getAggregatedUnits());
        }
        change.replaceNonEmptyAliasWith(fromAccountId(newAccountId));
    }

    private long getLazyCreationFinalizationFee(Timestamp timestamp) {
        // an AccountID is already accounted for in the
        // fee estimator, so we just need to pass a stub ECDSA key
        // in the synthetic crypto update body
        final var updateTxnBody =
                CryptoUpdateTransactionBody.newBuilder().setKey(Key.newBuilder().setECDSASecp256K1(ByteString.EMPTY));
        return autoCreationFeeFor(TransactionBody.newBuilder().setCryptoUpdateAccount(updateTxnBody), timestamp);
    }

    private long autoCreationFeeFor(final TransactionBody.Builder cryptoCreateTxn, Timestamp timestamp) {
        final var accessor = synthAccessorFor(cryptoCreateTxn);
        final var fees = feeCalculator.computeFee(accessor, EMPTY_KEY, timestamp);
        return fees.getServiceFee() + fees.getNetworkFee() + fees.getNodeFee();
    }

    private Map<ByteString, Set<Id>> analyzeTokenTransferCreations(final List<BalanceChange> changes) {
        final Map<ByteString, Set<Id>> tokenAliasMap = new HashMap<>();
        for (final var change : changes) {
            if (change.isForHbar()) {
                continue;
            }
            var alias = change.getNonEmptyAliasIfPresent();

            if (alias != null) {
                if (tokenAliasMap.containsKey(alias)) {
                    final var oldSet = tokenAliasMap.get(alias);
                    oldSet.add(change.getToken());
                    tokenAliasMap.put(alias, oldSet);
                } else {
                    tokenAliasMap.put(alias, new HashSet<>(Arrays.asList(change.getToken())));
                }
            }
        }
        return tokenAliasMap;
    }
}<|MERGE_RESOLUTION|>--- conflicted
+++ resolved
@@ -16,17 +16,6 @@
 
 package com.hedera.services.txns.crypto;
 
-<<<<<<< HEAD
-=======
-import static com.hedera.node.app.service.evm.store.models.HederaEvmAccount.EVM_ADDRESS_SIZE;
-import static com.hedera.services.store.contracts.precompile.utils.PrecompilePricingUtils.EMPTY_KEY;
-import static com.hedera.services.utils.EntityNum.fromAccountId;
-import static com.hedera.services.utils.MiscUtils.asPrimitiveKeyUnchecked;
-import static com.hedera.services.utils.MiscUtils.synthAccessorFor;
-import static com.hederahashgraph.api.proto.java.ResponseCodeEnum.NOT_SUPPORTED;
-import static com.hederahashgraph.api.proto.java.ResponseCodeEnum.OK;
-
->>>>>>> 9f37404b
 import com.google.protobuf.ByteString;
 import com.hedera.mirror.web3.evm.account.MirrorEvmContractAliases;
 import com.hedera.mirror.web3.evm.store.Store;
@@ -43,16 +32,6 @@
 import com.hederahashgraph.api.proto.java.ResponseCodeEnum;
 import com.hederahashgraph.api.proto.java.Timestamp;
 import com.hederahashgraph.api.proto.java.TransactionBody;
-<<<<<<< HEAD
-=======
-import java.util.Arrays;
-import java.util.Collections;
-import java.util.HashMap;
-import java.util.HashSet;
-import java.util.List;
-import java.util.Map;
-import java.util.Set;
->>>>>>> 9f37404b
 import org.apache.commons.lang3.tuple.Pair;
 import org.hyperledger.besu.datatypes.Address;
 
@@ -129,18 +108,10 @@
         }
 
         TransactionBody.Builder syntheticCreation;
-<<<<<<< HEAD
-        // checks tokenAliasMap if the change consists an alias that is already used in previous
-        // iteration of the token transfer list. This map is used to count number of
-        // maxAutoAssociations needed on auto created account
-        final Map<ByteString, Set<Id>> tokenAliasMap = analyzeTokenTransferCreations(changes);
-        final var maxAutoAssociations = tokenAliasMap.getOrDefault(alias, Collections.emptySet()).size();
-=======
         // This map is used to count number of maxAutoAssociations needed on auto created account
         final var tokenAliasMap = analyzeTokenTransferCreations(changes);
         final var maxAutoAssociations =
                 tokenAliasMap.getOrDefault(alias, Collections.emptySet()).size();
->>>>>>> 9f37404b
         final var isAliasEVMAddress = alias.size() == EVM_ADDRESS_SIZE;
         if (isAliasEVMAddress) {
             syntheticCreation = syntheticTxnFactory.createHollowAccount(alias, 0L, maxAutoAssociations);
