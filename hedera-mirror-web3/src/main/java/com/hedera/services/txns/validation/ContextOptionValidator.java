/*
 * Copyright (C) 2023 Hedera Hashgraph, LLC
 *
 * Licensed under the Apache License, Version 2.0 (the "License");
 * you may not use this file except in compliance with the License.
 * You may obtain a copy of the License at
 *
 *      http://www.apache.org/licenses/LICENSE-2.0
 *
 * Unless required by applicable law or agreed to in writing, software
 * distributed under the License is distributed on an "AS IS" BASIS,
 * WITHOUT WARRANTIES OR CONDITIONS OF ANY KIND, either express or implied.
 * See the License for the specific language governing permissions and
 * limitations under the License.
 */

package com.hedera.services.txns.validation;

import static com.hedera.services.utils.EntityIdUtils.asTypedEvmAddress;
import static com.hederahashgraph.api.proto.java.ResponseCodeEnum.*;

import com.hedera.mirror.web3.evm.properties.MirrorNodeEvmProperties;
import com.hedera.mirror.web3.evm.store.Store;
import com.hedera.mirror.web3.evm.store.Store.OnMissing;
import com.hederahashgraph.api.proto.java.AccountID;
import com.hederahashgraph.api.proto.java.ResponseCodeEnum;
import com.hederahashgraph.api.proto.java.Timestamp;
import java.time.Instant;

/**
 * Copied Logic type from hedera-services. Unnecessary methods are deleted.
 */
public class ContextOptionValidator implements OptionValidator {

    private final MirrorNodeEvmProperties mirrorNodeEvmProperties;

    public ContextOptionValidator(final MirrorNodeEvmProperties mirrorNodeEvmProperties) {
        this.mirrorNodeEvmProperties = mirrorNodeEvmProperties;
    }

    public static ResponseCodeEnum batchSizeCheck(final int length, final int limit) {
        return lengthCheck(length, limit, ResponseCodeEnum.BATCH_SIZE_LIMIT_EXCEEDED);
    }

    private static ResponseCodeEnum lengthCheck(final long length, final long limit, final ResponseCodeEnum onFailure) {
        if (length > limit) {
            return onFailure;
        }
        return OK;
    }

    @Override
    public ResponseCodeEnum maxBatchSizeBurnCheck(final int length) {
        return batchSizeCheck(length, mirrorNodeEvmProperties.getMaxBatchSizeBurn());
    }

    @Override
    public ResponseCodeEnum maxBatchSizeMintCheck(final int length) {
        return batchSizeCheck(length, mirrorNodeEvmProperties.getMaxBatchSizeMint());
    }

    @Override
    public ResponseCodeEnum nftMetadataCheck(final byte[] metadata) {
        return lengthCheck(
                metadata.length, mirrorNodeEvmProperties.getMaxNftMetadataBytes(), ResponseCodeEnum.METADATA_TOO_LONG);
    }

<<<<<<< HEAD
    @Override
    public boolean isValidExpiry(Timestamp expiry) {
        final var now = Instant.now();
        final var then = Instant.ofEpochSecond(expiry.getSeconds(), expiry.getNanos());
        return then.isAfter(now);
=======
    public ResponseCodeEnum expiryStatusGiven(final Store store, final AccountID id) {
        var account = store.getAccount(asTypedEvmAddress(id), OnMissing.THROW);
        if (!mirrorNodeEvmProperties.shouldAutoRenewSomeEntityType()) {
            return OK;
        }
        final var balance = account.getBalance();
        if (balance > 0) {
            return OK;
        }
        final var isDetached = (account.getExpiry() < System.currentTimeMillis() / 1000);
        if (!isDetached) {
            return OK;
        }
        final var isContract = account.isSmartContract();
        return expiryStatusForNominallyDetached(isContract);
    }

    public ResponseCodeEnum expiryStatusGiven(final long balance, final boolean isDetached, final boolean isContract) {
        if (balance > 0 || !isDetached) {
            return OK;
        }
        return expiryStatusForNominallyDetached(isContract);
    }

    private ResponseCodeEnum expiryStatusForNominallyDetached(final boolean isContract) {
        if (isExpiryDisabled(isContract)) {
            return OK;
        }
        return isContract ? CONTRACT_EXPIRED_AND_PENDING_REMOVAL : ACCOUNT_EXPIRED_AND_PENDING_REMOVAL;
    }

    private boolean isExpiryDisabled(final boolean isContract) {
        return (isContract && !mirrorNodeEvmProperties.shouldAutoRenewContracts())
                || (!isContract && !mirrorNodeEvmProperties.shouldAutoRenewAccounts());
>>>>>>> 9d4b479e
    }
}<|MERGE_RESOLUTION|>--- conflicted
+++ resolved
@@ -65,13 +65,13 @@
                 metadata.length, mirrorNodeEvmProperties.getMaxNftMetadataBytes(), ResponseCodeEnum.METADATA_TOO_LONG);
     }
 
-<<<<<<< HEAD
     @Override
     public boolean isValidExpiry(Timestamp expiry) {
         final var now = Instant.now();
         final var then = Instant.ofEpochSecond(expiry.getSeconds(), expiry.getNanos());
         return then.isAfter(now);
-=======
+    }
+
     public ResponseCodeEnum expiryStatusGiven(final Store store, final AccountID id) {
         var account = store.getAccount(asTypedEvmAddress(id), OnMissing.THROW);
         if (!mirrorNodeEvmProperties.shouldAutoRenewSomeEntityType()) {
@@ -106,6 +106,5 @@
     private boolean isExpiryDisabled(final boolean isContract) {
         return (isContract && !mirrorNodeEvmProperties.shouldAutoRenewContracts())
                 || (!isContract && !mirrorNodeEvmProperties.shouldAutoRenewAccounts());
->>>>>>> 9d4b479e
     }
 }