/*
 * Copyright (C) 2022-2023 Hedera Hashgraph, LLC
 *
 * Licensed under the Apache License, Version 2.0 (the "License");
 * you may not use this file except in compliance with the License.
 * You may obtain a copy of the License at
 *
 *      http://www.apache.org/licenses/LICENSE-2.0
 *
 * Unless required by applicable law or agreed to in writing, software
 * distributed under the License is distributed on an "AS IS" BASIS,
 * WITHOUT WARRANTIES OR CONDITIONS OF ANY KIND, either express or implied.
 * See the License for the specific language governing permissions and
 * limitations under the License.
 */

package com.hedera.services.txns.crypto.helpers;

import static com.hedera.node.app.service.evm.utils.ValidationUtils.validateTrue;
import static com.hederahashgraph.api.proto.java.ResponseCodeEnum.SENDER_DOES_NOT_OWN_NFT_SERIAL_NO;

import com.hedera.mirror.web3.evm.store.Store;
import com.hedera.mirror.web3.evm.store.Store.OnMissing;
import com.hedera.services.hapi.fees.usage.crypto.AllowanceId;
import com.hedera.services.store.models.Account;
import com.hedera.services.store.models.Id;
import com.hedera.services.store.models.NftId;
import com.hedera.services.store.models.Token;
import com.hedera.services.store.models.UniqueToken;
import com.hederahashgraph.api.proto.java.AccountID;
import java.util.ArrayList;
import java.util.Collections;
import java.util.HashMap;
import java.util.HashSet;
import java.util.List;
import java.util.Map;
<<<<<<< HEAD
=======
import java.util.Set;
import org.hyperledger.besu.datatypes.Address;
>>>>>>> a580098b

/**
 *  Copied Logic type from hedera-services. Differences with the original:
 *  1. Use abstraction for the state by introducing {@link Store} interface
 *  2. Remove unused methods
 *  3. We pass some of the fields as function parameters in order to keep the class stateless
 */
public class AllowanceHelpers {
    private AllowanceHelpers() {
        throw new IllegalStateException("Utility class");
    }

    public static Set<AllowanceId> getNftApprovedForAll(final Account account) {
        if (!account.getApproveForAllNfts().isEmpty()) {
            Set<AllowanceId> nftAllowances = new HashSet<>();
            for (var a : account.getApproveForAllNfts()) {
                nftAllowances.add(new AllowanceId(
                        a.getTokenNum().longValue(), a.getSpenderNum().longValue()));
            }
            return nftAllowances;
        }
        return Collections.emptySet();
    }

    public static Map<AllowanceId, Long> getFungibleTokenAllowancesList(final Account account) {
        if (!account.getFungibleTokenAllowances().isEmpty()) {
            Map<AllowanceId, Long> tokenAllowances = new HashMap<>();
            for (var a : account.getFungibleTokenAllowances().entrySet()) {
                tokenAllowances.put(
                        new AllowanceId(
                                a.getKey().getTokenNum().longValue(),
                                a.getKey().getSpenderNum().longValue()),
                        a.getValue());
            }
            return tokenAllowances;
        }
        return Collections.emptyMap();
    }

    public static Map<Long, Long> getCryptoAllowancesList(final Account account) {
        if (!account.getCryptoAllowances().isEmpty()) {
            Map<Long, Long> cryptoAllowances = new HashMap<>();

            for (var a : account.getCryptoAllowances().entrySet()) {
                cryptoAllowances.put(a.getKey().longValue(), a.getValue());
            }
            return cryptoAllowances;
        }
        return Collections.emptyMap();
    }
    /**
     * Returns owner account to be considered for the allowance changes. If the owner is missing in
     * allowance, considers payer of the transaction as the owner. This is same for
     * CryptoApproveAllowance and CryptoDeleteAllowance transaction. Looks at entitiesChanged map
     * before fetching from store for performance.
     *
     * @param owner given owner
     * @param payerAccount given payer for the transaction
     * @param store store
     * @param entitiesChanged map of all entities that are changed
     * @return owner account
     */
    public static Account fetchOwnerAccount(
            final AccountID owner,
            final Account payerAccount,
            final Store store,
            final Map<Long, Account> entitiesChanged) {
        final var ownerId = Id.fromGrpcAccount(owner);
        if (owner.equals(AccountID.getDefaultInstance())
                || owner.equals(payerAccount.getId().asGrpcAccount())) {
            return payerAccount;
        } else if (entitiesChanged.containsKey(ownerId.num())) {
            return entitiesChanged.get(ownerId.num());
        } else {
            return store.getAccount(ownerId.asEvmAddress(), OnMissing.THROW);
        }
    }

    public static Account fetchOwnerAccount(final AccountID owner, final Account payerAccount, final Store store) {
        return fetchOwnerAccount(owner, payerAccount, store, Collections.emptyMap());
    }

    /**
     * Updates the Spender of each NFT serial
     *
     * @param store The store to load UniqueToken and Token models to validate and update
     *     the spender.
     * @param ownerId The owner Id of the NFT serials
     * @param spenderId The spender to be set for the NFT serials
     * @param tokenId The token ID of the NFT type.
     * @param serialNums The serial numbers of the NFT type to update the spender.
     * @return A list of UniqueTokens that we updated.
     */
    public static List<UniqueToken> updateSpender(
            final Store store, final Id ownerId, final Id spenderId, final Id tokenId, final List<Long> serialNums) {
        if (serialNums.isEmpty()) {
            return Collections.emptyList();
        }

        final var nfts = new ArrayList<UniqueToken>();
        final var serialsSet = new HashSet<>(serialNums);
        for (var serialNum : serialsSet) {
            final var nftId = new NftId(tokenId.shard(), tokenId.realm(), tokenId.num(), serialNum);
            final var nft = store.getUniqueToken(nftId, OnMissing.THROW);
            final var token = store.loadPossiblyPausedToken(tokenId.asEvmAddress());
            validateTrue(validOwner(nft, ownerId, token), SENDER_DOES_NOT_OWN_NFT_SERIAL_NO);
            nfts.add(nft.setSpender(spenderId));
        }
        return nfts;
    }

    /**
     * Checks the owner of token is treasury or the owner id given in allowance. If not, considers
     * as an invalid owner and returns false.
     *
     * @param nft given nft
     * @param ownerId owner given in allowance
     * @param token token for which nft belongs to
     * @return whether the owner is valid
     */
    public static boolean validOwner(final UniqueToken nft, final Id ownerId, final Token token) {
        final var listedOwner = nft.getOwner();
        return Id.DEFAULT.equals(listedOwner)
                ? ownerId.equals(token.getTreasury().getId())
                : listedOwner.equals(ownerId);
    }
}<|MERGE_RESOLUTION|>--- conflicted
+++ resolved
@@ -34,11 +34,7 @@
 import java.util.HashSet;
 import java.util.List;
 import java.util.Map;
-<<<<<<< HEAD
-=======
 import java.util.Set;
-import org.hyperledger.besu.datatypes.Address;
->>>>>>> a580098b
 
 /**
  *  Copied Logic type from hedera-services. Differences with the original:
