--- conflicted
+++ resolved
@@ -52,10 +52,7 @@
         return new HashSet<>(tokens).size() < tokens.size();
     }
 
-<<<<<<< HEAD
-=======
     @SuppressWarnings("java:S107")
->>>>>>> bda54da4
     public static ResponseCodeEnum checkKeys(
             final boolean hasAdminKey,
             final Key adminKey,
