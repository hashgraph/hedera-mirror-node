package com.hedera.services.transaction.execution;

/*
 * -
 * ‌
 * Hedera Services Node
 * ​
 * Copyright (C) 2018 - 2021 Hedera Hashgraph, LLC
 * ​
 * Licensed under the Apache License, Version 2.0 (the "License");
 * you may not use this file except in compliance with the License.
 * You may obtain a copy of the License at
 *
 *       http://www.apache.org/licenses/LICENSE-2.0
 *
 * Unless required by applicable law or agreed to in writing, software
 * distributed under the License is distributed on an "AS IS" BASIS,
 * WITHOUT WARRANTIES OR CONDITIONS OF ANY KIND, either express or implied.
 * See the License for the specific language governing permissions and
 * limitations under the License.
 * ‍
 *
 */

import static com.hederahashgraph.api.proto.java.ResponseCodeEnum.INSUFFICIENT_GAS;
import static com.hederahashgraph.api.proto.java.ResponseCodeEnum.INSUFFICIENT_PAYER_BALANCE;
import static com.hederahashgraph.api.proto.java.ResponseCodeEnum.INSUFFICIENT_TX_FEE;
import static org.hyperledger.besu.evm.MainnetEVMs.registerLondonOperations;

import com.hederahashgraph.api.proto.java.HederaFunctionality;
import java.math.BigInteger;
import java.time.Instant;
import java.util.ArrayDeque;
import java.util.Deque;
import java.util.List;
import java.util.Map;
import java.util.Set;
import org.apache.commons.lang3.tuple.Pair;
import org.apache.tuweni.bytes.Bytes;
import org.hyperledger.besu.datatypes.Address;
import org.hyperledger.besu.datatypes.Wei;
import org.hyperledger.besu.evm.EVM;
import org.hyperledger.besu.evm.account.MutableAccount;
import org.hyperledger.besu.evm.contractvalidation.ContractValidationRule;
import org.hyperledger.besu.evm.contractvalidation.MaxCodeSizeRule;
import org.hyperledger.besu.evm.contractvalidation.PrefixCodeRule;
import org.hyperledger.besu.evm.frame.MessageFrame;
import org.hyperledger.besu.evm.gascalculator.GasCalculator;
import org.hyperledger.besu.evm.internal.EvmConfiguration;
import org.hyperledger.besu.evm.operation.Operation;
import org.hyperledger.besu.evm.operation.OperationRegistry;
import org.hyperledger.besu.evm.precompile.MainnetPrecompiledContracts;
import org.hyperledger.besu.evm.precompile.PrecompileContractRegistry;
import org.hyperledger.besu.evm.precompile.PrecompiledContract;
import org.hyperledger.besu.evm.processor.AbstractMessageProcessor;
import org.hyperledger.besu.evm.processor.ContractCreationProcessor;
import org.hyperledger.besu.evm.tracing.OperationTracer;

import com.hedera.mirror.web3.evm.OracleSimulator;
import com.hedera.mirror.web3.evm.SimulatedPricesSource;
import com.hedera.mirror.web3.evm.SimulatedUpdater;
import com.hedera.mirror.web3.evm.properties.EvmProperties;
import com.hedera.mirror.web3.evm.properties.BlockMetaSourceProvider;
import com.hedera.mirror.web3.evm.properties.SimulatedBlockMetaSource;
import com.hedera.services.transaction.HederaMessageCallProcessor;
import com.hedera.services.transaction.TransactionProcessingResult;
import com.hedera.services.transaction.exception.InvalidTransactionException;
import com.hedera.services.transaction.exception.ValidationUtils;
import com.hedera.services.transaction.models.Account;

/**
 * Abstract processor of EVM transactions that prepares the {@link EVM} and all of the peripherals upon
 * instantiation. Provides a base
 * {@link EvmTxProcessor#execute(Account, Address, long, long, long, Bytes, boolean, Instant, boolean, StorageExpiry.Oracle, Address, BigInteger, long, Account)}
 * method that handles the end-to-end execution of a EVM transaction.
 */
abstract class EvmTxProcessor {
    private static final int MAX_STACK_SIZE = 1024;
    private static final int MAX_CODE_SIZE = 0x6000;
    private static final List<ContractValidationRule> VALIDATION_RULES =
            List.of(MaxCodeSizeRule.of(MAX_CODE_SIZE), PrefixCodeRule.of());

    public static final String SBH_CONTEXT_KEY = "sbh";
    public static final String EXPIRY_ORACLE_CONTEXT_KEY = "expiryOracle";
    public static final BigInteger WEIBARS_TO_TINYBARS = BigInteger.valueOf(10_000_000_000L);

<<<<<<< HEAD
    private SimulatedBlockMetaSource blockMetaSource;
    private SimulatedUpdater worldUpdater;
=======
    private BlockMetaSourceProvider blockMetaSource;
    private SimulatorUpdater worldUpdater;
>>>>>>> 667695f4

    private final GasCalculator gasCalculator;
    private final SimulatedPricesSource simulatedPricesSource;
    private final AbstractMessageProcessor messageCallProcessor;
    private final AbstractMessageProcessor contractCreationProcessor;
    protected final EvmProperties configurationProperties;

    protected EvmTxProcessor(
            final SimulatedPricesSource simulatedPricesSource,
            final EvmProperties configurationProperties,
            final GasCalculator gasCalculator,
            final Set<Operation> hederaOperations,
            final Map<String, PrecompiledContract> precompiledContractMap
    ) {
        this(
                null,
                simulatedPricesSource,
                configurationProperties,
                gasCalculator,
                hederaOperations,
                precompiledContractMap,
                null);
    }

    protected void setBlockMetaSource(final BlockMetaSourceProvider blockMetaSource) {
        this.blockMetaSource = blockMetaSource;
    }

    protected void setWorldUpdater(final SimulatedUpdater worldUpdater) {
        this.worldUpdater = worldUpdater;
    }

    protected EvmTxProcessor(
            final SimulatedUpdater worldUpdater,
            final SimulatedPricesSource simulatedPricesSource,
            final EvmProperties configurationProperties,
            final GasCalculator gasCalculator,
            final Set<Operation> hederaOperations,
            final Map<String, PrecompiledContract> precompiledContractMap,
            final BlockMetaSourceProvider blockMetaSource
    ) {
        this.worldUpdater = worldUpdater;
        this.simulatedPricesSource = simulatedPricesSource;
        this.configurationProperties = configurationProperties;
        this.gasCalculator = gasCalculator;

        var operationRegistry = new OperationRegistry();
        registerLondonOperations(operationRegistry, gasCalculator, BigInteger.valueOf(configurationProperties.getChainId()));
        hederaOperations.forEach(operationRegistry::put);

        final var evm = new EVM(operationRegistry, gasCalculator, EvmConfiguration.DEFAULT);
        final var precompileContractRegistry = new PrecompileContractRegistry();
        MainnetPrecompiledContracts.populateForIstanbul(precompileContractRegistry, this.gasCalculator);

        this.messageCallProcessor = new HederaMessageCallProcessor(
                evm, precompileContractRegistry, precompiledContractMap);
        this.contractCreationProcessor = new ContractCreationProcessor(
                gasCalculator, evm, true, VALIDATION_RULES, 1);
        this.blockMetaSource = blockMetaSource;
    }

    /**
     * Executes the {@link MessageFrame} of the EVM transaction. Returns the result as {@link
     * TransactionProcessingResult}
     *
     * @param sender
     * 		The origin {@link Account} that initiates the transaction
     * @param receiver
     * 		the priority form of the receiving {@link Address} (i.e., EIP-1014 if present); or the newly created address
     * @param gasPrice
     * 		GasPrice to use for gas calculations
     * @param gasLimit
     * 		Externally provided gas limit
     * @param value
     * 		Evm transaction value (HBars)
     * @param payload
     * 		Transaction payload. For Create transactions, the bytecode + constructor arguments
     * @param contractCreation
     * 		Whether or not this is a contract creation transaction
     * @param consensusTime
     * 		Current consensus time
     * @param isStatic
     * 		Whether the execution is static
     * @param expiryOracle
     * 		the oracle to use when determining the expiry of newly allocated storage
     * @param mirrorReceiver
     * 		the mirror form of the receiving {@link Address}; or the newly created address
     * @return the result of the EVM execution returned as {@link TransactionProcessingResult}
     */
    protected TransactionProcessingResult execute(
            final Account sender,
            final Address receiver,
            final long gasPrice,
            final long gasLimit,
            final long value,
            final Bytes payload,
            final boolean contractCreation,
            final Instant consensusTime,
            final boolean isStatic,
            final OracleSimulator expiryOracle,
            final Address mirrorReceiver,
            final BigInteger userOfferedGasPrice,
            final long maxGasAllowanceInTinybars,
            final Account relayer
    ) {
        final Wei gasCost = Wei.of(Math.multiplyExact(gasLimit, gasPrice));
        final Wei upfrontCost = gasCost.add(value);
        final long intrinsicGas = gasCalculator.transactionIntrinsicGasCost(Bytes.EMPTY, contractCreation);

        final var senderAccount = worldUpdater.getOrCreateSenderAccount(sender.getId().asEvmAddress());
        final MutableAccount mutableSender = senderAccount.getMutable();

        MutableAccount mutableRelayer = null;
        if (relayer != null) {
            final var relayerAccount = worldUpdater.getOrCreateSenderAccount(relayer.getId().asEvmAddress());
            mutableRelayer = relayerAccount.getMutable();
        }
        if (!isStatic) {
            if (intrinsicGas > gasLimit) {
                throw new InvalidTransactionException(INSUFFICIENT_GAS);
            }
            if (relayer == null) {
                final var senderCanAffordGas = mutableSender.getBalance().compareTo(upfrontCost) >= 0;
                ValidationUtils.validateTrue(senderCanAffordGas, INSUFFICIENT_PAYER_BALANCE);
                mutableSender.decrementBalance(gasCost);
            } else {
                final var gasAllowance = Wei.of(maxGasAllowanceInTinybars);
                if (userOfferedGasPrice.equals(BigInteger.ZERO)) {
                    // If sender set gas price to 0, relayer pays all the fees
                    ValidationUtils.validateTrue(gasAllowance.greaterOrEqualThan(gasCost), INSUFFICIENT_TX_FEE);
                    final var relayerCanAffordGas = mutableRelayer.getBalance().compareTo((gasCost)) >= 0;
                    ValidationUtils.validateTrue(relayerCanAffordGas, INSUFFICIENT_PAYER_BALANCE);
                    mutableRelayer.decrementBalance(gasCost);
                } else if (userOfferedGasPrice.divide(WEIBARS_TO_TINYBARS).compareTo(BigInteger.valueOf(gasPrice)) < 0) {
                    // If sender gas price < current gas price, pay the difference from gas allowance
                    var senderFee =
                            Wei.of(userOfferedGasPrice.multiply(BigInteger.valueOf(gasLimit)).divide(WEIBARS_TO_TINYBARS));
                    ValidationUtils.validateTrue(mutableSender.getBalance().compareTo(senderFee) >= 0, INSUFFICIENT_PAYER_BALANCE);
                    final var remainingFee = gasCost.subtract(senderFee);
                    ValidationUtils.validateTrue(gasAllowance.greaterOrEqualThan(remainingFee), INSUFFICIENT_TX_FEE);
                    ValidationUtils.validateTrue(mutableRelayer.getBalance().compareTo(remainingFee) >= 0, INSUFFICIENT_PAYER_BALANCE);
                    mutableSender.decrementBalance(senderFee);
                    mutableRelayer.decrementBalance(remainingFee);
                } else {
                    // If user gas price >= current gas price, sender pays all fees
                    final var senderCanAffordGas = mutableSender.getBalance().compareTo(gasCost) >= 0;
                    ValidationUtils.validateTrue(senderCanAffordGas, INSUFFICIENT_PAYER_BALANCE);
                    mutableSender.decrementBalance(gasCost);
                }
                // In any case, the sender must have sufficient balance to pay for any value sent
                final var senderCanAffordValue = mutableSender.getBalance().compareTo(Wei.of(value)) >= 0;
                ValidationUtils.validateTrue(senderCanAffordValue, INSUFFICIENT_PAYER_BALANCE);
            }
        }

        final var blockValues = blockMetaSource.computeBlockValues(gasLimit);
        final var gasAvailable = gasLimit - intrinsicGas;
        final Deque<MessageFrame> messageFrameStack = new ArrayDeque<>();

        final var valueAsWei = Wei.of(value);
        final var stackedUpdater = worldUpdater.updater();
        final var senderEvmAddress = sender.canonicalAddress();
        final MessageFrame.Builder commonInitialFrame =
                MessageFrame.builder()
                        .messageFrameStack(messageFrameStack)
                        .maxStackSize(MAX_STACK_SIZE)
                        .worldUpdater(stackedUpdater)
                        .initialGas(gasAvailable)
                        .originator(senderEvmAddress)
                        .gasPrice(Wei.of(gasPrice))
                        .sender(senderEvmAddress)
                        .value(valueAsWei)
                        .apparentValue(valueAsWei)
                        .blockValues(blockValues)
                        .depth(0)
                        .completer(unused -> {
                        })
                        .isStatic(isStatic)
                        .blockHashLookup(blockMetaSource::getBlockHash)
                        .contextVariables(Map.of(
                                "sbh", storageByteHoursTinyBarsGiven(consensusTime),
                                "HederaFunctionality", getFunctionType(),
                                EXPIRY_ORACLE_CONTEXT_KEY, expiryOracle));

        final MessageFrame initialFrame = buildInitialFrame(commonInitialFrame, receiver, payload, value);
        messageFrameStack.addFirst(initialFrame);

        while (!messageFrameStack.isEmpty()) {
            process(messageFrameStack.peekFirst(), new HederaTracer());
        }

        var gasUsedByTransaction = calculateGasUsedByTX(gasLimit, initialFrame);
        final long sbhRefund = worldUpdater.getSbhRefund();
        final Map<Address, Map<Bytes, Pair<Bytes, Bytes>>> stateChanges = Map.of();

        initialFrame.getSelfDestructs().forEach(worldUpdater::deleteAccount);

        // Commit top level updater
        worldUpdater.commit();

        // Externalise result
        if (initialFrame.getState() == MessageFrame.State.COMPLETED_SUCCESS) {
            return TransactionProcessingResult.successful(
                    initialFrame.getLogs(),
                    gasUsedByTransaction,
                    sbhRefund,
                    gasPrice,
                    initialFrame.getOutputData(),
                    mirrorReceiver,
                    stateChanges);
        } else {
            return TransactionProcessingResult.failed(
                    gasUsedByTransaction,
                    sbhRefund,
                    gasPrice,
                    initialFrame.getRevertReason(),
                    initialFrame.getExceptionalHaltReason(),
                    stateChanges);
        }
    }

    private long calculateGasUsedByTX(final long txGasLimit, final MessageFrame initialFrame) {
        long gasUsedByTransaction = txGasLimit - initialFrame.getRemainingGas();
        /* Return leftover gas */
        final long selfDestructRefund =
                gasCalculator.getSelfDestructRefundAmount() *
                        Math.min(
                                initialFrame.getSelfDestructs().size(),
                                gasUsedByTransaction / (gasCalculator.getMaxRefundQuotient()));

        gasUsedByTransaction = gasUsedByTransaction - selfDestructRefund - initialFrame.getGasRefund();

        final var maxRefundPercent = configurationProperties.getMaxGasRefundPercentage();
        gasUsedByTransaction = Math.max(gasUsedByTransaction, txGasLimit - txGasLimit * maxRefundPercent / 100);

        return gasUsedByTransaction;
    }

    protected long gasPriceTinyBarsGiven(final Instant consensusTime, boolean isEthTxn) {
        return simulatedPricesSource.currentGasPrice(consensusTime,
                isEthTxn ? HederaFunctionality.EthereumTransaction : getFunctionType());
    }

    protected long storageByteHoursTinyBarsGiven(final Instant consensusTime) {
        return simulatedPricesSource.currentGasPrice(consensusTime, getFunctionType());
    }

    protected abstract HederaFunctionality getFunctionType();

    protected abstract MessageFrame buildInitialFrame(MessageFrame.Builder baseInitialFrame, Address to, Bytes payload,
                                                      final long value);

    protected void process(final MessageFrame frame, final OperationTracer operationTracer) {
        final AbstractMessageProcessor executor = getMessageProcessor(frame.getType());

        executor.process(frame, operationTracer);
    }

    private AbstractMessageProcessor getMessageProcessor(final MessageFrame.Type type) {
        switch (type) {
            case MESSAGE_CALL:
                return messageCallProcessor;
            case CONTRACT_CREATION:
                return contractCreationProcessor;
            default:
                throw new IllegalStateException("Request for unsupported message processor type " + type);
        }
    }
}<|MERGE_RESOLUTION|>--- conflicted
+++ resolved
@@ -84,13 +84,8 @@
     public static final String EXPIRY_ORACLE_CONTEXT_KEY = "expiryOracle";
     public static final BigInteger WEIBARS_TO_TINYBARS = BigInteger.valueOf(10_000_000_000L);
 
-<<<<<<< HEAD
-    private SimulatedBlockMetaSource blockMetaSource;
+    private BlockMetaSourceProvider blockMetaSource;
     private SimulatedUpdater worldUpdater;
-=======
-    private BlockMetaSourceProvider blockMetaSource;
-    private SimulatorUpdater worldUpdater;
->>>>>>> 667695f4
 
     private final GasCalculator gasCalculator;
     private final SimulatedPricesSource simulatedPricesSource;
