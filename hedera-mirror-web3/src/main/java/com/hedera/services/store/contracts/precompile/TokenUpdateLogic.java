--- conflicted
+++ resolved
@@ -61,23 +61,12 @@
  */
 public class TokenUpdateLogic {
     private final OptionValidator validator;
-<<<<<<< HEAD
-    private final HederaTokenStore tokenStore;
     private final MirrorNodeEvmProperties mirrorNodeEvmProperties;
 
     public TokenUpdateLogic(
-            MirrorNodeEvmProperties mirrorNodeEvmProperties, OptionValidator validator, HederaTokenStore tokenStore) {
+            MirrorNodeEvmProperties mirrorNodeEvmProperties, OptionValidator validator) {
+        this.mirrorNodeEvmProperties = mirrorNodeEvmProperties;
         this.validator = validator;
-        this.tokenStore = tokenStore;
-        this.mirrorNodeEvmProperties = mirrorNodeEvmProperties;
-=======
-    boolean allowChangedTreasuryToOwnNfts;
-
-    public TokenUpdateLogic(
-            final /*@AreTreasuryWildcardsEnabled*/ boolean allowChangedTreasuryToOwnNfts, OptionValidator validator) {
-        this.validator = validator;
-        this.allowChangedTreasuryToOwnNfts = allowChangedTreasuryToOwnNfts;
->>>>>>> 1c3a60d3
     }
 
     public void updateToken(TokenUpdateTransactionBody op, long now, Store store, HederaTokenStore tokenStore) {
