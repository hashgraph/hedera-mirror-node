/*
 * Copyright (C) 2023 Hedera Hashgraph, LLC
 *
 * Licensed under the Apache License, Version 2.0 (the "License");
 * you may not use this file except in compliance with the License.
 * You may obtain a copy of the License at
 *
 *      http://www.apache.org/licenses/LICENSE-2.0
 *
 * Unless required by applicable law or agreed to in writing, software
 * distributed under the License is distributed on an "AS IS" BASIS,
 * WITHOUT WARRANTIES OR CONDITIONS OF ANY KIND, either express or implied.
 * See the License for the specific language governing permissions and
 * limitations under the License.
 */

package com.hedera.services.store.contracts.precompile.impl;

import static com.hedera.node.app.service.evm.utils.ValidationUtils.validateTrue;
import static com.hedera.services.store.contracts.precompile.utils.PrecompilePricingUtils.GasCostType.DISSOCIATE;
import static com.hederahashgraph.api.proto.java.ResponseCodeEnum.OK;

<<<<<<< HEAD
import com.hedera.mirror.web3.evm.account.MirrorEvmContractAliases;
import com.hedera.mirror.web3.evm.store.Store;
import com.hedera.mirror.web3.evm.store.contract.EntityAddressSequencer;
=======
import com.hedera.mirror.web3.evm.store.contract.HederaEvmStackedWorldStateUpdater;
>>>>>>> cd9a935e
import com.hedera.services.store.contracts.precompile.Precompile;
import com.hedera.services.store.contracts.precompile.codec.EmptyRunResult;
import com.hedera.services.store.contracts.precompile.codec.RunResult;
import com.hedera.services.store.contracts.precompile.utils.PrecompilePricingUtils;
import com.hedera.services.store.models.Id;
import com.hedera.services.txn.token.DissociateLogic;
import com.hedera.services.utils.EntityIdUtils;
import com.hederahashgraph.api.proto.java.Timestamp;
import com.hederahashgraph.api.proto.java.TransactionBody;
import java.util.Objects;
import org.hyperledger.besu.evm.frame.MessageFrame;

public abstract class AbstractDissociatePrecompile implements Precompile {

    private final DissociateLogic dissociateLogic;

    protected final PrecompilePricingUtils pricingUtils;

    protected AbstractDissociatePrecompile(
            final DissociateLogic dissociateLogic, final PrecompilePricingUtils pricingUtils) {
        this.dissociateLogic = dissociateLogic;
        this.pricingUtils = pricingUtils;
    }

    @Override
    public long getMinimumFeeInTinybars(Timestamp consensusTime, TransactionBody transactionBody) {
        return pricingUtils.getMinimumPriceInTinybars(DISSOCIATE, consensusTime);
    }

    @Override
<<<<<<< HEAD
    public RunResult run(
            MessageFrame frame,
            Store store,
            TransactionBody transactionBody,
            final EntityAddressSequencer entityAddressSequencer,
            final MirrorEvmContractAliases mirrorEvmContractAliases) {
=======
    public RunResult run(MessageFrame frame, TransactionBody transactionBody) {
>>>>>>> cd9a935e
        final var accountId = Id.fromGrpcAccount(
                Objects.requireNonNull(transactionBody).getTokenDissociate().getAccount());

        final var store = ((HederaEvmStackedWorldStateUpdater) frame.getWorldUpdater()).getStore();
        final var validity = dissociateLogic.validateSyntax(transactionBody);
        validateTrue(validity == OK, validity);

        dissociateLogic.dissociate(
                accountId.asEvmAddress(),
                transactionBody.getTokenDissociate().getTokensList().stream()
                        .map(EntityIdUtils::asTypedEvmAddress)
                        .toList(),
                store);

        return new EmptyRunResult();
    }
}<|MERGE_RESOLUTION|>--- conflicted
+++ resolved
@@ -20,13 +20,7 @@
 import static com.hedera.services.store.contracts.precompile.utils.PrecompilePricingUtils.GasCostType.DISSOCIATE;
 import static com.hederahashgraph.api.proto.java.ResponseCodeEnum.OK;
 
-<<<<<<< HEAD
-import com.hedera.mirror.web3.evm.account.MirrorEvmContractAliases;
-import com.hedera.mirror.web3.evm.store.Store;
-import com.hedera.mirror.web3.evm.store.contract.EntityAddressSequencer;
-=======
 import com.hedera.mirror.web3.evm.store.contract.HederaEvmStackedWorldStateUpdater;
->>>>>>> cd9a935e
 import com.hedera.services.store.contracts.precompile.Precompile;
 import com.hedera.services.store.contracts.precompile.codec.EmptyRunResult;
 import com.hedera.services.store.contracts.precompile.codec.RunResult;
@@ -57,16 +51,7 @@
     }
 
     @Override
-<<<<<<< HEAD
-    public RunResult run(
-            MessageFrame frame,
-            Store store,
-            TransactionBody transactionBody,
-            final EntityAddressSequencer entityAddressSequencer,
-            final MirrorEvmContractAliases mirrorEvmContractAliases) {
-=======
     public RunResult run(MessageFrame frame, TransactionBody transactionBody) {
->>>>>>> cd9a935e
         final var accountId = Id.fromGrpcAccount(
                 Objects.requireNonNull(transactionBody).getTokenDissociate().getAccount());
 
