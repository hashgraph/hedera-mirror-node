--- conflicted
+++ resolved
@@ -76,12 +76,6 @@
 
     @Override
     public RunResult run(MessageFrame frame, TransactionBody transactionBody) {
-<<<<<<< HEAD
-
-        final var updater = ((HederaEvmStackedWorldStateUpdater) frame.getWorldUpdater());
-        final var store = updater.getStore();
-=======
->>>>>>> 8b1b6cc2
         // --- Init ---
         requireNonNull(transactionBody, "`body` method should be called before `run`");
 
