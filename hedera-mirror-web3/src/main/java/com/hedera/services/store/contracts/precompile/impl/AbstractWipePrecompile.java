--- conflicted
+++ resolved
@@ -19,13 +19,8 @@
 import static com.hedera.node.app.service.evm.utils.ValidationUtils.validateTrue;
 import static com.hederahashgraph.api.proto.java.ResponseCodeEnum.OK;
 
-import com.hedera.mirror.web3.evm.account.MirrorEvmContractAliases;
 import com.hedera.mirror.web3.evm.store.Store;
-<<<<<<< HEAD
-import com.hedera.mirror.web3.evm.store.contract.EntityAddressSequencer;
-=======
 import com.hedera.mirror.web3.evm.store.contract.HederaEvmStackedWorldStateUpdater;
->>>>>>> cd9a935e
 import com.hedera.node.app.service.evm.store.tokens.TokenType;
 import com.hedera.services.store.contracts.precompile.Precompile;
 import com.hedera.services.store.contracts.precompile.SyntheticTxnFactory;
@@ -64,16 +59,7 @@
     }
 
     @Override
-<<<<<<< HEAD
-    public RunResult run(
-            final MessageFrame frame,
-            final Store store,
-            final TransactionBody transactionBody,
-            final EntityAddressSequencer entityAddressSequencer,
-            final MirrorEvmContractAliases mirrorEvmContractAliases) {
-=======
     public RunResult run(MessageFrame frame, TransactionBody transactionBody) {
->>>>>>> cd9a935e
         Objects.requireNonNull(transactionBody, "`body` method should be called before `run`");
         final var store = ((HederaEvmStackedWorldStateUpdater) frame.getWorldUpdater()).getStore();
 
