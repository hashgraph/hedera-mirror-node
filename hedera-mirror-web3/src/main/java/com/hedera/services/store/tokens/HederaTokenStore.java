/*
 * Copyright (C) 2020-2023 Hedera Hashgraph, LLC
 *
 * Licensed under the Apache License, Version 2.0 (the "License");
 * you may not use this file except in compliance with the License.
 * You may obtain a copy of the License at
 *
 *      http://www.apache.org/licenses/LICENSE-2.0
 *
 * Unless required by applicable law or agreed to in writing, software
 * distributed under the License is distributed on an "AS IS" BASIS,
 * WITHOUT WARRANTIES OR CONDITIONS OF ANY KIND, either express or implied.
 * See the License for the specific language governing permissions and
 * limitations under the License.
 */

package com.hedera.services.store.tokens;

import static com.hedera.node.app.service.evm.store.tokens.TokenType.NON_FUNGIBLE_UNIQUE;
import static com.hedera.services.utils.BitPackUtils.setAlreadyUsedAutomaticAssociationsTo;
import static com.hedera.services.utils.EntityIdUtils.asTypedEvmAddress;
import static com.hedera.services.utils.EntityIdUtils.readableId;
import static com.hedera.services.utils.EntityIdUtils.toGrpcAccountId;
import static com.hedera.services.utils.MiscUtils.asFcKeyUnchecked;
import static com.hedera.services.utils.MiscUtils.asUsableFcKey;
import static com.hederahashgraph.api.proto.java.ResponseCodeEnum.ACCOUNT_AMOUNT_TRANSFERS_ONLY_ALLOWED_FOR_FUNGIBLE_COMMON;
import static com.hederahashgraph.api.proto.java.ResponseCodeEnum.ACCOUNT_DELETED;
import static com.hederahashgraph.api.proto.java.ResponseCodeEnum.ACCOUNT_EXPIRED_AND_PENDING_REMOVAL;
import static com.hederahashgraph.api.proto.java.ResponseCodeEnum.ACCOUNT_FROZEN_FOR_TOKEN;
import static com.hederahashgraph.api.proto.java.ResponseCodeEnum.ACCOUNT_KYC_NOT_GRANTED_FOR_TOKEN;
import static com.hederahashgraph.api.proto.java.ResponseCodeEnum.CONTRACT_DELETED;
import static com.hederahashgraph.api.proto.java.ResponseCodeEnum.INSUFFICIENT_TOKEN_BALANCE;
import static com.hederahashgraph.api.proto.java.ResponseCodeEnum.INVALID_ACCOUNT_ID;
import static com.hederahashgraph.api.proto.java.ResponseCodeEnum.INVALID_AUTORENEW_ACCOUNT;
import static com.hederahashgraph.api.proto.java.ResponseCodeEnum.INVALID_EXPIRATION_TIME;
import static com.hederahashgraph.api.proto.java.ResponseCodeEnum.INVALID_NFT_ID;
import static com.hederahashgraph.api.proto.java.ResponseCodeEnum.INVALID_RENEWAL_PERIOD;
import static com.hederahashgraph.api.proto.java.ResponseCodeEnum.INVALID_TOKEN_ID;
import static com.hederahashgraph.api.proto.java.ResponseCodeEnum.NO_REMAINING_AUTOMATIC_ASSOCIATIONS;
import static com.hederahashgraph.api.proto.java.ResponseCodeEnum.OK;
import static com.hederahashgraph.api.proto.java.ResponseCodeEnum.SENDER_DOES_NOT_OWN_NFT_SERIAL_NO;
import static com.hederahashgraph.api.proto.java.ResponseCodeEnum.TOKENS_PER_ACCOUNT_LIMIT_EXCEEDED;
import static com.hederahashgraph.api.proto.java.ResponseCodeEnum.TOKEN_ALREADY_ASSOCIATED_TO_ACCOUNT;
import static com.hederahashgraph.api.proto.java.ResponseCodeEnum.TOKEN_HAS_NO_FEE_SCHEDULE_KEY;
import static com.hederahashgraph.api.proto.java.ResponseCodeEnum.TOKEN_HAS_NO_FREEZE_KEY;
import static com.hederahashgraph.api.proto.java.ResponseCodeEnum.TOKEN_HAS_NO_KYC_KEY;
import static com.hederahashgraph.api.proto.java.ResponseCodeEnum.TOKEN_HAS_NO_PAUSE_KEY;
import static com.hederahashgraph.api.proto.java.ResponseCodeEnum.TOKEN_HAS_NO_SUPPLY_KEY;
import static com.hederahashgraph.api.proto.java.ResponseCodeEnum.TOKEN_HAS_NO_WIPE_KEY;
import static com.hederahashgraph.api.proto.java.ResponseCodeEnum.TOKEN_IS_IMMUTABLE;
import static com.hederahashgraph.api.proto.java.ResponseCodeEnum.TOKEN_IS_PAUSED;
import static com.hederahashgraph.api.proto.java.ResponseCodeEnum.TOKEN_NOT_ASSOCIATED_TO_ACCOUNT;
import static com.hederahashgraph.api.proto.java.ResponseCodeEnum.TOKEN_WAS_DELETED;
import static com.hederahashgraph.api.proto.java.ResponseCodeEnum.TRANSACTION_REQUIRES_ZERO_TOKEN_BALANCES;
import static com.hederahashgraph.api.proto.java.ResponseCodeEnum.UNEXPECTED_TOKEN_DECIMALS;

import com.hedera.mirror.web3.evm.properties.MirrorNodeEvmProperties;
import com.hedera.mirror.web3.evm.store.Store;
import com.hedera.mirror.web3.evm.store.Store.OnMissing;
import com.hedera.mirror.web3.evm.store.accessor.model.TokenRelationshipKey;
import com.hedera.node.app.service.evm.store.tokens.TokenType;
import com.hedera.services.exceptions.MissingEntityException;
import com.hedera.services.jproto.JKey;
import com.hedera.services.ledger.BalanceChange;
import com.hedera.services.sigs.utils.ImmutableKeyUtils;
import com.hedera.services.store.models.Id;
import com.hedera.services.store.models.NftId;
import com.hedera.services.store.models.Token;
import com.hedera.services.store.models.TokenRelationship;
import com.hedera.services.store.models.UniqueToken;
import com.hedera.services.txns.validation.OptionValidator;
import com.hederahashgraph.api.proto.java.AccountID;
import com.hederahashgraph.api.proto.java.Duration;
import com.hederahashgraph.api.proto.java.Key;
import com.hederahashgraph.api.proto.java.ResponseCodeEnum;
import com.hederahashgraph.api.proto.java.TokenID;
import com.hederahashgraph.api.proto.java.TokenUpdateTransactionBody;
import java.util.Optional;
import java.util.concurrent.atomic.AtomicReference;
import java.util.function.BiFunction;
import java.util.function.Function;
import java.util.function.Predicate;
import java.util.function.Supplier;
import java.util.function.UnaryOperator;

/**
 * Provides a managing store for arbitrary tokens.
 * Differences with the original:
 * <ol>
 * <li>Removed validations performed in UsageLimits, since they check global node limits,
 * while on Archive Node we are interested in transaction scope only</li>
 * <li>Removed SideEffectsTracker and EntityIdSource</li>
 * <li>Use abstraction for the state by introducing {@link Store} interface</li>
 * <li>Use Mirror Node specific properties - {@link MirrorNodeEvmProperties}</li>
 * <li>Copied `usabilityOf` from `HederaLedger`</li>
 * <li>Renamed `updateLedgers()` to `updateStore()`</li>
 * </ol>
 */
public class HederaTokenStore {
    static final TokenID NO_PENDING_ID = TokenID.getDefaultInstance();
    public static final TokenID MISSING_TOKEN = TokenID.getDefaultInstance();
    private static final Predicate<Key> REMOVES_ADMIN_KEY = ImmutableKeyUtils::signalsKeyRemoval;
<<<<<<< HEAD
    private final OptionValidator validator;
=======
    private final ContextOptionValidator validator;
>>>>>>> 7759c70f
    private final MirrorNodeEvmProperties mirrorNodeEvmProperties;
    private final Store store;

    public HederaTokenStore(
            final OptionValidator validator, final MirrorNodeEvmProperties mirrorNodeEvmProperties, final Store store) {
        this.validator = validator;
        this.mirrorNodeEvmProperties = mirrorNodeEvmProperties;
        this.store = store;
    }

    public static TokenRelationshipKey asTokenRelationshipKey(AccountID accountID, TokenID tokenID) {
        return new TokenRelationshipKey(asTypedEvmAddress(tokenID), asTypedEvmAddress(accountID));
    }

    protected ResponseCodeEnum checkAccountUsability(final AccountID aId) {
        var account = store.getAccount(asTypedEvmAddress(aId), OnMissing.DONT_THROW);

        if (account.isEmptyAccount()) {
            return INVALID_ACCOUNT_ID;
        }

        if (account.isDeleted()) {
            return ACCOUNT_DELETED;
        }
        return validator.expiryStatusGiven(store, aId);
    }

    private ResponseCodeEnum usabilityOf(final AccountID id) {
        try {
            final var account = store.getAccount(asTypedEvmAddress(id), OnMissing.THROW);
            final var isDeleted = account.isDeleted();
            if (isDeleted) {
                final var isContract = account.isSmartContract();
                return isContract ? CONTRACT_DELETED : ACCOUNT_DELETED;
            }
            return validator.expiryStatusGiven(store, id);
        } catch (final MissingEntityException ignore) {
            return INVALID_ACCOUNT_ID;
        }
    }

    public ResponseCodeEnum autoAssociate(AccountID aId, TokenID tId) {
        return fullySanityChecked(aId, tId, (accountId, tokenId) -> {
            final var tokenRelationship =
                    store.getTokenRelationship(asTokenRelationshipKey(aId, tId), OnMissing.DONT_THROW);

            if (!tokenRelationship.getAccount().getId().equals(Id.DEFAULT)) {
                return TOKEN_ALREADY_ASSOCIATED_TO_ACCOUNT;
            }

            var account = store.getAccount(asTypedEvmAddress(aId), OnMissing.THROW);
            var numAssociations = account.getNumAssociations();

            if (mirrorNodeEvmProperties.isLimitTokenAssociations()
                    && numAssociations == mirrorNodeEvmProperties.getMaxTokensPerAccount()) {
                return TOKENS_PER_ACCOUNT_LIMIT_EXCEEDED;
            }

            var validity = OK;
            var maxAutomaticAssociations = account.getMaxAutomaticAssociations();
            var alreadyUsedAutomaticAssociations = account.getAlreadyUsedAutomaticAssociations();

            if (alreadyUsedAutomaticAssociations >= maxAutomaticAssociations) {
                validity = NO_REMAINING_AUTOMATIC_ASSOCIATIONS;
            }

            if (validity == OK) {
                final var token = get(tId);

                final var newTokenRelationship = new TokenRelationship(token, account, true)
                        .setFrozen(token.hasFreezeKey() && token.isFrozenByDefault())
                        .setKycGranted(!token.hasKycKey())
                        .setAutomaticAssociation(true);

                numAssociations++;
                final var newAccount = account.setNumAssociations(numAssociations)
                        .setAutoAssociationMetadata(setAlreadyUsedAutomaticAssociationsTo(
                                account.getAutoAssociationMetadata(), alreadyUsedAutomaticAssociations + 1));

                store.updateTokenRelationship(newTokenRelationship);
                store.updateAccount(newAccount);
            }
            return validity;
        });
    }

    public boolean associationExists(final AccountID aId, final TokenID tId) {
        return checkExistence(aId, tId) == OK
                && !store.getTokenRelationship(asTokenRelationshipKey(aId, tId), OnMissing.DONT_THROW)
                        .isEmptyTokenRelationship();
    }

    public boolean exists(final TokenID id) {
        final var token = store.getToken(asTypedEvmAddress(id), OnMissing.DONT_THROW);
        return !token.getId().equals(Id.DEFAULT);
    }

    public Token get(final TokenID id) {
        final var token = store.getToken(asTypedEvmAddress(id), OnMissing.DONT_THROW);

        if (token.isEmptyToken()) {
            throw new IllegalArgumentException(
                    String.format("Argument 'id=%s' does not refer to a known token!", readableId(id)));
        }

        return token;
    }

    public void apply(final TokenID id, final UnaryOperator<Token> change) {
        final var token = store.getToken(asTypedEvmAddress(id), OnMissing.THROW);
        try {
            final var changedToken = change.apply(token);

            if (changedToken != null) {
                store.updateToken(changedToken);
            }
        } catch (Exception internal) {
            throw new IllegalArgumentException("Token change failed unexpectedly", internal);
        }
    }

    public ResponseCodeEnum grantKyc(final AccountID aId, final TokenID tId) {
        return setHasKyc(aId, tId, true);
    }

    public ResponseCodeEnum unfreeze(final AccountID aId, final TokenID tId) {
        return setIsFrozen(aId, tId, false);
    }

    private ResponseCodeEnum setHasKyc(final AccountID aId, final TokenID tId, final boolean value) {
        return sanityChecked(false, aId, null, tId, token -> {
            if (!token.hasKycKey()) {
                return TOKEN_HAS_NO_KYC_KEY;
            }

            final var tokenRelationship = store.getTokenRelationship(asTokenRelationshipKey(aId, tId), OnMissing.THROW);
            final var newTokenRelationship = tokenRelationship.setKycGranted(value);
            store.updateTokenRelationship(newTokenRelationship);
            return OK;
        });
    }

    private ResponseCodeEnum setIsFrozen(final AccountID aId, final TokenID tId, final boolean value) {
        return sanityChecked(false, aId, null, tId, token -> {
            if (!token.hasFreezeKey()) {
                return TOKEN_HAS_NO_FREEZE_KEY;
            }

            final var tokenRelationship = store.getTokenRelationship(asTokenRelationshipKey(aId, tId), OnMissing.THROW);
            final var newTokenRelationship = tokenRelationship.setKycGranted(value);
            store.updateTokenRelationship(newTokenRelationship);
            return OK;
        });
    }

    public ResponseCodeEnum adjustBalance(final AccountID aId, final TokenID tId, final long adjustment) {
        return sanityCheckedFungibleCommon(aId, tId, token -> tryAdjustment(aId, tId, adjustment));
    }

    public ResponseCodeEnum changeOwner(final NftId nftId, final AccountID from, final AccountID to) {
        final var tId = nftId.tokenId();
        return sanityChecked(false, from, to, tId, token -> {
            final var nft = store.getUniqueToken(nftId, OnMissing.DONT_THROW);
            if (nft.getTokenId().equals(Id.DEFAULT)) {
                return INVALID_NFT_ID;
            }

            final var fromFreezeAndKycValidity = checkRelFrozenAndKycProps(from, tId);
            if (fromFreezeAndKycValidity != OK) {
                return fromFreezeAndKycValidity;
            }
            final var toFreezeAndKycValidity = checkRelFrozenAndKycProps(to, tId);
            if (toFreezeAndKycValidity != OK) {
                return toFreezeAndKycValidity;
            }

            final var tid = nftId.tokenId();
            final var tokenTreasury = store.getToken(asTypedEvmAddress(tid), OnMissing.THROW)
                    .getTreasury()
                    .getId();
            var owner = nft.getOwner();
            if (owner.equals(Id.DEFAULT)) {
                owner = tokenTreasury;
            }
            if (!owner.equals(Id.fromGrpcAccount(from))) {
                return SENDER_DOES_NOT_OWN_NFT_SERIAL_NO;
            }

            updateStore(nftId, from, to, toGrpcAccountId(tokenTreasury));
            return OK;
        });
    }

    private void updateStore(
            final NftId nftId, final AccountID from, final AccountID to, final AccountID tokenTreasury) {
        final var nftType = nftId.tokenId();
        final var fromRel = asTokenRelationshipKey(from, nftType);
        final var toRel = asTokenRelationshipKey(to, nftType);

        final var fromAccount = store.getAccount(asTypedEvmAddress(from), OnMissing.THROW);
        final var toAccount = store.getAccount(asTypedEvmAddress(to), OnMissing.THROW);
        final var fromRelation = store.getTokenRelationship(fromRel, OnMissing.THROW);
        final var toRelation = store.getTokenRelationship(toRel, OnMissing.THROW);

        final var fromNftsOwned = fromAccount.getOwnedNfts();
        final var fromThisNftsOwned = fromRelation.getBalance();
        final var toNftsOwned = toAccount.getOwnedNfts();
        final var toThisNftsOwned = toRelation.getBalance();
        final var fromNumPositiveBalances = fromAccount.getNumPositiveBalances();
        final var toNumPositiveBalances = toAccount.getNumPositiveBalances();
        final var isTreasuryReturn = tokenTreasury.equals(to);

        final var nft = store.getUniqueToken(nftId, OnMissing.THROW);
        UniqueToken newNft;
        if (isTreasuryReturn) {
            newNft = nft.setOwner(Id.DEFAULT);
        } else {
            newNft = nft.setOwner(Id.fromGrpcAccount(to));
        }
        store.updateUniqueToken(newNft);

        final var updatedFromPositiveBalances =
                fromThisNftsOwned - 1 == 0 ? fromNumPositiveBalances - 1 : fromNumPositiveBalances;
        final var updatedToNumPositiveBalances =
                toThisNftsOwned == 0 ? toNumPositiveBalances + 1 : toNumPositiveBalances;

        var newFromAccount =
                fromAccount.setOwnedNfts(fromNftsOwned - 1).setNumPositiveBalances(updatedFromPositiveBalances);

        var newToAccount = toAccount.setOwnedNfts(toNftsOwned + 1).setNumPositiveBalances(updatedToNumPositiveBalances);

        var newFromRelation = fromRelation.setBalance(fromThisNftsOwned - 1);
        var newToRelation = toRelation.setBalance(toThisNftsOwned + 1);

        // Note correctness here depends on rejecting self-exchanges
        store.updateAccount(newFromAccount);
        store.updateAccount(newToAccount);
        store.updateTokenRelationship(newFromRelation);
        store.updateTokenRelationship(newToRelation);
    }

    public ResponseCodeEnum changeOwnerWildCard(final NftId nftId, final AccountID from, final AccountID to) {
        final var tId = nftId.tokenId();
        return sanityChecked(false, from, to, tId, token -> {
            final var fromFreezeAndKycValidity = checkRelFrozenAndKycProps(from, tId);
            if (fromFreezeAndKycValidity != OK) {
                return fromFreezeAndKycValidity;
            }
            final var toFreezeAndKycValidity = checkRelFrozenAndKycProps(to, tId);
            if (toFreezeAndKycValidity != OK) {
                return toFreezeAndKycValidity;
            }

            final var nftType = nftId.tokenId();
            final var fromRel = asTokenRelationshipKey(from, nftType);
            final var toRel = asTokenRelationshipKey(to, nftType);

            final var fromAccount = store.getAccount(asTypedEvmAddress(from), OnMissing.THROW);
            final var toAccount = store.getAccount(asTypedEvmAddress(to), OnMissing.THROW);
            final var fromRelation = store.getTokenRelationship(fromRel, OnMissing.THROW);
            final var toRelation = store.getTokenRelationship(toRel, OnMissing.THROW);

            final var fromNftsOwned = fromAccount.getOwnedNfts();
            final var fromThisNftsOwned = fromRelation.getBalance();
            final var toNftsOwned = toAccount.getOwnedNfts();
            final var toThisNftsOwned = toRelation.getBalance();

            final var newFromAccount = fromAccount.setOwnedNfts(fromNftsOwned - fromThisNftsOwned);
            final var newToAccount = toAccount.setOwnedNfts(toNftsOwned + fromThisNftsOwned);
            final var newFromRelation = fromRelation.setBalance(0);
            final var newToRelation = toRelation.setBalance(toThisNftsOwned + fromThisNftsOwned);

            store.updateAccount(newFromAccount);
            store.updateAccount(newToAccount);
            store.updateTokenRelationship(newFromRelation);
            store.updateTokenRelationship(newToRelation);

            return OK;
        });
    }

    public boolean matchesTokenDecimals(final TokenID tId, final int expectedDecimals) {
        return get(tId).getDecimals() == expectedDecimals;
    }

    private ResponseCodeEnum tryAdjustment(final AccountID aId, final TokenID tId, final long adjustment) {
        final var freezeAndKycValidity = checkRelFrozenAndKycProps(aId, tId);
        if (!freezeAndKycValidity.equals(OK)) {
            return freezeAndKycValidity;
        }

        final var relationship = asTokenRelationshipKey(aId, tId);

        final var tokenRelationship = store.getTokenRelationship(relationship, OnMissing.THROW);

        final var balance = tokenRelationship.getBalance();
        final var newBalance = balance + adjustment;
        if (newBalance < 0) {
            return INSUFFICIENT_TOKEN_BALANCE;
        }

        final var newTokenRelationship = tokenRelationship.setBalance(newBalance);
        store.updateTokenRelationship(newTokenRelationship);

        final var account = store.getAccount(asTypedEvmAddress(aId), OnMissing.THROW);
        int numPositiveBalances = account.getNumPositiveBalances();

        // If the original balance is zero, then the receiving account's numPositiveBalances has to
        // be increased
        // and if the newBalance is zero, then the sending account's numPositiveBalances has to be
        // decreased
        if (newBalance == 0 && adjustment < 0) {
            numPositiveBalances--;
        } else if (balance == 0 && adjustment > 0) {
            numPositiveBalances++;
        }

        final var newAccount = account.setNumPositiveBalances(numPositiveBalances);
        store.updateAccount(newAccount);
        return OK;
    }

    private ResponseCodeEnum checkRelFrozenAndKycProps(final AccountID aId, final TokenID tId) {
        final var relationship = asTokenRelationshipKey(aId, tId);
        final var tokenRelationship = store.getTokenRelationship(relationship, OnMissing.THROW);

        if (tokenRelationship.isFrozen()) {
            return ACCOUNT_FROZEN_FOR_TOKEN;
        }
        if (!tokenRelationship.isKycGranted()) {
            return ACCOUNT_KYC_NOT_GRANTED_FOR_TOKEN;
        }
        return OK;
    }

    private boolean isValidAutoRenewPeriod(final long secs) {
        return validator.isValidAutoRenewPeriod(
                Duration.newBuilder().setSeconds(secs).build());
    }

    @SuppressWarnings("java:S1172")
    public ResponseCodeEnum update(final TokenUpdateTransactionBody changes, final long now) {
        final var tId = resolve(changes.getToken());
        if (tId == MISSING_TOKEN) {
            return INVALID_TOKEN_ID;
        }
        ResponseCodeEnum validity;
        final var isExpiryOnly = affectsExpiryAtMost(changes);

        validity = checkAutoRenewAccount(changes);
        if (validity != OK) {
            return validity;
        }

        final var newKycKey = changes.hasKycKey() ? asUsableFcKey(changes.getKycKey()) : Optional.empty();
        final var newWipeKey = changes.hasWipeKey() ? asUsableFcKey(changes.getWipeKey()) : Optional.empty();
        final var newSupplyKey = changes.hasSupplyKey() ? asUsableFcKey(changes.getSupplyKey()) : Optional.empty();
        final var newFreezeKey = changes.hasFreezeKey() ? asUsableFcKey(changes.getFreezeKey()) : Optional.empty();
        final var newFeeScheduleKey =
                changes.hasFeeScheduleKey() ? asUsableFcKey(changes.getFeeScheduleKey()) : Optional.empty();
        final var newPauseKey = changes.hasPauseKey() ? asUsableFcKey(changes.getPauseKey()) : Optional.empty();

        var appliedValidity = new AtomicReference<>(OK);
        apply(tId, token -> {
            processExpiry(appliedValidity, changes, token);
            processAutoRenewAccount(appliedValidity, changes, token);

            checkKeyOfType(appliedValidity, token.hasKycKey(), newKycKey.isPresent(), TOKEN_HAS_NO_KYC_KEY);
            checkKeyOfType(appliedValidity, token.hasFreezeKey(), newFreezeKey.isPresent(), TOKEN_HAS_NO_FREEZE_KEY);
            checkKeyOfType(appliedValidity, token.hasPauseKey(), newPauseKey.isPresent(), TOKEN_HAS_NO_PAUSE_KEY);
            checkKeyOfType(appliedValidity, token.hasWipeKey(), newWipeKey.isPresent(), TOKEN_HAS_NO_WIPE_KEY);
            checkKeyOfType(appliedValidity, token.hasSupplyKey(), newSupplyKey.isPresent(), TOKEN_HAS_NO_SUPPLY_KEY);
            checkKeyOfType(appliedValidity, token.hasAdminKey(), !isExpiryOnly, TOKEN_IS_IMMUTABLE);
            checkKeyOfType(
                    appliedValidity,
                    token.hasFeeScheduleKey(),
                    newFeeScheduleKey.isPresent(),
                    TOKEN_HAS_NO_FEE_SCHEDULE_KEY);
            if (OK != appliedValidity.get()) {
                return null;
            }

            final var ret = checkNftBalances(token, tId, changes);
            if (ret != OK) {
                appliedValidity.set(ret);
                return null;
            }

            token = updateAdminKeyIfAppropriate(token, changes);
            token = updateAutoRenewAccountIfAppropriate(token, changes);
            token = updateAutoRenewPeriodIfAppropriate(token, changes);

            token = updateKeyOfTypeIfAppropriate(
                    changes.hasFreezeKey(), token::setFreezeKey, changes::getFreezeKey, token);
            token = updateKeyOfTypeIfAppropriate(changes.hasKycKey(), token::setKycKey, changes::getKycKey, token);
            token = updateKeyOfTypeIfAppropriate(
                    changes.hasPauseKey(), token::setPauseKey, changes::getPauseKey, token);
            token = updateKeyOfTypeIfAppropriate(
                    changes.hasSupplyKey(), token::setSupplyKey, changes::getSupplyKey, token);
            token = updateKeyOfTypeIfAppropriate(changes.hasWipeKey(), token::setWipeKey, changes::getWipeKey, token);
            token = updateKeyOfTypeIfAppropriate(
                    changes.hasFeeScheduleKey(), token::setFeeScheduleKey, changes::getFeeScheduleKey, token);

            token = updateTokenSymbolIfAppropriate(token, changes);
            token = updateTokenNameIfAppropriate(token, changes);
            token = updateTreasuryIfAppropriate(token, changes);
            token = updateMemoIfAppropriate(token, changes);
            token = updateExpiryIfAppropriate(token, changes);
            return token;
        });
        return appliedValidity.get();
    }

    public ResponseCodeEnum updateExpiryInfo(final TokenUpdateTransactionBody changes) {
        final var tId = resolve(changes.getToken());
        if (tId == MISSING_TOKEN) {
            return INVALID_TOKEN_ID;
        }
        ResponseCodeEnum validity;

        validity = checkAutoRenewAccount(changes);
        if (validity != OK) {
            return validity;
        }

        var appliedValidity = new AtomicReference<>(OK);
        apply(tId, token -> {
            processExpiry(appliedValidity, changes, token);
            processAutoRenewAccount(appliedValidity, changes, token);

            if (OK != appliedValidity.get()) {
                return null;
            }

            token = updateAutoRenewAccountIfAppropriate(token, changes);
            token = updateAutoRenewPeriodIfAppropriate(token, changes);
            token = updateExpiryIfAppropriate(token, changes);
            return token;
        });
        return appliedValidity.get();
    }

    private ResponseCodeEnum checkAutoRenewAccount(final TokenUpdateTransactionBody changes) {
        ResponseCodeEnum validity = OK;
        if (changes.hasAutoRenewAccount()) {
            validity = usableOrElse(changes.getAutoRenewAccount(), INVALID_AUTORENEW_ACCOUNT);
            if (validity != OK) {
                return validity;
            }
        }
        return validity;
    }

    private void processExpiry(
            final AtomicReference<ResponseCodeEnum> appliedValidity,
            final TokenUpdateTransactionBody changes,
            final Token token) {
        final var candidateExpiry = changes.getExpiry().getSeconds();
        if (candidateExpiry != 0 && candidateExpiry < token.getExpiry()) {
            appliedValidity.set(INVALID_EXPIRATION_TIME);
        }
    }

    private void checkKeyOfType(
            final AtomicReference<ResponseCodeEnum> appliedValidity,
            final boolean hasKey,
            final boolean keyPresentOrExpiryOnly,
            final ResponseCodeEnum code) {
        if (!hasKey && keyPresentOrExpiryOnly) {
            appliedValidity.set(code);
        }
    }

    private void processAutoRenewAccount(
            final AtomicReference<ResponseCodeEnum> appliedValidity,
            final TokenUpdateTransactionBody changes,
            final Token token) {
        if (changes.hasAutoRenewAccount() || token.getAutoRenewAccount() != null) {
            final long changedAutoRenewPeriod = changes.getAutoRenewPeriod().getSeconds();
            if ((changedAutoRenewPeriod != 0 || token.getAutoRenewAccount() == null)
                    && !isValidAutoRenewPeriod(changedAutoRenewPeriod)) {
                appliedValidity.set(INVALID_RENEWAL_PERIOD);
            }
        }
    }

    private ResponseCodeEnum checkNftBalances(
            final Token token, final TokenID tId, final TokenUpdateTransactionBody changes) {
        if (token.getType().equals(TokenType.NON_FUNGIBLE_UNIQUE) && changes.hasTreasury()) {
            /* This relationship is verified to exist in the TokenUpdateTransitionLogic */
            final var newTreasuryRel = asTokenRelationshipKey(changes.getTreasury(), tId);
            final var relation = store.getTokenRelationship(newTreasuryRel, OnMissing.THROW);
            final var balance = relation.getBalance();
            if (balance != 0) {
                return TRANSACTION_REQUIRES_ZERO_TOKEN_BALANCES;
            }
        }
        return OK;
    }

    private Token updateAdminKeyIfAppropriate(final Token token, final TokenUpdateTransactionBody changes) {
        Token updatedToken = token;
        if (changes.hasAdminKey()) {
            final var newAdminKey = changes.getAdminKey();
            if (REMOVES_ADMIN_KEY.test(newAdminKey)) {
                updatedToken = token.setAdminKey(null);
            } else {
                updatedToken = token.setAdminKey(asFcKeyUnchecked(newAdminKey));
            }
        }
        return updatedToken;
    }

    private Token updateAutoRenewAccountIfAppropriate(final Token token, final TokenUpdateTransactionBody changes) {
        Token updatedToken = token;
        if (changes.hasAutoRenewAccount()) {
            final var account = store.getAccount(asTypedEvmAddress(changes.getAutoRenewAccount()), OnMissing.THROW);
            updatedToken = token.setAutoRenewAccount(account);
        }
        return updatedToken;
    }

    private Token updateAutoRenewPeriodIfAppropriate(final Token token, final TokenUpdateTransactionBody changes) {
        Token updatedToken = token;
        if (token.getAutoRenewAccount() != null) {
            final long changedAutoRenewPeriod = changes.getAutoRenewPeriod().getSeconds();
            if (changedAutoRenewPeriod > 0) {
                updatedToken = token.setAutoRenewPeriod(changedAutoRenewPeriod);
            }
        }
        return updatedToken;
    }

    private Token updateTokenSymbolIfAppropriate(final Token token, final TokenUpdateTransactionBody changes) {
        Token updatedToken = token;
        if (changes.getSymbol().length() > 0) {
            updatedToken = token.setSymbol(changes.getSymbol());
        }
        return updatedToken;
    }

    private Token updateTokenNameIfAppropriate(final Token token, final TokenUpdateTransactionBody changes) {
        Token updatedToken = token;
        if (changes.getName().length() > 0) {
            updatedToken = token.setName(changes.getName());
        }
        return updatedToken;
    }

    private Token updateMemoIfAppropriate(final Token token, final TokenUpdateTransactionBody changes) {
        Token updatedToken = token;
        if (changes.hasMemo()) {
            updatedToken = token.setMemo(changes.getMemo().getValue());
        }
        return updatedToken;
    }

    private Token updateExpiryIfAppropriate(final Token token, final TokenUpdateTransactionBody changes) {
        Token updatedToken = token;
        final var expiry = changes.getExpiry().getSeconds();
        if (expiry != 0) {
            updatedToken = token.setExpiry(expiry);
        }
        return updatedToken;
    }

    private Token updateTreasuryIfAppropriate(final Token token, final TokenUpdateTransactionBody changes) {
        Token updatedToken = token;
        if (changes.hasTreasury()
                && !changes.getTreasury().equals(token.getTreasury().getId().asGrpcAccount())) {
            final var treasuryId = changes.getTreasury();
            final var treasury = store.getAccount(asTypedEvmAddress(treasuryId), OnMissing.THROW);
            updatedToken = token.setTreasury(treasury);
        }
        return updatedToken;
    }

    private Token updateKeyOfTypeIfAppropriate(
            final boolean check, final Function<JKey, Token> consumer, Supplier<Key> supplier, Token token) {
        Token updatedToken = token;
        if (check) {
            updatedToken = consumer.apply(asFcKeyUnchecked(supplier.get()));
        }
        return updatedToken;
    }

    public static boolean affectsExpiryAtMost(final TokenUpdateTransactionBody op) {
        return !op.hasAdminKey()
                && !op.hasKycKey()
                && !op.hasWipeKey()
                && !op.hasFreezeKey()
                && !op.hasSupplyKey()
                && !op.hasFeeScheduleKey()
                && !op.hasTreasury()
                && !op.hasPauseKey()
                && !op.hasAutoRenewAccount()
                && op.getSymbol().length() == 0
                && op.getName().length() == 0
                && op.getAutoRenewPeriod().getSeconds() == 0
                && !op.hasMemo();
    }

    private ResponseCodeEnum fullySanityChecked(
            final AccountID aId, final TokenID tId, final BiFunction<AccountID, TokenID, ResponseCodeEnum> action) {
        final var validity = usabilityOf(aId);
        if (validity != OK) {
            return validity;
        }
        final var id = resolve(tId);
        if (id == MISSING_TOKEN) {
            return INVALID_TOKEN_ID;
        }
        final var token = get(id);
        if (token.isDeleted()) {
            return TOKEN_WAS_DELETED;
        }
        return action.apply(aId, tId);
    }

    private ResponseCodeEnum sanityCheckedFungibleCommon(
            final AccountID aId, final TokenID tId, final Function<Token, ResponseCodeEnum> action) {
        return sanityChecked(true, aId, null, tId, action);
    }

    @SuppressWarnings("java:S3776")
    private ResponseCodeEnum sanityChecked(
            final boolean onlyFungibleCommon,
            final AccountID aId,
            final AccountID aCounterPartyId,
            final TokenID tId,
            final Function<Token, ResponseCodeEnum> action) {
        var validity = checkAccountUsability(aId);
        if (validity != OK) {
            return validity;
        }
        if (aCounterPartyId != null) {
            validity = checkAccountUsability(aCounterPartyId);
            if (validity != OK) {
                return validity;
            }
        }

        validity = checkTokenExistence(tId);
        if (validity != OK) {
            return validity;
        }

        final var token = get(tId);
        if (token.isDeleted()) {
            return TOKEN_WAS_DELETED;
        }
        if (token.isPaused()) {
            return TOKEN_IS_PAUSED;
        }
        if (onlyFungibleCommon && token.getType() == NON_FUNGIBLE_UNIQUE) {
            return ACCOUNT_AMOUNT_TRANSFERS_ONLY_ALLOWED_FOR_FUNGIBLE_COMMON;
        }

        var key = asTokenRelationshipKey(aId, tId);
        var tokenRelationship = store.getTokenRelationship(key, OnMissing.DONT_THROW);

        /*
         * Instead of returning  TOKEN_NOT_ASSOCIATED_TO_ACCOUNT when a token is not associated,
         * we check if the account has any maxAutoAssociations set up, if they do check if we reached the limit and
         * auto associate. If not return EXISTING_AUTOMATIC_ASSOCIATIONS_EXCEED_GIVEN_LIMIT
         */
        if (tokenRelationship.getAccount().getId().equals(Id.DEFAULT)) {
            validity = validateAndAutoAssociate(aId, tId);
            if (validity != OK) {
                return validity;
            }
        }
        if (aCounterPartyId != null) {
            key = asTokenRelationshipKey(aCounterPartyId, tId);
            tokenRelationship = store.getTokenRelationship(key, OnMissing.DONT_THROW);
            if (tokenRelationship.getAccount().getId().equals(Id.DEFAULT)) {
                validity = validateAndAutoAssociate(aCounterPartyId, tId);
                if (validity != OK) {
                    return validity;
                }
            }
        }

        return action.apply(token);
    }

    private ResponseCodeEnum validateAndAutoAssociate(AccountID aId, TokenID tId) {
        final var account = store.getAccount(asTypedEvmAddress(aId), OnMissing.THROW);
        if (account.getMaxAutomaticAssociations() > 0) {
            return autoAssociate(aId, tId);
        }
        return TOKEN_NOT_ASSOCIATED_TO_ACCOUNT;
    }

    private ResponseCodeEnum checkTokenExistence(final TokenID tId) {
        return exists(tId) ? OK : INVALID_TOKEN_ID;
    }

    public TokenID resolve(TokenID id) {
        return exists(id) ? id : MISSING_TOKEN;
    }

    public ResponseCodeEnum tryTokenChange(BalanceChange change) {
        var validity = OK;
        var tokenId = resolve(change.tokenId());
        if (tokenId == MISSING_TOKEN) {
            validity = INVALID_TOKEN_ID;
        }
        if (change.hasExpectedDecimals() && !matchesTokenDecimals(change.tokenId(), change.getExpectedDecimals())) {
            validity = UNEXPECTED_TOKEN_DECIMALS;
        }
        if (validity == OK) {
            if (change.isForNft()) {
                validity = changeOwner(change.nftId(), change.accountId(), change.counterPartyAccountId());
            } else {
                validity = adjustBalance(change.accountId(), tokenId, change.getAggregatedUnits());
                if (validity == INSUFFICIENT_TOKEN_BALANCE) {
                    validity = change.codeForInsufficientBalance();
                }
            }
        }
        return validity;
    }

    protected ResponseCodeEnum usableOrElse(AccountID aId, ResponseCodeEnum fallbackFailure) {
        final var validity = checkAccountUsability(aId);

        return (validity == ACCOUNT_EXPIRED_AND_PENDING_REMOVAL || validity == OK) ? validity : fallbackFailure;
    }

    private ResponseCodeEnum checkExistence(final AccountID aId, final TokenID tId) {
        final var validity = checkAccountUsability(aId);
        if (validity != OK) {
            return validity;
        }
        return exists(tId) ? OK : INVALID_TOKEN_ID;
    }
}<|MERGE_RESOLUTION|>--- conflicted
+++ resolved
@@ -68,7 +68,7 @@
 import com.hedera.services.store.models.Token;
 import com.hedera.services.store.models.TokenRelationship;
 import com.hedera.services.store.models.UniqueToken;
-import com.hedera.services.txns.validation.OptionValidator;
+import com.hedera.services.txns.validation.ContextOptionValidator;
 import com.hederahashgraph.api.proto.java.AccountID;
 import com.hederahashgraph.api.proto.java.Duration;
 import com.hederahashgraph.api.proto.java.Key;
@@ -100,16 +100,14 @@
     static final TokenID NO_PENDING_ID = TokenID.getDefaultInstance();
     public static final TokenID MISSING_TOKEN = TokenID.getDefaultInstance();
     private static final Predicate<Key> REMOVES_ADMIN_KEY = ImmutableKeyUtils::signalsKeyRemoval;
-<<<<<<< HEAD
-    private final OptionValidator validator;
-=======
     private final ContextOptionValidator validator;
->>>>>>> 7759c70f
     private final MirrorNodeEvmProperties mirrorNodeEvmProperties;
     private final Store store;
 
     public HederaTokenStore(
-            final OptionValidator validator, final MirrorNodeEvmProperties mirrorNodeEvmProperties, final Store store) {
+            final ContextOptionValidator validator,
+            final MirrorNodeEvmProperties mirrorNodeEvmProperties,
+            final Store store) {
         this.validator = validator;
         this.mirrorNodeEvmProperties = mirrorNodeEvmProperties;
         this.store = store;
