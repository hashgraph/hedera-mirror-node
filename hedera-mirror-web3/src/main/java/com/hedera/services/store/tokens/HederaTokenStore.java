/*
 * Copyright (C) 2020-2023 Hedera Hashgraph, LLC
 *
 * Licensed under the Apache License, Version 2.0 (the "License");
 * you may not use this file except in compliance with the License.
 * You may obtain a copy of the License at
 *
 *      http://www.apache.org/licenses/LICENSE-2.0
 *
 * Unless required by applicable law or agreed to in writing, software
 * distributed under the License is distributed on an "AS IS" BASIS,
 * WITHOUT WARRANTIES OR CONDITIONS OF ANY KIND, either express or implied.
 * See the License for the specific language governing permissions and
 * limitations under the License.
 */

package com.hedera.services.store.tokens;

import static com.hedera.node.app.service.evm.store.tokens.TokenType.NON_FUNGIBLE_UNIQUE;
import static com.hedera.services.utils.BitPackUtils.setAlreadyUsedAutomaticAssociationsTo;
import static com.hedera.services.utils.EntityIdUtils.asTypedEvmAddress;
import static com.hedera.services.utils.EntityIdUtils.readableId;
import static com.hedera.services.utils.EntityIdUtils.toGrpcAccountId;
import static com.hedera.services.utils.MiscUtils.asFcKeyUnchecked;
import static com.hedera.services.utils.MiscUtils.asUsableFcKey;
import static com.hederahashgraph.api.proto.java.ResponseCodeEnum.ACCOUNT_AMOUNT_TRANSFERS_ONLY_ALLOWED_FOR_FUNGIBLE_COMMON;
import static com.hederahashgraph.api.proto.java.ResponseCodeEnum.ACCOUNT_DELETED;
import static com.hederahashgraph.api.proto.java.ResponseCodeEnum.ACCOUNT_EXPIRED_AND_PENDING_REMOVAL;
import static com.hederahashgraph.api.proto.java.ResponseCodeEnum.ACCOUNT_FROZEN_FOR_TOKEN;
import static com.hederahashgraph.api.proto.java.ResponseCodeEnum.ACCOUNT_KYC_NOT_GRANTED_FOR_TOKEN;
import static com.hederahashgraph.api.proto.java.ResponseCodeEnum.CONTRACT_DELETED;
import static com.hederahashgraph.api.proto.java.ResponseCodeEnum.INSUFFICIENT_TOKEN_BALANCE;
import static com.hederahashgraph.api.proto.java.ResponseCodeEnum.INVALID_ACCOUNT_ID;
import static com.hederahashgraph.api.proto.java.ResponseCodeEnum.INVALID_AUTORENEW_ACCOUNT;
import static com.hederahashgraph.api.proto.java.ResponseCodeEnum.INVALID_EXPIRATION_TIME;
import static com.hederahashgraph.api.proto.java.ResponseCodeEnum.INVALID_NFT_ID;
import static com.hederahashgraph.api.proto.java.ResponseCodeEnum.INVALID_RENEWAL_PERIOD;
import static com.hederahashgraph.api.proto.java.ResponseCodeEnum.INVALID_TOKEN_ID;
import static com.hederahashgraph.api.proto.java.ResponseCodeEnum.NO_REMAINING_AUTOMATIC_ASSOCIATIONS;
import static com.hederahashgraph.api.proto.java.ResponseCodeEnum.OK;
import static com.hederahashgraph.api.proto.java.ResponseCodeEnum.SENDER_DOES_NOT_OWN_NFT_SERIAL_NO;
import static com.hederahashgraph.api.proto.java.ResponseCodeEnum.TOKENS_PER_ACCOUNT_LIMIT_EXCEEDED;
import static com.hederahashgraph.api.proto.java.ResponseCodeEnum.TOKEN_ALREADY_ASSOCIATED_TO_ACCOUNT;
import static com.hederahashgraph.api.proto.java.ResponseCodeEnum.TOKEN_HAS_NO_FEE_SCHEDULE_KEY;
import static com.hederahashgraph.api.proto.java.ResponseCodeEnum.TOKEN_HAS_NO_FREEZE_KEY;
import static com.hederahashgraph.api.proto.java.ResponseCodeEnum.TOKEN_HAS_NO_KYC_KEY;
import static com.hederahashgraph.api.proto.java.ResponseCodeEnum.TOKEN_HAS_NO_PAUSE_KEY;
import static com.hederahashgraph.api.proto.java.ResponseCodeEnum.TOKEN_HAS_NO_SUPPLY_KEY;
import static com.hederahashgraph.api.proto.java.ResponseCodeEnum.TOKEN_HAS_NO_WIPE_KEY;
import static com.hederahashgraph.api.proto.java.ResponseCodeEnum.TOKEN_IS_IMMUTABLE;
import static com.hederahashgraph.api.proto.java.ResponseCodeEnum.TOKEN_IS_PAUSED;
import static com.hederahashgraph.api.proto.java.ResponseCodeEnum.TOKEN_NOT_ASSOCIATED_TO_ACCOUNT;
import static com.hederahashgraph.api.proto.java.ResponseCodeEnum.TOKEN_WAS_DELETED;
import static com.hederahashgraph.api.proto.java.ResponseCodeEnum.TRANSACTION_REQUIRES_ZERO_TOKEN_BALANCES;
import static com.hederahashgraph.api.proto.java.ResponseCodeEnum.UNEXPECTED_TOKEN_DECIMALS;

import com.hedera.mirror.web3.evm.properties.MirrorNodeEvmProperties;
import com.hedera.mirror.web3.evm.store.Store;
import com.hedera.mirror.web3.evm.store.Store.OnMissing;
import com.hedera.mirror.web3.evm.store.accessor.model.TokenRelationshipKey;
import com.hedera.node.app.service.evm.store.tokens.TokenType;
import com.hedera.services.exceptions.MissingEntityException;
import com.hedera.services.jproto.JKey;
import com.hedera.services.ledger.BalanceChange;
import com.hedera.services.sigs.utils.ImmutableKeyUtils;
import com.hedera.services.store.models.Id;
import com.hedera.services.store.models.NftId;
import com.hedera.services.store.models.Token;
import com.hedera.services.store.models.TokenRelationship;
import com.hedera.services.store.models.UniqueToken;
import com.hedera.services.txns.validation.ContextOptionValidator;
import com.hederahashgraph.api.proto.java.AccountID;
import com.hederahashgraph.api.proto.java.Duration;
import com.hederahashgraph.api.proto.java.Key;
import com.hederahashgraph.api.proto.java.ResponseCodeEnum;
import com.hederahashgraph.api.proto.java.TokenID;
import com.hederahashgraph.api.proto.java.TokenUpdateTransactionBody;
import java.util.Optional;
import java.util.concurrent.atomic.AtomicReference;
import java.util.function.BiFunction;
import java.util.function.Function;
import java.util.function.Predicate;
import java.util.function.Supplier;
import java.util.function.UnaryOperator;

/**
 * Provides a managing store for arbitrary tokens.
 * Differences with the original:
 * <ol>
 * <li>Removed validations performed in UsageLimits, since they check global node limits,
 * while on Archive Node we are interested in transaction scope only</li>
 * <li>Removed SideEffectsTracker and EntityIdSource</li>
 * <li>Use abstraction for the state by introducing {@link Store} interface</li>
 * <li>Use Mirror Node specific properties - {@link MirrorNodeEvmProperties}</li>
 * <li>Copied `usabilityOf` from `HederaLedger`</li>
 * <li>Renamed `updateLedgers()` to `updateStore()`</li>
 * </ol>
 */
public class HederaTokenStore {
    static final TokenID NO_PENDING_ID = TokenID.getDefaultInstance();
    public static final TokenID MISSING_TOKEN = TokenID.getDefaultInstance();
    private static final Predicate<Key> REMOVES_ADMIN_KEY = ImmutableKeyUtils::signalsKeyRemoval;
    private final ContextOptionValidator validator;
    private final MirrorNodeEvmProperties mirrorNodeEvmProperties;
    private final Store store;

    public HederaTokenStore(
            final ContextOptionValidator validator,
            final MirrorNodeEvmProperties mirrorNodeEvmProperties,
            final Store store) {
        this.validator = validator;
        this.mirrorNodeEvmProperties = mirrorNodeEvmProperties;
        this.store = store;
    }

    public static TokenRelationshipKey asTokenRelationshipKey(AccountID accountID, TokenID tokenID) {
        return new TokenRelationshipKey(asTypedEvmAddress(tokenID), asTypedEvmAddress(accountID));
    }

    protected ResponseCodeEnum checkAccountUsability(final AccountID aId) {
        var account = store.getAccount(asTypedEvmAddress(aId), OnMissing.DONT_THROW);

        if (account.isEmptyAccount()) {
            return INVALID_ACCOUNT_ID;
        }

        if (account.isDeleted()) {
            return ACCOUNT_DELETED;
        }
        return validator.expiryStatusGiven(store, aId);
    }

    private ResponseCodeEnum usabilityOf(final AccountID id) {
        try {
            final var account = store.getAccount(asTypedEvmAddress(id), OnMissing.THROW);
            final var isDeleted = account.isDeleted();
            if (isDeleted) {
                final var isContract = account.isSmartContract();
                return isContract ? CONTRACT_DELETED : ACCOUNT_DELETED;
            }
            return validator.expiryStatusGiven(store, id);
        } catch (final MissingEntityException ignore) {
            return INVALID_ACCOUNT_ID;
        }
    }

    public ResponseCodeEnum autoAssociate(AccountID aId, TokenID tId) {
        return fullySanityChecked(aId, tId, (accountId, tokenId) -> {
            final var tokenRelationship =
                    store.getTokenRelationship(asTokenRelationshipKey(aId, tId), OnMissing.DONT_THROW);

            if (!tokenRelationship.getAccount().getId().equals(Id.DEFAULT)) {
                return TOKEN_ALREADY_ASSOCIATED_TO_ACCOUNT;
            }

            var account = store.getAccount(asTypedEvmAddress(aId), OnMissing.THROW);
            var numAssociations = account.getNumAssociations();

            if (mirrorNodeEvmProperties.isLimitTokenAssociations()
                    && numAssociations == mirrorNodeEvmProperties.getMaxTokensPerAccount()) {
                return TOKENS_PER_ACCOUNT_LIMIT_EXCEEDED;
            }

            var validity = OK;
            var maxAutomaticAssociations = account.getMaxAutomaticAssociations();
            var alreadyUsedAutomaticAssociations = account.getAlreadyUsedAutomaticAssociations();

            if (alreadyUsedAutomaticAssociations >= maxAutomaticAssociations) {
                validity = NO_REMAINING_AUTOMATIC_ASSOCIATIONS;
            }

            if (validity == OK) {
                final var token = get(tId);

                final var newTokenRelationship = new TokenRelationship(token, account, true)
                        .setFrozen(token.hasFreezeKey() && token.isFrozenByDefault())
                        .setKycGranted(!token.hasKycKey())
                        .setAutomaticAssociation(true);

                numAssociations++;
                final var newAccount = account.setNumAssociations(numAssociations)
                        .setAutoAssociationMetadata(setAlreadyUsedAutomaticAssociationsTo(
                                account.getAutoAssociationMetadata(), alreadyUsedAutomaticAssociations + 1));

                store.updateTokenRelationship(newTokenRelationship);
                store.updateAccount(newAccount);
            }
            return validity;
        });
    }

    public boolean associationExists(final AccountID aId, final TokenID tId) {
        return checkExistence(aId, tId) == OK
                && !store.getTokenRelationship(asTokenRelationshipKey(aId, tId), OnMissing.DONT_THROW)
                        .isEmptyTokenRelationship();
    }

    public boolean exists(final TokenID id) {
        final var token = store.getToken(asTypedEvmAddress(id), OnMissing.DONT_THROW);
        return !token.getId().equals(Id.DEFAULT);
    }

    public Token get(final TokenID id) {
        final var token = store.getToken(asTypedEvmAddress(id), OnMissing.DONT_THROW);

        if (token.isEmptyToken()) {
            throw new IllegalArgumentException(
                    String.format("Argument 'id=%s' does not refer to a known token!", readableId(id)));
        }

        return token;
    }

    public void apply(final TokenID id, final UnaryOperator<Token> change) {
        final var token = store.getToken(asTypedEvmAddress(id), OnMissing.THROW);
        try {
            final var changedToken = change.apply(token);

            if (changedToken != null) {
                store.updateToken(changedToken);
            }
        } catch (Exception internal) {
            throw new IllegalArgumentException("Token change failed unexpectedly", internal);
        }
    }

    public ResponseCodeEnum grantKyc(final AccountID aId, final TokenID tId) {
        return setHasKyc(aId, tId, true);
    }

    public ResponseCodeEnum unfreeze(final AccountID aId, final TokenID tId) {
        return setIsFrozen(aId, tId, false);
    }

    private ResponseCodeEnum setHasKyc(final AccountID aId, final TokenID tId, final boolean value) {
        return sanityChecked(false, aId, null, tId, token -> {
            if (!token.hasKycKey()) {
                return TOKEN_HAS_NO_KYC_KEY;
            }

            final var tokenRelationship = store.getTokenRelationship(asTokenRelationshipKey(aId, tId), OnMissing.THROW);
            final var newTokenRelationship = tokenRelationship.setKycGranted(value);
            store.updateTokenRelationship(newTokenRelationship);
            return OK;
        });
    }

    private ResponseCodeEnum setIsFrozen(final AccountID aId, final TokenID tId, final boolean value) {
        return sanityChecked(false, aId, null, tId, token -> {
            if (!token.hasFreezeKey()) {
                return TOKEN_HAS_NO_FREEZE_KEY;
            }

            final var tokenRelationship = store.getTokenRelationship(asTokenRelationshipKey(aId, tId), OnMissing.THROW);
            final var newTokenRelationship = tokenRelationship.setKycGranted(value);
            store.updateTokenRelationship(newTokenRelationship);
            return OK;
        });
    }

    public ResponseCodeEnum adjustBalance(final AccountID aId, final TokenID tId, final long adjustment) {
        return sanityCheckedFungibleCommon(aId, tId, token -> tryAdjustment(aId, tId, adjustment));
    }

    public ResponseCodeEnum changeOwner(final NftId nftId, final AccountID from, final AccountID to) {
        final var tId = nftId.tokenId();
        return sanityChecked(false, from, to, tId, token -> {
            final var nft = store.getUniqueToken(nftId, OnMissing.DONT_THROW);
            if (nft.getTokenId().equals(Id.DEFAULT)) {
                return INVALID_NFT_ID;
            }

            final var fromFreezeAndKycValidity = checkRelFrozenAndKycProps(from, tId);
            if (fromFreezeAndKycValidity != OK) {
                return fromFreezeAndKycValidity;
            }
            final var toFreezeAndKycValidity = checkRelFrozenAndKycProps(to, tId);
            if (toFreezeAndKycValidity != OK) {
                return toFreezeAndKycValidity;
            }

            final var tid = nftId.tokenId();
            final var tokenTreasury = store.getToken(asTypedEvmAddress(tid), OnMissing.THROW)
                    .getTreasury()
                    .getId();
            var owner = nft.getOwner();
            if (owner.equals(Id.DEFAULT)) {
                owner = tokenTreasury;
            }
            if (!owner.equals(Id.fromGrpcAccount(from))) {
                return SENDER_DOES_NOT_OWN_NFT_SERIAL_NO;
            }

            updateStore(nftId, from, to, toGrpcAccountId(tokenTreasury));
            return OK;
        });
    }

    private void updateStore(
            final NftId nftId, final AccountID from, final AccountID to, final AccountID tokenTreasury) {
        final var nftType = nftId.tokenId();
        final var fromRel = asTokenRelationshipKey(from, nftType);
        final var toRel = asTokenRelationshipKey(to, nftType);

        final var fromAccount = store.getAccount(asTypedEvmAddress(from), OnMissing.THROW);
        final var toAccount = store.getAccount(asTypedEvmAddress(to), OnMissing.THROW);
        final var fromRelation = store.getTokenRelationship(fromRel, OnMissing.THROW);
        final var toRelation = store.getTokenRelationship(toRel, OnMissing.THROW);

        final var fromNftsOwned = fromAccount.getOwnedNfts();
        final var fromThisNftsOwned = fromRelation.getBalance();
        final var toNftsOwned = toAccount.getOwnedNfts();
        final var toThisNftsOwned = toRelation.getBalance();
        final var fromNumPositiveBalances = fromAccount.getNumPositiveBalances();
        final var toNumPositiveBalances = toAccount.getNumPositiveBalances();
        final var isTreasuryReturn = tokenTreasury.equals(to);

        final var nft = store.getUniqueToken(nftId, OnMissing.THROW);
        UniqueToken newNft;
        if (isTreasuryReturn) {
            newNft = nft.setOwner(Id.DEFAULT);
        } else {
            newNft = nft.setOwner(Id.fromGrpcAccount(to));
        }
        store.updateUniqueToken(newNft);

        final var updatedFromPositiveBalances =
                fromThisNftsOwned - 1 == 0 ? fromNumPositiveBalances - 1 : fromNumPositiveBalances;
        final var updatedToNumPositiveBalances =
                toThisNftsOwned == 0 ? toNumPositiveBalances + 1 : toNumPositiveBalances;

        var newFromAccount =
                fromAccount.setOwnedNfts(fromNftsOwned - 1).setNumPositiveBalances(updatedFromPositiveBalances);

        var newToAccount = toAccount.setOwnedNfts(toNftsOwned + 1).setNumPositiveBalances(updatedToNumPositiveBalances);

        var newFromRelation = fromRelation.setBalance(fromThisNftsOwned - 1);
        var newToRelation = toRelation.setBalance(toThisNftsOwned + 1);

        // Note correctness here depends on rejecting self-exchanges
        store.updateAccount(newFromAccount);
        store.updateAccount(newToAccount);
        store.updateTokenRelationship(newFromRelation);
        store.updateTokenRelationship(newToRelation);
    }

    public ResponseCodeEnum changeOwnerWildCard(final NftId nftId, final AccountID from, final AccountID to) {
        final var tId = nftId.tokenId();
        return sanityChecked(false, from, to, tId, token -> {
            final var fromFreezeAndKycValidity = checkRelFrozenAndKycProps(from, tId);
            if (fromFreezeAndKycValidity != OK) {
                return fromFreezeAndKycValidity;
            }
            final var toFreezeAndKycValidity = checkRelFrozenAndKycProps(to, tId);
            if (toFreezeAndKycValidity != OK) {
                return toFreezeAndKycValidity;
            }

            final var nftType = nftId.tokenId();
            final var fromRel = asTokenRelationshipKey(from, nftType);
            final var toRel = asTokenRelationshipKey(to, nftType);

            final var fromAccount = store.getAccount(asTypedEvmAddress(from), OnMissing.THROW);
            final var toAccount = store.getAccount(asTypedEvmAddress(to), OnMissing.THROW);
            final var fromRelation = store.getTokenRelationship(fromRel, OnMissing.THROW);
            final var toRelation = store.getTokenRelationship(toRel, OnMissing.THROW);

            final var fromNftsOwned = fromAccount.getOwnedNfts();
            final var fromThisNftsOwned = fromRelation.getBalance();
            final var toNftsOwned = toAccount.getOwnedNfts();
            final var toThisNftsOwned = toRelation.getBalance();

            final var newFromAccount = fromAccount.setOwnedNfts(fromNftsOwned - fromThisNftsOwned);
            final var newToAccount = toAccount.setOwnedNfts(toNftsOwned + fromThisNftsOwned);
            final var newFromRelation = fromRelation.setBalance(0);
            final var newToRelation = toRelation.setBalance(toThisNftsOwned + fromThisNftsOwned);

            store.updateAccount(newFromAccount);
            store.updateAccount(newToAccount);
            store.updateTokenRelationship(newFromRelation);
            store.updateTokenRelationship(newToRelation);

            return OK;
        });
    }

    public boolean matchesTokenDecimals(final TokenID tId, final int expectedDecimals) {
        return get(tId).getDecimals() == expectedDecimals;
    }

    private ResponseCodeEnum tryAdjustment(final AccountID aId, final TokenID tId, final long adjustment) {
        final var freezeAndKycValidity = checkRelFrozenAndKycProps(aId, tId);
        if (!freezeAndKycValidity.equals(OK)) {
            return freezeAndKycValidity;
        }

        final var relationship = asTokenRelationshipKey(aId, tId);

        final var tokenRelationship = store.getTokenRelationship(relationship, OnMissing.THROW);

        final var balance = tokenRelationship.getBalance();
        final var newBalance = balance + adjustment;
        if (newBalance < 0) {
            return INSUFFICIENT_TOKEN_BALANCE;
        }

        final var newTokenRelationship = tokenRelationship.setBalance(newBalance);
        store.updateTokenRelationship(newTokenRelationship);

        final var account = store.getAccount(asTypedEvmAddress(aId), OnMissing.THROW);
        int numPositiveBalances = account.getNumPositiveBalances();

        // If the original balance is zero, then the receiving account's numPositiveBalances has to
        // be increased
        // and if the newBalance is zero, then the sending account's numPositiveBalances has to be
        // decreased
        if (newBalance == 0 && adjustment < 0) {
            numPositiveBalances--;
        } else if (balance == 0 && adjustment > 0) {
            numPositiveBalances++;
        }

        final var newAccount = account.setNumPositiveBalances(numPositiveBalances);
        store.updateAccount(newAccount);
        return OK;
    }

    private ResponseCodeEnum checkRelFrozenAndKycProps(final AccountID aId, final TokenID tId) {
        final var relationship = asTokenRelationshipKey(aId, tId);
        final var tokenRelationship = store.getTokenRelationship(relationship, OnMissing.THROW);

        if (tokenRelationship.isFrozen()) {
            return ACCOUNT_FROZEN_FOR_TOKEN;
        }
        if (!tokenRelationship.isKycGranted()) {
            return ACCOUNT_KYC_NOT_GRANTED_FOR_TOKEN;
        }
        return OK;
    }

    private boolean isValidAutoRenewPeriod(final long secs) {
        return validator.isValidAutoRenewPeriod(
                Duration.newBuilder().setSeconds(secs).build());
    }

<<<<<<< HEAD
=======
    @SuppressWarnings("java:S1172")
>>>>>>> bda54da4
    public ResponseCodeEnum update(final TokenUpdateTransactionBody changes, final long now) {
        final var tId = resolve(changes.getToken());
        if (tId == MISSING_TOKEN) {
            return INVALID_TOKEN_ID;
        }
        ResponseCodeEnum validity;
        final var isExpiryOnly = affectsExpiryAtMost(changes);

        validity = checkAutoRenewAccount(changes);
        if (validity != OK) {
            return validity;
        }

        final var newKycKey = changes.hasKycKey() ? asUsableFcKey(changes.getKycKey()) : Optional.empty();
        final var newWipeKey = changes.hasWipeKey() ? asUsableFcKey(changes.getWipeKey()) : Optional.empty();
        final var newSupplyKey = changes.hasSupplyKey() ? asUsableFcKey(changes.getSupplyKey()) : Optional.empty();
        final var newFreezeKey = changes.hasFreezeKey() ? asUsableFcKey(changes.getFreezeKey()) : Optional.empty();
        final var newFeeScheduleKey =
                changes.hasFeeScheduleKey() ? asUsableFcKey(changes.getFeeScheduleKey()) : Optional.empty();
        final var newPauseKey = changes.hasPauseKey() ? asUsableFcKey(changes.getPauseKey()) : Optional.empty();

        var appliedValidity = new AtomicReference<>(OK);
        apply(tId, token -> {
            processExpiry(appliedValidity, changes, token);
            processAutoRenewAccount(appliedValidity, changes, token);

            checkKeyOfType(appliedValidity, token.hasKycKey(), newKycKey.isPresent(), TOKEN_HAS_NO_KYC_KEY);
            checkKeyOfType(appliedValidity, token.hasFreezeKey(), newFreezeKey.isPresent(), TOKEN_HAS_NO_FREEZE_KEY);
            checkKeyOfType(appliedValidity, token.hasPauseKey(), newPauseKey.isPresent(), TOKEN_HAS_NO_PAUSE_KEY);
            checkKeyOfType(appliedValidity, token.hasWipeKey(), newWipeKey.isPresent(), TOKEN_HAS_NO_WIPE_KEY);
            checkKeyOfType(appliedValidity, token.hasSupplyKey(), newSupplyKey.isPresent(), TOKEN_HAS_NO_SUPPLY_KEY);
            checkKeyOfType(appliedValidity, token.hasAdminKey(), !isExpiryOnly, TOKEN_IS_IMMUTABLE);
            checkKeyOfType(
                    appliedValidity,
                    token.hasFeeScheduleKey(),
                    newFeeScheduleKey.isPresent(),
                    TOKEN_HAS_NO_FEE_SCHEDULE_KEY);
            if (OK != appliedValidity.get()) {
                return null;
            }

            final var ret = checkNftBalances(token, tId, changes);
            if (ret != OK) {
                appliedValidity.set(ret);
                return null;
            }

            token = updateAdminKeyIfAppropriate(token, changes);
            token = updateAutoRenewAccountIfAppropriate(token, changes);
            token = updateAutoRenewPeriodIfAppropriate(token, changes);

            token = updateKeyOfTypeIfAppropriate(
                    changes.hasFreezeKey(), token::setFreezeKey, changes::getFreezeKey, token);
            token = updateKeyOfTypeIfAppropriate(changes.hasKycKey(), token::setKycKey, changes::getKycKey, token);
            token = updateKeyOfTypeIfAppropriate(
                    changes.hasPauseKey(), token::setPauseKey, changes::getPauseKey, token);
            token = updateKeyOfTypeIfAppropriate(
                    changes.hasSupplyKey(), token::setSupplyKey, changes::getSupplyKey, token);
            token = updateKeyOfTypeIfAppropriate(changes.hasWipeKey(), token::setWipeKey, changes::getWipeKey, token);
            token = updateKeyOfTypeIfAppropriate(
                    changes.hasFeeScheduleKey(), token::setFeeScheduleKey, changes::getFeeScheduleKey, token);

            token = updateTokenSymbolIfAppropriate(token, changes);
            token = updateTokenNameIfAppropriate(token, changes);
            token = updateTreasuryIfAppropriate(token, changes);
            token = updateMemoIfAppropriate(token, changes);
            token = updateExpiryIfAppropriate(token, changes);
            return token;
        });
        return appliedValidity.get();
    }

    public ResponseCodeEnum updateExpiryInfo(final TokenUpdateTransactionBody changes) {
        final var tId = resolve(changes.getToken());
        if (tId == MISSING_TOKEN) {
            return INVALID_TOKEN_ID;
        }
        ResponseCodeEnum validity;

        validity = checkAutoRenewAccount(changes);
        if (validity != OK) {
            return validity;
        }

        var appliedValidity = new AtomicReference<>(OK);
        apply(tId, token -> {
            processExpiry(appliedValidity, changes, token);
            processAutoRenewAccount(appliedValidity, changes, token);

            if (OK != appliedValidity.get()) {
                return null;
            }

            token = updateAutoRenewAccountIfAppropriate(token, changes);
            token = updateAutoRenewPeriodIfAppropriate(token, changes);
            token = updateExpiryIfAppropriate(token, changes);
            return token;
        });
        return appliedValidity.get();
    }

    private ResponseCodeEnum checkAutoRenewAccount(final TokenUpdateTransactionBody changes) {
        ResponseCodeEnum validity = OK;
        if (changes.hasAutoRenewAccount()) {
            validity = usableOrElse(changes.getAutoRenewAccount(), INVALID_AUTORENEW_ACCOUNT);
            if (validity != OK) {
                return validity;
            }
        }
        return validity;
    }

    private void processExpiry(
            final AtomicReference<ResponseCodeEnum> appliedValidity,
            final TokenUpdateTransactionBody changes,
            final Token token) {
        final var candidateExpiry = changes.getExpiry().getSeconds();
        if (candidateExpiry != 0 && candidateExpiry < token.getExpiry()) {
            appliedValidity.set(INVALID_EXPIRATION_TIME);
        }
    }

    private void checkKeyOfType(
            final AtomicReference<ResponseCodeEnum> appliedValidity,
            final boolean hasKey,
            final boolean keyPresentOrExpiryOnly,
            final ResponseCodeEnum code) {
        if (!hasKey && keyPresentOrExpiryOnly) {
            appliedValidity.set(code);
        }
    }

    private void processAutoRenewAccount(
            final AtomicReference<ResponseCodeEnum> appliedValidity,
            final TokenUpdateTransactionBody changes,
            final Token token) {
        if (changes.hasAutoRenewAccount() || token.getAutoRenewAccount() != null) {
            final long changedAutoRenewPeriod = changes.getAutoRenewPeriod().getSeconds();
            if ((changedAutoRenewPeriod != 0 || token.getAutoRenewAccount() == null)
                    && !isValidAutoRenewPeriod(changedAutoRenewPeriod)) {
                appliedValidity.set(INVALID_RENEWAL_PERIOD);
            }
        }
    }

    private ResponseCodeEnum checkNftBalances(
            final Token token, final TokenID tId, final TokenUpdateTransactionBody changes) {
        if (token.getType().equals(TokenType.NON_FUNGIBLE_UNIQUE) && changes.hasTreasury()) {
            /* This relationship is verified to exist in the TokenUpdateTransitionLogic */
            final var newTreasuryRel = asTokenRelationshipKey(changes.getTreasury(), tId);
            final var relation = store.getTokenRelationship(newTreasuryRel, OnMissing.THROW);
            final var balance = relation.getBalance();
            if (balance != 0) {
                return TRANSACTION_REQUIRES_ZERO_TOKEN_BALANCES;
            }
        }
        return OK;
    }

    private Token updateAdminKeyIfAppropriate(final Token token, final TokenUpdateTransactionBody changes) {
        Token updatedToken = token;
        if (changes.hasAdminKey()) {
            final var newAdminKey = changes.getAdminKey();
            if (REMOVES_ADMIN_KEY.test(newAdminKey)) {
                updatedToken = token.setAdminKey(null);
            } else {
                updatedToken = token.setAdminKey(asFcKeyUnchecked(newAdminKey));
            }
        }
        return updatedToken;
    }

    private Token updateAutoRenewAccountIfAppropriate(final Token token, final TokenUpdateTransactionBody changes) {
        Token updatedToken = token;
        if (changes.hasAutoRenewAccount()) {
            final var account = store.getAccount(asTypedEvmAddress(changes.getAutoRenewAccount()), OnMissing.THROW);
            updatedToken = token.setAutoRenewAccount(account);
        }
        return updatedToken;
    }

    private Token updateAutoRenewPeriodIfAppropriate(final Token token, final TokenUpdateTransactionBody changes) {
        Token updatedToken = token;
        if (token.getAutoRenewAccount() != null) {
            final long changedAutoRenewPeriod = changes.getAutoRenewPeriod().getSeconds();
            if (changedAutoRenewPeriod > 0) {
                updatedToken = token.setAutoRenewPeriod(changedAutoRenewPeriod);
            }
        }
        return updatedToken;
    }

    private Token updateTokenSymbolIfAppropriate(final Token token, final TokenUpdateTransactionBody changes) {
        Token updatedToken = token;
        if (changes.getSymbol().length() > 0) {
            updatedToken = token.setSymbol(changes.getSymbol());
        }
        return updatedToken;
    }

    private Token updateTokenNameIfAppropriate(final Token token, final TokenUpdateTransactionBody changes) {
        Token updatedToken = token;
        if (changes.getName().length() > 0) {
            updatedToken = token.setName(changes.getName());
        }
        return updatedToken;
    }

    private Token updateMemoIfAppropriate(final Token token, final TokenUpdateTransactionBody changes) {
        Token updatedToken = token;
        if (changes.hasMemo()) {
            updatedToken = token.setMemo(changes.getMemo().getValue());
        }
        return updatedToken;
    }

    private Token updateExpiryIfAppropriate(final Token token, final TokenUpdateTransactionBody changes) {
        Token updatedToken = token;
        final var expiry = changes.getExpiry().getSeconds();
        if (expiry != 0) {
            updatedToken = token.setExpiry(expiry);
        }
        return updatedToken;
    }

    private Token updateTreasuryIfAppropriate(final Token token, final TokenUpdateTransactionBody changes) {
        Token updatedToken = token;
        if (changes.hasTreasury()
                && !changes.getTreasury().equals(token.getTreasury().getId().asGrpcAccount())) {
            final var treasuryId = changes.getTreasury();
            final var treasury = store.getAccount(asTypedEvmAddress(treasuryId), OnMissing.THROW);
            updatedToken = token.setTreasury(treasury);
        }
        return updatedToken;
    }

    private Token updateKeyOfTypeIfAppropriate(
            final boolean check, final Function<JKey, Token> consumer, Supplier<Key> supplier, Token token) {
        Token updatedToken = token;
        if (check) {
            updatedToken = consumer.apply(asFcKeyUnchecked(supplier.get()));
        }
        return updatedToken;
    }

    public static boolean affectsExpiryAtMost(final TokenUpdateTransactionBody op) {
        return !op.hasAdminKey()
                && !op.hasKycKey()
                && !op.hasWipeKey()
                && !op.hasFreezeKey()
                && !op.hasSupplyKey()
                && !op.hasFeeScheduleKey()
                && !op.hasTreasury()
                && !op.hasPauseKey()
                && !op.hasAutoRenewAccount()
                && op.getSymbol().length() == 0
                && op.getName().length() == 0
                && op.getAutoRenewPeriod().getSeconds() == 0
                && !op.hasMemo();
    }

    private ResponseCodeEnum fullySanityChecked(
            final AccountID aId, final TokenID tId, final BiFunction<AccountID, TokenID, ResponseCodeEnum> action) {
        final var validity = usabilityOf(aId);
        if (validity != OK) {
            return validity;
        }
        final var id = resolve(tId);
        if (id == MISSING_TOKEN) {
            return INVALID_TOKEN_ID;
        }
        final var token = get(id);
        if (token.isDeleted()) {
            return TOKEN_WAS_DELETED;
        }
        return action.apply(aId, tId);
    }

    private ResponseCodeEnum sanityCheckedFungibleCommon(
            final AccountID aId, final TokenID tId, final Function<Token, ResponseCodeEnum> action) {
        return sanityChecked(true, aId, null, tId, action);
    }

    @SuppressWarnings("java:S3776")
    private ResponseCodeEnum sanityChecked(
            final boolean onlyFungibleCommon,
            final AccountID aId,
            final AccountID aCounterPartyId,
            final TokenID tId,
            final Function<Token, ResponseCodeEnum> action) {
        var validity = checkAccountUsability(aId);
        if (validity != OK) {
            return validity;
        }
        if (aCounterPartyId != null) {
            validity = checkAccountUsability(aCounterPartyId);
            if (validity != OK) {
                return validity;
            }
        }

        validity = checkTokenExistence(tId);
        if (validity != OK) {
            return validity;
        }

        final var token = get(tId);
        if (token.isDeleted()) {
            return TOKEN_WAS_DELETED;
        }
        if (token.isPaused()) {
            return TOKEN_IS_PAUSED;
        }
        if (onlyFungibleCommon && token.getType() == NON_FUNGIBLE_UNIQUE) {
            return ACCOUNT_AMOUNT_TRANSFERS_ONLY_ALLOWED_FOR_FUNGIBLE_COMMON;
        }

        var key = asTokenRelationshipKey(aId, tId);
        var tokenRelationship = store.getTokenRelationship(key, OnMissing.DONT_THROW);

        /*
         * Instead of returning  TOKEN_NOT_ASSOCIATED_TO_ACCOUNT when a token is not associated,
         * we check if the account has any maxAutoAssociations set up, if they do check if we reached the limit and
         * auto associate. If not return EXISTING_AUTOMATIC_ASSOCIATIONS_EXCEED_GIVEN_LIMIT
         */
        if (tokenRelationship.getAccount().getId().equals(Id.DEFAULT)) {
            validity = validateAndAutoAssociate(aId, tId);
            if (validity != OK) {
                return validity;
            }
        }
        if (aCounterPartyId != null) {
            key = asTokenRelationshipKey(aCounterPartyId, tId);
            tokenRelationship = store.getTokenRelationship(key, OnMissing.DONT_THROW);
            if (tokenRelationship.getAccount().getId().equals(Id.DEFAULT)) {
                validity = validateAndAutoAssociate(aCounterPartyId, tId);
                if (validity != OK) {
                    return validity;
                }
            }
        }

        return action.apply(token);
    }

    private ResponseCodeEnum validateAndAutoAssociate(AccountID aId, TokenID tId) {
        final var account = store.getAccount(asTypedEvmAddress(aId), OnMissing.THROW);
        if (account.getMaxAutomaticAssociations() > 0) {
            return autoAssociate(aId, tId);
        }
        return TOKEN_NOT_ASSOCIATED_TO_ACCOUNT;
    }

    private ResponseCodeEnum checkTokenExistence(final TokenID tId) {
        return exists(tId) ? OK : INVALID_TOKEN_ID;
    }

    public TokenID resolve(TokenID id) {
        return exists(id) ? id : MISSING_TOKEN;
    }

    public ResponseCodeEnum tryTokenChange(BalanceChange change) {
        var validity = OK;
        var tokenId = resolve(change.tokenId());
        if (tokenId == MISSING_TOKEN) {
            validity = INVALID_TOKEN_ID;
        }
        if (change.hasExpectedDecimals() && !matchesTokenDecimals(change.tokenId(), change.getExpectedDecimals())) {
            validity = UNEXPECTED_TOKEN_DECIMALS;
        }
        if (validity == OK) {
            if (change.isForNft()) {
                validity = changeOwner(change.nftId(), change.accountId(), change.counterPartyAccountId());
            } else {
                validity = adjustBalance(change.accountId(), tokenId, change.getAggregatedUnits());
                if (validity == INSUFFICIENT_TOKEN_BALANCE) {
                    validity = change.codeForInsufficientBalance();
                }
            }
        }
        return validity;
    }

    protected ResponseCodeEnum usableOrElse(AccountID aId, ResponseCodeEnum fallbackFailure) {
        final var validity = checkAccountUsability(aId);

        return (validity == ACCOUNT_EXPIRED_AND_PENDING_REMOVAL || validity == OK) ? validity : fallbackFailure;
    }

    private ResponseCodeEnum checkExistence(final AccountID aId, final TokenID tId) {
        final var validity = checkAccountUsability(aId);
        if (validity != OK) {
            return validity;
        }
        return exists(tId) ? OK : INVALID_TOKEN_ID;
    }
}<|MERGE_RESOLUTION|>--- conflicted
+++ resolved
@@ -97,6 +97,7 @@
  * </ol>
  */
 public class HederaTokenStore {
+
     static final TokenID NO_PENDING_ID = TokenID.getDefaultInstance();
     public static final TokenID MISSING_TOKEN = TokenID.getDefaultInstance();
     private static final Predicate<Key> REMOVES_ADMIN_KEY = ImmutableKeyUtils::signalsKeyRemoval;
@@ -443,10 +444,7 @@
                 Duration.newBuilder().setSeconds(secs).build());
     }
 
-<<<<<<< HEAD
-=======
     @SuppressWarnings("java:S1172")
->>>>>>> bda54da4
     public ResponseCodeEnum update(final TokenUpdateTransactionBody changes, final long now) {
         final var tId = resolve(changes.getToken());
         if (tId == MISSING_TOKEN) {
