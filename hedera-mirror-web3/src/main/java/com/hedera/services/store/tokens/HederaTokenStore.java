--- conflicted
+++ resolved
@@ -78,14 +78,10 @@
 import java.util.Optional;
 import java.util.concurrent.atomic.AtomicReference;
 import java.util.function.BiFunction;
-import java.util.function.Consumer;
 import java.util.function.Function;
 import java.util.function.Predicate;
 import java.util.function.Supplier;
-<<<<<<< HEAD
-=======
 import java.util.function.UnaryOperator;
->>>>>>> d611a0c5
 
 /**
  * Provides a managing store for arbitrary tokens.
@@ -215,13 +211,6 @@
         return token;
     }
 
-<<<<<<< HEAD
-    public void apply(final TokenID id, final Consumer<Token> change) {
-        final var token = store.getToken(asTypedEvmAddress(id), OnMissing.THROW);
-        try {
-            change.accept(token);
-            //            backingTokens.put(id, token); TODO: update token?
-=======
     public void apply(final TokenID id, final UnaryOperator<Token> change) {
         final var token = store.getToken(asTypedEvmAddress(id), OnMissing.THROW);
         try {
@@ -230,7 +219,6 @@
             if (changedToken != null) {
                 store.updateToken(changedToken);
             }
->>>>>>> d611a0c5
         } catch (Exception internal) {
             throw new IllegalArgumentException("Token change failed unexpectedly", internal);
         }
@@ -493,40 +481,12 @@
                     newFeeScheduleKey.isPresent(),
                     TOKEN_HAS_NO_FEE_SCHEDULE_KEY);
             if (OK != appliedValidity.get()) {
-<<<<<<< HEAD
-                return;
-=======
                 return null;
->>>>>>> d611a0c5
             }
 
             final var ret = checkNftBalances(token, tId, changes);
             if (ret != OK) {
                 appliedValidity.set(ret);
-<<<<<<< HEAD
-                return;
-            }
-
-            token = updateAdminKeyIfAppropriate(token, changes);
-            updateAutoRenewAccountIfAppropriate(token, changes);
-            updateAutoRenewPeriodIfAppropriate(token, changes);
-
-            updateKeyOfTypeIfAppropriate(changes.hasFreezeKey(), token::setFreezeKey, changes::getFreezeKey);
-            updateKeyOfTypeIfAppropriate(changes.hasKycKey(), token::setKycKey, changes::getKycKey);
-            updateKeyOfTypeIfAppropriate(changes.hasPauseKey(), token::setPauseKey, changes::getPauseKey);
-            updateKeyOfTypeIfAppropriate(changes.hasSupplyKey(), token::setSupplyKey, changes::getSupplyKey);
-            updateKeyOfTypeIfAppropriate(changes.hasWipeKey(), token::setWipeKey, changes::getWipeKey);
-            updateKeyOfTypeIfAppropriate(
-                    changes.hasFeeScheduleKey(), token::setFeeScheduleKey, changes::getFeeScheduleKey);
-
-            updateTokenSymbolIfAppropriate(token, changes);
-            updateTokenNameIfAppropriate(token, changes);
-            updateTreasuryIfAppropriate(token, changes);
-            updateMemoIfAppropriate(token, changes);
-            updateExpiryIfAppropriate(token, changes);
-
-            store.updateToken(token);
-=======
                 return null;
             }
 
@@ -551,7 +511,6 @@
             token = updateMemoIfAppropriate(token, changes);
             token = updateExpiryIfAppropriate(token, changes);
             return token;
->>>>>>> d611a0c5
         });
         return appliedValidity.get();
     }
@@ -574,14 +533,6 @@
             processAutoRenewAccount(appliedValidity, changes, token);
 
             if (OK != appliedValidity.get()) {
-<<<<<<< HEAD
-                return;
-            }
-
-            updateAutoRenewAccountIfAppropriate(token, changes);
-            updateAutoRenewPeriodIfAppropriate(token, changes);
-            updateExpiryIfAppropriate(token, changes);
-=======
                 return null;
             }
 
@@ -589,7 +540,6 @@
             token = updateAutoRenewPeriodIfAppropriate(token, changes);
             token = updateExpiryIfAppropriate(token, changes);
             return token;
->>>>>>> d611a0c5
         });
         return appliedValidity.get();
     }
@@ -665,50 +615,6 @@
         return updatedToken;
     }
 
-<<<<<<< HEAD
-    private void updateAutoRenewAccountIfAppropriate(final Token token, final TokenUpdateTransactionBody changes) {
-        if (changes.hasAutoRenewAccount()) {
-            final var account = store.getAccount(asTypedEvmAddress(changes.getAutoRenewAccount()), OnMissing.THROW);
-            token.setAutoRenewAccount(account);
-        }
-    }
-
-    private void updateAutoRenewPeriodIfAppropriate(final Token token, final TokenUpdateTransactionBody changes) {
-        if (token.getAutoRenewAccount() != null) {
-            final long changedAutoRenewPeriod = changes.getAutoRenewPeriod().getSeconds();
-            if (changedAutoRenewPeriod > 0) {
-                token.setAutoRenewPeriod(changedAutoRenewPeriod);
-            }
-        }
-    }
-
-    private void updateTokenSymbolIfAppropriate(final Token token, final TokenUpdateTransactionBody changes) {
-        if (changes.getSymbol().length() > 0) {
-            token.setSymbol(changes.getSymbol());
-        }
-    }
-
-    private void updateTokenNameIfAppropriate(final Token token, final TokenUpdateTransactionBody changes) {
-        if (changes.getName().length() > 0) {
-            token.setName(changes.getName());
-        }
-    }
-
-    private void updateMemoIfAppropriate(final Token token, final TokenUpdateTransactionBody changes) {
-        if (changes.hasMemo()) {
-            token.setMemo(changes.getMemo().getValue());
-        }
-    }
-
-    private void updateExpiryIfAppropriate(final Token token, final TokenUpdateTransactionBody changes) {
-        final var expiry = changes.getExpiry().getSeconds();
-        if (expiry != 0) {
-            token.setExpiry(expiry);
-        }
-    }
-
-    private void updateTreasuryIfAppropriate(final Token token, final TokenUpdateTransactionBody changes) {
-=======
     private Token updateAutoRenewAccountIfAppropriate(final Token token, final TokenUpdateTransactionBody changes) {
         Token updatedToken = token;
         if (changes.hasAutoRenewAccount()) {
@@ -764,22 +670,10 @@
 
     private Token updateTreasuryIfAppropriate(final Token token, final TokenUpdateTransactionBody changes) {
         Token updatedToken = token;
->>>>>>> d611a0c5
         if (changes.hasTreasury()
                 && !changes.getTreasury().equals(token.getTreasury().getId().asGrpcAccount())) {
             final var treasuryId = changes.getTreasury();
             final var treasury = store.getAccount(asTypedEvmAddress(treasuryId), OnMissing.THROW);
-<<<<<<< HEAD
-            token.setTreasury(treasury);
-        }
-    }
-
-    private void updateKeyOfTypeIfAppropriate(
-            final boolean check, final Consumer<JKey> consumer, Supplier<Key> supplier) {
-        if (check) {
-            consumer.accept(asFcKeyUnchecked(supplier.get()));
-        }
-=======
             updatedToken = token.setTreasury(treasury);
         }
         return updatedToken;
@@ -792,7 +686,6 @@
             updatedToken = consumer.apply(asFcKeyUnchecked(supplier.get()));
         }
         return updatedToken;
->>>>>>> d611a0c5
     }
 
     public static boolean affectsExpiryAtMost(final TokenUpdateTransactionBody op) {
