/*
 * Copyright (C) 2023 Hedera Hashgraph, LLC
 *
 * Licensed under the Apache License, Version 2.0 (the "License");
 * you may not use this file except in compliance with the License.
 * You may obtain a copy of the License at
 *
 *      http://www.apache.org/licenses/LICENSE-2.0
 *
 * Unless required by applicable law or agreed to in writing, software
 * distributed under the License is distributed on an "AS IS" BASIS,
 * WITHOUT WARRANTIES OR CONDITIONS OF ANY KIND, either express or implied.
 * See the License for the specific language governing permissions and
 * limitations under the License.
 */

package com.hedera.services.store.contracts.precompile.impl;

import com.hedera.mirror.web3.evm.store.Store;
import com.hedera.node.app.service.evm.accounts.HederaEvmContractAliases;
import com.hedera.services.store.contracts.precompile.Precompile;
import com.hedera.services.store.contracts.precompile.SyntheticTxnFactory;
import com.hedera.services.store.contracts.precompile.utils.PrecompilePricingUtils;
import com.hederahashgraph.api.proto.java.TransactionBody;

public abstract class AbstractWritePrecompile implements Precompile {
    protected static final String FAILURE_MESSAGE = "Invalid full prefix for %s precompile!";
    protected final PrecompilePricingUtils pricingUtils;
<<<<<<< HEAD
    protected TransactionBody.Builder transactionBody;
=======
    protected final SyntheticTxnFactory syntheticTxnFactory;
>>>>>>> cd9a935e

    protected AbstractWritePrecompile(
            final PrecompilePricingUtils pricingUtils, final SyntheticTxnFactory syntheticTxnFactory) {
        this.pricingUtils = pricingUtils;
        this.syntheticTxnFactory = syntheticTxnFactory;
    }

    @Override
    public long getGasRequirement(
            long blockTimestamp,
            final TransactionBody.Builder transactionBody,
            final Store store,
            final HederaEvmContractAliases mirrorEvmContractAliases) {
        return pricingUtils.computeGasRequirement(
                blockTimestamp, this, transactionBody, store, mirrorEvmContractAliases);
    }
}<|MERGE_RESOLUTION|>--- conflicted
+++ resolved
@@ -26,11 +26,7 @@
 public abstract class AbstractWritePrecompile implements Precompile {
     protected static final String FAILURE_MESSAGE = "Invalid full prefix for %s precompile!";
     protected final PrecompilePricingUtils pricingUtils;
-<<<<<<< HEAD
-    protected TransactionBody.Builder transactionBody;
-=======
     protected final SyntheticTxnFactory syntheticTxnFactory;
->>>>>>> cd9a935e
 
     protected AbstractWritePrecompile(
             final PrecompilePricingUtils pricingUtils, final SyntheticTxnFactory syntheticTxnFactory) {
