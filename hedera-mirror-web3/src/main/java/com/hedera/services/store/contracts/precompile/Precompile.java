--- conflicted
+++ resolved
@@ -20,9 +20,7 @@
 import static com.hederahashgraph.api.proto.java.ResponseCodeEnum.INVALID_FEE_SUBMITTED;
 import static org.hyperledger.besu.evm.frame.MessageFrame.State.REVERT;
 
-import com.hedera.mirror.web3.evm.account.MirrorEvmContractAliases;
 import com.hedera.mirror.web3.evm.store.Store;
-import com.hedera.mirror.web3.evm.store.contract.EntityAddressSequencer;
 import com.hedera.mirror.web3.exception.InvalidTransactionException;
 import com.hedera.node.app.service.evm.accounts.HederaEvmContractAliases;
 import com.hedera.services.store.contracts.precompile.codec.BodyParams;
@@ -55,16 +53,7 @@
     long getMinimumFeeInTinybars(Timestamp consensusTime, TransactionBody transactionBody);
 
     // Change the world state through the given frame
-<<<<<<< HEAD
-    RunResult run(
-            MessageFrame frame,
-            Store store,
-            TransactionBody transactionBody,
-            EntityAddressSequencer entityAddressSequencer,
-            MirrorEvmContractAliases mirrorEvmContractAliases);
-=======
     RunResult run(MessageFrame frame, TransactionBody transactionBody);
->>>>>>> cd9a935e
 
     long getGasRequirement(
             long blockTimestamp,
