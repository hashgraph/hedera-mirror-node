/*
 * Copyright (C) 2021-2023 Hedera Hashgraph, LLC
 *
 * Licensed under the Apache License, Version 2.0 (the "License");
 * you may not use this file except in compliance with the License.
 * You may obtain a copy of the License at
 *
 *      http://www.apache.org/licenses/LICENSE-2.0
 *
 * Unless required by applicable law or agreed to in writing, software
 * distributed under the License is distributed on an "AS IS" BASIS,
 * WITHOUT WARRANTIES OR CONDITIONS OF ANY KIND, either express or implied.
 * See the License for the specific language governing permissions and
 * limitations under the License.
 */

package com.hedera.services.store.models;

import static com.hedera.node.app.service.evm.utils.ValidationUtils.validateFalse;
import static com.hedera.node.app.service.evm.utils.ValidationUtils.validateTrue;
import static com.hederahashgraph.api.proto.java.ResponseCodeEnum.ACCOUNT_FROZEN_FOR_TOKEN;
import static com.hederahashgraph.api.proto.java.ResponseCodeEnum.ACCOUNT_KYC_NOT_GRANTED_FOR_TOKEN;
import static com.hederahashgraph.api.proto.java.ResponseCodeEnum.FAIL_INVALID;

import com.google.common.base.MoreObjects;
import com.hedera.node.app.service.evm.exceptions.InvalidTransactionException;
import com.hedera.node.app.service.evm.store.tokens.TokenType;
import org.apache.commons.lang3.builder.EqualsBuilder;
import org.apache.commons.lang3.builder.HashCodeBuilder;

/**
 * Copied model from hedera-services.
 *
 * Encapsulates the state and operations of a Hedera account-token relationship.
 *
 * <p>Operations are validated, and throw a {@link InvalidTransactionException} with response code
 * capturing the failure when one occurs.
 *
 * <p><b>NOTE:</b> Some operations will likely be moved to specializations of this class as NFTs are
 * fully supported. For example, a {@link TokenRelationship#getBalanceChange()} signature only makes sense for a token
 * of type {@code FUNGIBLE_COMMON}; the analogous signature for a {@code NON_FUNGIBLE_UNIQUE} is
 * {@code getOwnershipChanges())}, returning a type that is structurally equivalent to a {@code Pair<long[], long[]>} of
 * acquired and relinquished serial numbers.
 * <p>
 * This model is used as a value in a special state (CachingStateFrame), used for speculative write operations. Object
 * immutability is required for this model in order to be used seamlessly in the state.
 *
 * Differences from the original:
 *  1. Added factory method that returns empty instance
 */
public class TokenRelationship {
    private final Token token;
    private final Account account;
    private final long balance;
    private final boolean frozen;
    private final boolean kycGranted;
    private final boolean destroyed;
    private final boolean notYetPersisted;
    private final boolean automaticAssociation;

    private final long balanceChange;

    @SuppressWarnings("java:S107")
    public TokenRelationship(
            Token token,
            Account account,
            long balance,
            boolean frozen,
            boolean kycGranted,
            boolean destroyed,
            boolean notYetPersisted,
            boolean automaticAssociation,
            long balanceChange) {
        this.token = token;
        this.account = account;
        this.balance = balance;
        this.frozen = frozen;
        this.kycGranted = kycGranted;
        this.destroyed = destroyed;
        this.notYetPersisted = notYetPersisted;
        this.automaticAssociation = automaticAssociation;
        this.balanceChange = balanceChange;
    }

    public TokenRelationship(Token token, Account account) {
        this(
                token,
                account,
                0,
                token.isFrozenByDefault() && token.hasFreezeKey(),
                !token.hasKycKey(),
                false,
                true,
                false,
                0);
    }

<<<<<<< HEAD
=======
    public static TokenRelationship getEmptyTokenRelationship() {
        return new TokenRelationship(new Token(Id.DEFAULT), new Account(Id.DEFAULT, 0L));
    }

>>>>>>> 7f419f3e
    /**
     * Creates new instance of {@link TokenRelationship} with updated balance in order to keep the object's immutability
     * and avoid entry points for changing the state.
     *
     * @param oldTokenRel
     * @param balanceChange
     * @param balance
     * @return new instance of {@link TokenRelationship}
     */
    private TokenRelationship createCreateNewTokenRelationshipWithNewBalance(
            TokenRelationship oldTokenRel, long balanceChange, long balance) {
        return new TokenRelationship(
                oldTokenRel.token,
                oldTokenRel.account,
                balance,
                oldTokenRel.frozen,
                oldTokenRel.kycGranted,
                oldTokenRel.destroyed,
                oldTokenRel.notYetPersisted,
                oldTokenRel.automaticAssociation,
                balanceChange);
    }

    /**
     * Creates new instance of {@link TokenRelationship} with updated destroyed field in order to keep the object's
     * immutability and avoid entry points for changing the state.
     *
     * @param oldTokenRel
     * @return new instance of {@link TokenRelationship}
     */
    private TokenRelationship createCreateNewDestroyedTokenRelationship(TokenRelationship oldTokenRel) {
        return new TokenRelationship(
                oldTokenRel.token,
                oldTokenRel.account,
                oldTokenRel.balance,
                oldTokenRel.frozen,
                oldTokenRel.kycGranted,
                true,
                oldTokenRel.notYetPersisted,
                oldTokenRel.automaticAssociation,
                balanceChange);
    }

    /**
     * Creates new instance of {@link TokenRelationship} with updated treasury in order to keep the object's
     * immutability and avoid entry points for changing the state.
     *
     * @param oldTokenRel
     * @param newAccount
     * @return new instance of {@link TokenRelationship}
     */
    private TokenRelationship createCreateNewTokenRelationshipWithNewTreasuryAccount(
            TokenRelationship oldTokenRel, Account newAccount) {
        return new TokenRelationship(
                oldTokenRel.token,
                newAccount,
                oldTokenRel.balance,
                oldTokenRel.frozen,
                oldTokenRel.kycGranted,
                oldTokenRel.destroyed,
                oldTokenRel.notYetPersisted,
                oldTokenRel.automaticAssociation,
                oldTokenRel.balanceChange);
    }

    /**
     * Creates new instance of {@link TokenRelationship} with updated notYetPersisted field in order to keep the
     * object's immutability and avoid entry points for changing the state.
     *
     * @param oldTokenRel
     * @param notYetPersisted
     * @return new instance of {@link TokenRelationship}
     */
    private TokenRelationship createCreateNewPersistedTokenRelationship(
            TokenRelationship oldTokenRel, boolean notYetPersisted) {
        return new TokenRelationship(
                oldTokenRel.token,
                oldTokenRel.account,
                oldTokenRel.balance,
                oldTokenRel.frozen,
                oldTokenRel.kycGranted,
                oldTokenRel.destroyed,
                notYetPersisted,
                oldTokenRel.automaticAssociation,
                oldTokenRel.balanceChange);
    }

    /**
     * Creates new instance of {@link TokenRelationship} with updated notYetPersisted field in order to keep the
     * object's immutability and avoid entry points for changing the state.
     *
     * @param oldTokenRel
     * @param newToken
     * @return new instance of {@link TokenRelationship}
     */
    private TokenRelationship createCreateNewTokenRelationshipWithToken(TokenRelationship oldTokenRel, Token newToken) {
        return new TokenRelationship(
                newToken,
                oldTokenRel.account,
                oldTokenRel.balance,
                oldTokenRel.frozen,
                oldTokenRel.kycGranted,
                oldTokenRel.destroyed,
                oldTokenRel.notYetPersisted,
                oldTokenRel.automaticAssociation,
                oldTokenRel.balanceChange);
    }

    /**
     * Creates new instance of {@link TokenRelationship} with updated frozen field in order to keep the object's
     * immutability and avoid entry points for changing the state.
     *
     * @param oldTokenRel
     * @param frozen
     * @return new instance of {@link TokenRelationship}
     */
    private TokenRelationship createCreateNewTokenRelationshipWithFrozenFlag(
            TokenRelationship oldTokenRel, boolean frozen) {
        return new TokenRelationship(
                oldTokenRel.token,
                oldTokenRel.account,
                oldTokenRel.balance,
                frozen,
                oldTokenRel.kycGranted,
                oldTokenRel.destroyed,
                oldTokenRel.notYetPersisted,
                oldTokenRel.automaticAssociation,
                oldTokenRel.balanceChange);
    }

    public long getBalance() {
        return balance;
    }

    /**
     * Update the balance of this relationship token held by the account.
     *
     * <p>This <b>does</b> change the return value of {@link TokenRelationship#getBalanceChange()}.
     *
     * @param balance the updated balance of the relationship
     */
    public TokenRelationship setBalance(long balance) {
        if (!token.isDeleted()) {
            validateTrue(isTokenFrozenFor(), ACCOUNT_FROZEN_FOR_TOKEN);
            validateTrue(isTokenKycGrantedFor(), ACCOUNT_KYC_NOT_GRANTED_FOR_TOKEN);
        }

        long newBalanceChange = (balance - this.balance) + balanceChange;
        return createCreateNewTokenRelationshipWithNewBalance(this, newBalanceChange, balance);
    }

    public boolean isFrozen() {
        return frozen;
    }

    public TokenRelationship setFrozen(boolean frozen) {
        return createCreateNewTokenRelationshipWithFrozenFlag(this, frozen);
    }

    public boolean isKycGranted() {
        return kycGranted;
    }

    public long getBalanceChange() {
        return balanceChange;
    }

    public Token getToken() {
        return token;
    }

    public TokenRelationship setToken(Token newToken) {
        return createCreateNewTokenRelationshipWithToken(this, newToken);
    }

    public Account getAccount() {
        return account;
    }

    public TokenRelationship setAccount(Account newAccount) {
        return createCreateNewTokenRelationshipWithNewTreasuryAccount(this, newAccount);
    }

    boolean hasInvolvedIds(Id tokenId, Id accountId) {
        return account.getId().equals(accountId) && token.getId().equals(tokenId);
    }

    public boolean isNotYetPersisted() {
        return notYetPersisted;
    }

    public TokenRelationship setNotYetPersisted(boolean notYetPersisted) {
        return createCreateNewPersistedTokenRelationship(this, notYetPersisted);
    }

    public boolean isDestroyed() {
        return destroyed;
    }

    public TokenRelationship markAsDestroyed() {
        validateFalse(notYetPersisted, FAIL_INVALID);
        return createCreateNewDestroyedTokenRelationship(this);
    }

    public boolean hasChangesForRecord() {
        return balanceChange != 0 && (hasCommonRepresentation() || token.isDeleted());
    }

    public boolean hasCommonRepresentation() {
        return token.getType() == TokenType.FUNGIBLE_COMMON;
    }

    public boolean hasUniqueRepresentation() {
        return token.getType() == TokenType.NON_FUNGIBLE_UNIQUE;
    }

    public boolean isAutomaticAssociation() {
        return automaticAssociation;
    }

    private boolean isTokenFrozenFor() {
        return !token.hasFreezeKey() || !frozen;
    }

    private boolean isTokenKycGrantedFor() {
        return !token.hasKycKey() || kycGranted;
    }

    /* The object methods below are only overridden to improve
    readability of unit tests; model objects are not used in hash-based
    collections, so the performance of these methods doesn't matter. */
    @Override
    public boolean equals(Object obj) {
        if (this == obj) {
            return true;
        }
        if (obj == null || !obj.getClass().equals(TokenRelationship.class)) {
            return false;
        }

        final var that = (TokenRelationship) obj;
        return new EqualsBuilder()
                .append(notYetPersisted, that.notYetPersisted)
                .append(account, that.account)
                .append(balance, that.balance)
                .append(balanceChange, that.balanceChange)
                .append(frozen, that.frozen)
                .append(kycGranted, that.kycGranted)
                .append(automaticAssociation, that.automaticAssociation)
                .isEquals();
    }

    @Override
    public int hashCode() {
        return HashCodeBuilder.reflectionHashCode(this);
    }

    @Override
    public String toString() {
        return MoreObjects.toStringHelper(TokenRelationship.class)
                .add("notYetPersisted", notYetPersisted)
                .add("account", account)
                .add("token", token)
                .add("balance", balance)
                .add("balanceChange", balanceChange)
                .add("frozen", frozen)
                .add("kycGranted", kycGranted)
                .add("isAutomaticAssociation", automaticAssociation)
                .toString();
    }
}<|MERGE_RESOLUTION|>--- conflicted
+++ resolved
@@ -41,7 +41,7 @@
  * of type {@code FUNGIBLE_COMMON}; the analogous signature for a {@code NON_FUNGIBLE_UNIQUE} is
  * {@code getOwnershipChanges())}, returning a type that is structurally equivalent to a {@code Pair<long[], long[]>} of
  * acquired and relinquished serial numbers.
- * <p>
+ *
  * This model is used as a value in a special state (CachingStateFrame), used for speculative write operations. Object
  * immutability is required for this model in order to be used seamlessly in the state.
  *
@@ -95,16 +95,13 @@
                 0);
     }
 
-<<<<<<< HEAD
-=======
     public static TokenRelationship getEmptyTokenRelationship() {
         return new TokenRelationship(new Token(Id.DEFAULT), new Account(Id.DEFAULT, 0L));
     }
 
->>>>>>> 7f419f3e
-    /**
-     * Creates new instance of {@link TokenRelationship} with updated balance in order to keep the object's immutability
-     * and avoid entry points for changing the state.
+    /**
+     * Creates new instance of {@link TokenRelationship} with updated balance in order to keep the object's immutability and avoid
+     * entry points for changing the state.
      *
      * @param oldTokenRel
      * @param balanceChange
@@ -126,8 +123,8 @@
     }
 
     /**
-     * Creates new instance of {@link TokenRelationship} with updated destroyed field in order to keep the object's
-     * immutability and avoid entry points for changing the state.
+     * Creates new instance of {@link TokenRelationship} with updated destroyed field in order to keep the object's immutability and avoid
+     * entry points for changing the state.
      *
      * @param oldTokenRel
      * @return new instance of {@link TokenRelationship}
@@ -146,8 +143,8 @@
     }
 
     /**
-     * Creates new instance of {@link TokenRelationship} with updated treasury in order to keep the object's
-     * immutability and avoid entry points for changing the state.
+     * Creates new instance of {@link TokenRelationship} with updated treasury in order to keep the object's immutability and avoid
+     * entry points for changing the state.
      *
      * @param oldTokenRel
      * @param newAccount
@@ -168,8 +165,8 @@
     }
 
     /**
-     * Creates new instance of {@link TokenRelationship} with updated notYetPersisted field in order to keep the
-     * object's immutability and avoid entry points for changing the state.
+     * Creates new instance of {@link TokenRelationship} with updated notYetPersisted field in order to keep the object's immutability and avoid
+     * entry points for changing the state.
      *
      * @param oldTokenRel
      * @param notYetPersisted
@@ -190,8 +187,8 @@
     }
 
     /**
-     * Creates new instance of {@link TokenRelationship} with updated notYetPersisted field in order to keep the
-     * object's immutability and avoid entry points for changing the state.
+     * Creates new instance of {@link TokenRelationship} with updated notYetPersisted field in order to keep the object's immutability and avoid
+     * entry points for changing the state.
      *
      * @param oldTokenRel
      * @param newToken
@@ -209,10 +206,9 @@
                 oldTokenRel.automaticAssociation,
                 oldTokenRel.balanceChange);
     }
-
-    /**
-     * Creates new instance of {@link TokenRelationship} with updated frozen field in order to keep the object's
-     * immutability and avoid entry points for changing the state.
+    /**
+     * Creates new instance of {@link TokenRelationship} with updated frozen field in order to keep the object's immutability and avoid
+     * entry points for changing the state.
      *
      * @param oldTokenRel
      * @param frozen
