/*
 * Copyright (C) 2021-2023 Hedera Hashgraph, LLC
 *
 * Licensed under the Apache License, Version 2.0 (the "License");
 * you may not use this file except in compliance with the License.
 * You may obtain a copy of the License at
 *
 *      http://www.apache.org/licenses/LICENSE-2.0
 *
 * Unless required by applicable law or agreed to in writing, software
 * distributed under the License is distributed on an "AS IS" BASIS,
 * WITHOUT WARRANTIES OR CONDITIONS OF ANY KIND, either express or implied.
 * See the License for the specific language governing permissions and
 * limitations under the License.
 */

package com.hedera.services.store.models;

import static com.hedera.node.app.service.evm.utils.ValidationUtils.validateFalse;
import static com.hedera.node.app.service.evm.utils.ValidationUtils.validateTrue;
import static com.hederahashgraph.api.proto.java.ResponseCodeEnum.ACCOUNT_FROZEN_FOR_TOKEN;
import static com.hederahashgraph.api.proto.java.ResponseCodeEnum.ACCOUNT_KYC_NOT_GRANTED_FOR_TOKEN;
import static com.hederahashgraph.api.proto.java.ResponseCodeEnum.FAIL_INVALID;

import com.google.common.base.MoreObjects;
import com.hedera.node.app.service.evm.exceptions.InvalidTransactionException;
import com.hedera.node.app.service.evm.store.tokens.TokenType;
import org.apache.commons.lang3.builder.EqualsBuilder;
import org.apache.commons.lang3.builder.HashCodeBuilder;

/**
 * Copied model from hedera-services.
 *
 * Encapsulates the state and operations of a Hedera account-token relationship.
 *
 * <p>Operations are validated, and throw a {@link InvalidTransactionException} with response code
 * capturing the failure when one occurs.
 *
 * <p><b>NOTE:</b> Some operations will likely be moved to specializations of this class as NFTs are
 * fully supported. For example, a {@link TokenRelationship#getBalanceChange()} signature only makes sense for a token
 * of type {@code FUNGIBLE_COMMON}; the analogous signature for a {@code NON_FUNGIBLE_UNIQUE} is
 * {@code getOwnershipChanges())}, returning a type that is structurally equivalent to a {@code Pair<long[], long[]>} of
 * acquired and relinquished serial numbers.
 *
 * This model is used as a value in a special state (CachingStateFrame), used for speculative write operations. Object
 * immutability is required for this model in order to be used seamlessly in the state.
 *
 * Differences from the original:
 *  1. Added factory method that returns empty instance
 *  2. Added isEmptyTokenRelationship() method
 *  3. Add new hasAssociation field to reflect the field from the DB. It's possible that we have a token-account record,
 *  but no association between them
 */
public class TokenRelationship {
    private final Token token;
    private final Account account;
    private final long balance;
    private final boolean frozen;
    private final boolean kycGranted;
    private final boolean destroyed;
    private final boolean notYetPersisted;
    private final boolean automaticAssociation;
    private final boolean hasAssociation;

    private final long balanceChange;

    @SuppressWarnings("java:S107")
    public TokenRelationship(
            Token token,
            Account account,
            long balance,
            boolean frozen,
            boolean kycGranted,
            boolean destroyed,
            boolean notYetPersisted,
            boolean automaticAssociation,
            boolean hasAssociation,
            long balanceChange) {
        this.token = token;
        this.account = account;
        this.balance = balance;
        this.frozen = frozen;
        this.kycGranted = kycGranted;
        this.destroyed = destroyed;
        this.notYetPersisted = notYetPersisted;
        this.automaticAssociation = automaticAssociation;
        this.hasAssociation = hasAssociation;
        this.balanceChange = balanceChange;
    }

    public TokenRelationship(Token token, Account account, boolean hasAssociation) {
        this(
                token,
                account,
                0,
                token.isFrozenByDefault() && token.hasFreezeKey(),
                !token.hasKycKey(),
                false,
                false,
                false,
                hasAssociation,
                0);
    }

    /**
     * Constructor for creating new TokenRelationship with AssociatePrecompile
     * @param token
     * @param account
     * @param hasAssociation
     * @param frozen
     */
<<<<<<< HEAD
    public TokenRelationship(Token token, Account account, boolean hasAssociation, boolean frozen) {
        this(token, account, 0, frozen, true, false, false, false, hasAssociation, 0);
=======
    public TokenRelationship(Token token, Account account, boolean hasAssociation, boolean frozen, boolean kycGranted) {
        this(token, account, 0, frozen, kycGranted, false, false, false, hasAssociation, 0);
>>>>>>> 338ea790
    }

    public static TokenRelationship getEmptyTokenRelationship() {
        return new TokenRelationship(new Token(Id.DEFAULT), new Account(0L, Id.DEFAULT, 0L), false);
    }

    public boolean isEmptyTokenRelationship() {
        return this.equals(getEmptyTokenRelationship());
    }

    /**
     * Creates new instance of {@link TokenRelationship} with updated balance in order to keep the object's immutability and avoid
     * entry points for changing the state.
     *
     * @param oldTokenRel
     * @param balanceChange
     * @param balance
     * @return new instance of {@link TokenRelationship}
     */
    private TokenRelationship createNewTokenRelationshipWithNewBalance(
            TokenRelationship oldTokenRel, long balanceChange, long balance) {
        return new TokenRelationship(
                oldTokenRel.token,
                oldTokenRel.account,
                balance,
                oldTokenRel.frozen,
                oldTokenRel.kycGranted,
                oldTokenRel.destroyed,
                oldTokenRel.notYetPersisted,
                oldTokenRel.automaticAssociation,
                oldTokenRel.hasAssociation,
                balanceChange);
    }

    /**
     * Creates new instance of {@link TokenRelationship} with updated destroyed field in order to keep the object's immutability and avoid
     * entry points for changing the state.
     *
     * @param oldTokenRel
     * @return new instance of {@link TokenRelationship}
     */
    private TokenRelationship createNewDestroyedTokenRelationship(TokenRelationship oldTokenRel) {
        return new TokenRelationship(
                oldTokenRel.token,
                oldTokenRel.account,
                oldTokenRel.balance,
                oldTokenRel.frozen,
                oldTokenRel.kycGranted,
                true,
                oldTokenRel.notYetPersisted,
                oldTokenRel.automaticAssociation,
                oldTokenRel.hasAssociation,
                balanceChange);
    }

    /**
     * Creates new instance of {@link TokenRelationship} with updated treasury in order to keep the object's immutability and avoid
     * entry points for changing the state.
     *
     * @param oldTokenRel
     * @param newAccount
     * @return new instance of {@link TokenRelationship}
     */
    private TokenRelationship createNewTokenRelationshipWithNewTreasuryAccount(
            TokenRelationship oldTokenRel, Account newAccount) {
        return new TokenRelationship(
                oldTokenRel.token,
                newAccount,
                oldTokenRel.balance,
                oldTokenRel.frozen,
                oldTokenRel.kycGranted,
                oldTokenRel.destroyed,
                oldTokenRel.notYetPersisted,
                oldTokenRel.automaticAssociation,
                oldTokenRel.hasAssociation,
                oldTokenRel.balanceChange);
    }

    /**
     * Creates new instance of {@link TokenRelationship} with updated notYetPersisted field in order to keep the object's immutability and avoid
     * entry points for changing the state.
     *
     * @param oldTokenRel
     * @param notYetPersisted
     * @return new instance of {@link TokenRelationship}
     */
    private TokenRelationship createNewPersistedTokenRelationship(
            TokenRelationship oldTokenRel, boolean notYetPersisted) {
        return new TokenRelationship(
                oldTokenRel.token,
                oldTokenRel.account,
                oldTokenRel.balance,
                oldTokenRel.frozen,
                oldTokenRel.kycGranted,
                oldTokenRel.destroyed,
                notYetPersisted,
                oldTokenRel.automaticAssociation,
                oldTokenRel.hasAssociation,
                oldTokenRel.balanceChange);
    }

    /**
     * Creates new instance of {@link TokenRelationship} with updated notYetPersisted field in order to keep the object's immutability and avoid
     * entry points for changing the state.
     *
     * @param oldTokenRel
     * @param newToken
     * @return new instance of {@link TokenRelationship}
     */
    private TokenRelationship createNewTokenRelationshipWithToken(TokenRelationship oldTokenRel, Token newToken) {
        return new TokenRelationship(
                newToken,
                oldTokenRel.account,
                oldTokenRel.balance,
                oldTokenRel.frozen,
                oldTokenRel.kycGranted,
                oldTokenRel.destroyed,
                oldTokenRel.notYetPersisted,
                oldTokenRel.automaticAssociation,
                oldTokenRel.hasAssociation,
                oldTokenRel.balanceChange);
    }
    /**
     * Creates new instance of {@link TokenRelationship} with updated frozen field in order to keep the object's immutability and avoid
     * entry points for changing the state.
     *
     * @param oldTokenRel
     * @param frozen
     * @return new instance of {@link TokenRelationship}
     */
    private TokenRelationship createNewTokenRelationshipWithFrozenFlag(TokenRelationship oldTokenRel, boolean frozen) {
        return new TokenRelationship(
                oldTokenRel.token,
                oldTokenRel.account,
                oldTokenRel.balance,
                frozen,
                oldTokenRel.kycGranted,
                oldTokenRel.destroyed,
                oldTokenRel.notYetPersisted,
                oldTokenRel.automaticAssociation,
                oldTokenRel.hasAssociation,
                oldTokenRel.balanceChange);
    }

    /**
     * Creates new instance of {@link TokenRelationship} with updated kycGranted field in order to keep the object's
     * immutability and avoid entry points for changing the state.
     *
     * @param oldTokenRel
     * @param kycGranted
     * @return new instance of {@link TokenRelationship}
     */
    private TokenRelationship createNewTokenRelationshipWithNewKycGranted(
            TokenRelationship oldTokenRel, boolean kycGranted) {
        return new TokenRelationship(
                oldTokenRel.token,
                oldTokenRel.account,
                oldTokenRel.balance,
                oldTokenRel.frozen,
                kycGranted,
                oldTokenRel.destroyed,
                oldTokenRel.notYetPersisted,
                oldTokenRel.automaticAssociation,
                oldTokenRel.hasAssociation,
                oldTokenRel.balanceChange);
    }

    /**
     * Creates new instance of {@link TokenRelationship} with updated automaticAssociation field in order to keep the
     * object's immutability and avoid entry points for changing the state.
     *
     * @param oldTokenRel
     * @param automaticAssociation
     * @return new instance of {@link TokenRelationship}
     */
    private TokenRelationship createNewTokenRelationshipWithNewAutomaticAssociation(
            TokenRelationship oldTokenRel, boolean automaticAssociation) {
        return new TokenRelationship(
                oldTokenRel.token,
                oldTokenRel.account,
                oldTokenRel.balance,
                oldTokenRel.frozen,
                oldTokenRel.kycGranted,
                oldTokenRel.destroyed,
                oldTokenRel.notYetPersisted,
                automaticAssociation,
                oldTokenRel.hasAssociation,
                oldTokenRel.balanceChange);
    }

    /**
     * Creates new instance of {@link TokenRelationship} with updated hasAssociation field in order to keep the
     * object's immutability and avoid entry points for changing the state.
     *
     * @param oldTokenRel
     * @return new instance of {@link TokenRelationship}
     */
    private TokenRelationship createNewTokenRelationshipWithAssociation(
            TokenRelationship oldTokenRel, boolean hasAssociation) {
        return new TokenRelationship(
                oldTokenRel.token,
                oldTokenRel.account,
                oldTokenRel.balance,
                oldTokenRel.frozen,
                oldTokenRel.kycGranted,
                oldTokenRel.destroyed,
                oldTokenRel.notYetPersisted,
                oldTokenRel.automaticAssociation,
                hasAssociation,
                oldTokenRel.balanceChange);
    }

    public long getBalance() {
        return balance;
    }

    /**
     * Update the balance of this relationship token held by the account.
     *
     * <p>This <b>does</b> change the return value of {@link TokenRelationship#getBalanceChange()}.
     *
     * @param balance the updated balance of the relationship
     */
    public TokenRelationship setBalance(long balance) {
        if (!token.isDeleted()) {
            validateTrue(isTokenFrozenFor(), ACCOUNT_FROZEN_FOR_TOKEN);
            validateTrue(isTokenKycGrantedFor(), ACCOUNT_KYC_NOT_GRANTED_FOR_TOKEN);
        }

        long newBalanceChange = (balance - this.balance) + balanceChange;
        return createNewTokenRelationshipWithNewBalance(this, newBalanceChange, balance);
    }

    public boolean isFrozen() {
        return frozen;
    }

    public TokenRelationship setFrozen(boolean frozen) {
        return createNewTokenRelationshipWithFrozenFlag(this, frozen);
    }

    public boolean isKycGranted() {
        return kycGranted;
    }

    public TokenRelationship setKycGranted(boolean kycGranted) {
        return createNewTokenRelationshipWithNewKycGranted(this, kycGranted);
    }

    public long getBalanceChange() {
        return balanceChange;
    }

    public Token getToken() {
        return token;
    }

    public TokenRelationship setToken(Token newToken) {
        return createNewTokenRelationshipWithToken(this, newToken);
    }

    public Account getAccount() {
        return account;
    }

    public TokenRelationship setAccount(Account newAccount) {
        return createNewTokenRelationshipWithNewTreasuryAccount(this, newAccount);
    }

    boolean hasInvolvedIds(Id tokenId, Id accountId) {
        return account.getId().equals(accountId) && token.getId().equals(tokenId);
    }

    public boolean isNotYetPersisted() {
        return notYetPersisted;
    }

    public TokenRelationship setNotYetPersisted(boolean notYetPersisted) {
        return createNewPersistedTokenRelationship(this, notYetPersisted);
    }

    public boolean isDestroyed() {
        return destroyed;
    }

    public TokenRelationship markAsDestroyed() {
        validateFalse(notYetPersisted, FAIL_INVALID);
        return createNewDestroyedTokenRelationship(this);
    }

    /**
     * Helper method for marking a given relationship as not associated
     */
    public TokenRelationship markAsNotAssociated() {
        return createNewTokenRelationshipWithAssociation(this, false);
    }

    public boolean hasAssociation() {
        return hasAssociation;
    }

    public boolean hasChangesForRecord() {
        return balanceChange != 0 && (hasCommonRepresentation() || token.isDeleted());
    }

    public boolean hasCommonRepresentation() {
        return token.getType() == TokenType.FUNGIBLE_COMMON;
    }

    public boolean hasUniqueRepresentation() {
        return token.getType() == TokenType.NON_FUNGIBLE_UNIQUE;
    }

    public boolean isAutomaticAssociation() {
        return automaticAssociation;
    }

    public TokenRelationship setAutomaticAssociation(boolean automaticAssociation) {
        return createNewTokenRelationshipWithNewAutomaticAssociation(this, automaticAssociation);
    }

    private boolean isTokenFrozenFor() {
        return !token.hasFreezeKey() || !frozen;
    }

    private boolean isTokenKycGrantedFor() {
        return !token.hasKycKey() || kycGranted;
    }

    /* The object methods below are only overridden to improve
    readability of unit tests; model objects are not used in hash-based
    collections, so the performance of these methods doesn't matter. */
    @Override
    public boolean equals(Object obj) {
        if (this == obj) {
            return true;
        }
        if (obj == null || !obj.getClass().equals(TokenRelationship.class)) {
            return false;
        }

        final var that = (TokenRelationship) obj;
        return new EqualsBuilder()
                .append(notYetPersisted, that.notYetPersisted)
                .append(account, that.account)
                .append(balance, that.balance)
                .append(balanceChange, that.balanceChange)
                .append(frozen, that.frozen)
                .append(kycGranted, that.kycGranted)
                .append(automaticAssociation, that.automaticAssociation)
                .isEquals();
    }

    @Override
    public int hashCode() {
        return HashCodeBuilder.reflectionHashCode(this);
    }

    @Override
    public String toString() {
        return MoreObjects.toStringHelper(TokenRelationship.class)
                .add("notYetPersisted", notYetPersisted)
                .add("account", account)
                .add("token", token)
                .add("balance", balance)
                .add("balanceChange", balanceChange)
                .add("frozen", frozen)
                .add("kycGranted", kycGranted)
                .add("isAutomaticAssociation", automaticAssociation)
                .toString();
    }
}<|MERGE_RESOLUTION|>--- conflicted
+++ resolved
@@ -109,13 +109,8 @@
      * @param hasAssociation
      * @param frozen
      */
-<<<<<<< HEAD
-    public TokenRelationship(Token token, Account account, boolean hasAssociation, boolean frozen) {
-        this(token, account, 0, frozen, true, false, false, false, hasAssociation, 0);
-=======
     public TokenRelationship(Token token, Account account, boolean hasAssociation, boolean frozen, boolean kycGranted) {
         this(token, account, 0, frozen, kycGranted, false, false, false, hasAssociation, 0);
->>>>>>> 338ea790
     }
 
     public static TokenRelationship getEmptyTokenRelationship() {
