--- conflicted
+++ resolved
@@ -24,13 +24,7 @@
 import static com.hederahashgraph.api.proto.java.ResponseCodeEnum.OK;
 
 import com.esaulpaugh.headlong.abi.Tuple;
-<<<<<<< HEAD
-import com.hedera.mirror.web3.evm.account.MirrorEvmContractAliases;
-import com.hedera.mirror.web3.evm.store.Store;
-import com.hedera.mirror.web3.evm.store.contract.EntityAddressSequencer;
-=======
 import com.hedera.mirror.web3.evm.store.contract.HederaEvmStackedWorldStateUpdater;
->>>>>>> cd9a935e
 import com.hedera.node.app.service.evm.store.tokens.TokenType;
 import com.hedera.services.store.contracts.precompile.AbiConstants;
 import com.hedera.services.store.contracts.precompile.Precompile;
@@ -107,16 +101,7 @@
     }
 
     @Override
-<<<<<<< HEAD
-    public RunResult run(
-            final MessageFrame frame,
-            final Store store,
-            final TransactionBody transactionBody,
-            final EntityAddressSequencer entityAddressSequencer,
-            final MirrorEvmContractAliases mirrorEvmContractAliases) {
-=======
     public RunResult run(final MessageFrame frame, final TransactionBody transactionBody) {
->>>>>>> cd9a935e
         Objects.requireNonNull(transactionBody, "`body` method should be called before `run`");
 
         final var store = ((HederaEvmStackedWorldStateUpdater) frame.getWorldUpdater()).getStore();
