/*
 * Copyright (C) 2021-2023 Hedera Hashgraph, LLC
 *
 * Licensed under the Apache License, Version 2.0 (the "License");
 * you may not use this file except in compliance with the License.
 * You may obtain a copy of the License at
 *
 *      http://www.apache.org/licenses/LICENSE-2.0
 *
 * Unless required by applicable law or agreed to in writing, software
 * distributed under the License is distributed on an "AS IS" BASIS,
 * WITHOUT WARRANTIES OR CONDITIONS OF ANY KIND, either express or implied.
 * See the License for the specific language governing permissions and
 * limitations under the License.
 */

package com.hedera.services.store.models;

import static com.hedera.node.app.service.evm.utils.ValidationUtils.validateFalse;
import static com.hedera.node.app.service.evm.utils.ValidationUtils.validateTrue;
import static com.hedera.services.utils.BitPackUtils.MAX_NUM_ALLOWED;
import static com.hedera.services.utils.MiscUtils.asUsableFcKey;
import static com.hederahashgraph.api.proto.java.ResponseCodeEnum.*;

import com.google.common.base.MoreObjects;
import com.google.protobuf.ByteString;
import com.hedera.node.app.service.evm.exceptions.InvalidTransactionException;
import com.hedera.node.app.service.evm.store.contracts.precompile.codec.CustomFee;
import com.hedera.node.app.service.evm.store.tokens.TokenType;
import com.hedera.services.jproto.JKey;
import com.hedera.services.state.submerkle.RichInstant;
import com.hederahashgraph.api.proto.java.ResponseCodeEnum;
import com.hederahashgraph.api.proto.java.TokenCreateTransactionBody;
import com.hederahashgraph.api.proto.java.TokenSupplyType;
import edu.umd.cs.findbugs.annotations.Nullable;
import java.util.*;
import org.apache.commons.lang3.builder.EqualsBuilder;
import org.apache.commons.lang3.builder.HashCodeBuilder;

/**
 * Copied model from hedera-services.
 * <p>
 * Encapsulates the state and operations of a Hedera token.
 *
 * <p>Operations are validated, and throw a {@link InvalidTransactionException} with response code
 * capturing the failure when one occurs.
 *
 * <p><b>NOTE:</b> Some operations only apply to specific token types. For example, a {@link
 * Token#mint(TokenRelationship, long, boolean)} call only makes sense for a token of type {@code FUNGIBLE_COMMON}; the
 * signature for a {@code NON_FUNGIBLE_UNIQUE} is
 * {@link Token#mint(TokenRelationship, List, RichInstant)}.
 * <p>
 * This model is used as a value in a special state (CachingStateFrame), used for speculative write operations. Object
 * immutability is required for this model in order to be used seamlessly in the state.
 * <p>
 * Differences from the original:
<<<<<<< HEAD
 * 1. Added factory method that returns empty instance
 * 2. Added mapToDomain method from TokenTypesManager
=======
 *     1. Added factory method that returns empty instance
 *     2. Added mapToDomain method from TokenTypesManager
 *     3. Removed OwnershipTracker
>>>>>>> 574164fa
 */
public class Token {
    private final Id id;
    private final List<UniqueToken> mintedUniqueTokens;
    private final List<UniqueToken> removedUniqueTokens;
    private final Map<Long, UniqueToken> loadedUniqueTokens;
    private final boolean supplyHasChanged;
    private final TokenType type;
    private final TokenSupplyType supplyType;
    private final long totalSupply;
    private final long maxSupply;
    private final JKey kycKey;
    private final JKey freezeKey;
    private final JKey supplyKey;
    private final JKey wipeKey;
    private final JKey adminKey;
    private final JKey feeScheduleKey;
    private final JKey pauseKey;
    private final boolean frozenByDefault;
    private final Account treasury;
    private final Account autoRenewAccount;
    private final boolean deleted;
    private final boolean paused;
    private final boolean autoRemoved;
    private final long expiry;
    private final boolean isNew;
    private final String memo;
    private final String name;
    private final String symbol;
    private final int decimals;
    private final long autoRenewPeriod;
    private final long lastUsedSerialNumber;
    private final List<CustomFee> customFees;

    public Token(Id id) {
        this(
                id,
                Collections.emptyList(),
                Collections.emptyList(),
                new HashMap<>(),
                false,
                null,
                null,
                0,
                0,
                null,
                null,
                null,
                null,
                null,
                null,
                null,
                false,
                null,
                null,
                false,
                false,
                false,
                0,
                false,
                null,
                null,
                null,
                0,
                0,
                0,
                Collections.emptyList());
    }

    @SuppressWarnings("java:S107")
    public Token(
            Id id,
            List<UniqueToken> mintedUniqueTokens,
            List<UniqueToken> removedUniqueTokens,
            Map<Long, UniqueToken> loadedUniqueTokens,
            boolean supplyHasChanged,
            TokenType type,
            TokenSupplyType supplyType,
            long totalSupply,
            long maxSupply,
            JKey kycKey,
            JKey freezeKey,
            JKey supplyKey,
            JKey wipeKey,
            JKey adminKey,
            JKey feeScheduleKey,
            JKey pauseKey,
            boolean frozenByDefault,
            Account treasury,
            Account autoRenewAccount,
            boolean deleted,
            boolean paused,
            boolean autoRemoved,
            long expiry,
            boolean isNew,
            String memo,
            String name,
            String symbol,
            int decimals,
            long autoRenewPeriod,
            long lastUsedSerialNumber,
            List<CustomFee> customFees) {
        this.id = id;
        this.mintedUniqueTokens = mintedUniqueTokens;
        this.removedUniqueTokens = removedUniqueTokens;
        this.loadedUniqueTokens = loadedUniqueTokens;
        this.supplyHasChanged = supplyHasChanged;
        this.type = type;
        this.supplyType = supplyType;
        this.totalSupply = totalSupply;
        this.maxSupply = maxSupply;
        this.kycKey = kycKey;
        this.freezeKey = freezeKey;
        this.supplyKey = supplyKey;
        this.wipeKey = wipeKey;
        this.adminKey = adminKey;
        this.feeScheduleKey = feeScheduleKey;
        this.pauseKey = pauseKey;
        this.frozenByDefault = frozenByDefault;
        this.treasury = treasury;
        this.autoRenewAccount = autoRenewAccount;
        this.deleted = deleted;
        this.paused = paused;
        this.autoRemoved = autoRemoved;
        this.expiry = expiry;
        this.isNew = isNew;
        this.memo = memo;
        this.name = name;
        this.symbol = symbol;
        this.decimals = decimals;
        this.autoRenewPeriod = autoRenewPeriod;
        this.lastUsedSerialNumber = lastUsedSerialNumber;
        this.customFees = customFees;
    }

    public static Token getEmptyToken() {
        return new Token(Id.DEFAULT);
    }

    /**
     * Creates a new instance of the model token, which is later persisted in state.
     *
     * @param tokenId            the new token id
     * @param op                 the transaction body containing the necessary data for token creation
     * @param treasury           treasury of the token
     * @param autoRenewAccount   optional(nullable) account used for auto-renewal
     * @param consensusTimestamp the consensus time of the token create transaction
     * @return a new instance of the {@link Token} class
     */
    public static Token fromGrpcOpAndMeta(
            final Id tokenId,
            final TokenCreateTransactionBody op,
            final Account treasury,
            @Nullable final Account autoRenewAccount,
            final long consensusTimestamp) {
        final var tokenExpiry = op.hasAutoRenewAccount()
                ? consensusTimestamp + op.getAutoRenewPeriod().getSeconds()
                : op.getExpiry().getSeconds();

        final var freezeKey = asUsableFcKey(op.getFreezeKey());
        final var adminKey = asUsableFcKey(op.getAdminKey());
        final var kycKey = asUsableFcKey(op.getKycKey());
        final var wipeKey = asUsableFcKey(op.getWipeKey());
        final var supplyKey = asUsableFcKey(op.getSupplyKey());
        final var feeScheduleKey = asUsableFcKey(op.getFeeScheduleKey());
        final var pauseKey = asUsableFcKey(op.getPauseKey());
        return new Token(
                tokenId,
                new ArrayList<>(),
                new ArrayList<>(),
                new HashMap<>(),
                false,
                mapToDomain(op.getTokenType()),
                op.getSupplyType(),
                0,
                op.getMaxSupply(),
                kycKey.orElse(null),
                freezeKey.orElse(null),
                supplyKey.orElse(null),
                wipeKey.orElse(null),
                adminKey.orElse(null),
                feeScheduleKey.orElse(null),
                pauseKey.orElse(null),
                op.getFreezeDefault(),
                treasury,
                autoRenewAccount,
                false,
                false,
                false,
                tokenExpiry,
                true,
                op.getMemo(),
                op.getName(),
                op.getSymbol(),
                op.getDecimals(),
                op.getAutoRenewPeriod().getSeconds(),
                0,
                Collections.emptyList());
    }

    // copied from TokenTypesManager in services
    private static TokenType mapToDomain(final com.hederahashgraph.api.proto.java.TokenType grpcType) {
        if (grpcType == com.hederahashgraph.api.proto.java.TokenType.NON_FUNGIBLE_UNIQUE) {
            return TokenType.NON_FUNGIBLE_UNIQUE;
        } else {
            return TokenType.FUNGIBLE_COMMON;
        }
    }

    /**
     * Creates new instance of {@link Token} with updated loadedUniqueTokens in order to keep the object's immutability and
     * avoid entry points for changing the state.
     *
     * @param oldToken
     * @param loadedUniqueTokens
     * @return the new instance of {@link Token} with updated {@link #loadedUniqueTokens} property
     */
    private Token createNewTokenWithLoadedUniqueTokens(Token oldToken, Map<Long, UniqueToken> loadedUniqueTokens) {
        return new Token(
                oldToken.id,
                oldToken.mintedUniqueTokens,
                oldToken.removedUniqueTokens,
                loadedUniqueTokens,
                true,
                oldToken.type,
                oldToken.supplyType,
                oldToken.totalSupply,
                oldToken.maxSupply,
                oldToken.kycKey,
                oldToken.freezeKey,
                oldToken.supplyKey,
                oldToken.wipeKey,
                oldToken.adminKey,
                oldToken.feeScheduleKey,
                oldToken.pauseKey,
                oldToken.frozenByDefault,
                oldToken.treasury,
                oldToken.autoRenewAccount,
                oldToken.deleted,
                oldToken.paused,
                oldToken.autoRemoved,
                oldToken.expiry,
                oldToken.isNew,
                oldToken.memo,
                oldToken.name,
                oldToken.symbol,
                oldToken.decimals,
                oldToken.autoRenewPeriod,
                oldToken.lastUsedSerialNumber,
                oldToken.customFees);
    }

    /**
     * Creates new instance of {@link Token} with updated totalSupply in order to keep the object's immutability and
     * avoid entry points for changing the state.
     *
     * @param oldToken
     * @param totalSupply
     * @return the new instance of {@link Token} with updated {@link #totalSupply} property
     */
    private Token createNewTokenWithNewTotalSupply(Token oldToken, long totalSupply) {
        return new Token(
                oldToken.id,
                oldToken.mintedUniqueTokens,
                oldToken.removedUniqueTokens,
                oldToken.loadedUniqueTokens,
                true,
                oldToken.type,
                oldToken.supplyType,
                totalSupply,
                oldToken.maxSupply,
                oldToken.kycKey,
                oldToken.freezeKey,
                oldToken.supplyKey,
                oldToken.wipeKey,
                oldToken.adminKey,
                oldToken.feeScheduleKey,
                oldToken.pauseKey,
                oldToken.frozenByDefault,
                oldToken.treasury,
                oldToken.autoRenewAccount,
                oldToken.deleted,
                oldToken.paused,
                oldToken.autoRemoved,
                oldToken.expiry,
                oldToken.isNew,
                oldToken.memo,
                oldToken.name,
                oldToken.symbol,
                oldToken.decimals,
                oldToken.autoRenewPeriod,
                oldToken.lastUsedSerialNumber,
                oldToken.customFees);
    }

    /**
     * Creates new instance of {@link Token} with updated treasury in order to keep the object's
     * immutability and avoid entry points for changing the state.
     *
     * @param oldToken
     * @param treasury
     * @return new instance of {@link Token} with updated {@link #treasury} property
     */
    private Token createNewTokenWithNewTreasury(Token oldToken, Account treasury) {
        return new Token(
                oldToken.id,
                oldToken.mintedUniqueTokens,
                oldToken.removedUniqueTokens,
                oldToken.loadedUniqueTokens,
                oldToken.supplyHasChanged,
                oldToken.type,
                oldToken.supplyType,
                oldToken.totalSupply,
                oldToken.maxSupply,
                oldToken.kycKey,
                oldToken.freezeKey,
                oldToken.supplyKey,
                oldToken.wipeKey,
                oldToken.adminKey,
                oldToken.feeScheduleKey,
                oldToken.pauseKey,
                oldToken.frozenByDefault,
                treasury,
                oldToken.autoRenewAccount,
                oldToken.deleted,
                oldToken.paused,
                oldToken.autoRemoved,
                oldToken.expiry,
                oldToken.isNew,
                oldToken.memo,
                oldToken.name,
                oldToken.symbol,
                oldToken.decimals,
                oldToken.autoRenewPeriod,
                oldToken.lastUsedSerialNumber,
                oldToken.customFees);
    }

    /**
     * Creates new instance of {@link Token} with updated lastUsedSerialNumber in order to keep the object's
     * immutability and avoid entry points for changing the state.
     *
     * @param oldToken
     * @param lastUsedSerialNumber
     * @return new instance of {@link Token} with updated {@link #lastUsedSerialNumber} property
     */
    private Token createNewTokenWithNewLastUsedSerialNumber(Token oldToken, long lastUsedSerialNumber) {
        return new Token(
                oldToken.id,
                oldToken.mintedUniqueTokens,
                oldToken.removedUniqueTokens,
                oldToken.loadedUniqueTokens,
                oldToken.supplyHasChanged,
                oldToken.type,
                oldToken.supplyType,
                oldToken.totalSupply,
                oldToken.maxSupply,
                oldToken.kycKey,
                oldToken.freezeKey,
                oldToken.supplyKey,
                oldToken.wipeKey,
                oldToken.adminKey,
                oldToken.feeScheduleKey,
                oldToken.pauseKey,
                oldToken.frozenByDefault,
                oldToken.treasury,
                oldToken.autoRenewAccount,
                oldToken.deleted,
                oldToken.paused,
                oldToken.autoRemoved,
                oldToken.expiry,
                oldToken.isNew,
                oldToken.memo,
                oldToken.name,
                oldToken.symbol,
                oldToken.decimals,
                oldToken.autoRenewPeriod,
                lastUsedSerialNumber,
                oldToken.customFees);
    }

    /**
     * Creates new instance of {@link Token} with deleted property in order to keep the object's
     * immutability and avoid entry points for changing the state.
     *
     * @param oldToken
     * @param isDeleted
     * @return new instance of {@link Token} with {@link #deleted} property
     */
    private Token createNewTokenWithDeletedFlag(Token oldToken, boolean isDeleted) {
        return new Token(
                oldToken.id,
                oldToken.mintedUniqueTokens,
                oldToken.removedUniqueTokens,
                oldToken.loadedUniqueTokens,
                oldToken.supplyHasChanged,
                oldToken.type,
                oldToken.supplyType,
                oldToken.totalSupply,
                oldToken.maxSupply,
                oldToken.kycKey,
                oldToken.freezeKey,
                oldToken.supplyKey,
                oldToken.wipeKey,
                oldToken.adminKey,
                oldToken.feeScheduleKey,
                oldToken.pauseKey,
                oldToken.frozenByDefault,
                oldToken.treasury,
                oldToken.autoRenewAccount,
                isDeleted,
                oldToken.paused,
                oldToken.autoRemoved,
                oldToken.expiry,
                oldToken.isNew,
                oldToken.memo,
                oldToken.name,
                oldToken.symbol,
                oldToken.decimals,
                oldToken.autoRenewPeriod,
                oldToken.lastUsedSerialNumber,
                oldToken.customFees);
    }

    /**
     * Creates new instance of {@link Token} with updated type in order to keep the object's immutability and avoid
     * entry points for changing the state.
     *
     * @param oldToken
     * @param tokenType
     * @return new instance of {@link Token} with updated {@link #type} property
     */
    private Token createNewTokenWithTokenType(Token oldToken, TokenType tokenType) {
        return new Token(
                oldToken.id,
                oldToken.mintedUniqueTokens,
                oldToken.removedUniqueTokens,
                oldToken.loadedUniqueTokens,
                oldToken.supplyHasChanged,
                tokenType,
                oldToken.supplyType,
                oldToken.totalSupply,
                oldToken.maxSupply,
                oldToken.kycKey,
                oldToken.freezeKey,
                oldToken.supplyKey,
                oldToken.wipeKey,
                oldToken.adminKey,
                oldToken.feeScheduleKey,
                oldToken.pauseKey,
                oldToken.frozenByDefault,
                oldToken.treasury,
                oldToken.autoRenewAccount,
                oldToken.deleted,
                oldToken.paused,
                oldToken.autoRemoved,
                oldToken.expiry,
                oldToken.isNew,
                oldToken.memo,
                oldToken.name,
                oldToken.symbol,
                oldToken.decimals,
                oldToken.autoRenewPeriod,
                oldToken.lastUsedSerialNumber,
                oldToken.customFees);
    }

    /**
     * Creates new instance of {@link Token} with updated kycKey in order to keep the object's immutability and avoid
     * entry points for changing the state.
     *
     * @param oldToken
     * @param kycKey
     * @return new instance of {@link Token} with updated {@link #kycKey} property
     */
    private Token createNewTokenWithKycKey(Token oldToken, JKey kycKey) {
        return new Token(
                oldToken.id,
                oldToken.mintedUniqueTokens,
                oldToken.removedUniqueTokens,
                oldToken.loadedUniqueTokens,
                oldToken.supplyHasChanged,
                oldToken.type,
                oldToken.supplyType,
                oldToken.totalSupply,
                oldToken.maxSupply,
                kycKey,
                oldToken.freezeKey,
                oldToken.supplyKey,
                oldToken.wipeKey,
                oldToken.adminKey,
                oldToken.feeScheduleKey,
                oldToken.pauseKey,
                oldToken.frozenByDefault,
                oldToken.treasury,
                oldToken.autoRenewAccount,
                oldToken.deleted,
                oldToken.paused,
                oldToken.autoRemoved,
                oldToken.expiry,
                oldToken.isNew,
                oldToken.memo,
                oldToken.name,
                oldToken.symbol,
                oldToken.decimals,
                oldToken.autoRenewPeriod,
                oldToken.lastUsedSerialNumber,
                oldToken.customFees);
    }

    /**
     * Creates new instance of {@link Token} with updated freezeKey in order to keep the object's immutability and avoid
     * entry points for changing the state.
     *
     * @param oldToken
     * @param freezeKey
     * @return new instance of {@link Token} with updated {@link #freezeKey} property
     */
    private Token createNewTokenWithFreezeKey(Token oldToken, JKey freezeKey) {
        return new Token(
                oldToken.id,
                oldToken.mintedUniqueTokens,
                oldToken.removedUniqueTokens,
                oldToken.loadedUniqueTokens,
                oldToken.supplyHasChanged,
                oldToken.type,
                oldToken.supplyType,
                oldToken.totalSupply,
                oldToken.maxSupply,
                kycKey,
                freezeKey,
                oldToken.supplyKey,
                oldToken.wipeKey,
                oldToken.adminKey,
                oldToken.feeScheduleKey,
                oldToken.pauseKey,
                oldToken.frozenByDefault,
                oldToken.treasury,
                oldToken.autoRenewAccount,
                oldToken.deleted,
                oldToken.paused,
                oldToken.autoRemoved,
                oldToken.expiry,
                oldToken.isNew,
                oldToken.memo,
                oldToken.name,
                oldToken.symbol,
                oldToken.decimals,
                oldToken.autoRenewPeriod,
                oldToken.lastUsedSerialNumber,
                oldToken.customFees);
    }

    /**
     * Creates new instance of {@link Token} with updated supplyKey in order to keep the object's immutability and avoid
     * entry points for changing the state.
     *
     * @param oldToken
     * @param supplyKey
     * @return new instance of {@link Token} with updated {@link #supplyKey} property
     */
    private Token createNewTokenWithSupplyKey(Token oldToken, JKey supplyKey) {
        return new Token(
                oldToken.id,
                oldToken.mintedUniqueTokens,
                oldToken.removedUniqueTokens,
                oldToken.loadedUniqueTokens,
                oldToken.supplyHasChanged,
                oldToken.type,
                oldToken.supplyType,
                oldToken.totalSupply,
                oldToken.maxSupply,
                kycKey,
                oldToken.freezeKey,
                supplyKey,
                oldToken.wipeKey,
                oldToken.adminKey,
                oldToken.feeScheduleKey,
                oldToken.pauseKey,
                oldToken.frozenByDefault,
                oldToken.treasury,
                oldToken.autoRenewAccount,
                oldToken.deleted,
                oldToken.paused,
                oldToken.autoRemoved,
                oldToken.expiry,
                oldToken.isNew,
                oldToken.memo,
                oldToken.name,
                oldToken.symbol,
                oldToken.decimals,
                oldToken.autoRenewPeriod,
                oldToken.lastUsedSerialNumber,
                oldToken.customFees);
    }

    /**
     * Creates new instance of {@link Token} with updated wipeKey in order to keep the object's immutability and avoid
     * entry points for changing the state.
     *
     * @param oldToken
     * @param wipeKey
     * @return new instance of {@link Token} with updated {@link #wipeKey} property
     */
    private Token createNewTokenWithWipeKey(Token oldToken, JKey wipeKey) {
        return new Token(
                oldToken.id,
                oldToken.mintedUniqueTokens,
                oldToken.removedUniqueTokens,
                oldToken.loadedUniqueTokens,
                oldToken.supplyHasChanged,
                oldToken.type,
                oldToken.supplyType,
                oldToken.totalSupply,
                oldToken.maxSupply,
                kycKey,
                oldToken.freezeKey,
                oldToken.supplyKey,
                wipeKey,
                oldToken.adminKey,
                oldToken.feeScheduleKey,
                oldToken.pauseKey,
                oldToken.frozenByDefault,
                oldToken.treasury,
                oldToken.autoRenewAccount,
                oldToken.deleted,
                oldToken.paused,
                oldToken.autoRemoved,
                oldToken.expiry,
                oldToken.isNew,
                oldToken.memo,
                oldToken.name,
                oldToken.symbol,
                oldToken.decimals,
                oldToken.autoRenewPeriod,
                oldToken.lastUsedSerialNumber,
                oldToken.customFees);
    }

    /**
     * Creates new instance of {@link Token} with updated treasury in order to keep the object's immutability and avoid
     * entry points for changing the state.
     *
     * @param oldToken
     * @param treasury
     * @return new instance of {@link Token} with updated {@link #treasury} property
     */
    private Token createNewTokenWithTreasury(Token oldToken, Account treasury) {
        return new Token(
                oldToken.id,
                oldToken.mintedUniqueTokens,
                oldToken.removedUniqueTokens,
                oldToken.loadedUniqueTokens,
                oldToken.supplyHasChanged,
                oldToken.type,
                oldToken.supplyType,
                oldToken.totalSupply,
                oldToken.maxSupply,
                kycKey,
                oldToken.freezeKey,
                oldToken.supplyKey,
                oldToken.wipeKey,
                oldToken.adminKey,
                oldToken.feeScheduleKey,
                oldToken.pauseKey,
                oldToken.frozenByDefault,
                treasury,
                oldToken.autoRenewAccount,
                oldToken.deleted,
                oldToken.paused,
                oldToken.autoRemoved,
                oldToken.expiry,
                oldToken.isNew,
                oldToken.memo,
                oldToken.name,
                oldToken.symbol,
                oldToken.decimals,
                oldToken.autoRenewPeriod,
                oldToken.lastUsedSerialNumber,
                oldToken.customFees);
    }

    /**
     * Creates new instance of {@link Token} with updated paused in order to keep the object's immutability and avoid
     * entry points for changing the state.
     *
     * @param oldToken
     * @param paused
     * @return new instance of {@link Token} with updated {@link #paused} property
     */
    private Token createNewTokenWithPaused(Token oldToken, boolean paused) {
        return new Token(
                oldToken.id,
                oldToken.mintedUniqueTokens,
                oldToken.removedUniqueTokens,
                oldToken.loadedUniqueTokens,
                oldToken.supplyHasChanged,
                oldToken.type,
                oldToken.supplyType,
                oldToken.totalSupply,
                oldToken.maxSupply,
                kycKey,
                oldToken.freezeKey,
                oldToken.supplyKey,
                oldToken.wipeKey,
                oldToken.adminKey,
                oldToken.feeScheduleKey,
                oldToken.pauseKey,
                oldToken.frozenByDefault,
                oldToken.treasury,
                oldToken.autoRenewAccount,
                oldToken.deleted,
                paused,
                oldToken.autoRemoved,
                oldToken.expiry,
                oldToken.isNew,
                oldToken.memo,
                oldToken.name,
                oldToken.symbol,
                oldToken.decimals,
                oldToken.autoRenewPeriod,
                oldToken.lastUsedSerialNumber,
                oldToken.customFees);
    }

    /**
     * Minting fungible tokens increases the supply and sets new balance to the treasuryRel
     *
     * @param treasuryRel
     * @param amount
     * @param ignoreSupplyKey
     * @return new instance of {@link Token} with updated fields to keep the object's immutability
     */
    public TokenModificationResult mint(
            final TokenRelationship treasuryRel, final long amount, final boolean ignoreSupplyKey) {
        validateTrue(amount >= 0, INVALID_TOKEN_MINT_AMOUNT, errorMessage("mint", amount, treasuryRel));
        validateTrue(
                type == TokenType.FUNGIBLE_COMMON,
                FAIL_INVALID,
                "Fungible mint can be invoked only on fungible token type");

        return changeSupply(treasuryRel, amount, INVALID_TOKEN_MINT_AMOUNT, ignoreSupplyKey);
    }

    /**
     * Minting unique tokens creates new instances of the given base unique token. Increments the serial number of the
     * given base unique token, and assigns each of the numbers to each new unique token instance.
     *
     * @param treasuryRel      - the relationship between the treasury account and the token
     * @param metadata         - a list of user-defined metadata, related to the nft instances.
     * @param creationTime     - the consensus time of the token mint transaction
     * @return new instance of {@link Token} with updated fields to keep the object's immutability
     */
    public TokenModificationResult mint(
            final TokenRelationship treasuryRel, final List<ByteString> metadata, final RichInstant creationTime) {
        final var metadataCount = metadata.size();
        validateFalse(metadata.isEmpty(), INVALID_TOKEN_MINT_METADATA, "Cannot mint zero unique tokens");
        validateTrue(
                type == TokenType.NON_FUNGIBLE_UNIQUE,
                FAIL_INVALID,
                "Non-fungible mint can be invoked only on non-fungible token type");
        validateTrue((lastUsedSerialNumber + metadataCount) <= MAX_NUM_ALLOWED, SERIAL_NUMBER_LIMIT_REACHED);
        var tokenMod = changeSupply(treasuryRel, metadataCount, FAIL_INVALID, false);
        long newLastUsedSerialNumber = this.lastUsedSerialNumber;

        for (final ByteString m : metadata) {
            newLastUsedSerialNumber++;
            // The default sentinel account is used (0.0.0) to represent unique tokens owned by the
            // Treasury
            final var uniqueToken =
                    new UniqueToken(id, newLastUsedSerialNumber, creationTime, Id.DEFAULT, Id.DEFAULT, m.toByteArray());
            mintedUniqueTokens.add(uniqueToken);
        }
        var newTreasury = treasury.setOwnedNfts(treasury.getOwnedNfts() + metadataCount);
        var newToken = createNewTokenWithNewTreasury(tokenMod.token(), newTreasury);
        return new TokenModificationResult(
                createNewTokenWithNewLastUsedSerialNumber(newToken, newLastUsedSerialNumber),
                tokenMod.tokenRelationship());
    }

    /**
     * Burning fungible tokens reduces the supply and sets new balance to the treasuryRel
     *
     * @param treasuryRel- the relationship between the treasury account and the token
     * @param amount
     * @return new instance of {@link Token} with updated fields to keep the object's immutability
     */
    public TokenModificationResult burn(final TokenRelationship treasuryRel, final long amount) {
        validateTrue(amount >= 0, INVALID_TOKEN_BURN_AMOUNT, errorMessage("burn", amount, treasuryRel));
        return changeSupply(treasuryRel, -amount, INVALID_TOKEN_BURN_AMOUNT, false);
    }

    /**
     * Burning unique tokens effectively destroys them, as well as reduces the total supply of the token.
     *
     * @param treasuryRel-     the relationship between the treasury account and the token
     * @param serialNumbers    - the serial numbers, representing the unique tokens which will be
     *                         destroyed.
     */
    public TokenModificationResult burn(final TokenRelationship treasuryRel, final List<Long> serialNumbers) {
        validateTrue(type == TokenType.NON_FUNGIBLE_UNIQUE, FAIL_INVALID);
        validateFalse(serialNumbers.isEmpty(), INVALID_TOKEN_BURN_METADATA);
        final var treasuryId = treasury.getId();
        for (final long serialNum : serialNumbers) {
            final var uniqueToken = loadedUniqueTokens.get(serialNum);
            validateTrue(uniqueToken != null, FAIL_INVALID);

            final var treasuryIsOwner = uniqueToken.getOwner().equals(Id.DEFAULT);
            validateTrue(treasuryIsOwner, TREASURY_MUST_OWN_BURNED_NFT);
            removedUniqueTokens.add(
                    new UniqueToken(id, serialNum, RichInstant.MISSING_INSTANT, treasuryId, Id.DEFAULT, new byte[] {}));
        }
        final var numBurned = serialNumbers.size();
        var newTreasury = treasury.setOwnedNfts(treasury.getOwnedNfts() - numBurned);
        var tokenMod = changeSupply(treasuryRel, -numBurned, FAIL_INVALID, false);
        var newToken = createNewTokenWithNewTreasury(tokenMod.token(), newTreasury);
        return new TokenModificationResult(newToken, tokenMod.tokenRelationship());
    }

    /**
     * Wiping fungible tokens removes the balance of the given account, as well as reduces the total supply.
     *
     * @param accountRel - the relationship between the account which owns the tokens and the token
     * @param amount     - amount to be wiped
     * @return new instance of {@link Token} with updated fields to keep the object's immutability
     */
    public TokenModificationResult wipe(final TokenRelationship accountRel, final long amount) {
        validateTrue(
                type == TokenType.FUNGIBLE_COMMON,
                FAIL_INVALID,
                "Fungible wipe can be invoked only on Fungible token type.");
        baseWipeValidations(accountRel);
        amountWipeValidations(accountRel, amount);

        final var newTotalSupply = totalSupply - amount;
        final var newAccBalance = accountRel.getBalance() - amount;

        var newAccountRel = accountRel;
        if (newAccBalance == 0) {
            final var currentNumPositiveBalances = accountRel.getAccount().getNumPositiveBalances();
            var newAccount = accountRel.getAccount().setNumPositiveBalances(currentNumPositiveBalances - 1);
            newAccountRel = accountRel.setAccount(newAccount);
        }
        return new TokenModificationResult(
                createNewTokenWithNewTotalSupply(this, newTotalSupply), newAccountRel.setBalance(newAccBalance));
    }

    /**
     * Wiping unique tokens removes the unique token instances, associated to the given account, as
     * well as reduces the total supply.
     *
     * @param accountRel       - the relationship between the account, which owns the tokens, and the
     *                         token
     * @param serialNumbers    - a list of serial numbers, representing the tokens to be wiped
     */
    public TokenModificationResult wipe(final TokenRelationship accountRel, final List<Long> serialNumbers) {
        validateTrue(type == TokenType.NON_FUNGIBLE_UNIQUE, FAIL_INVALID);
        validateFalse(serialNumbers.isEmpty(), INVALID_WIPING_AMOUNT);

        baseWipeValidations(accountRel);
        for (final var serialNum : serialNumbers) {
            final var uniqueToken = loadedUniqueTokens.get(serialNum);
            validateTrue(uniqueToken != null, FAIL_INVALID);
            final var wipeAccountIsOwner =
                    uniqueToken.getOwner().equals(accountRel.getAccount().getId());
            validateTrue(wipeAccountIsOwner, ACCOUNT_DOES_NOT_OWN_WIPED_NFT);
        }

        final var newTotalSupply = totalSupply - serialNumbers.size();
        final var newAccountBalance = accountRel.getBalance() - serialNumbers.size();
        var account = accountRel.getAccount();
        for (final long serialNum : serialNumbers) {
            removedUniqueTokens.add(new UniqueToken(
                    id, serialNum, RichInstant.MISSING_INSTANT, account.getId(), Id.DEFAULT, new byte[] {}));
        }

        if (newAccountBalance == 0) {
            final var currentNumPositiveBalances = account.getNumPositiveBalances();
            account = account.setNumPositiveBalances(currentNumPositiveBalances - 1);
        }

        var newAccountRel = accountRel.setAccount(account.setOwnedNfts(account.getOwnedNfts() - serialNumbers.size()));
        newAccountRel = newAccountRel.setBalance(newAccountBalance);
        return new TokenModificationResult(createNewTokenWithNewTotalSupply(this, newTotalSupply), newAccountRel);
    }

    public TokenRelationship newRelationshipWith(final Account account, final boolean automaticAssociation) {
        var newRel =
                new TokenRelationship(this, account, 0, false, !hasKycKey(), false, false, automaticAssociation, 0);
        if (hasFreezeKey() && frozenByDefault) {
            newRel = newRel.setFrozen(true);
        }
        return newRel;
    }

    /**
     * Creates new {@link TokenRelationship} for the specified {@link Account} IMPORTANT: The provided account is set to
     * KYC granted and unfrozen by default
     *
     * @param account the Account for which to create the relationship
     * @return newly created {@link TokenRelationship}
     */
    public TokenRelationship newEnabledRelationship(final Account account) {
        return new TokenRelationship(this, account, 0, false, true, false, false, false, 0);
    }

    private TokenModificationResult changeSupply(
            final TokenRelationship treasuryRel,
            final long amount,
            final ResponseCodeEnum negSupplyCode,
            final boolean ignoreSupplyKey) {
        validateTrue(treasuryRel != null, FAIL_INVALID, "Cannot mint with a null treasuryRel");
        validateTrue(
                treasuryRel.hasInvolvedIds(id, treasury.getId()),
                FAIL_INVALID,
                "Cannot change " + this + " supply (" + amount + ") with non-treasury rel " + treasuryRel);
        if (!ignoreSupplyKey) {
            validateTrue(supplyKey != null, TOKEN_HAS_NO_SUPPLY_KEY);
        }
        final long newTotalSupply = totalSupply + amount;
        validateTrue(newTotalSupply >= 0, negSupplyCode);
        if (supplyType == TokenSupplyType.FINITE) {
            validateTrue(
                    maxSupply >= newTotalSupply,
                    TOKEN_MAX_SUPPLY_REACHED,
                    "Cannot mint new supply (" + amount + "). Max supply (" + maxSupply + ") reached");
        }
        var treasuryAccount = treasuryRel.getAccount();
        final long newTreasuryBalance = treasuryRel.getBalance() + amount;
        validateTrue(newTreasuryBalance >= 0, INSUFFICIENT_TOKEN_BALANCE);
        if (treasuryRel.getBalance() == 0 && amount > 0) {
            // for mint op
            treasuryAccount = treasuryAccount.setNumPositiveBalances(treasuryAccount.getNumPositiveBalances() + 1);
        } else if (newTreasuryBalance == 0 && amount < 0) {
            // for burn op
            treasuryAccount = treasuryAccount.setNumPositiveBalances(treasuryAccount.getNumPositiveBalances() - 1);
        }
        var newTreasuryRel = treasuryRel.setAccount(treasuryAccount);
        newTreasuryRel = newTreasuryRel.setBalance(newTreasuryBalance);
        return new TokenModificationResult(createNewTokenWithNewTotalSupply(this, newTotalSupply), newTreasuryRel);
    }

    private void baseWipeValidations(final TokenRelationship accountRel) {
        validateTrue(hasWipeKey(), TOKEN_HAS_NO_WIPE_KEY, "Cannot wipe Tokens without wipe key.");

        validateFalse(
                treasury.getId().equals(accountRel.getAccount().getId()),
                CANNOT_WIPE_TOKEN_TREASURY_ACCOUNT,
                "Cannot wipe treasury account of token.");
    }

    private void amountWipeValidations(final TokenRelationship accountRel, final long amount) {
        validateTrue(amount >= 0, INVALID_WIPING_AMOUNT, errorMessage("wipe", amount, accountRel));

        final var newTotalSupply = totalSupply - amount;
        validateTrue(
                newTotalSupply >= 0, INVALID_WIPING_AMOUNT, "Wiping would negate the total supply of the given token.");

        final var newAccountBalance = accountRel.getBalance() - amount;
        validateTrue(newAccountBalance >= 0, INVALID_WIPING_AMOUNT, "Wiping would negate account balance");
    }

    private String errorMessage(final String op, final long amount, final TokenRelationship rel) {
        return "Cannot " + op + " " + amount + " units of " + this + " from " + rel;
    }

    public Token delete() {
        validateTrue(hasAdminKey(), TOKEN_IS_IMMUTABLE);
        return createNewTokenWithDeletedFlag(this, true);
    }

    public Token setIsDeleted(boolean isDeleted) {
        return createNewTokenWithDeletedFlag(this, isDeleted);
    }

    public boolean hasAdminKey() {
        return adminKey != null;
    }

    public Account getTreasury() {
        return treasury;
    }

    public Token setTreasury(Account treasury) {
        return createNewTokenWithTreasury(this, treasury);
    }

    public Account getAutoRenewAccount() {
        return autoRenewAccount;
    }

    public long getTotalSupply() {
        return totalSupply;
    }

    public long getMaxSupply() {
        return maxSupply;
    }

    public JKey getSupplyKey() {
        return supplyKey;
    }

    public Token setSupplyKey(JKey supplyKey) {
        return createNewTokenWithSupplyKey(this, supplyKey);
    }

    public boolean hasFreezeKey() {
        return freezeKey != null;
    }

    public boolean hasKycKey() {
        return kycKey != null;
    }

    private boolean hasWipeKey() {
        return wipeKey != null;
    }

    public JKey getWipeKey() {
        return wipeKey;
    }

    public Token setWipeKey(JKey wipeKey) {
        return createNewTokenWithWipeKey(this, wipeKey);
    }

    public JKey getKycKey() {
        return kycKey;
    }

    public Token setKycKey(JKey kycKey) {
        return createNewTokenWithKycKey(this, kycKey);
    }

    public JKey getFreezeKey() {
        return freezeKey;
    }

    public Token setFreezeKey(JKey freezeKey) {
        return createNewTokenWithFreezeKey(this, freezeKey);
    }

    public JKey getPauseKey() {
        return pauseKey;
    }

    public boolean hasPauseKey() {
        return pauseKey != null;
    }

    /* supply is changed only after the token is created */
    public boolean hasChangedSupply() {
        return supplyHasChanged && !isNew;
    }

    public boolean isFrozenByDefault() {
        return frozenByDefault;
    }

    public boolean isPaused() {
        return paused;
    }

    public Token setPaused(boolean paused) {
        return createNewTokenWithPaused(this, paused);
    }

    public Id getId() {
        return id;
    }

    public TokenType getType() {
        return type;
    }

    public Token setType(TokenType tokenType) {
        return createNewTokenWithTokenType(this, tokenType);
    }

    public boolean isFungibleCommon() {
        return type == TokenType.FUNGIBLE_COMMON;
    }

    public boolean isNonFungibleUnique() {
        return type == TokenType.NON_FUNGIBLE_UNIQUE;
    }

    public long getLastUsedSerialNumber() {
        return lastUsedSerialNumber;
    }

    public Token setLastUsedSerialNumber(final long lastUsedSerialNumber) {
        return createNewTokenWithNewLastUsedSerialNumber(this, lastUsedSerialNumber);
    }

    public List<CustomFee> getCustomFees() {
        return customFees;
    }

    public boolean hasMintedUniqueTokens() {
        return !mintedUniqueTokens.isEmpty();
    }

    public List<UniqueToken> mintedUniqueTokens() {
        return mintedUniqueTokens;
    }

    public boolean isDeleted() {
        return deleted;
    }

    public long getExpiry() {
        return expiry;
    }

    public boolean hasRemovedUniqueTokens() {
        return !removedUniqueTokens.isEmpty();
    }

    public List<UniqueToken> removedUniqueTokens() {
        return removedUniqueTokens;
    }

    public Map<Long, UniqueToken> getLoadedUniqueTokens() {
        return loadedUniqueTokens;
    }

    public Token setLoadedUniqueTokens(final Map<Long, UniqueToken> loadedUniqueTokens) {
        return createNewTokenWithLoadedUniqueTokens(this, loadedUniqueTokens);
    }

    public boolean isBelievedToHaveBeenAutoRemoved() {
        return autoRemoved;
    }

    public JKey getAdminKey() {
        return adminKey;
    }

    public String getMemo() {
        return memo;
    }

    public boolean isNew() {
        return isNew;
    }

    public TokenSupplyType getSupplyType() {
        return supplyType;
    }

    public String getName() {
        return name;
    }

    public String getSymbol() {
        return symbol;
    }

    public int getDecimals() {
        return decimals;
    }

    public long getAutoRenewPeriod() {
        return autoRenewPeriod;
    }

    /* NOTE: The object methods below are only overridden to improve
    readability of unit tests; this model object is not used in hash-based
    collections, so the performance of these methods doesn't matter. */
    @Override
    public boolean equals(final Object obj) {
        return EqualsBuilder.reflectionEquals(this, obj);
    }

    @Override
    public int hashCode() {
        return HashCodeBuilder.reflectionHashCode(this);
    }

    @Override
    public String toString() {
        return MoreObjects.toStringHelper(Token.class)
                .add("id", id)
                .add("type", type)
                .add("deleted", deleted)
                .add("autoRemoved", autoRemoved)
                .add("treasury", treasury)
                .add("autoRenewAccount", autoRenewAccount)
                .add("kycKey", kycKey)
                .add("freezeKey", freezeKey)
                .add("frozenByDefault", frozenByDefault)
                .add("supplyKey", supplyKey)
                .add("currentSerialNumber", lastUsedSerialNumber)
                .add("pauseKey", pauseKey)
                .add("paused", paused)
                .toString();
    }

    public boolean hasFeeScheduleKey() {
        return feeScheduleKey != null;
    }

    public JKey getFeeScheduleKey() {
        return feeScheduleKey;
    }
}<|MERGE_RESOLUTION|>--- conflicted
+++ resolved
@@ -33,13 +33,17 @@
 import com.hederahashgraph.api.proto.java.TokenCreateTransactionBody;
 import com.hederahashgraph.api.proto.java.TokenSupplyType;
 import edu.umd.cs.findbugs.annotations.Nullable;
-import java.util.*;
+import java.util.ArrayList;
+import java.util.Collections;
+import java.util.HashMap;
+import java.util.List;
+import java.util.Map;
 import org.apache.commons.lang3.builder.EqualsBuilder;
 import org.apache.commons.lang3.builder.HashCodeBuilder;
 
 /**
  * Copied model from hedera-services.
- * <p>
+ *
  * Encapsulates the state and operations of a Hedera token.
  *
  * <p>Operations are validated, and throw a {@link InvalidTransactionException} with response code
@@ -52,16 +56,11 @@
  * <p>
  * This model is used as a value in a special state (CachingStateFrame), used for speculative write operations. Object
  * immutability is required for this model in order to be used seamlessly in the state.
- * <p>
+ *
  * Differences from the original:
-<<<<<<< HEAD
- * 1. Added factory method that returns empty instance
- * 2. Added mapToDomain method from TokenTypesManager
-=======
  *     1. Added factory method that returns empty instance
  *     2. Added mapToDomain method from TokenTypesManager
  *     3. Removed OwnershipTracker
->>>>>>> 574164fa
  */
 public class Token {
     private final Id id;
