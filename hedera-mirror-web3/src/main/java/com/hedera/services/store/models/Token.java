/*
 * Copyright (C) 2021-2023 Hedera Hashgraph, LLC
 *
 * Licensed under the Apache License, Version 2.0 (the "License");
 * you may not use this file except in compliance with the License.
 * You may obtain a copy of the License at
 *
 *      http://www.apache.org/licenses/LICENSE-2.0
 *
 * Unless required by applicable law or agreed to in writing, software
 * distributed under the License is distributed on an "AS IS" BASIS,
 * WITHOUT WARRANTIES OR CONDITIONS OF ANY KIND, either express or implied.
 * See the License for the specific language governing permissions and
 * limitations under the License.
 */

package com.hedera.services.store.models;

import static com.hedera.node.app.service.evm.utils.ValidationUtils.validateFalse;
import static com.hedera.node.app.service.evm.utils.ValidationUtils.validateTrue;
import static com.hedera.services.utils.BitPackUtils.MAX_NUM_ALLOWED;
import static com.hedera.services.utils.MiscUtils.asUsableFcKey;
import static com.hederahashgraph.api.proto.java.ResponseCodeEnum.*;

import com.google.common.base.MoreObjects;
import com.google.protobuf.ByteString;
import com.hedera.node.app.service.evm.exceptions.InvalidTransactionException;
import com.hedera.node.app.service.evm.store.contracts.precompile.codec.CustomFee;
import com.hedera.node.app.service.evm.store.tokens.TokenType;
import com.hedera.services.jproto.JKey;
import com.hedera.services.state.submerkle.RichInstant;
import com.hederahashgraph.api.proto.java.ResponseCodeEnum;
import com.hederahashgraph.api.proto.java.TokenCreateTransactionBody;
import com.hederahashgraph.api.proto.java.TokenSupplyType;
import edu.umd.cs.findbugs.annotations.Nullable;
import java.util.*;
import org.apache.commons.lang3.builder.EqualsBuilder;
import org.apache.commons.lang3.builder.HashCodeBuilder;

/**
 * Copied model from hedera-services.
 * <p>
 * Encapsulates the state and operations of a Hedera token.
 *
 * <p>Operations are validated, and throw a {@link InvalidTransactionException} with response code
 * capturing the failure when one occurs.
 *
 * <p><b>NOTE:</b> Some operations only apply to specific token types. For example, a {@link
 * Token#mint(TokenRelationship, long, boolean)} call only makes sense for a token of type {@code FUNGIBLE_COMMON}; the
 * signature for a {@code NON_FUNGIBLE_UNIQUE} is
 * {@link Token#mint(TokenRelationship, List, RichInstant)}.
 * <p>
 * This model is used as a value in a special state (CachingStateFrame), used for speculative write operations. Object
 * immutability is required for this model in order to be used seamlessly in the state.
 * <p>
 * Differences from the original:
 * 1. Added factory method that returns empty instance
 * 2. Added mapToDomain method from TokenTypesManager
 * 3. Removed OwnershipTracker
 */
public class Token {
    private final Long entityId;
    private final Id id;
    private final List<UniqueToken> mintedUniqueTokens;
    private final List<UniqueToken> removedUniqueTokens;
    private final Map<Long, UniqueToken> loadedUniqueTokens;
    private final boolean supplyHasChanged;
    private final TokenType type;
    private final TokenSupplyType supplyType;
    private final long totalSupply;
    private final long maxSupply;
    private final JKey kycKey;
    private final JKey freezeKey;
    private final JKey supplyKey;
    private final JKey wipeKey;
    private final JKey adminKey;
    private final JKey feeScheduleKey;
    private final JKey pauseKey;
    private final boolean frozenByDefault;
    private final Account treasury;
    private final Account autoRenewAccount;
    private final boolean deleted;
    private final boolean paused;
    private final boolean autoRemoved;
    private final long expiry;
    private final boolean isNew;
    private final String memo;
    private final String name;
    private final String symbol;
    private final int decimals;
    private final long autoRenewPeriod;
    private final long createdTimestamp;
    private final long lastUsedSerialNumber;
    private final List<CustomFee> customFees;

    public Token(Id id) {
        this(
                0L,
                id,
                Collections.emptyList(),
                Collections.emptyList(),
                new HashMap<>(),
                false,
                null,
                null,
                0,
                0,
                null,
                null,
                null,
                null,
                null,
                null,
                null,
                false,
                null,
                null,
                false,
                false,
                false,
                0,
                0,
                false,
                "",
                "",
                "",
                0,
                0,
                0,
                Collections.emptyList());
    }

    @SuppressWarnings("java:S107")
    public Token(
            Long entityId,
            Id id,
            List<UniqueToken> mintedUniqueTokens,
            List<UniqueToken> removedUniqueTokens,
            Map<Long, UniqueToken> loadedUniqueTokens,
            boolean supplyHasChanged,
            TokenType type,
            TokenSupplyType supplyType,
            long totalSupply,
            long maxSupply,
            JKey kycKey,
            JKey freezeKey,
            JKey supplyKey,
            JKey wipeKey,
            JKey adminKey,
            JKey feeScheduleKey,
            JKey pauseKey,
            boolean frozenByDefault,
            Account treasury,
            Account autoRenewAccount,
            boolean deleted,
            boolean paused,
            boolean autoRemoved,
            long expiry,
            long createdTimestamp,
            boolean isNew,
            String memo,
            String name,
            String symbol,
            int decimals,
            long autoRenewPeriod,
            long lastUsedSerialNumber,
            List<CustomFee> customFees) {
        this.entityId = entityId;
        this.id = id;
        this.mintedUniqueTokens = mintedUniqueTokens;
        this.removedUniqueTokens = removedUniqueTokens;
        this.loadedUniqueTokens = loadedUniqueTokens;
        this.supplyHasChanged = supplyHasChanged;
        this.type = type;
        this.supplyType = supplyType;
        this.totalSupply = totalSupply;
        this.maxSupply = maxSupply;
        this.kycKey = kycKey;
        this.freezeKey = freezeKey;
        this.supplyKey = supplyKey;
        this.wipeKey = wipeKey;
        this.adminKey = adminKey;
        this.feeScheduleKey = feeScheduleKey;
        this.pauseKey = pauseKey;
        this.frozenByDefault = frozenByDefault;
        this.treasury = treasury;
        this.autoRenewAccount = autoRenewAccount;
        this.deleted = deleted;
        this.paused = paused;
        this.autoRemoved = autoRemoved;
        this.expiry = expiry;
        this.createdTimestamp = createdTimestamp;
        this.isNew = isNew;
        this.memo = memo;
        this.name = name;
        this.symbol = symbol;
        this.decimals = decimals;
        this.autoRenewPeriod = autoRenewPeriod;
        this.lastUsedSerialNumber = lastUsedSerialNumber;
        this.customFees = customFees;
    }

    public static Token getEmptyToken() {
        return new Token(Id.DEFAULT);
    }

    public boolean isEmptyToken() {
        return this.equals(getEmptyToken());
    }

    /**
     * Creates a new instance of the model token, which is later persisted in state.
     *
     * @param tokenId            the new token id
     * @param op                 the transaction body containing the necessary data for token creation
     * @param treasury           treasury of the token
     * @param autoRenewAccount   optional(nullable) account used for auto-renewal
     * @param consensusTimestamp the consensus time of the token create transaction
     * @return a new instance of the {@link Token} class
     */
    public static Token fromGrpcOpAndMeta(
            final Id tokenId,
            final TokenCreateTransactionBody op,
            final Account treasury,
            @Nullable final Account autoRenewAccount,
            final long consensusTimestamp) {
        final var tokenExpiry = op.hasAutoRenewAccount()
                ? consensusTimestamp + op.getAutoRenewPeriod().getSeconds()
                : op.getExpiry().getSeconds();

        final var freezeKey = asUsableFcKey(op.getFreezeKey());
        final var adminKey = asUsableFcKey(op.getAdminKey());
        final var kycKey = asUsableFcKey(op.getKycKey());
        final var wipeKey = asUsableFcKey(op.getWipeKey());
        final var supplyKey = asUsableFcKey(op.getSupplyKey());
        final var feeScheduleKey = asUsableFcKey(op.getFeeScheduleKey());
        final var pauseKey = asUsableFcKey(op.getPauseKey());
        return new Token(
                0L,
                tokenId,
                new ArrayList<>(),
                new ArrayList<>(),
                new HashMap<>(),
                false,
                mapToDomain(op.getTokenType()),
                op.getSupplyType(),
                0,
                op.getMaxSupply(),
                kycKey.orElse(null),
                freezeKey.orElse(null),
                supplyKey.orElse(null),
                wipeKey.orElse(null),
                adminKey.orElse(null),
                feeScheduleKey.orElse(null),
                pauseKey.orElse(null),
                op.getFreezeDefault(),
                treasury,
                autoRenewAccount,
                false,
                false,
                false,
                tokenExpiry,
                0,
                true,
                op.getMemo(),
                op.getName(),
                op.getSymbol(),
                op.getDecimals(),
                op.getAutoRenewPeriod().getSeconds(),
                0,
                Collections.emptyList());
    }

    // copied from TokenTypesManager in services
    private static TokenType mapToDomain(final com.hederahashgraph.api.proto.java.TokenType grpcType) {
        if (grpcType == com.hederahashgraph.api.proto.java.TokenType.NON_FUNGIBLE_UNIQUE) {
            return TokenType.NON_FUNGIBLE_UNIQUE;
        } else {
            return TokenType.FUNGIBLE_COMMON;
        }
    }

    /**
     * Creates new instance of {@link Token} with updated loadedUniqueTokens in order to keep the object's immutability and
     * avoid entry points for changing the state.
     *
     * @param oldToken
     * @param loadedUniqueTokens
     * @return the new instance of {@link Token} with updated {@link #loadedUniqueTokens} property
     */
    private Token createNewTokenWithLoadedUniqueTokens(Token oldToken, Map<Long, UniqueToken> loadedUniqueTokens) {
        return new Token(
                oldToken.entityId,
                oldToken.id,
                oldToken.mintedUniqueTokens,
                oldToken.removedUniqueTokens,
                loadedUniqueTokens,
                true,
                oldToken.type,
                oldToken.supplyType,
                oldToken.totalSupply,
                oldToken.maxSupply,
                oldToken.kycKey,
                oldToken.freezeKey,
                oldToken.supplyKey,
                oldToken.wipeKey,
                oldToken.adminKey,
                oldToken.feeScheduleKey,
                oldToken.pauseKey,
                oldToken.frozenByDefault,
                oldToken.treasury,
                oldToken.autoRenewAccount,
                oldToken.deleted,
                oldToken.paused,
                oldToken.autoRemoved,
                oldToken.expiry,
                oldToken.createdTimestamp,
                oldToken.isNew,
                oldToken.memo,
                oldToken.name,
                oldToken.symbol,
                oldToken.decimals,
                oldToken.autoRenewPeriod,
                oldToken.lastUsedSerialNumber,
                oldToken.customFees);
    }

    /**
     * Creates new instance of {@link Token} with updated totalSupply in order to keep the object's immutability and
     * avoid entry points for changing the state.
     *
     * @param oldToken
     * @param totalSupply
     * @return the new instance of {@link Token} with updated {@link #totalSupply} property
     */
    private Token createNewTokenWithNewTotalSupply(Token oldToken, long totalSupply) {
        return new Token(
                oldToken.entityId,
                oldToken.id,
                oldToken.mintedUniqueTokens,
                oldToken.removedUniqueTokens,
                oldToken.loadedUniqueTokens,
                true,
                oldToken.type,
                oldToken.supplyType,
                totalSupply,
                oldToken.maxSupply,
                oldToken.kycKey,
                oldToken.freezeKey,
                oldToken.supplyKey,
                oldToken.wipeKey,
                oldToken.adminKey,
                oldToken.feeScheduleKey,
                oldToken.pauseKey,
                oldToken.frozenByDefault,
                oldToken.treasury,
                oldToken.autoRenewAccount,
                oldToken.deleted,
                oldToken.paused,
                oldToken.autoRemoved,
                oldToken.expiry,
                oldToken.createdTimestamp,
                oldToken.isNew,
                oldToken.memo,
                oldToken.name,
                oldToken.symbol,
                oldToken.decimals,
                oldToken.autoRenewPeriod,
                oldToken.lastUsedSerialNumber,
                oldToken.customFees);
    }

    /**
     * Creates new instance of {@link Token} with updated treasury in order to keep the object's
     * immutability and avoid entry points for changing the state.
     *
     * @param oldToken
     * @param treasury
     * @return new instance of {@link Token} with updated {@link #treasury} property
     */
    private Token createNewTokenWithNewTreasury(Token oldToken, Account treasury) {
        return new Token(
                oldToken.entityId,
                oldToken.id,
                oldToken.mintedUniqueTokens,
                oldToken.removedUniqueTokens,
                oldToken.loadedUniqueTokens,
                oldToken.supplyHasChanged,
                oldToken.type,
                oldToken.supplyType,
                oldToken.totalSupply,
                oldToken.maxSupply,
                oldToken.kycKey,
                oldToken.freezeKey,
                oldToken.supplyKey,
                oldToken.wipeKey,
                oldToken.adminKey,
                oldToken.feeScheduleKey,
                oldToken.pauseKey,
                oldToken.frozenByDefault,
                treasury,
                oldToken.autoRenewAccount,
                oldToken.deleted,
                oldToken.paused,
                oldToken.autoRemoved,
                oldToken.expiry,
                oldToken.createdTimestamp,
                oldToken.isNew,
                oldToken.memo,
                oldToken.name,
                oldToken.symbol,
                oldToken.decimals,
                oldToken.autoRenewPeriod,
                oldToken.lastUsedSerialNumber,
                oldToken.customFees);
    }

    /**
     * Creates new instance of {@link Token} with updated lastUsedSerialNumber in order to keep the object's
     * immutability and avoid entry points for changing the state.
     *
     * @param oldToken
     * @param lastUsedSerialNumber
     * @return new instance of {@link Token} with updated {@link #lastUsedSerialNumber} property
     */
    private Token createNewTokenWithNewLastUsedSerialNumber(Token oldToken, long lastUsedSerialNumber) {
        return new Token(
                oldToken.entityId,
                oldToken.id,
                oldToken.mintedUniqueTokens,
                oldToken.removedUniqueTokens,
                oldToken.loadedUniqueTokens,
                oldToken.supplyHasChanged,
                oldToken.type,
                oldToken.supplyType,
                oldToken.totalSupply,
                oldToken.maxSupply,
                oldToken.kycKey,
                oldToken.freezeKey,
                oldToken.supplyKey,
                oldToken.wipeKey,
                oldToken.adminKey,
                oldToken.feeScheduleKey,
                oldToken.pauseKey,
                oldToken.frozenByDefault,
                oldToken.treasury,
                oldToken.autoRenewAccount,
                oldToken.deleted,
                oldToken.paused,
                oldToken.autoRemoved,
                oldToken.expiry,
                oldToken.createdTimestamp,
                oldToken.isNew,
                oldToken.memo,
                oldToken.name,
                oldToken.symbol,
                oldToken.decimals,
                oldToken.autoRenewPeriod,
                lastUsedSerialNumber,
                oldToken.customFees);
    }

    /**
     * Creates new instance of {@link Token} with deleted property in order to keep the object's
     * immutability and avoid entry points for changing the state.
     *
     * @param oldToken
     * @param isDeleted
     * oldToken.entityId,
     * @return new instance of {@link Token} with {@link #deleted} property
     */
    private Token createNewTokenWithDeletedFlag(Token oldToken, boolean isDeleted) {
        return new Token(
                oldToken.entityId,
                oldToken.id,
                oldToken.mintedUniqueTokens,
                oldToken.removedUniqueTokens,
                oldToken.loadedUniqueTokens,
                oldToken.supplyHasChanged,
                oldToken.type,
                oldToken.supplyType,
                oldToken.totalSupply,
                oldToken.maxSupply,
                oldToken.kycKey,
                oldToken.freezeKey,
                oldToken.supplyKey,
                oldToken.wipeKey,
                oldToken.adminKey,
                oldToken.feeScheduleKey,
                oldToken.pauseKey,
                oldToken.frozenByDefault,
                oldToken.treasury,
                oldToken.autoRenewAccount,
                isDeleted,
                oldToken.paused,
                oldToken.autoRemoved,
                oldToken.expiry,
                oldToken.createdTimestamp,
                oldToken.isNew,
                oldToken.memo,
                oldToken.name,
                oldToken.symbol,
                oldToken.decimals,
                oldToken.autoRenewPeriod,
                oldToken.lastUsedSerialNumber,
                oldToken.customFees);
    }

    /**
     * Creates new instance of {@link Token} with updated type in order to keep the object's immutability and avoid
     * entry points for changing the state.
     *
     * @param oldToken
     * @param tokenType
     * @return new instance of {@link Token} with updated {@link #type} property
     */
    private Token createNewTokenWithTokenType(Token oldToken, TokenType tokenType) {
        return new Token(
                oldToken.entityId,
                oldToken.id,
                oldToken.mintedUniqueTokens,
                oldToken.removedUniqueTokens,
                oldToken.loadedUniqueTokens,
                oldToken.supplyHasChanged,
                tokenType,
                oldToken.supplyType,
                oldToken.totalSupply,
                oldToken.maxSupply,
                oldToken.kycKey,
                oldToken.freezeKey,
                oldToken.supplyKey,
                oldToken.wipeKey,
                oldToken.adminKey,
                oldToken.feeScheduleKey,
                oldToken.pauseKey,
                oldToken.frozenByDefault,
                oldToken.treasury,
                oldToken.autoRenewAccount,
                oldToken.deleted,
                oldToken.paused,
                oldToken.autoRemoved,
                oldToken.expiry,
                oldToken.createdTimestamp,
                oldToken.isNew,
                oldToken.memo,
                oldToken.name,
                oldToken.symbol,
                oldToken.decimals,
                oldToken.autoRenewPeriod,
                oldToken.lastUsedSerialNumber,
                oldToken.customFees);
    }

    /**
     * Creates new instance of {@link Token} with updated kycKey in order to keep the object's immutability and avoid
     * entry points for changing the state.
     *
     * @param oldToken
     * @param kycKey
     * @return new instance of {@link Token} with updated {@link #kycKey} property
     */
    private Token createNewTokenWithKycKey(Token oldToken, JKey kycKey) {
        return new Token(
                oldToken.entityId,
                oldToken.id,
                oldToken.mintedUniqueTokens,
                oldToken.removedUniqueTokens,
                oldToken.loadedUniqueTokens,
                oldToken.supplyHasChanged,
                oldToken.type,
                oldToken.supplyType,
                oldToken.totalSupply,
                oldToken.maxSupply,
                kycKey,
                oldToken.freezeKey,
                oldToken.supplyKey,
                oldToken.wipeKey,
                oldToken.adminKey,
                oldToken.feeScheduleKey,
                oldToken.pauseKey,
                oldToken.frozenByDefault,
                oldToken.treasury,
                oldToken.autoRenewAccount,
                oldToken.deleted,
                oldToken.paused,
                oldToken.autoRemoved,
                oldToken.expiry,
                oldToken.createdTimestamp,
                oldToken.isNew,
                oldToken.memo,
                oldToken.name,
                oldToken.symbol,
                oldToken.decimals,
                oldToken.autoRenewPeriod,
                oldToken.lastUsedSerialNumber,
                oldToken.customFees);
    }

    /**
     * Creates new instance of {@link Token} with updated freezeKey in order to keep the object's immutability and avoid
     * entry points for changing the state.
     *
     * @param oldToken
     * @param freezeKey
     * @return new instance of {@link Token} with updated {@link #freezeKey} property
     */
    private Token createNewTokenWithFreezeKey(Token oldToken, JKey freezeKey) {
        return new Token(
                oldToken.entityId,
                oldToken.id,
                oldToken.mintedUniqueTokens,
                oldToken.removedUniqueTokens,
                oldToken.loadedUniqueTokens,
                oldToken.supplyHasChanged,
                oldToken.type,
                oldToken.supplyType,
                oldToken.totalSupply,
                oldToken.maxSupply,
                kycKey,
                freezeKey,
                oldToken.supplyKey,
                oldToken.wipeKey,
                oldToken.adminKey,
                oldToken.feeScheduleKey,
                oldToken.pauseKey,
                oldToken.frozenByDefault,
                oldToken.treasury,
                oldToken.autoRenewAccount,
                oldToken.deleted,
                oldToken.paused,
                oldToken.autoRemoved,
                oldToken.expiry,
                oldToken.createdTimestamp,
                oldToken.isNew,
                oldToken.memo,
                oldToken.name,
                oldToken.symbol,
                oldToken.decimals,
                oldToken.autoRenewPeriod,
                oldToken.lastUsedSerialNumber,
                oldToken.customFees);
    }

    /**
     * Creates new instance of {@link Token} with updated supplyKey in order to keep the object's immutability and avoid
     * entry points for changing the state.
     *
     * @param oldToken
     * @param supplyKey
     * @return new instance of {@link Token} with updated {@link #supplyKey} property
     */
    private Token createNewTokenWithSupplyKey(Token oldToken, JKey supplyKey) {
        return new Token(
                oldToken.entityId,
                oldToken.id,
                oldToken.mintedUniqueTokens,
                oldToken.removedUniqueTokens,
                oldToken.loadedUniqueTokens,
                oldToken.supplyHasChanged,
                oldToken.type,
                oldToken.supplyType,
                oldToken.totalSupply,
                oldToken.maxSupply,
                kycKey,
                oldToken.freezeKey,
                supplyKey,
                oldToken.wipeKey,
                oldToken.adminKey,
                oldToken.feeScheduleKey,
                oldToken.pauseKey,
                oldToken.frozenByDefault,
                oldToken.treasury,
                oldToken.autoRenewAccount,
                oldToken.deleted,
                oldToken.paused,
                oldToken.autoRemoved,
                oldToken.expiry,
                oldToken.createdTimestamp,
                oldToken.isNew,
                oldToken.memo,
                oldToken.name,
                oldToken.symbol,
                oldToken.decimals,
                oldToken.autoRenewPeriod,
                oldToken.lastUsedSerialNumber,
                oldToken.customFees);
    }

    /**
     * Creates new instance of {@link Token} with updated wipeKey in order to keep the object's immutability and avoid
     * entry points for changing the state.
     *
     * @param oldToken
     * @param wipeKey
     * @return new instance of {@link Token} with updated {@link #wipeKey} property
     */
    private Token createNewTokenWithWipeKey(Token oldToken, JKey wipeKey) {
        return new Token(
                oldToken.entityId,
                oldToken.id,
                oldToken.mintedUniqueTokens,
                oldToken.removedUniqueTokens,
                oldToken.loadedUniqueTokens,
                oldToken.supplyHasChanged,
                oldToken.type,
                oldToken.supplyType,
                oldToken.totalSupply,
                oldToken.maxSupply,
                kycKey,
                oldToken.freezeKey,
                oldToken.supplyKey,
                wipeKey,
                oldToken.adminKey,
                oldToken.feeScheduleKey,
                oldToken.pauseKey,
                oldToken.frozenByDefault,
                oldToken.treasury,
                oldToken.autoRenewAccount,
                oldToken.deleted,
                oldToken.paused,
                oldToken.autoRemoved,
                oldToken.expiry,
                oldToken.createdTimestamp,
                oldToken.isNew,
                oldToken.memo,
                oldToken.name,
                oldToken.symbol,
                oldToken.decimals,
                oldToken.autoRenewPeriod,
                oldToken.lastUsedSerialNumber,
                oldToken.customFees);
    }

    /**
     * Creates new instance of {@link Token} with updated treasury in order to keep the object's immutability and avoid
     * entry points for changing the state.
     *
     * @param oldToken
     * @param treasury
     * @return new instance of {@link Token} with updated {@link #treasury} property
     */
    private Token createNewTokenWithTreasury(Token oldToken, Account treasury) {
        return new Token(
                oldToken.id,
                oldToken.mintedUniqueTokens,
                oldToken.removedUniqueTokens,
                oldToken.loadedUniqueTokens,
                oldToken.supplyHasChanged,
                oldToken.type,
                oldToken.supplyType,
                oldToken.totalSupply,
                oldToken.maxSupply,
                oldToken.kycKey,
                oldToken.freezeKey,
                oldToken.supplyKey,
                oldToken.wipeKey,
                oldToken.adminKey,
                oldToken.feeScheduleKey,
                oldToken.pauseKey,
                oldToken.frozenByDefault,
                treasury,
                oldToken.autoRenewAccount,
                oldToken.deleted,
                oldToken.paused,
                oldToken.autoRemoved,
                oldToken.expiry,
                oldToken.isNew,
                oldToken.memo,
                oldToken.name,
                oldToken.symbol,
                oldToken.decimals,
                oldToken.autoRenewPeriod,
                oldToken.lastUsedSerialNumber,
                oldToken.customFees);
    }

    /**
     * Creates new instance of {@link Token} with updated paused in order to keep the object's immutability and avoid
     * entry points for changing the state.
     *
     * @param oldToken
     * @param paused
     * @return new instance of {@link Token} with updated {@link #paused} property
     */
    private Token createNewTokenWithPaused(Token oldToken, boolean paused) {
        return new Token(
                oldToken.id,
                oldToken.mintedUniqueTokens,
                oldToken.removedUniqueTokens,
                oldToken.loadedUniqueTokens,
                oldToken.supplyHasChanged,
                oldToken.type,
                oldToken.supplyType,
                oldToken.totalSupply,
                oldToken.maxSupply,
                oldToken.kycKey,
                oldToken.freezeKey,
                oldToken.supplyKey,
                oldToken.wipeKey,
                oldToken.adminKey,
                oldToken.feeScheduleKey,
                oldToken.pauseKey,
                oldToken.frozenByDefault,
                oldToken.treasury,
                oldToken.autoRenewAccount,
                oldToken.deleted,
                paused,
                oldToken.autoRemoved,
                oldToken.expiry,
                oldToken.isNew,
                oldToken.memo,
                oldToken.name,
                oldToken.symbol,
                oldToken.decimals,
                oldToken.autoRenewPeriod,
                oldToken.lastUsedSerialNumber,
                oldToken.customFees);
    }

    /**
     * Creates new instance of {@link Token} with updated decimals in order to keep the object's immutability and avoid
     * entry points for changing the state.
     *
     * @param oldToken
     * @param decimals
     * @return new instance of {@link Token} with updated {@link #decimals} property
     */
    private Token createNewTokenWithDecimals(Token oldToken, int decimals) {
        return new Token(
                oldToken.id,
                oldToken.mintedUniqueTokens,
                oldToken.removedUniqueTokens,
                oldToken.loadedUniqueTokens,
                oldToken.supplyHasChanged,
                oldToken.type,
                oldToken.supplyType,
                oldToken.totalSupply,
                oldToken.maxSupply,
                oldToken.kycKey,
                oldToken.freezeKey,
                oldToken.supplyKey,
                oldToken.wipeKey,
                oldToken.adminKey,
                oldToken.feeScheduleKey,
                oldToken.pauseKey,
                oldToken.frozenByDefault,
                oldToken.treasury,
                oldToken.autoRenewAccount,
                oldToken.deleted,
                oldToken.paused,
                oldToken.autoRemoved,
                oldToken.expiry,
                oldToken.isNew,
                oldToken.memo,
                oldToken.name,
                oldToken.symbol,
                decimals,
                oldToken.autoRenewPeriod,
                oldToken.lastUsedSerialNumber,
                oldToken.customFees);
    }

    /**
     * Minting fungible tokens increases the supply and sets new balance to the treasuryRel
     *
     * @param treasuryRel
     * @param amount
     * @param ignoreSupplyKey
     * @return new instance of {@link Token} with updated fields to keep the object's immutability
     */
    public TokenModificationResult mint(
            final TokenRelationship treasuryRel, final long amount, final boolean ignoreSupplyKey) {
        validateTrue(amount >= 0, INVALID_TOKEN_MINT_AMOUNT, errorMessage("mint", amount, treasuryRel));
        validateTrue(
                type == TokenType.FUNGIBLE_COMMON,
                FAIL_INVALID,
                "Fungible mint can be invoked only on fungible token type");

        return changeSupply(treasuryRel, amount, INVALID_TOKEN_MINT_AMOUNT, ignoreSupplyKey);
    }

    /**
     * Minting unique tokens creates new instances of the given base unique token. Increments the serial number of the
     * given base unique token, and assigns each of the numbers to each new unique token instance.
     *
     * @param treasuryRel  - the relationship between the treasury account and the token
     * @param metadata     - a list of user-defined metadata, related to the nft instances.
     * @param creationTime - the consensus time of the token mint transaction
     * @return new instance of {@link Token} with updated fields to keep the object's immutability
     */
    public TokenModificationResult mint(
            final TokenRelationship treasuryRel, final List<ByteString> metadata, final RichInstant creationTime) {
        final var metadataCount = metadata.size();
        validateFalse(metadata.isEmpty(), INVALID_TOKEN_MINT_METADATA, "Cannot mint zero unique tokens");
        validateTrue(
                type == TokenType.NON_FUNGIBLE_UNIQUE,
                FAIL_INVALID,
                "Non-fungible mint can be invoked only on non-fungible token type");
        validateTrue((lastUsedSerialNumber + metadataCount) <= MAX_NUM_ALLOWED, SERIAL_NUMBER_LIMIT_REACHED);
        var tokenMod = changeSupply(treasuryRel, metadataCount, FAIL_INVALID, false);
        long newLastUsedSerialNumber = this.lastUsedSerialNumber;

        for (final ByteString m : metadata) {
            newLastUsedSerialNumber++;
            // The default sentinel account is used (0.0.0) to represent unique tokens owned by the
            // Treasury
            final var uniqueToken =
                    new UniqueToken(id, newLastUsedSerialNumber, creationTime, Id.DEFAULT, Id.DEFAULT, m.toByteArray());
            mintedUniqueTokens.add(uniqueToken);
        }
        var newTreasury = treasury.setOwnedNfts(treasury.getOwnedNfts() + metadataCount);
        var newToken = createNewTokenWithNewTreasury(tokenMod.token(), newTreasury);
        return new TokenModificationResult(
                createNewTokenWithNewLastUsedSerialNumber(newToken, newLastUsedSerialNumber),
                tokenMod.tokenRelationship());
    }

    /**
     * Burning fungible tokens reduces the supply and sets new balance to the treasuryRel
     *
     * @param treasuryRel- the relationship between the treasury account and the token
     * @param amount
     * @return new instance of {@link Token} with updated fields to keep the object's immutability
     */
    public TokenModificationResult burn(final TokenRelationship treasuryRel, final long amount) {
        validateTrue(amount >= 0, INVALID_TOKEN_BURN_AMOUNT, errorMessage("burn", amount, treasuryRel));
        return changeSupply(treasuryRel, -amount, INVALID_TOKEN_BURN_AMOUNT, false);
    }

    /**
     * Burning unique tokens effectively destroys them, as well as reduces the total supply of the token.
     *
     * @param treasuryRel-  the relationship between the treasury account and the token
     * @param serialNumbers - the serial numbers, representing the unique tokens which will be
     *                      destroyed.
     */
    public TokenModificationResult burn(final TokenRelationship treasuryRel, final List<Long> serialNumbers) {
        validateTrue(type == TokenType.NON_FUNGIBLE_UNIQUE, FAIL_INVALID);
        validateFalse(serialNumbers.isEmpty(), INVALID_TOKEN_BURN_METADATA);
        final var treasuryId = treasury.getId();
        for (final long serialNum : serialNumbers) {
            final var uniqueToken = loadedUniqueTokens.get(serialNum);
            validateTrue(uniqueToken != null, FAIL_INVALID);

            final var treasuryIsOwner = uniqueToken.getOwner().equals(Id.DEFAULT);
            validateTrue(treasuryIsOwner, TREASURY_MUST_OWN_BURNED_NFT);
            removedUniqueTokens.add(
                    new UniqueToken(id, serialNum, RichInstant.MISSING_INSTANT, treasuryId, Id.DEFAULT, new byte[] {}));
        }
        final var numBurned = serialNumbers.size();
        var newTreasury = treasury.setOwnedNfts(treasury.getOwnedNfts() - numBurned);
        var tokenMod = changeSupply(treasuryRel, -numBurned, FAIL_INVALID, false);
        var newToken = createNewTokenWithNewTreasury(tokenMod.token(), newTreasury);
        return new TokenModificationResult(newToken, tokenMod.tokenRelationship());
    }

    /**
     * Wiping fungible tokens removes the balance of the given account, as well as reduces the total supply.
     *
     * @param accountRel - the relationship between the account which owns the tokens and the token
     * @param amount     - amount to be wiped
     * @return new instance of {@link Token} with updated fields to keep the object's immutability
     */
    public TokenModificationResult wipe(final TokenRelationship accountRel, final long amount) {
        validateTrue(
                type == TokenType.FUNGIBLE_COMMON,
                FAIL_INVALID,
                "Fungible wipe can be invoked only on Fungible token type.");
        baseWipeValidations(accountRel);
        amountWipeValidations(accountRel, amount);

        final var newTotalSupply = totalSupply - amount;
        final var newAccBalance = accountRel.getBalance() - amount;

        var newAccountRel = accountRel;
        if (newAccBalance == 0) {
            final var currentNumPositiveBalances = accountRel.getAccount().getNumPositiveBalances();
            var newAccount = accountRel.getAccount().setNumPositiveBalances(currentNumPositiveBalances - 1);
            newAccountRel = accountRel.setAccount(newAccount);
        }
        return new TokenModificationResult(
                createNewTokenWithNewTotalSupply(this, newTotalSupply), newAccountRel.setBalance(newAccBalance));
    }

    /**
     * Wiping unique tokens removes the unique token instances, associated to the given account, as
     * well as reduces the total supply.
     *
     * @param accountRel    - the relationship between the account, which owns the tokens, and the
     *                      token
     * @param serialNumbers - a list of serial numbers, representing the tokens to be wiped
     */
    public TokenModificationResult wipe(final TokenRelationship accountRel, final List<Long> serialNumbers) {
        validateTrue(type == TokenType.NON_FUNGIBLE_UNIQUE, FAIL_INVALID);
        validateFalse(serialNumbers.isEmpty(), INVALID_WIPING_AMOUNT);

        baseWipeValidations(accountRel);
        for (final var serialNum : serialNumbers) {
            final var uniqueToken = loadedUniqueTokens.get(serialNum);
            validateTrue(uniqueToken != null, FAIL_INVALID);
            final var wipeAccountIsOwner =
                    uniqueToken.getOwner().equals(accountRel.getAccount().getId());
            validateTrue(wipeAccountIsOwner, ACCOUNT_DOES_NOT_OWN_WIPED_NFT);
        }

        final var newTotalSupply = totalSupply - serialNumbers.size();
        final var newAccountBalance = accountRel.getBalance() - serialNumbers.size();
        var account = accountRel.getAccount();
        for (final long serialNum : serialNumbers) {
            removedUniqueTokens.add(new UniqueToken(
                    id, serialNum, RichInstant.MISSING_INSTANT, account.getId(), Id.DEFAULT, new byte[] {}));
        }

        if (newAccountBalance == 0) {
            final var currentNumPositiveBalances = account.getNumPositiveBalances();
            account = account.setNumPositiveBalances(currentNumPositiveBalances - 1);
        }

        var newAccountRel = accountRel.setAccount(account.setOwnedNfts(account.getOwnedNfts() - serialNumbers.size()));
        newAccountRel = newAccountRel.setBalance(newAccountBalance);
        return new TokenModificationResult(createNewTokenWithNewTotalSupply(this, newTotalSupply), newAccountRel);
    }

    public TokenRelationship newRelationshipWith(final Account account, final boolean automaticAssociation) {
        var newRel =
                new TokenRelationship(this, account, 0, false, !hasKycKey(), false, false, automaticAssociation, 0);
        if (hasFreezeKey() && frozenByDefault) {
            newRel = newRel.setFrozen(true);
        }
        return newRel;
    }

    /**
     * Creates new {@link TokenRelationship} for the specified {@link Account} IMPORTANT: The provided account is set to
     * KYC granted and unfrozen by default
     *
     * @param account the Account for which to create the relationship
     * @return newly created {@link TokenRelationship}
     */
    public TokenRelationship newEnabledRelationship(final Account account) {
        return new TokenRelationship(this, account, 0, false, true, false, false, false, 0);
    }

    private TokenModificationResult changeSupply(
            final TokenRelationship treasuryRel,
            final long amount,
            final ResponseCodeEnum negSupplyCode,
            final boolean ignoreSupplyKey) {
        validateTrue(treasuryRel != null, FAIL_INVALID, "Cannot mint with a null treasuryRel");
        validateTrue(
                treasuryRel.hasInvolvedIds(id, treasury.getId()),
                FAIL_INVALID,
                "Cannot change " + this + " supply (" + amount + ") with non-treasury rel " + treasuryRel);
        if (!ignoreSupplyKey) {
            validateTrue(supplyKey != null, TOKEN_HAS_NO_SUPPLY_KEY);
        }
        final long newTotalSupply = totalSupply + amount;
        validateTrue(newTotalSupply >= 0, negSupplyCode);
        if (supplyType == TokenSupplyType.FINITE) {
            validateTrue(
                    maxSupply >= newTotalSupply,
                    TOKEN_MAX_SUPPLY_REACHED,
                    "Cannot mint new supply (" + amount + "). Max supply (" + maxSupply + ") reached");
        }
        var treasuryAccount = treasuryRel.getAccount();
        final long newTreasuryBalance = treasuryRel.getBalance() + amount;
        validateTrue(newTreasuryBalance >= 0, INSUFFICIENT_TOKEN_BALANCE);
        if (treasuryRel.getBalance() == 0 && amount > 0) {
            // for mint op
            treasuryAccount = treasuryAccount.setNumPositiveBalances(treasuryAccount.getNumPositiveBalances() + 1);
        } else if (newTreasuryBalance == 0 && amount < 0) {
            // for burn op
            treasuryAccount = treasuryAccount.setNumPositiveBalances(treasuryAccount.getNumPositiveBalances() - 1);
        }
        var newTreasuryRel = treasuryRel.setAccount(treasuryAccount);
        newTreasuryRel = newTreasuryRel.setBalance(newTreasuryBalance);
        return new TokenModificationResult(createNewTokenWithNewTotalSupply(this, newTotalSupply), newTreasuryRel);
    }

    private void baseWipeValidations(final TokenRelationship accountRel) {
        validateTrue(hasWipeKey(), TOKEN_HAS_NO_WIPE_KEY, "Cannot wipe Tokens without wipe key.");

        validateFalse(
                treasury.getId().equals(accountRel.getAccount().getId()),
                CANNOT_WIPE_TOKEN_TREASURY_ACCOUNT,
                "Cannot wipe treasury account of token.");
    }

    private void amountWipeValidations(final TokenRelationship accountRel, final long amount) {
        validateTrue(amount >= 0, INVALID_WIPING_AMOUNT, errorMessage("wipe", amount, accountRel));

        final var newTotalSupply = totalSupply - amount;
        validateTrue(
                newTotalSupply >= 0, INVALID_WIPING_AMOUNT, "Wiping would negate the total supply of the given token.");

        final var newAccountBalance = accountRel.getBalance() - amount;
        validateTrue(newAccountBalance >= 0, INVALID_WIPING_AMOUNT, "Wiping would negate account balance");
    }

    private String errorMessage(final String op, final long amount, final TokenRelationship rel) {
        return "Cannot " + op + " " + amount + " units of " + this + " from " + rel;
    }

    public Token delete() {
        validateTrue(hasAdminKey(), TOKEN_IS_IMMUTABLE);
        return createNewTokenWithDeletedFlag(this, true);
    }

    public Token setIsDeleted(boolean isDeleted) {
        return createNewTokenWithDeletedFlag(this, isDeleted);
    }

    public boolean hasAdminKey() {
        return adminKey != null;
    }

    public Account getTreasury() {
        return treasury;
    }

    public Token setTreasury(Account treasury) {
        return createNewTokenWithTreasury(this, treasury);
    }

    public Account getAutoRenewAccount() {
        return autoRenewAccount;
    }

    public long getTotalSupply() {
        return totalSupply;
    }

    public long getMaxSupply() {
        return maxSupply;
    }

    public JKey getSupplyKey() {
        return supplyKey;
    }

    public Token setSupplyKey(JKey supplyKey) {
        return createNewTokenWithSupplyKey(this, supplyKey);
    }

    public boolean hasFreezeKey() {
        return freezeKey != null;
    }

    public boolean hasKycKey() {
        return kycKey != null;
    }

    private boolean hasWipeKey() {
        return wipeKey != null;
    }

    public JKey getWipeKey() {
        return wipeKey;
    }

    public Token setWipeKey(JKey wipeKey) {
        return createNewTokenWithWipeKey(this, wipeKey);
    }

    public JKey getKycKey() {
        return kycKey;
    }

    public Token setKycKey(JKey kycKey) {
        return createNewTokenWithKycKey(this, kycKey);
    }

    public JKey getFreezeKey() {
        return freezeKey;
    }

    public Token setFreezeKey(JKey freezeKey) {
        return createNewTokenWithFreezeKey(this, freezeKey);
    }

    public JKey getPauseKey() {
        return pauseKey;
    }

    public boolean hasPauseKey() {
        return pauseKey != null;
    }

    /* supply is changed only after the token is created */
    public boolean hasChangedSupply() {
        return supplyHasChanged && !isNew;
    }

    public boolean isFrozenByDefault() {
        return frozenByDefault;
    }

    public boolean isPaused() {
        return paused;
    }

<<<<<<< HEAD
    public Token setPaused(boolean paused) {
        return createNewTokenWithPaused(this, paused);
=======
    public Long getEntityId() {
        return entityId;
>>>>>>> 6b60c68a
    }

    public Id getId() {
        return id;
    }

    public TokenType getType() {
        return type;
    }

    public Token setType(TokenType tokenType) {
        return createNewTokenWithTokenType(this, tokenType);
    }

    public boolean isFungibleCommon() {
        return type == TokenType.FUNGIBLE_COMMON;
    }

    public boolean isNonFungibleUnique() {
        return type == TokenType.NON_FUNGIBLE_UNIQUE;
    }

    public long getLastUsedSerialNumber() {
        return lastUsedSerialNumber;
    }

    public Token setLastUsedSerialNumber(final long lastUsedSerialNumber) {
        return createNewTokenWithNewLastUsedSerialNumber(this, lastUsedSerialNumber);
    }

    public List<CustomFee> getCustomFees() {
        return customFees;
    }

    public boolean hasMintedUniqueTokens() {
        return !mintedUniqueTokens.isEmpty();
    }

    public List<UniqueToken> mintedUniqueTokens() {
        return mintedUniqueTokens;
    }

    public boolean isDeleted() {
        return deleted;
    }

    public long getExpiry() {
        return expiry;
    }

    public boolean hasRemovedUniqueTokens() {
        return !removedUniqueTokens.isEmpty();
    }

    public List<UniqueToken> removedUniqueTokens() {
        return removedUniqueTokens;
    }

    public Map<Long, UniqueToken> getLoadedUniqueTokens() {
        return loadedUniqueTokens;
    }

    public Token setLoadedUniqueTokens(final Map<Long, UniqueToken> loadedUniqueTokens) {
        return createNewTokenWithLoadedUniqueTokens(this, loadedUniqueTokens);
    }

    public boolean isBelievedToHaveBeenAutoRemoved() {
        return autoRemoved;
    }

    public JKey getAdminKey() {
        return adminKey;
    }

    public String getMemo() {
        return memo;
    }

    public boolean isNew() {
        return isNew;
    }

    public TokenSupplyType getSupplyType() {
        return supplyType;
    }

    public String getName() {
        return name;
    }

    public String getSymbol() {
        return symbol;
    }

    public int getDecimals() {
        return decimals;
    }

    public Token setDecimals(int decimals) {
        return createNewTokenWithDecimals(this, decimals);
    }

    public long getAutoRenewPeriod() {
        return autoRenewPeriod;
    }

    public long getCreatedTimestamp() {
        return this.createdTimestamp;
    }

    /* NOTE: The object methods below are only overridden to improve
    readability of unit tests; this model object is not used in hash-based
    collections, so the performance of these methods doesn't matter. */
    @Override
    public boolean equals(final Object obj) {
        return EqualsBuilder.reflectionEquals(this, obj);
    }

    @Override
    public int hashCode() {
        return HashCodeBuilder.reflectionHashCode(this);
    }

    @Override
    public String toString() {
        return MoreObjects.toStringHelper(Token.class)
                .add("id", id)
                .add("type", type)
                .add("deleted", deleted)
                .add("autoRemoved", autoRemoved)
                .add("treasury", treasury)
                .add("autoRenewAccount", autoRenewAccount)
                .add("kycKey", kycKey)
                .add("freezeKey", freezeKey)
                .add("frozenByDefault", frozenByDefault)
                .add("supplyKey", supplyKey)
                .add("currentSerialNumber", lastUsedSerialNumber)
                .add("pauseKey", pauseKey)
                .add("paused", paused)
                .toString();
    }

    public boolean hasFeeScheduleKey() {
        return feeScheduleKey != null;
    }

    public JKey getFeeScheduleKey() {
        return feeScheduleKey;
    }
}<|MERGE_RESOLUTION|>--- conflicted
+++ resolved
@@ -33,13 +33,17 @@
 import com.hederahashgraph.api.proto.java.TokenCreateTransactionBody;
 import com.hederahashgraph.api.proto.java.TokenSupplyType;
 import edu.umd.cs.findbugs.annotations.Nullable;
-import java.util.*;
+import java.util.ArrayList;
+import java.util.Collections;
+import java.util.HashMap;
+import java.util.List;
+import java.util.Map;
 import org.apache.commons.lang3.builder.EqualsBuilder;
 import org.apache.commons.lang3.builder.HashCodeBuilder;
 
 /**
  * Copied model from hedera-services.
- * <p>
+ *
  * Encapsulates the state and operations of a Hedera token.
  *
  * <p>Operations are validated, and throw a {@link InvalidTransactionException} with response code
@@ -52,11 +56,11 @@
  * <p>
  * This model is used as a value in a special state (CachingStateFrame), used for speculative write operations. Object
  * immutability is required for this model in order to be used seamlessly in the state.
- * <p>
+ *
  * Differences from the original:
- * 1. Added factory method that returns empty instance
- * 2. Added mapToDomain method from TokenTypesManager
- * 3. Removed OwnershipTracker
+ *     1. Added factory method that returns empty instance
+ *     2. Added mapToDomain method from TokenTypesManager
+ *     3. Removed OwnershipTracker
  */
 public class Token {
     private final Long entityId;
@@ -741,6 +745,7 @@
      */
     private Token createNewTokenWithTreasury(Token oldToken, Account treasury) {
         return new Token(
+                oldToken.entityId,
                 oldToken.id,
                 oldToken.mintedUniqueTokens,
                 oldToken.removedUniqueTokens,
@@ -764,6 +769,7 @@
                 oldToken.paused,
                 oldToken.autoRemoved,
                 oldToken.expiry,
+                oldToken.createdTimestamp,
                 oldToken.isNew,
                 oldToken.memo,
                 oldToken.name,
@@ -784,6 +790,7 @@
      */
     private Token createNewTokenWithPaused(Token oldToken, boolean paused) {
         return new Token(
+                oldToken.entityId,
                 oldToken.id,
                 oldToken.mintedUniqueTokens,
                 oldToken.removedUniqueTokens,
@@ -807,6 +814,7 @@
                 paused,
                 oldToken.autoRemoved,
                 oldToken.expiry,
+                oldToken.createdTimestamp,
                 oldToken.isNew,
                 oldToken.memo,
                 oldToken.name,
@@ -827,6 +835,7 @@
      */
     private Token createNewTokenWithDecimals(Token oldToken, int decimals) {
         return new Token(
+                oldToken.entityId,
                 oldToken.id,
                 oldToken.mintedUniqueTokens,
                 oldToken.removedUniqueTokens,
@@ -850,6 +859,7 @@
                 oldToken.paused,
                 oldToken.autoRemoved,
                 oldToken.expiry,
+                oldToken.createdTimestamp,
                 oldToken.isNew,
                 oldToken.memo,
                 oldToken.name,
@@ -883,9 +893,9 @@
      * Minting unique tokens creates new instances of the given base unique token. Increments the serial number of the
      * given base unique token, and assigns each of the numbers to each new unique token instance.
      *
-     * @param treasuryRel  - the relationship between the treasury account and the token
-     * @param metadata     - a list of user-defined metadata, related to the nft instances.
-     * @param creationTime - the consensus time of the token mint transaction
+     * @param treasuryRel      - the relationship between the treasury account and the token
+     * @param metadata         - a list of user-defined metadata, related to the nft instances.
+     * @param creationTime     - the consensus time of the token mint transaction
      * @return new instance of {@link Token} with updated fields to keep the object's immutability
      */
     public TokenModificationResult mint(
@@ -930,9 +940,9 @@
     /**
      * Burning unique tokens effectively destroys them, as well as reduces the total supply of the token.
      *
-     * @param treasuryRel-  the relationship between the treasury account and the token
-     * @param serialNumbers - the serial numbers, representing the unique tokens which will be
-     *                      destroyed.
+     * @param treasuryRel-     the relationship between the treasury account and the token
+     * @param serialNumbers    - the serial numbers, representing the unique tokens which will be
+     *                         destroyed.
      */
     public TokenModificationResult burn(final TokenRelationship treasuryRel, final List<Long> serialNumbers) {
         validateTrue(type == TokenType.NON_FUNGIBLE_UNIQUE, FAIL_INVALID);
@@ -986,9 +996,9 @@
      * Wiping unique tokens removes the unique token instances, associated to the given account, as
      * well as reduces the total supply.
      *
-     * @param accountRel    - the relationship between the account, which owns the tokens, and the
-     *                      token
-     * @param serialNumbers - a list of serial numbers, representing the tokens to be wiped
+     * @param accountRel       - the relationship between the account, which owns the tokens, and the
+     *                         token
+     * @param serialNumbers    - a list of serial numbers, representing the tokens to be wiped
      */
     public TokenModificationResult wipe(final TokenRelationship accountRel, final List<Long> serialNumbers) {
         validateTrue(type == TokenType.NON_FUNGIBLE_UNIQUE, FAIL_INVALID);
@@ -1199,13 +1209,12 @@
         return paused;
     }
 
-<<<<<<< HEAD
     public Token setPaused(boolean paused) {
         return createNewTokenWithPaused(this, paused);
-=======
+    }
+
     public Long getEntityId() {
         return entityId;
->>>>>>> 6b60c68a
     }
 
     public Id getId() {
