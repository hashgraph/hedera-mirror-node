--- conflicted
+++ resolved
@@ -26,13 +26,7 @@
 
 import com.esaulpaugh.headlong.abi.Tuple;
 import com.google.protobuf.ByteString;
-<<<<<<< HEAD
-import com.hedera.mirror.web3.evm.account.MirrorEvmContractAliases;
-import com.hedera.mirror.web3.evm.store.Store;
-import com.hedera.mirror.web3.evm.store.contract.EntityAddressSequencer;
-=======
 import com.hedera.mirror.web3.evm.store.contract.HederaEvmStackedWorldStateUpdater;
->>>>>>> cd9a935e
 import com.hedera.node.app.service.evm.store.tokens.TokenType;
 import com.hedera.services.hapi.utils.ByteStringUtils;
 import com.hedera.services.store.contracts.precompile.AbiConstants;
@@ -128,16 +122,7 @@
     }
 
     @Override
-<<<<<<< HEAD
-    public RunResult run(
-            final MessageFrame frame,
-            final Store store,
-            final TransactionBody transactionBody,
-            final EntityAddressSequencer entityAddressSequencer,
-            final MirrorEvmContractAliases mirrorEvmContractAliases) {
-=======
     public RunResult run(final MessageFrame frame, final TransactionBody transactionBody) {
->>>>>>> cd9a935e
         Objects.requireNonNull(transactionBody, "`body` method should be called before `run`");
 
         final var store = ((HederaEvmStackedWorldStateUpdater) frame.getWorldUpdater()).getStore();
