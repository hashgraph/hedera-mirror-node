--- conflicted
+++ resolved
@@ -31,20 +31,15 @@
 import com.hedera.services.store.contracts.precompile.Precompile;
 import com.hedera.services.utils.accessors.AccessorFactory;
 import com.hederahashgraph.api.proto.java.*;
-import jakarta.inject.Named;
 import java.io.IOException;
 import java.math.BigDecimal;
 import java.util.EnumMap;
 import java.util.Map;
 
-<<<<<<< HEAD
-=======
 /**
  * Copied Logic type from hedera-services. Differences with the original:
  * 1. Use abstraction for the state by introducing {@link Store} interface
  */
->>>>>>> fb89b80a
-@Named
 public class PrecompilePricingUtils {
 
     public static final JKey EMPTY_KEY;
@@ -82,12 +77,8 @@
             final AssetsLoader assetsLoader,
             final BasicHbarCentExchange exchange,
             final FeeCalculator feeCalculator,
-<<<<<<< HEAD
-            final BasicFcfsUsagePrices resourceCosts) {
-=======
             final BasicFcfsUsagePrices resourceCosts,
             final AccessorFactory accessorFactory) {
->>>>>>> fb89b80a
         this.exchange = exchange;
         this.feeCalculator = feeCalculator;
         this.resourceCosts = resourceCosts;
@@ -123,10 +114,6 @@
         return FeeBuilder.getTinybarsFromTinyCents(exchange.rate(timestamp), getCanonicalPriceInTinyCents(gasCostType));
     }
 
-<<<<<<< HEAD
-    public long gasFeeInTinybars(final Timestamp timestamp, final Store store) {
-        final var fees = feeCalculator.computeFee(EMPTY_KEY, store, timestamp);
-=======
     public long gasFeeInTinybars(final TransactionBody.Builder txBody, final Timestamp timestamp, final Store store) {
         final var signedTxn = SignedTransaction.newBuilder()
                 .setBodyBytes(txBody.build().toByteString())
@@ -137,7 +124,6 @@
                 .build();
         final var accessor = accessorFactory.uncheckedSpecializedAccessor(txn);
         final var fees = feeCalculator.computeFee(accessor, EMPTY_KEY, store, timestamp);
->>>>>>> fb89b80a
         return fees.getServiceFee() + fees.getNetworkFee() + fees.getNodeFee();
     }
 
