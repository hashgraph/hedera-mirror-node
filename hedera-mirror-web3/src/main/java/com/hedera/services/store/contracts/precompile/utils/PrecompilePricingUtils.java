/*
 * Copyright (C) 2023 Hedera Hashgraph, LLC
 *
 * Licensed under the Apache License, Version 2.0 (the "License");
 * you may not use this file except in compliance with the License.
 * You may obtain a copy of the License at
 *
 *      http://www.apache.org/licenses/LICENSE-2.0
 *
 * Unless required by applicable law or agreed to in writing, software
 * distributed under the License is distributed on an "AS IS" BASIS,
 * WITHOUT WARRANTIES OR CONDITIONS OF ANY KIND, either express or implied.
 * See the License for the specific language governing permissions and
 * limitations under the License.
 */

package com.hedera.services.store.contracts.precompile.utils;

import static com.hedera.services.utils.MiscUtils.asFcKeyUnchecked;
import static com.hederahashgraph.api.proto.java.HederaFunctionality.*;
import static com.hederahashgraph.api.proto.java.ResponseType.ANSWER_ONLY;
import static com.hederahashgraph.api.proto.java.SubType.*;

import com.hedera.mirror.web3.evm.store.Store;
import com.hedera.services.fees.BasicHbarCentExchange;
import com.hedera.services.fees.FeeCalculator;
import com.hedera.services.fees.calculation.BasicFcfsUsagePrices;
import com.hedera.services.fees.pricing.AssetsLoader;
import com.hedera.services.hapi.utils.fees.FeeBuilder;
import com.hedera.services.jproto.JKey;
import com.hedera.services.store.contracts.precompile.Precompile;
import com.hederahashgraph.api.proto.java.*;
<<<<<<< HEAD
import jakarta.inject.Named;
=======
import jakarta.inject.Provider;
>>>>>>> 0b8a158a
import java.io.IOException;
import java.math.BigDecimal;
import java.util.EnumMap;
import java.util.Map;

@Named
public class PrecompilePricingUtils {

    public static final JKey EMPTY_KEY;
    /**
     * If we lack an entry (because of a bad data load), return a value that cannot reasonably be paid. In this case $1
     * Million Dollars.
     */
    static final long COST_PROHIBITIVE = 1_000_000L * 10_000_000_000L;

    private static final Query SYNTHETIC_REDIRECT_QUERY = Query.newBuilder()
            .setTransactionGetRecord(TransactionGetRecordQuery.newBuilder().build())
            .build();

    static {
        EMPTY_KEY = asFcKeyUnchecked(
                Key.newBuilder().setKeyList(KeyList.getDefaultInstance()).build());
    }

<<<<<<< HEAD
    private final Map<GasCostType, Long> canonicalOperationCostsInTinyCents;
=======
>>>>>>> 0b8a158a
    private final BasicHbarCentExchange exchange;
    private final FeeCalculator feeCalculator;
    private final BasicFcfsUsagePrices resourceCosts;
<<<<<<< HEAD
=======
    Map<GasCostType, Long> canonicalOperationCostsInTinyCents;
>>>>>>> 0b8a158a

    public PrecompilePricingUtils(
            final AssetsLoader assetsLoader,
            final BasicHbarCentExchange exchange,
<<<<<<< HEAD
            final FeeCalculator feeCalculator,
=======
            final Provider<FeeCalculator> feeCalculator,
>>>>>>> 0b8a158a
            final BasicFcfsUsagePrices resourceCosts) {
        this.exchange = exchange;
        this.feeCalculator = feeCalculator;
        this.resourceCosts = resourceCosts;

        canonicalOperationCostsInTinyCents = new EnumMap<>(GasCostType.class);
        final Map<HederaFunctionality, Map<SubType, BigDecimal>> canonicalPrices;
        try {
            canonicalPrices = assetsLoader.loadCanonicalPrices();
        } catch (final IOException e) {
            throw new CanonicalOperationsUnloadableException(e);
        }
        for (final var costType : GasCostType.values()) {
            if (canonicalPrices.containsKey(costType.functionality)) {
                final BigDecimal costInUSD =
                        canonicalPrices.get(costType.functionality).get(costType.subtype);
                if (costInUSD != null) {
                    canonicalOperationCostsInTinyCents.put(
                            costType,
                            costInUSD
                                    .multiply(BigDecimal.valueOf(100 * 100_000_000L))
                                    .longValue());
                }
            }
        }
    }

    public long getCanonicalPriceInTinyCents(final GasCostType gasCostType) {
        return canonicalOperationCostsInTinyCents.getOrDefault(gasCostType, COST_PROHIBITIVE);
    }

    public long getMinimumPriceInTinybars(final GasCostType gasCostType, final Timestamp timestamp) {
        return FeeBuilder.getTinybarsFromTinyCents(exchange.rate(timestamp), getCanonicalPriceInTinyCents(gasCostType));
    }

<<<<<<< HEAD
    public long gasFeeInTinybars(final Timestamp timestamp, final StackedStateFrames<Object> state) {
        final var fees = feeCalculator.computeFee(EMPTY_KEY, state, timestamp);
        return fees.getServiceFee() + fees.getNetworkFee() + fees.getNodeFee();
    }

    public long computeViewFunctionGas(
            final Timestamp now, final long minimumTinybarCost, final StackedStateFrames<Object> state) {
        final var calculator = feeCalculator;
=======
    public long gasFeeInTinybars(final Timestamp timestamp, final Store store) {
        final var fees = feeCalculator.get().computeFee(EMPTY_KEY, store, timestamp);
        return fees.getServiceFee() + fees.getNetworkFee() + fees.getNodeFee();
    }

    public long computeViewFunctionGas(final Timestamp now, final long minimumTinybarCost, final Store store) {
        final var calculator = feeCalculator.get();
>>>>>>> 0b8a158a
        final var usagePrices = resourceCosts.defaultPricesGiven(TokenGetInfo, now);
        final var fees = calculator.estimatePayment(SYNTHETIC_REDIRECT_QUERY, usagePrices, store, now, ANSWER_ONLY);

        final long gasPriceInTinybars = calculator.estimatedGasPriceInTinybars(ContractCall, now);
        final long calculatedFeeInTinybars = fees.getNetworkFee() + fees.getNodeFee() + fees.getServiceFee();
        final long actualFeeInTinybars = Math.max(minimumTinybarCost, calculatedFeeInTinybars);

        // convert to gas cost
        final long baseGasCost = (actualFeeInTinybars + gasPriceInTinybars - 1L) / gasPriceInTinybars;

        // charge premium
        return baseGasCost + (baseGasCost / 5L);
    }

<<<<<<< HEAD
    public long computeGasRequirement(
            final long blockTimestamp, final Precompile precompile, final StackedStateFrames<Object> state) {
=======
    public long computeGasRequirement(final long blockTimestamp, final Precompile precompile, final Store store) {
>>>>>>> 0b8a158a
        final Timestamp timestamp =
                Timestamp.newBuilder().setSeconds(blockTimestamp).build();
        final long gasPriceInTinybars = feeCalculator.estimatedGasPriceInTinybars(ContractCall, timestamp);

<<<<<<< HEAD
        final long calculatedFeeInTinybars = gasFeeInTinybars(timestamp, state);
=======
        final long calculatedFeeInTinybars = gasFeeInTinybars(timestamp, store);
>>>>>>> 0b8a158a

        final long minimumFeeInTinybars = precompile.getMinimumFeeInTinybars(timestamp);
        final long actualFeeInTinybars = Math.max(minimumFeeInTinybars, calculatedFeeInTinybars);

        // convert to gas cost
        final long baseGasCost = (actualFeeInTinybars + gasPriceInTinybars - 1L) / gasPriceInTinybars;

        // charge premium
        return baseGasCost + (baseGasCost / 5L);
    }

    public enum GasCostType {
        UNRECOGNIZED(HederaFunctionality.UNRECOGNIZED, SubType.UNRECOGNIZED),
        CRYPTO_CREATE(CryptoCreate, DEFAULT),
        CRYPTO_UPDATE(CryptoUpdate, DEFAULT),
        TRANSFER_HBAR(CryptoTransfer, DEFAULT),
        TRANSFER_FUNGIBLE(CryptoTransfer, TOKEN_FUNGIBLE_COMMON),
        TRANSFER_NFT(CryptoTransfer, TOKEN_NON_FUNGIBLE_UNIQUE),
        TRANSFER_FUNGIBLE_CUSTOM_FEES(CryptoTransfer, TOKEN_FUNGIBLE_COMMON_WITH_CUSTOM_FEES),
        TRANSFER_NFT_CUSTOM_FEES(CryptoTransfer, TOKEN_NON_FUNGIBLE_UNIQUE_WITH_CUSTOM_FEES),
        MINT_FUNGIBLE(TokenMint, TOKEN_FUNGIBLE_COMMON),
        MINT_NFT(TokenMint, TOKEN_NON_FUNGIBLE_UNIQUE),
        BURN_FUNGIBLE(TokenBurn, TOKEN_FUNGIBLE_COMMON),
        DELETE(TokenDelete, DEFAULT),
        BURN_NFT(TokenBurn, TOKEN_NON_FUNGIBLE_UNIQUE),
        ASSOCIATE(TokenAssociateToAccount, DEFAULT),
        DISSOCIATE(TokenDissociateFromAccount, DEFAULT),
        APPROVE(CryptoApproveAllowance, DEFAULT),
        DELETE_NFT_APPROVE(CryptoDeleteAllowance, DEFAULT),
        GRANT_KYC(TokenGrantKycToAccount, DEFAULT),
        REVOKE_KYC(TokenRevokeKycFromAccount, DEFAULT),
        PAUSE(TokenPause, DEFAULT),
        UNPAUSE(TokenUnpause, DEFAULT),
        FREEZE(TokenFreezeAccount, DEFAULT),
        UNFREEZE(TokenUnfreezeAccount, DEFAULT),
        WIPE_FUNGIBLE(TokenAccountWipe, TOKEN_FUNGIBLE_COMMON),
        WIPE_NFT(TokenAccountWipe, TOKEN_NON_FUNGIBLE_UNIQUE),
        UPDATE(TokenUpdate, DEFAULT),
        PRNG(HederaFunctionality.UtilPrng, DEFAULT);

        final HederaFunctionality functionality;
        final SubType subtype;

        GasCostType(final HederaFunctionality functionality, final SubType subtype) {
            this.functionality = functionality;
            this.subtype = subtype;
        }
    }

    static class CanonicalOperationsUnloadableException extends RuntimeException {

        static final long serialVersionUID = 1L;

        public CanonicalOperationsUnloadableException(final Exception e) {
            super("Canonical prices for precompiles are not available", e);
        }
    }
}<|MERGE_RESOLUTION|>--- conflicted
+++ resolved
@@ -30,11 +30,7 @@
 import com.hedera.services.jproto.JKey;
 import com.hedera.services.store.contracts.precompile.Precompile;
 import com.hederahashgraph.api.proto.java.*;
-<<<<<<< HEAD
 import jakarta.inject.Named;
-=======
-import jakarta.inject.Provider;
->>>>>>> 0b8a158a
 import java.io.IOException;
 import java.math.BigDecimal;
 import java.util.EnumMap;
@@ -59,26 +55,15 @@
                 Key.newBuilder().setKeyList(KeyList.getDefaultInstance()).build());
     }
 
-<<<<<<< HEAD
-    private final Map<GasCostType, Long> canonicalOperationCostsInTinyCents;
-=======
->>>>>>> 0b8a158a
     private final BasicHbarCentExchange exchange;
     private final FeeCalculator feeCalculator;
     private final BasicFcfsUsagePrices resourceCosts;
-<<<<<<< HEAD
-=======
     Map<GasCostType, Long> canonicalOperationCostsInTinyCents;
->>>>>>> 0b8a158a
 
     public PrecompilePricingUtils(
             final AssetsLoader assetsLoader,
             final BasicHbarCentExchange exchange,
-<<<<<<< HEAD
             final FeeCalculator feeCalculator,
-=======
-            final Provider<FeeCalculator> feeCalculator,
->>>>>>> 0b8a158a
             final BasicFcfsUsagePrices resourceCosts) {
         this.exchange = exchange;
         this.feeCalculator = feeCalculator;
@@ -114,28 +99,16 @@
         return FeeBuilder.getTinybarsFromTinyCents(exchange.rate(timestamp), getCanonicalPriceInTinyCents(gasCostType));
     }
 
-<<<<<<< HEAD
-    public long gasFeeInTinybars(final Timestamp timestamp, final StackedStateFrames<Object> state) {
-        final var fees = feeCalculator.computeFee(EMPTY_KEY, state, timestamp);
-        return fees.getServiceFee() + fees.getNetworkFee() + fees.getNodeFee();
-    }
-
-    public long computeViewFunctionGas(
-            final Timestamp now, final long minimumTinybarCost, final StackedStateFrames<Object> state) {
-        final var calculator = feeCalculator;
-=======
     public long gasFeeInTinybars(final Timestamp timestamp, final Store store) {
-        final var fees = feeCalculator.get().computeFee(EMPTY_KEY, store, timestamp);
+        final var fees = feeCalculator.computeFee(EMPTY_KEY, store, timestamp);
         return fees.getServiceFee() + fees.getNetworkFee() + fees.getNodeFee();
     }
 
     public long computeViewFunctionGas(final Timestamp now, final long minimumTinybarCost, final Store store) {
-        final var calculator = feeCalculator.get();
->>>>>>> 0b8a158a
         final var usagePrices = resourceCosts.defaultPricesGiven(TokenGetInfo, now);
-        final var fees = calculator.estimatePayment(SYNTHETIC_REDIRECT_QUERY, usagePrices, store, now, ANSWER_ONLY);
+        final var fees = feeCalculator.estimatePayment(SYNTHETIC_REDIRECT_QUERY, usagePrices, store, now, ANSWER_ONLY);
 
-        final long gasPriceInTinybars = calculator.estimatedGasPriceInTinybars(ContractCall, now);
+        final long gasPriceInTinybars = feeCalculator.estimatedGasPriceInTinybars(ContractCall, now);
         final long calculatedFeeInTinybars = fees.getNetworkFee() + fees.getNodeFee() + fees.getServiceFee();
         final long actualFeeInTinybars = Math.max(minimumTinybarCost, calculatedFeeInTinybars);
 
@@ -146,21 +119,12 @@
         return baseGasCost + (baseGasCost / 5L);
     }
 
-<<<<<<< HEAD
-    public long computeGasRequirement(
-            final long blockTimestamp, final Precompile precompile, final StackedStateFrames<Object> state) {
-=======
     public long computeGasRequirement(final long blockTimestamp, final Precompile precompile, final Store store) {
->>>>>>> 0b8a158a
         final Timestamp timestamp =
                 Timestamp.newBuilder().setSeconds(blockTimestamp).build();
         final long gasPriceInTinybars = feeCalculator.estimatedGasPriceInTinybars(ContractCall, timestamp);
 
-<<<<<<< HEAD
-        final long calculatedFeeInTinybars = gasFeeInTinybars(timestamp, state);
-=======
         final long calculatedFeeInTinybars = gasFeeInTinybars(timestamp, store);
->>>>>>> 0b8a158a
 
         final long minimumFeeInTinybars = precompile.getMinimumFeeInTinybars(timestamp);
         final long actualFeeInTinybars = Math.max(minimumFeeInTinybars, calculatedFeeInTinybars);
