--- conflicted
+++ resolved
@@ -97,15 +97,9 @@
 
     public TransferPrecompile(
             PrecompilePricingUtils pricingUtils,
-<<<<<<< HEAD
-            SyntheticTxnFactory syntheticTxnFactory,
-            int functionId,
-            boolean isLazyCreationEnabled) {
-=======
             int functionId,
             boolean isLazyCreationEnabled,
             final SyntheticTxnFactory syntheticTxnFactory) {
->>>>>>> 8b1b6cc2
         super(pricingUtils, syntheticTxnFactory);
         this.functionId = functionId;
         this.isLazyCreationEnabled = isLazyCreationEnabled;
