/*
 * Copyright (C) 2023 Hedera Hashgraph, LLC
 *
 * Licensed under the Apache License, Version 2.0 (the "License");
 * you may not use this file except in compliance with the License.
 * You may obtain a copy of the License at
 *
 *      http://www.apache.org/licenses/LICENSE-2.0
 *
 * Unless required by applicable law or agreed to in writing, software
 * distributed under the License is distributed on an "AS IS" BASIS,
 * WITHOUT WARRANTIES OR CONDITIONS OF ANY KIND, either express or implied.
 * See the License for the specific language governing permissions and
 * limitations under the License.
 */

package com.hedera.services.store.contracts.precompile.impl;

import static com.hedera.node.app.service.evm.store.contracts.precompile.codec.EvmDecodingFacade.decodeFunctionCall;
import static com.hedera.node.app.service.evm.store.contracts.utils.EvmParsingConstants.INT;
import static com.hedera.services.store.contracts.precompile.AbiConstants.ABI_ID_CRYPTO_TRANSFER;
import static com.hedera.services.store.contracts.precompile.AbiConstants.ABI_ID_CRYPTO_TRANSFER_V2;
import static com.hedera.services.store.contracts.precompile.AbiConstants.ABI_ID_TRANSFER_NFT;
import static com.hedera.services.store.contracts.precompile.AbiConstants.ABI_ID_TRANSFER_NFTS;
import static com.hedera.services.store.contracts.precompile.AbiConstants.ABI_ID_TRANSFER_TOKEN;
import static com.hedera.services.store.contracts.precompile.AbiConstants.ABI_ID_TRANSFER_TOKENS;
import static com.hedera.services.store.contracts.precompile.codec.DecodingFacade.NO_FUNGIBLE_TRANSFERS;
import static com.hedera.services.store.contracts.precompile.codec.DecodingFacade.NO_NFT_EXCHANGES;
import static com.hedera.services.store.contracts.precompile.codec.DecodingFacade.bindFungibleTransfersFrom;
import static com.hedera.services.store.contracts.precompile.codec.DecodingFacade.bindHBarTransfersFrom;
import static com.hedera.services.store.contracts.precompile.codec.DecodingFacade.bindNftExchangesFrom;
import static com.hedera.services.store.contracts.precompile.codec.DecodingFacade.convertAddressBytesToTokenID;
import static com.hedera.services.store.contracts.precompile.codec.DecodingFacade.convertLeftPaddedAddressToAccountId;
import static com.hedera.services.store.contracts.precompile.codec.DecodingFacade.decodeAccountIds;
import static com.hedera.services.store.contracts.precompile.codec.DecodingFacade.generateAccountIDWithAliasCalculatedFrom;
import static com.hederahashgraph.api.proto.java.ResponseCodeEnum.NOT_SUPPORTED;

import com.esaulpaugh.headlong.abi.ABIType;
import com.esaulpaugh.headlong.abi.Function;
import com.esaulpaugh.headlong.abi.Tuple;
import com.esaulpaugh.headlong.abi.TypeFactory;
import com.google.protobuf.ByteString;
import com.hedera.mirror.web3.evm.properties.MirrorNodeEvmProperties;
import com.hedera.mirror.web3.evm.store.Store;
import com.hedera.mirror.web3.exception.InvalidTransactionException;
import com.hedera.services.ledger.BalanceChange;
import com.hedera.services.store.contracts.precompile.CryptoTransferWrapper;
import com.hedera.services.store.contracts.precompile.FungibleTokenTransfer;
import com.hedera.services.store.contracts.precompile.HbarTransfer;
import com.hedera.services.store.contracts.precompile.NftExchange;
import com.hedera.services.store.contracts.precompile.SyntheticTxnFactory;
import com.hedera.services.store.contracts.precompile.TokenTransferWrapper;
import com.hedera.services.store.contracts.precompile.TransferWrapper;
import com.hedera.services.store.contracts.precompile.codec.BodyParams;
import com.hedera.services.store.contracts.precompile.codec.DecodingFacade;
import com.hedera.services.store.contracts.precompile.codec.EmptyRunResult;
import com.hedera.services.store.contracts.precompile.codec.RunResult;
import com.hedera.services.store.contracts.precompile.codec.TransferParams;
import com.hedera.services.store.contracts.precompile.utils.PrecompilePricingUtils;
import com.hedera.services.store.contracts.precompile.utils.PrecompilePricingUtils.GasCostType;
import com.hedera.services.store.models.Id;
import com.hedera.services.utils.EntityIdUtils;
import com.hedera.services.utils.EntityNum;
import com.hederahashgraph.api.proto.java.AccountAmount;
import com.hederahashgraph.api.proto.java.AccountID;
import com.hederahashgraph.api.proto.java.ResponseCodeEnum;
import com.hederahashgraph.api.proto.java.Timestamp;
import com.hederahashgraph.api.proto.java.TokenID;
import com.hederahashgraph.api.proto.java.TransactionBody;
import java.util.ArrayList;
import java.util.Collections;
import java.util.HashMap;
import java.util.HashSet;
import java.util.List;
import java.util.Map;
import java.util.Objects;
import java.util.Set;
import java.util.function.UnaryOperator;
import org.apache.commons.lang3.StringUtils;
import org.apache.tuweni.bytes.Bytes;
import org.hyperledger.besu.datatypes.Address;
import org.hyperledger.besu.evm.frame.MessageFrame;

public class TransferPrecompile extends AbstractWritePrecompile {
    private static final Function CRYPTO_TRANSFER_FUNCTION =
            new Function("cryptoTransfer((address,(address,int64)[],(address,address,int64)[])[])", INT);
    private static final Function CRYPTO_TRANSFER_FUNCTION_V2 = new Function(
            "cryptoTransfer(((address,int64,bool)[]),(address,(address,int64,bool)[],(address,address,int64,"
                    + "bool)[])[])",
            INT);
    private static final Bytes CRYPTO_TRANSFER_SELECTOR = Bytes.wrap(CRYPTO_TRANSFER_FUNCTION.selector());
    private static final Bytes CRYPTO_TRANSFER_SELECTOR_V2 = Bytes.wrap(CRYPTO_TRANSFER_FUNCTION_V2.selector());
    private static final ABIType<Tuple> CRYPTO_TRANSFER_DECODER =
            TypeFactory.create("((bytes32,(bytes32,int64)[],(bytes32,bytes32,int64)[])[])");
    private static final ABIType<Tuple> CRYPTO_TRANSFER_DECODER_V2 = TypeFactory.create(
            "(((bytes32,int64,bool)[]),(bytes32,(bytes32,int64,bool)[],(bytes32,bytes32,int64,bool)[])[])");
    private static final Function TRANSFER_TOKENS_FUNCTION =
            new Function("transferTokens(address,address[],int64[])", INT);
    private static final Bytes TRANSFER_TOKENS_SELECTOR = Bytes.wrap(TRANSFER_TOKENS_FUNCTION.selector());
    private static final ABIType<Tuple> TRANSFER_TOKENS_DECODER = TypeFactory.create("(bytes32,bytes32[],int64[])");
    private static final Function TRANSFER_TOKEN_FUNCTION =
            new Function("transferToken(address,address,address,int64)", INT);
    private static final Bytes TRANSFER_TOKEN_SELECTOR = Bytes.wrap(TRANSFER_TOKEN_FUNCTION.selector());
    private static final ABIType<Tuple> TRANSFER_TOKEN_DECODER = TypeFactory.create("(bytes32,bytes32,bytes32,int64)");
    private static final Function TRANSFER_NFTS_FUNCTION =
            new Function("transferNFTs(address,address[],address[],int64[])", INT);
    private static final Bytes TRANSFER_NFTS_SELECTOR = Bytes.wrap(TRANSFER_NFTS_FUNCTION.selector());
    private static final ABIType<Tuple> TRANSFER_NFTS_DECODER =
            TypeFactory.create("(bytes32,bytes32[],bytes32[],int64[])");
    private static final Function TRANSFER_NFT_FUNCTION =
            new Function("transferNFT(address,address,address,int64)", INT);
    private static final Bytes TRANSFER_NFT_SELECTOR = Bytes.wrap(TRANSFER_NFT_FUNCTION.selector());
    private static final ABIType<Tuple> TRANSFER_NFT_DECODER = TypeFactory.create("(bytes32,bytes32,bytes32,int64)");
    protected CryptoTransferWrapper transferOp;
    Address senderAddress;
    private ImpliedTransfers impliedTransfers;
    private int numLazyCreates;
    private ResponseCodeEnum impliedValidity;

    protected final SyntheticTxnFactory syntheticTxnFactory = new SyntheticTxnFactory();

    public TransferPrecompile(
            PrecompilePricingUtils pricingUtils, final MirrorNodeEvmProperties mirrorNodeEvmProperties) {
        super(pricingUtils, mirrorNodeEvmProperties);
    }

    @Override
    public TransactionBody.Builder body(Bytes input, UnaryOperator<byte[]> aliasResolver, BodyParams bodyParams) {
        if (bodyParams instanceof TransferParams transferParams) {
            transferOp = switch (transferParams.functionId()) {
                case ABI_ID_CRYPTO_TRANSFER -> decodeCryptoTransfer(input, aliasResolver);
                case ABI_ID_CRYPTO_TRANSFER_V2 -> decodeCryptoTransferV2(input, aliasResolver);
                case ABI_ID_TRANSFER_TOKENS -> decodeTransferTokens(input, aliasResolver);
                case ABI_ID_TRANSFER_TOKEN -> decodeTransferToken(input, aliasResolver);
                case ABI_ID_TRANSFER_NFTS -> decodeTransferNFTs(input, aliasResolver);
                case ABI_ID_TRANSFER_NFT -> decodeTransferNFT(input, aliasResolver);
                default -> null;};
            Objects.requireNonNull(transferOp, "Unable to decode function input");
            senderAddress = transferParams.sernderAddress();

            transactionBody = syntheticTxnFactory.createCryptoTransfer(transferOp.tokenTransferWrappers());
            if (!transferOp.transferWrapper().hbarTransfers().isEmpty()) {
                transactionBody.mergeFrom(
                        syntheticTxnFactory.createCryptoTransferForHbar(transferOp.transferWrapper()));
            }

            extrapolateDetailsFromSyntheticTxn();

            initializeHederaTokenStore();
            return transactionBody;
        }
        return TransactionBody.newBuilder();
    }

    @Override
    public RunResult run(MessageFrame frame, Store store, TransactionBody transactionBody) {
        if (impliedValidity == null) {
            extrapolateDetailsFromSyntheticTxn();
        }
        if (impliedValidity != ResponseCodeEnum.OK) {
            throw new InvalidTransactionException(impliedValidity, StringUtils.EMPTY, StringUtils.EMPTY);
        }

        final var changes = impliedTransfers.getAllBalanceChanges();

        //        final var transferLogic = infrastructureFactory.newTransferLogic(hederaTokenStore);

        final Map<ByteString, EntityNum> completedLazyCreates = new HashMap<>();
        for (int i = 0, n = changes.size(); i < n; i++) {
            final var change = changes.get(i);
            final var units = change.getAggregatedUnits();
            if (change.hasAlias()) {
                replaceAliasWithId(change, changes, completedLazyCreates);
            }

            final var isDebit = units < 0;
            final var isCredit = units > 0;

            if (change.isForNft() || isDebit) {
                // The receiver signature is enforced for a transfer of NFT with a royalty fallback
                // fee
                final var isForNonFallbackRoyaltyFee = change.isForCustomFee() && !change.includesFallbackFee();
                if (change.isApprovedAllowance() || isForNonFallbackRoyaltyFee) {
                    // Signing requirements are skipped for changes to be authorized via an
                    // allowance
                    continue;
                }
            }
        }

        // track auto-creation child records if needed
        //        if (autoCreationLogic != null) {
        //            autoCreationLogic.submitRecords(infrastructureFactory.newRecordSubmissionsScopedTo(updater));
        //        }
        //
        //        transferLogic.doZeroSum(changes);
        return new EmptyRunResult();
    }

    @Override
    public Set<Integer> getFunctionSelectors() {
        return Set.of(
                ABI_ID_CRYPTO_TRANSFER,
                ABI_ID_CRYPTO_TRANSFER_V2,
                ABI_ID_TRANSFER_TOKENS,
                ABI_ID_TRANSFER_TOKEN,
                ABI_ID_TRANSFER_NFTS,
                ABI_ID_TRANSFER_NFT);
    }

    private void initializeHederaTokenStore() {
        //        hederaTokenStore = infrastructureFactory.newHederaTokenStore(
        //                sideEffects, store);
    }

    /**
     * Decodes the given bytes of the cryptoTransfer function parameters
     *
     * <p><b>Important: </b>This is the latest version and supersedes public static
     * CryptoTransferWrapper decodeCryptoTransfer(). The selector for this function is derived from:
     * cryptoTransfer(((address,int64,bool)[]),(address,(address,int64,bool)[],(address,address,int64,bool)[])[])
     * The first parameter describes hbar transfers and the second describes token transfers
     *
     * @param input encoded bytes containing selector and input parameters
     * @param aliasResolver function used to resolve aliases
     * @return CryptoTransferWrapper codec
     */
    public static CryptoTransferWrapper decodeCryptoTransferV2(
            final Bytes input, final UnaryOperator<byte[]> aliasResolver) {
        final Tuple decodedTuples = decodeFunctionCall(input, CRYPTO_TRANSFER_SELECTOR_V2, CRYPTO_TRANSFER_DECODER_V2);
        List<HbarTransfer> hbarTransfers = new ArrayList<>();
        final List<TokenTransferWrapper> tokenTransferWrappers = new ArrayList<>();

        final Tuple[] hbarTransferTuples = ((Tuple) decodedTuples.get(0)).get(0);
        final var tokenTransferTuples = decodedTuples.get(1);

        hbarTransfers = decodeHbarTransfers(aliasResolver, hbarTransfers, hbarTransferTuples);

        decodeTokenTransfer(aliasResolver, tokenTransferWrappers, (Tuple[]) tokenTransferTuples);

        return new CryptoTransferWrapper(new TransferWrapper(hbarTransfers), tokenTransferWrappers);
    }

    public static List<HbarTransfer> decodeHbarTransfers(
            final UnaryOperator<byte[]> aliasResolver,
            List<HbarTransfer> hbarTransfers,
            final Tuple[] hbarTransferTuples) {
        if (hbarTransferTuples.length > 0) {
            hbarTransfers = bindHBarTransfersFrom(hbarTransferTuples, aliasResolver);
        }
        return hbarTransfers;
    }

    /**
     * Decodes the given bytes of the cryptoTransfer function parameters
     *
     * <p><b>Important: </b>This is an old version of this method and is superseded by
     * decodeCryptoTransferV2(). The selector for this function is derived from:
     * cryptoTransfer((address,(address,int64)[],(address,address,int64)[])[])
     *
     * @param input encoded bytes containing selector and input parameters
     * @param aliasResolver function used to resolve aliases
     * @return CryptoTransferWrapper codec
     */
    public static CryptoTransferWrapper decodeCryptoTransfer(
            final Bytes input, final UnaryOperator<byte[]> aliasResolver) {
        final List<HbarTransfer> hbarTransfers = Collections.emptyList();
        final Tuple decodedTuples = decodeFunctionCall(input, CRYPTO_TRANSFER_SELECTOR, CRYPTO_TRANSFER_DECODER);

        final List<TokenTransferWrapper> tokenTransferWrappers = new ArrayList<>();

        for (final var tuple : decodedTuples) {
            decodeTokenTransfer(aliasResolver, tokenTransferWrappers, (Tuple[]) tuple);
        }

        return new CryptoTransferWrapper(new TransferWrapper(hbarTransfers), tokenTransferWrappers);
    }

    public static void decodeTokenTransfer(
            final UnaryOperator<byte[]> aliasResolver,
            final List<TokenTransferWrapper> tokenTransferWrappers,
            final Tuple[] tokenTransferTuples) {
        for (final var tupleNested : tokenTransferTuples) {
            final var tokenType = convertAddressBytesToTokenID(tupleNested.get(0));

            var nftExchanges = NO_NFT_EXCHANGES;
            var fungibleTransfers = NO_FUNGIBLE_TRANSFERS;

            final var abiAdjustments = (Tuple[]) tupleNested.get(1);
            if (abiAdjustments.length > 0) {
                fungibleTransfers = bindFungibleTransfersFrom(tokenType, abiAdjustments, aliasResolver);
            }
            final var abiNftExchanges = (Tuple[]) tupleNested.get(2);
            if (abiNftExchanges.length > 0) {
                nftExchanges = bindNftExchangesFrom(tokenType, abiNftExchanges, aliasResolver);
            }

            tokenTransferWrappers.add(new TokenTransferWrapper(nftExchanges, fungibleTransfers));
        }
    }

    public static CryptoTransferWrapper decodeTransferToken(
            final Bytes input, final UnaryOperator<byte[]> aliasResolver) {
        final List<HbarTransfer> hbarTransfers = Collections.emptyList();
        final Tuple decodedArguments = decodeFunctionCall(input, TRANSFER_TOKEN_SELECTOR, TRANSFER_TOKEN_DECODER);

        final var tokenID = convertAddressBytesToTokenID(decodedArguments.get(0));
        final var sender = convertLeftPaddedAddressToAccountId(decodedArguments.get(1), aliasResolver);
        final var receiver = convertLeftPaddedAddressToAccountId(decodedArguments.get(2), aliasResolver);
        final var amount = (long) decodedArguments.get(3);

        if (amount < 0) {
            throw new IllegalArgumentException("Amount must be non-negative");
        }

        final var tokenTransferWrappers = Collections.singletonList(new TokenTransferWrapper(
                NO_NFT_EXCHANGES, List.of(new FungibleTokenTransfer(amount, false, tokenID, sender, receiver))));
        return new CryptoTransferWrapper(new TransferWrapper(hbarTransfers), tokenTransferWrappers);
    }

    public static CryptoTransferWrapper decodeTransferTokens(
            final Bytes input, final UnaryOperator<byte[]> aliasResolver) {
        final List<HbarTransfer> hbarTransfers = Collections.emptyList();
        final Tuple decodedArguments = decodeFunctionCall(input, TRANSFER_TOKENS_SELECTOR, TRANSFER_TOKENS_DECODER);

        final var tokenType = convertAddressBytesToTokenID(decodedArguments.get(0));
        final var accountIDs = decodeAccountIds(decodedArguments.get(1), aliasResolver);
        final var amounts = (long[]) decodedArguments.get(2);

        final List<FungibleTokenTransfer> fungibleTransfers = new ArrayList<>();
        addSignedAdjustments(fungibleTransfers, accountIDs, tokenType, amounts);

        final var tokenTransferWrappers =
                Collections.singletonList(new TokenTransferWrapper(NO_NFT_EXCHANGES, fungibleTransfers));

        return new CryptoTransferWrapper(new TransferWrapper(hbarTransfers), tokenTransferWrappers);
    }

    public static CryptoTransferWrapper decodeTransferNFTs(
            final Bytes input, final UnaryOperator<byte[]> aliasResolver) {
        final List<HbarTransfer> hbarTransfers = Collections.emptyList();
        final Tuple decodedArguments = decodeFunctionCall(input, TRANSFER_NFTS_SELECTOR, TRANSFER_NFTS_DECODER);

        final var tokenID = convertAddressBytesToTokenID(decodedArguments.get(0));
        final var senders = decodeAccountIds(decodedArguments.get(1), aliasResolver);
        final var receivers = decodeAccountIds(decodedArguments.get(2), aliasResolver);
        final var serialNumbers = ((long[]) decodedArguments.get(3));

        final List<NftExchange> nftExchanges = new ArrayList<>();
        addNftExchanges(nftExchanges, senders, receivers, serialNumbers, tokenID);

        final var tokenTransferWrappers =
                Collections.singletonList(new TokenTransferWrapper(nftExchanges, NO_FUNGIBLE_TRANSFERS));
        return new CryptoTransferWrapper(new TransferWrapper(hbarTransfers), tokenTransferWrappers);
    }

    public static CryptoTransferWrapper decodeTransferNFT(
            final Bytes input, final UnaryOperator<byte[]> aliasResolver) {
        final List<HbarTransfer> hbarTransfers = Collections.emptyList();
        final Tuple decodedArguments = decodeFunctionCall(input, TRANSFER_NFT_SELECTOR, TRANSFER_NFT_DECODER);

        final var tokenID = convertAddressBytesToTokenID(decodedArguments.get(0));
        final var sender = convertLeftPaddedAddressToAccountId(decodedArguments.get(1), aliasResolver);
        final var receiver = convertLeftPaddedAddressToAccountId(decodedArguments.get(2), aliasResolver);
        final var serialNumber = (long) decodedArguments.get(3);

        final var tokenTransferWrappers = Collections.singletonList(new TokenTransferWrapper(
                List.of(new NftExchange(serialNumber, tokenID, sender, receiver)), NO_FUNGIBLE_TRANSFERS));
        return new CryptoTransferWrapper(new TransferWrapper(hbarTransfers), tokenTransferWrappers);
    }

    public static void addNftExchanges(
            final List<NftExchange> nftExchanges,
            final List<AccountID> senders,
            final List<AccountID> receivers,
            final long[] serialNumbers,
            final TokenID tokenID) {
        for (var i = 0; i < senders.size(); i++) {
            var receiver = receivers.get(i);
            if (!receiver.hasAlias()) {
                receiver = generateAccountIDWithAliasCalculatedFrom(receiver);
            }
            final var nftExchange = new NftExchange(serialNumbers[i], tokenID, senders.get(i), receiver);
            nftExchanges.add(nftExchange);
        }
    }

    public static void addSignedAdjustments(
            final List<FungibleTokenTransfer> fungibleTransfers,
            final List<AccountID> accountIDs,
            final TokenID tokenType,
            final long[] amounts) {
        for (int i = 0; i < accountIDs.size(); i++) {
            final var amount = amounts[i];

            var accountID = accountIDs.get(i);
            if (amount > 0 && !accountID.hasAlias()) {
                accountID = generateAccountIDWithAliasCalculatedFrom(accountID);
            }

            DecodingFacade.addSignedAdjustment(fungibleTransfers, tokenType, accountID, amount, false);
        }
    }

    @Override
<<<<<<< HEAD
    public long getMinimumFeeInTinybars(final Timestamp consensusTime) {
=======
    public TransactionBody.Builder body(Bytes input, UnaryOperator<byte[]> aliasResolver, BodyParams bodyParams) {
        transferOp = switch (functionId) {
            case AbiConstants.ABI_ID_CRYPTO_TRANSFER -> decodeCryptoTransfer(input, aliasResolver);
            case AbiConstants.ABI_ID_CRYPTO_TRANSFER_V2 -> decodeCryptoTransferV2(input, aliasResolver);
            case AbiConstants.ABI_ID_TRANSFER_TOKENS -> decodeTransferTokens(input, aliasResolver);
            case AbiConstants.ABI_ID_TRANSFER_TOKEN -> decodeTransferToken(input, aliasResolver);
            case AbiConstants.ABI_ID_TRANSFER_NFTS -> decodeTransferNFTs(input, aliasResolver);
            case AbiConstants.ABI_ID_TRANSFER_NFT -> decodeTransferNFT(input, aliasResolver);
            default -> null;};
        Objects.requireNonNull(transferOp, "Unable to decode function input");

        return TransactionBody.newBuilder();
    }

    @Override
    public long getMinimumFeeInTinybars(final Timestamp consensusTime, final TransactionBody transactionBody) {
>>>>>>> 6363f0b1
        Objects.requireNonNull(transferOp, "`body` method should be called before `getMinimumFeeInTinybars`");
        long accumulatedCost = 0;
        final boolean customFees = impliedTransfers != null && impliedTransfers.hasAssessedCustomFees();
        // For fungible there are always at least two operations, so only charge half for each
        // operation
        final long ftTxCost = pricingUtils.getMinimumPriceInTinybars(
                        customFees
                                ? PrecompilePricingUtils.GasCostType.TRANSFER_FUNGIBLE_CUSTOM_FEES
                                : PrecompilePricingUtils.GasCostType.TRANSFER_FUNGIBLE,
                        consensusTime)
                / 2;
        // NFTs are atomic, one line can do it.
        final long nonFungibleTxCost = pricingUtils.getMinimumPriceInTinybars(
                customFees
                        ? PrecompilePricingUtils.GasCostType.TRANSFER_NFT_CUSTOM_FEES
                        : PrecompilePricingUtils.GasCostType.TRANSFER_NFT,
                consensusTime);
        for (final var transfer : transferOp.tokenTransferWrappers()) {
            accumulatedCost += transfer.fungibleTransfers().size() * ftTxCost;
            accumulatedCost += transfer.nftExchanges().size() * nonFungibleTxCost;
        }

        // add the cost for transferring hbars
        // Hbar transfer is similar to fungible tokens so only charge half for each operation
        final long hbarTxCost =
                pricingUtils.getMinimumPriceInTinybars(PrecompilePricingUtils.GasCostType.TRANSFER_HBAR, consensusTime)
                        / 2;
        accumulatedCost += transferOp.transferWrapper().hbarTransfers().size() * hbarTxCost;
        if (mirrorNodeEvmProperties.isLazyCreationEnabled() && numLazyCreates > 0) {
            final var lazyCreationFee = pricingUtils.getMinimumPriceInTinybars(GasCostType.CRYPTO_CREATE, consensusTime)
                    + pricingUtils.getMinimumPriceInTinybars(GasCostType.CRYPTO_UPDATE, consensusTime);
            accumulatedCost += numLazyCreates * lazyCreationFee;
        }
        return accumulatedCost;
    }

    private void replaceAliasWithId(
            final BalanceChange change,
            final List<BalanceChange> changes,
            final Map<ByteString, EntityNum> completedLazyCreates) {
        final var receiverAlias = change.getNonEmptyAliasIfPresent();
        //        validateTrueOrRevert(
        //                !updater.aliases().isMirror(Address.wrap(Bytes.of(receiverAlias.toByteArray()))),
        // INVALID_ALIAS_KEY);
        if (completedLazyCreates.containsKey(receiverAlias)) {
            change.replaceNonEmptyAliasWith(completedLazyCreates.get(receiverAlias));
        } else {
            //            if (autoCreationLogic == null) {
            //                autoCreationLogic = infrastructureFactory.newAutoCreationLogicScopedTo(updater);
            //            }
            //            final var lazyCreateResult = autoCreationLogic.create(change, ledgers.accounts(), changes);
            //            validateTrue(lazyCreateResult.getLeft() == OK, lazyCreateResult.getLeft());
            completedLazyCreates.put(
                    receiverAlias,
                    EntityNum.fromAccountId(
                            change.counterPartyAccountId() == null
                                    ? change.accountId()
                                    : change.counterPartyAccountId()));
        }
    }

    protected void extrapolateDetailsFromSyntheticTxn() {
        Objects.requireNonNull(
                transferOp, "`body` method should be called before `extrapolateDetailsFromSyntheticTxn`");

        final var op = transactionBody.getCryptoTransfer();
        //                impliedValidity = impliedTransfersMarshal.validityWithCurrentProps(op);
        if (impliedValidity != ResponseCodeEnum.OK) {
            return;
        }
        final var explicitChanges = constructBalanceChanges();
        if (numLazyCreates > 0 && !mirrorNodeEvmProperties.isLazyCreationEnabled()) {
            impliedValidity = NOT_SUPPORTED;
            return;
        }
        final var hbarOnly = transferOp.transferWrapper().hbarTransfers().size();
        //        impliedTransfers = impliedTransfersMarshal.assessCustomFeesAndValidate(
        //                hbarOnly, 0, numLazyCreates, explicitChanges, NO_ALIASES,
        // impliedTransfersMarshal.currentProps());
    }

    private List<BalanceChange> constructBalanceChanges() {
        Objects.requireNonNull(transferOp, "`body` method should be called before `getMinimumFeeInTinybars`");
        final List<BalanceChange> allChanges = new ArrayList<>();
        final var accountId = EntityIdUtils.accountIdFromEvmAddress(senderAddress);
        Set<AccountID> requestedLazyCreates = new HashSet<>();
        for (final TokenTransferWrapper tokenTransferWrapper : transferOp.tokenTransferWrappers()) {
            for (final var fungibleTransfer : tokenTransferWrapper.fungibleTransfers()) {
                final var receiver = fungibleTransfer.receiver();
                if (fungibleTransfer.sender() != null && receiver != null) {
                    allChanges.addAll(List.of(
                            BalanceChange.changingFtUnits(
                                    Id.fromGrpcToken(fungibleTransfer.getDenomination()),
                                    fungibleTransfer.getDenomination(),
                                    aaWith(receiver, fungibleTransfer.amount(), fungibleTransfer.isApproval()),
                                    accountId),
                            BalanceChange.changingFtUnits(
                                    Id.fromGrpcToken(fungibleTransfer.getDenomination()),
                                    fungibleTransfer.getDenomination(),
                                    aaWith(
                                            fungibleTransfer.sender(),
                                            -fungibleTransfer.amount(),
                                            fungibleTransfer.isApproval()),
                                    accountId)));
                    if (!receiver.getAlias().isEmpty()) {
                        requestedLazyCreates.add(receiver);
                    }
                } else if (fungibleTransfer.sender() == null) {
                    allChanges.add(BalanceChange.changingFtUnits(
                            Id.fromGrpcToken(fungibleTransfer.getDenomination()),
                            fungibleTransfer.getDenomination(),
                            aaWith(receiver, fungibleTransfer.amount(), fungibleTransfer.isApproval()),
                            accountId));
                    if (!receiver.getAlias().isEmpty()) {
                        requestedLazyCreates.add(receiver);
                    }
                } else {
                    allChanges.add(BalanceChange.changingFtUnits(
                            Id.fromGrpcToken(fungibleTransfer.getDenomination()),
                            fungibleTransfer.getDenomination(),
                            aaWith(
                                    fungibleTransfer.sender(),
                                    -fungibleTransfer.amount(),
                                    fungibleTransfer.isApproval()),
                            accountId));
                }
            }
            for (final var nftExchange : tokenTransferWrapper.nftExchanges()) {
                final var asGrpc = nftExchange.asGrpc();
                final var receiverAccountID = asGrpc.getReceiverAccountID();
                if (!receiverAccountID.getAlias().isEmpty()) {
                    requestedLazyCreates.add(receiverAccountID);
                }
                allChanges.add(BalanceChange.changingNftOwnership(
                        Id.fromGrpcToken(nftExchange.getTokenType()), nftExchange.getTokenType(), asGrpc, accountId));
            }
        }

        for (final var hbarTransfer : transferOp.transferWrapper().hbarTransfers()) {
            if (hbarTransfer.sender() != null) {
                allChanges.add(BalanceChange.changingHbar(
                        aaWith(hbarTransfer.sender(), -hbarTransfer.amount(), hbarTransfer.isApproval()), accountId));
            } else if (hbarTransfer.receiver() != null) {
                final var receiver = hbarTransfer.receiver();
                if (!receiver.getAlias().isEmpty()) {
                    requestedLazyCreates.add(receiver);
                }
                allChanges.add(BalanceChange.changingHbar(
                        aaWith(receiver, hbarTransfer.amount(), hbarTransfer.isApproval()), accountId));
            }
        }
        numLazyCreates = requestedLazyCreates.size();
        return allChanges;
    }

    private AccountAmount aaWith(final AccountID account, final long amount, final boolean isApproval) {
        return AccountAmount.newBuilder()
                .setAccountID(account)
                .setAmount(amount)
                .setIsApproval(isApproval)
                .build();
    }
}<|MERGE_RESOLUTION|>--- conflicted
+++ resolved
@@ -403,26 +403,7 @@
     }
 
     @Override
-<<<<<<< HEAD
-    public long getMinimumFeeInTinybars(final Timestamp consensusTime) {
-=======
-    public TransactionBody.Builder body(Bytes input, UnaryOperator<byte[]> aliasResolver, BodyParams bodyParams) {
-        transferOp = switch (functionId) {
-            case AbiConstants.ABI_ID_CRYPTO_TRANSFER -> decodeCryptoTransfer(input, aliasResolver);
-            case AbiConstants.ABI_ID_CRYPTO_TRANSFER_V2 -> decodeCryptoTransferV2(input, aliasResolver);
-            case AbiConstants.ABI_ID_TRANSFER_TOKENS -> decodeTransferTokens(input, aliasResolver);
-            case AbiConstants.ABI_ID_TRANSFER_TOKEN -> decodeTransferToken(input, aliasResolver);
-            case AbiConstants.ABI_ID_TRANSFER_NFTS -> decodeTransferNFTs(input, aliasResolver);
-            case AbiConstants.ABI_ID_TRANSFER_NFT -> decodeTransferNFT(input, aliasResolver);
-            default -> null;};
-        Objects.requireNonNull(transferOp, "Unable to decode function input");
-
-        return TransactionBody.newBuilder();
-    }
-
-    @Override
     public long getMinimumFeeInTinybars(final Timestamp consensusTime, final TransactionBody transactionBody) {
->>>>>>> 6363f0b1
         Objects.requireNonNull(transferOp, "`body` method should be called before `getMinimumFeeInTinybars`");
         long accumulatedCost = 0;
         final boolean customFees = impliedTransfers != null && impliedTransfers.hasAssessedCustomFees();
