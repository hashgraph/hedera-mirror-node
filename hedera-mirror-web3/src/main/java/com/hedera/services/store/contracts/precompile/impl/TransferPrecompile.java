/*
 * Copyright (C) 2023 Hedera Hashgraph, LLC
 *
 * Licensed under the Apache License, Version 2.0 (the "License");
 * you may not use this file except in compliance with the License.
 * You may obtain a copy of the License at
 *
 *      http://www.apache.org/licenses/LICENSE-2.0
 *
 * Unless required by applicable law or agreed to in writing, software
 * distributed under the License is distributed on an "AS IS" BASIS,
 * WITHOUT WARRANTIES OR CONDITIONS OF ANY KIND, either express or implied.
 * See the License for the specific language governing permissions and
 * limitations under the License.
 */

package com.hedera.services.store.contracts.precompile.impl;

import static com.hedera.node.app.service.evm.accounts.HederaEvmContractAliases.isMirror;
import static com.hedera.node.app.service.evm.store.contracts.precompile.codec.EvmDecodingFacade.decodeFunctionCall;
import static com.hedera.node.app.service.evm.store.contracts.utils.EvmParsingConstants.INT;
import static com.hedera.node.app.service.evm.utils.ValidationUtils.validateTrue;
import static com.hedera.services.store.contracts.precompile.AbiConstants.ABI_ID_CRYPTO_TRANSFER;
import static com.hedera.services.store.contracts.precompile.AbiConstants.ABI_ID_CRYPTO_TRANSFER_V2;
import static com.hedera.services.store.contracts.precompile.AbiConstants.ABI_ID_TRANSFER_NFT;
import static com.hedera.services.store.contracts.precompile.AbiConstants.ABI_ID_TRANSFER_NFTS;
import static com.hedera.services.store.contracts.precompile.AbiConstants.ABI_ID_TRANSFER_TOKEN;
import static com.hedera.services.store.contracts.precompile.AbiConstants.ABI_ID_TRANSFER_TOKENS;
import static com.hedera.services.store.contracts.precompile.codec.DecodingFacade.NO_FUNGIBLE_TRANSFERS;
import static com.hedera.services.store.contracts.precompile.codec.DecodingFacade.NO_NFT_EXCHANGES;
import static com.hedera.services.store.contracts.precompile.codec.DecodingFacade.bindFungibleTransfersFrom;
import static com.hedera.services.store.contracts.precompile.codec.DecodingFacade.bindHBarTransfersFrom;
import static com.hedera.services.store.contracts.precompile.codec.DecodingFacade.bindNftExchangesFrom;
import static com.hedera.services.store.contracts.precompile.codec.DecodingFacade.convertAddressBytesToTokenID;
import static com.hedera.services.store.contracts.precompile.codec.DecodingFacade.convertLeftPaddedAddressToAccountId;
import static com.hedera.services.store.contracts.precompile.codec.DecodingFacade.decodeAccountIds;
import static com.hedera.services.store.contracts.precompile.codec.DecodingFacade.generateAccountIDWithAliasCalculatedFrom;
import static com.hederahashgraph.api.proto.java.ResponseCodeEnum.ACCOUNT_REPEATED_IN_ACCOUNT_AMOUNTS;
import static com.hederahashgraph.api.proto.java.ResponseCodeEnum.INVALID_ACCOUNT_AMOUNTS;
import static com.hederahashgraph.api.proto.java.ResponseCodeEnum.INVALID_ACCOUNT_ID;
import static com.hederahashgraph.api.proto.java.ResponseCodeEnum.INVALID_TOKEN_ID;
import static com.hederahashgraph.api.proto.java.ResponseCodeEnum.OK;
import static com.hederahashgraph.api.proto.java.ResponseCodeEnum.TOKEN_ID_REPEATED_IN_TOKEN_LIST;
import static com.hederahashgraph.api.proto.java.ResponseCodeEnum.TRANSFERS_NOT_ZERO_SUM_FOR_TOKEN;
import static java.math.BigInteger.ZERO;

import com.esaulpaugh.headlong.abi.ABIType;
import com.esaulpaugh.headlong.abi.Function;
import com.esaulpaugh.headlong.abi.Tuple;
import com.esaulpaugh.headlong.abi.TypeFactory;
import com.google.protobuf.ByteString;
import com.hedera.mirror.web3.evm.account.MirrorEvmContractAliases;
import com.hedera.mirror.web3.evm.properties.MirrorNodeEvmProperties;
import com.hedera.mirror.web3.evm.store.Store;
import com.hedera.mirror.web3.evm.store.contract.EntityAddressSequencer;
import com.hedera.mirror.web3.evm.store.contract.HederaEvmStackedWorldStateUpdater;
import com.hedera.mirror.web3.exception.InvalidTransactionException;
import com.hedera.services.ledger.BalanceChange;
import com.hedera.services.ledger.TransferLogic;
import com.hedera.services.store.contracts.precompile.CryptoTransferWrapper;
import com.hedera.services.store.contracts.precompile.FungibleTokenTransfer;
import com.hedera.services.store.contracts.precompile.HbarTransfer;
import com.hedera.services.store.contracts.precompile.NftExchange;
import com.hedera.services.store.contracts.precompile.SyntheticTxnFactory;
import com.hedera.services.store.contracts.precompile.TokenTransferWrapper;
import com.hedera.services.store.contracts.precompile.TransferWrapper;
import com.hedera.services.store.contracts.precompile.codec.BodyParams;
import com.hedera.services.store.contracts.precompile.codec.DecodingFacade;
import com.hedera.services.store.contracts.precompile.codec.EmptyRunResult;
import com.hedera.services.store.contracts.precompile.codec.RunResult;
import com.hedera.services.store.contracts.precompile.codec.TransferParams;
import com.hedera.services.store.contracts.precompile.utils.PrecompilePricingUtils;
import com.hedera.services.store.models.Id;
import com.hedera.services.store.tokens.HederaTokenStore;
import com.hedera.services.txns.crypto.AutoCreationLogic;
import com.hedera.services.txns.validation.ContextOptionValidator;
import com.hedera.services.utils.EntityIdUtils;
import com.hedera.services.utils.EntityNum;
import com.hederahashgraph.api.proto.java.AccountAmount;
import com.hederahashgraph.api.proto.java.AccountID;
import com.hederahashgraph.api.proto.java.CryptoTransferTransactionBody;
import com.hederahashgraph.api.proto.java.ResponseCodeEnum;
import com.hederahashgraph.api.proto.java.Timestamp;
import com.hederahashgraph.api.proto.java.TokenID;
import com.hederahashgraph.api.proto.java.TokenTransferList;
import com.hederahashgraph.api.proto.java.TransactionBody;
import java.math.BigInteger;
import java.time.Instant;
import java.util.ArrayList;
import java.util.Collections;
import java.util.HashMap;
import java.util.HashSet;
import java.util.List;
import java.util.Map;
import java.util.Objects;
import java.util.Set;
import java.util.function.UnaryOperator;
import org.apache.commons.lang3.StringUtils;
import org.apache.tuweni.bytes.Bytes;
import org.hyperledger.besu.datatypes.Address;
import org.hyperledger.besu.evm.frame.MessageFrame;

/**
 * Copied Precompile from hedera-services. Differences with the original:
 * 1. Stateless logic
 * 2. Use abstraction for the state by introducing {@link Store} interface.
 * 3. Post body logic relies on `CryptoTransferTransactionBody` rather than `CryptoTransferWrapper`.
 * 4. Reworked `extrapolateDetailsFromSyntheticTxn()` method to match the stateless logic.
 * 5. Provided implementation for getFunctionSelectors() from {@link Precompile} interface.
 */
public class TransferPrecompile extends AbstractWritePrecompile {
    private static final Function CRYPTO_TRANSFER_FUNCTION =
            new Function("cryptoTransfer((address,(address,int64)[],(address,address,int64)[])[])", INT);
    private static final Function CRYPTO_TRANSFER_FUNCTION_V2 = new Function(
            "cryptoTransfer(((address,int64,bool)[]),(address,(address,int64,bool)[],(address,address,int64,"
                    + "bool)[])[])",
            INT);
    private static final Bytes CRYPTO_TRANSFER_SELECTOR = Bytes.wrap(CRYPTO_TRANSFER_FUNCTION.selector());
    private static final Bytes CRYPTO_TRANSFER_SELECTOR_V2 = Bytes.wrap(CRYPTO_TRANSFER_FUNCTION_V2.selector());
    private static final ABIType<Tuple> CRYPTO_TRANSFER_DECODER =
            TypeFactory.create("((bytes32,(bytes32,int64)[],(bytes32,bytes32,int64)[])[])");
    private static final ABIType<Tuple> CRYPTO_TRANSFER_DECODER_V2 = TypeFactory.create(
            "(((bytes32,int64,bool)[]),(bytes32,(bytes32,int64,bool)[],(bytes32,bytes32,int64,bool)[])[])");
    private static final Function TRANSFER_TOKENS_FUNCTION =
            new Function("transferTokens(address,address[],int64[])", INT);
    private static final Bytes TRANSFER_TOKENS_SELECTOR = Bytes.wrap(TRANSFER_TOKENS_FUNCTION.selector());
    private static final ABIType<Tuple> TRANSFER_TOKENS_DECODER = TypeFactory.create("(bytes32,bytes32[],int64[])");
    private static final Function TRANSFER_TOKEN_FUNCTION =
            new Function("transferToken(address,address,address,int64)", INT);
    private static final Bytes TRANSFER_TOKEN_SELECTOR = Bytes.wrap(TRANSFER_TOKEN_FUNCTION.selector());
    private static final ABIType<Tuple> TRANSFER_TOKEN_DECODER = TypeFactory.create("(bytes32,bytes32,bytes32,int64)");
    private static final Function TRANSFER_NFTS_FUNCTION =
            new Function("transferNFTs(address,address[],address[],int64[])", INT);
    private static final Bytes TRANSFER_NFTS_SELECTOR = Bytes.wrap(TRANSFER_NFTS_FUNCTION.selector());
    private static final ABIType<Tuple> TRANSFER_NFTS_DECODER =
            TypeFactory.create("(bytes32,bytes32[],bytes32[],int64[])");
    private static final Function TRANSFER_NFT_FUNCTION =
            new Function("transferNFT(address,address,address,int64)", INT);
    private static final Bytes TRANSFER_NFT_SELECTOR = Bytes.wrap(TRANSFER_NFT_FUNCTION.selector());
    private static final ABIType<Tuple> TRANSFER_NFT_DECODER = TypeFactory.create("(bytes32,bytes32,bytes32,int64)");
    private final MirrorNodeEvmProperties mirrorNodeEvmProperties;
    private final TransferLogic transferLogic;
    private final ContextOptionValidator contextOptionValidator;
    private final AutoCreationLogic autoCreationLogic;
    private final EntityAddressSequencer entityAddressSequencer;

    public TransferPrecompile(
            final PrecompilePricingUtils pricingUtils,
            final MirrorNodeEvmProperties mirrorNodeEvmProperties,
            final TransferLogic transferLogic,
            final ContextOptionValidator contextOptionValidator,
            final AutoCreationLogic autoCreationLogic,
            final SyntheticTxnFactory syntheticTxnFactory,
            final EntityAddressSequencer entityAddressSequencer) {
        super(pricingUtils, syntheticTxnFactory);
        this.mirrorNodeEvmProperties = mirrorNodeEvmProperties;
        this.transferLogic = transferLogic;
        this.contextOptionValidator = contextOptionValidator;
        this.autoCreationLogic = autoCreationLogic;
        this.entityAddressSequencer = entityAddressSequencer;
    }

    @Override
    public TransactionBody.Builder body(Bytes input, UnaryOperator<byte[]> aliasResolver, BodyParams bodyParams) {
        if (bodyParams instanceof TransferParams transferParams) {
            final var transferOp =
                    switch (transferParams.functionId()) {
                        case ABI_ID_CRYPTO_TRANSFER -> decodeCryptoTransfer(input, aliasResolver);
                        case ABI_ID_CRYPTO_TRANSFER_V2 -> decodeCryptoTransferV2(input, aliasResolver);
                        case ABI_ID_TRANSFER_TOKENS -> decodeTransferTokens(input, aliasResolver);
                        case ABI_ID_TRANSFER_TOKEN -> decodeTransferToken(input, aliasResolver);
                        case ABI_ID_TRANSFER_NFTS -> decodeTransferNFTs(input, aliasResolver);
                        case ABI_ID_TRANSFER_NFT -> decodeTransferNFT(input, aliasResolver);
                        default -> null;
                    };
            Objects.requireNonNull(transferOp, "Unable to decode function input");

            final var transactionBody = syntheticTxnFactory.createCryptoTransfer(transferOp.tokenTransferWrappers());
            if (!transferOp.transferWrapper().hbarTransfers().isEmpty()) {
                transactionBody.mergeFrom(
                        syntheticTxnFactory.createCryptoTransferForHbar(transferOp.transferWrapper()));
            }

            return transactionBody;
        }
        return TransactionBody.newBuilder();
    }

    @Override
    public RunResult run(final MessageFrame frame, final TransactionBody transactionBody) {
        final var store = ((HederaEvmStackedWorldStateUpdater) frame.getWorldUpdater()).getStore();
        final var mirrorEvmContractAliases =
                (MirrorEvmContractAliases) ((HederaEvmStackedWorldStateUpdater) frame.getWorldUpdater()).aliases();
        final var hederaTokenStore = initializeHederaTokenStore(store);
        final var impliedValidity = extrapolateValidityDetailsFromSyntheticTxn(transactionBody);
        if (impliedValidity != OK) {
            throw new InvalidTransactionException(impliedValidity, StringUtils.EMPTY, StringUtils.EMPTY);
        }

        final var impliedTransfers = extrapolateImpliedTransferDetailsFromSyntheticTxn(transactionBody);
        final var changes = impliedTransfers.getAllBalanceChanges();

        final Map<ByteString, EntityNum> completedLazyCreates = new HashMap<>();
        for (int i = 0, n = changes.size(); i < n; i++) {
            final var change = changes.get(i);
            if (change.hasAlias()) {
                replaceAliasWithId(
                        change, completedLazyCreates, store, entityAddressSequencer, mirrorEvmContractAliases);
            }
        }

        transferLogic.doZeroSum(changes, store, entityAddressSequencer, mirrorEvmContractAliases, hederaTokenStore);
        return new EmptyRunResult();
    }

    @Override
    public Set<Integer> getFunctionSelectors() {
        return Set.of(
                ABI_ID_CRYPTO_TRANSFER,
                ABI_ID_CRYPTO_TRANSFER_V2,
                ABI_ID_TRANSFER_TOKENS,
                ABI_ID_TRANSFER_TOKEN,
                ABI_ID_TRANSFER_NFTS,
                ABI_ID_TRANSFER_NFT);
    }

    private HederaTokenStore initializeHederaTokenStore(Store store) {
        return new HederaTokenStore(contextOptionValidator, mirrorNodeEvmProperties, store);
    }

    /**
     * Decodes the given bytes of the cryptoTransfer function parameters
     *
     * <p><b>Important: </b>This is the latest version and supersedes public static
     * CryptoTransferWrapper decodeCryptoTransfer(). The selector for this function is derived from:
     * cryptoTransfer(((address,int64,bool)[]),(address,(address,int64,bool)[],(address,address,int64,bool)[])[])
     * The first parameter describes hbar transfers and the second describes token transfers
     *
     * @param input encoded bytes containing selector and input parameters
     * @param aliasResolver function used to resolve aliases
     * @return CryptoTransferWrapper codec
     */
    public static CryptoTransferWrapper decodeCryptoTransferV2(
            final Bytes input, final UnaryOperator<byte[]> aliasResolver) {
        final Tuple decodedTuples = decodeFunctionCall(input, CRYPTO_TRANSFER_SELECTOR_V2, CRYPTO_TRANSFER_DECODER_V2);
        List<HbarTransfer> hbarTransfers = new ArrayList<>();
        final List<TokenTransferWrapper> tokenTransferWrappers = new ArrayList<>();

        final Tuple[] hbarTransferTuples = ((Tuple) decodedTuples.get(0)).get(0);
        final var tokenTransferTuples = decodedTuples.get(1);

        hbarTransfers = decodeHbarTransfers(aliasResolver, hbarTransfers, hbarTransferTuples);

        decodeTokenTransfer(aliasResolver, tokenTransferWrappers, (Tuple[]) tokenTransferTuples);

        return new CryptoTransferWrapper(new TransferWrapper(hbarTransfers), tokenTransferWrappers);
    }

    public static List<HbarTransfer> decodeHbarTransfers(
            final UnaryOperator<byte[]> aliasResolver,
            List<HbarTransfer> hbarTransfers,
            final Tuple[] hbarTransferTuples) {
        if (hbarTransferTuples.length > 0) {
            hbarTransfers = bindHBarTransfersFrom(hbarTransferTuples, aliasResolver);
        }
        return hbarTransfers;
    }

    /**
     * Decodes the given bytes of the cryptoTransfer function parameters
     *
     * <p><b>Important: </b>This is an old version of this method and is superseded by
     * decodeCryptoTransferV2(). The selector for this function is derived from:
     * cryptoTransfer((address,(address,int64)[],(address,address,int64)[])[])
     *
     * @param input encoded bytes containing selector and input parameters
     * @param aliasResolver function used to resolve aliases
     * @return CryptoTransferWrapper codec
     */
    public static CryptoTransferWrapper decodeCryptoTransfer(
            final Bytes input, final UnaryOperator<byte[]> aliasResolver) {
        final List<HbarTransfer> hbarTransfers = Collections.emptyList();
        final Tuple decodedTuples = decodeFunctionCall(input, CRYPTO_TRANSFER_SELECTOR, CRYPTO_TRANSFER_DECODER);

        final List<TokenTransferWrapper> tokenTransferWrappers = new ArrayList<>();

        for (final var tuple : decodedTuples) {
            decodeTokenTransfer(aliasResolver, tokenTransferWrappers, (Tuple[]) tuple);
        }

        return new CryptoTransferWrapper(new TransferWrapper(hbarTransfers), tokenTransferWrappers);
    }

    public static void decodeTokenTransfer(
            final UnaryOperator<byte[]> aliasResolver,
            final List<TokenTransferWrapper> tokenTransferWrappers,
            final Tuple[] tokenTransferTuples) {
        for (final var tupleNested : tokenTransferTuples) {
            final var tokenType = convertAddressBytesToTokenID(tupleNested.get(0));

            var nftExchanges = NO_NFT_EXCHANGES;
            var fungibleTransfers = NO_FUNGIBLE_TRANSFERS;

            final var abiAdjustments = (Tuple[]) tupleNested.get(1);
            if (abiAdjustments.length > 0) {
                fungibleTransfers = bindFungibleTransfersFrom(tokenType, abiAdjustments, aliasResolver);
            }
            final var abiNftExchanges = (Tuple[]) tupleNested.get(2);
            if (abiNftExchanges.length > 0) {
                nftExchanges = bindNftExchangesFrom(tokenType, abiNftExchanges, aliasResolver);
            }

            tokenTransferWrappers.add(new TokenTransferWrapper(nftExchanges, fungibleTransfers));
        }
    }

    public static CryptoTransferWrapper decodeTransferToken(
            final Bytes input, final UnaryOperator<byte[]> aliasResolver) {
        final List<HbarTransfer> hbarTransfers = Collections.emptyList();
        final Tuple decodedArguments = decodeFunctionCall(input, TRANSFER_TOKEN_SELECTOR, TRANSFER_TOKEN_DECODER);

        final var tokenID = convertAddressBytesToTokenID(decodedArguments.get(0));
        final var sender = convertLeftPaddedAddressToAccountId(decodedArguments.get(1), aliasResolver);
        final var receiver = convertLeftPaddedAddressToAccountId(decodedArguments.get(2), aliasResolver);
        final var amount = (long) decodedArguments.get(3);

        if (amount < 0) {
            throw new IllegalArgumentException("Amount must be non-negative");
        }

        final var tokenTransferWrappers = Collections.singletonList(new TokenTransferWrapper(
                NO_NFT_EXCHANGES, List.of(new FungibleTokenTransfer(amount, false, tokenID, sender, receiver))));
        return new CryptoTransferWrapper(new TransferWrapper(hbarTransfers), tokenTransferWrappers);
    }

    public static CryptoTransferWrapper decodeTransferTokens(
            final Bytes input, final UnaryOperator<byte[]> aliasResolver) {
        final List<HbarTransfer> hbarTransfers = Collections.emptyList();
        final Tuple decodedArguments = decodeFunctionCall(input, TRANSFER_TOKENS_SELECTOR, TRANSFER_TOKENS_DECODER);

        final var tokenType = convertAddressBytesToTokenID(decodedArguments.get(0));
        final var accountIDs = decodeAccountIds(decodedArguments.get(1), aliasResolver);
        final var amounts = (long[]) decodedArguments.get(2);

        final List<FungibleTokenTransfer> fungibleTransfers = new ArrayList<>();
        addSignedAdjustments(fungibleTransfers, accountIDs, tokenType, amounts, aliasResolver);

        final var tokenTransferWrappers =
                Collections.singletonList(new TokenTransferWrapper(NO_NFT_EXCHANGES, fungibleTransfers));

        return new CryptoTransferWrapper(new TransferWrapper(hbarTransfers), tokenTransferWrappers);
    }

    public static CryptoTransferWrapper decodeTransferNFTs(
            final Bytes input, final UnaryOperator<byte[]> aliasResolver) {
        final List<HbarTransfer> hbarTransfers = Collections.emptyList();
        final Tuple decodedArguments = decodeFunctionCall(input, TRANSFER_NFTS_SELECTOR, TRANSFER_NFTS_DECODER);

        final var tokenID = convertAddressBytesToTokenID(decodedArguments.get(0));
        final var senders = decodeAccountIds(decodedArguments.get(1), aliasResolver);
        final var receivers = decodeAccountIds(decodedArguments.get(2), aliasResolver);
        final var serialNumbers = ((long[]) decodedArguments.get(3));

        final List<NftExchange> nftExchanges = new ArrayList<>();
        addNftExchanges(nftExchanges, senders, receivers, serialNumbers, tokenID, aliasResolver);

        final var tokenTransferWrappers =
                Collections.singletonList(new TokenTransferWrapper(nftExchanges, NO_FUNGIBLE_TRANSFERS));
        return new CryptoTransferWrapper(new TransferWrapper(hbarTransfers), tokenTransferWrappers);
    }

    public static CryptoTransferWrapper decodeTransferNFT(
            final Bytes input, final UnaryOperator<byte[]> aliasResolver) {
        final List<HbarTransfer> hbarTransfers = Collections.emptyList();
        final Tuple decodedArguments = decodeFunctionCall(input, TRANSFER_NFT_SELECTOR, TRANSFER_NFT_DECODER);

        final var tokenID = convertAddressBytesToTokenID(decodedArguments.get(0));
        final var sender = convertLeftPaddedAddressToAccountId(decodedArguments.get(1), aliasResolver);
        final var receiver = convertLeftPaddedAddressToAccountId(decodedArguments.get(2), aliasResolver);
        final var serialNumber = (long) decodedArguments.get(3);

        final var tokenTransferWrappers = Collections.singletonList(new TokenTransferWrapper(
                List.of(new NftExchange(serialNumber, tokenID, sender, receiver)), NO_FUNGIBLE_TRANSFERS));
        return new CryptoTransferWrapper(new TransferWrapper(hbarTransfers), tokenTransferWrappers);
    }

    public static void addNftExchanges(
            final List<NftExchange> nftExchanges,
            final List<AccountID> senders,
            final List<AccountID> receivers,
            final long[] serialNumbers,
            final TokenID tokenID,
            final UnaryOperator<byte[]> aliasResolver) {
        for (var i = 0; i < senders.size(); i++) {
            var receiver = receivers.get(i);
            final var aliasAddress = resolveAlias(aliasResolver, receiver);
            if (aliasAddress != null && !isMirror(aliasAddress) && !receiver.hasAlias()) {
                receiver = generateAccountIDWithAliasCalculatedFrom(receiver);
            }
            final var nftExchange = new NftExchange(serialNumbers[i], tokenID, senders.get(i), receiver);
            nftExchanges.add(nftExchange);
        }
    }

    public static void addSignedAdjustments(
            final List<FungibleTokenTransfer> fungibleTransfers,
            final List<AccountID> accountIDs,
            final TokenID tokenType,
            final long[] amounts,
            final UnaryOperator<byte[]> aliasResolver) {
        for (int i = 0; i < accountIDs.size(); i++) {
            final var amount = amounts[i];

            var accountID = accountIDs.get(i);
            final var aliasAddress = resolveAlias(aliasResolver, accountID);
            if (amount > 0 && aliasAddress != null && !isMirror(aliasAddress) && !accountID.hasAlias()) {
                accountID = generateAccountIDWithAliasCalculatedFrom(accountID);
            }

            DecodingFacade.addSignedAdjustment(fungibleTransfers, tokenType, accountID, amount, false);
        }
    }

    private static byte[] resolveAlias(UnaryOperator<byte[]> aliasResolver, AccountID accountID) {
        return aliasResolver.apply(EntityIdUtils.asEvmAddress(accountID));
    }

    @Override
    public long getMinimumFeeInTinybars(final Timestamp consensusTime, final TransactionBody transactionBody) {
        long accumulatedCost = 0;
        final var impliedTransfers = extrapolateImpliedTransferDetailsFromSyntheticTxn(transactionBody);
        final boolean customFees = !impliedTransfers.getAllBalanceChanges().isEmpty();
        // For fungible there are always at least two operations, so only charge half for each
        // operation
        final long ftTxCost = pricingUtils.getMinimumPriceInTinybars(
                        customFees ? GasCostType.TRANSFER_FUNGIBLE_CUSTOM_FEES : GasCostType.TRANSFER_FUNGIBLE,
                        consensusTime)
                / 2;
        // NFTs are atomic, one line can do it.
        final long nonFungibleTxCost = pricingUtils.getMinimumPriceInTinybars(
<<<<<<< HEAD
                customFees ? GasCostType.TRANSFER_NFT_CUSTOM_FEES : GasCostType.TRANSFER_NFT, consensusTime);
        for (final var transfer : transferOp.tokenTransferWrappers()) {
            accumulatedCost += transfer.fungibleTransfers().size() * ftTxCost;
            accumulatedCost += transfer.nftExchanges().size() * nonFungibleTxCost;
=======
                customFees
                        ? PrecompilePricingUtils.GasCostType.TRANSFER_NFT_CUSTOM_FEES
                        : PrecompilePricingUtils.GasCostType.TRANSFER_NFT,
                consensusTime);
        final var cryptoTransfer = transactionBody.getCryptoTransfer();
        for (final var transfer : cryptoTransfer.getTokenTransfersList()) {
            // Fungible transfers are divided by 2, because we have 2 separate items for sender and receiver.
            accumulatedCost += (transfer.getTransfersCount() / 2) * ftTxCost;
            accumulatedCost += transfer.getNftTransfersCount() * nonFungibleTxCost;
>>>>>>> a827fe3a
        }

        // add the cost for transferring hbars
        // Hbar transfer is similar to fungible tokens so only charge half for each operation
<<<<<<< HEAD
        final long hbarTxCost = pricingUtils.getMinimumPriceInTinybars(GasCostType.TRANSFER_HBAR, consensusTime) / 2;
        accumulatedCost += transferOp.transferWrapper().hbarTransfers().size() * hbarTxCost;
        if (isLazyCreationEnabled && numLazyCreates > 0) {
            final var lazyCreationFee = pricingUtils.getMinimumPriceInTinybars(GasCostType.CRYPTO_CREATE, consensusTime)
                    + pricingUtils.getMinimumPriceInTinybars(GasCostType.CRYPTO_UPDATE, consensusTime);
            accumulatedCost += numLazyCreates * lazyCreationFee;
        }
=======
        final long hbarTxCost =
                pricingUtils.getMinimumPriceInTinybars(PrecompilePricingUtils.GasCostType.TRANSFER_HBAR, consensusTime)
                        / 2;
        accumulatedCost += cryptoTransfer.getTransfers().getAccountAmountsCount() * hbarTxCost;
>>>>>>> a827fe3a
        return accumulatedCost;
    }

    private void replaceAliasWithId(
            final BalanceChange change,
            final Map<ByteString, EntityNum> completedLazyCreates,
            Store store,
            EntityAddressSequencer entityAddressSequencer,
            MirrorEvmContractAliases mirrorEvmContractAliases) {
        final var receiverAlias = change.getNonEmptyAliasIfPresent();
        if (completedLazyCreates.containsKey(receiverAlias)) {
            change.replaceNonEmptyAliasWith(completedLazyCreates.get(receiverAlias));
        } else {
            final var lazyCreateResult = autoCreationLogic.create(
                    change,
                    Timestamp.newBuilder()
                            .setSeconds(Instant.now().getEpochSecond())
                            .build(),
                    store,
                    entityAddressSequencer,
                    mirrorEvmContractAliases);
            validateTrue(lazyCreateResult.getLeft() == OK, lazyCreateResult.getLeft());
            completedLazyCreates.put(
                    receiverAlias,
                    EntityNum.fromAccountId(
                            change.counterPartyAccountId() == null
                                    ? change.accountId()
                                    : change.counterPartyAccountId()));
        }
    }

    protected ImpliedTransfers extrapolateImpliedTransferDetailsFromSyntheticTxn(
            final TransactionBody transactionBody) {
        final var senderAccount = getSenderAccountId(transactionBody);
        final var senderAddress = EntityIdUtils.asTypedEvmAddress(senderAccount);
        final var explicitChanges = constructBalanceChanges(transactionBody, senderAddress);
        return new ImpliedTransfers(explicitChanges);
    }

    private ResponseCodeEnum extrapolateValidityDetailsFromSyntheticTxn(final TransactionBody transactionBody) {
        final var op = transactionBody.getCryptoTransfer();
        return validityWithCurrentProps(op);
    }

    private ResponseCodeEnum validityWithCurrentProps(CryptoTransferTransactionBody transferOp) {
        final var hbarAdjustWrapper = transferOp.getTransfers();
        final var tokenAdjustsList = transferOp.getTokenTransfersList();
        final var hbarAdjusts = hbarAdjustWrapper.getAccountAmountsList();

        if (hasRepeatedAccount(hbarAdjusts)) {
            return ACCOUNT_REPEATED_IN_ACCOUNT_AMOUNTS;
        }
        if (!isNetZeroAdjustment(hbarAdjusts)) {
            return INVALID_ACCOUNT_AMOUNTS;
        }

        return validateTokenTransferSemantics(tokenAdjustsList);
    }

    ResponseCodeEnum validateTokenTransferSemantics(List<TokenTransferList> tokenTransfersList) {
        if (tokenTransfersList.isEmpty()) {
            return OK;
        }
        ResponseCodeEnum validity;
        final Set<TokenID> uniqueTokens = new HashSet<>();
        final Set<Long> uniqueSerialNos = new HashSet<>();
        for (var tokenTransfers : tokenTransfersList) {
            validity = validateScopedTransferSemantics(uniqueTokens, tokenTransfers, uniqueSerialNos);
            if (validity != OK) {
                return validity;
            }
        }
        if (uniqueTokens.size() < tokenTransfersList.size()) {
            return TOKEN_ID_REPEATED_IN_TOKEN_LIST;
        }
        return OK;
    }

    private ResponseCodeEnum validateScopedTransferSemantics(
            final Set<TokenID> uniqueTokens, final TokenTransferList tokenTransfers, final Set<Long> uniqueSerialNos) {
        if (!tokenTransfers.hasToken()) {
            return INVALID_TOKEN_ID;
        }
        uniqueTokens.add(tokenTransfers.getToken());
        final var ownershipChanges = tokenTransfers.getNftTransfersList();
        uniqueSerialNos.clear();
        for (final var ownershipChange : ownershipChanges) {
            if (ownershipChange.getSenderAccountID().equals(ownershipChange.getReceiverAccountID())) {
                return ACCOUNT_REPEATED_IN_ACCOUNT_AMOUNTS;
            }
            if (!uniqueSerialNos.add(ownershipChange.getSerialNumber())) {
                return INVALID_ACCOUNT_AMOUNTS;
            }
        }

        final var adjusts = tokenTransfers.getTransfersList();
        for (var adjust : adjusts) {
            if (!adjust.hasAccountID()) {
                return INVALID_ACCOUNT_ID;
            }
        }
        if (hasRepeatedAccount(adjusts)) {
            return ACCOUNT_REPEATED_IN_ACCOUNT_AMOUNTS;
        }
        if (!isNetZeroAdjustment(adjusts)) {
            return TRANSFERS_NOT_ZERO_SUM_FOR_TOKEN;
        }
        return OK;
    }

    boolean isNetZeroAdjustment(List<AccountAmount> adjusts) {
        var net = ZERO;
        for (var adjust : adjusts) {
            net = net.add(BigInteger.valueOf(adjust.getAmount()));
        }
        return net.equals(ZERO);
    }

    boolean hasRepeatedAccount(List<AccountAmount> adjusts) {
        final int n = adjusts.size();
        if (n < 2) {
            return false;
        }
        Set<AccountID> allowanceAAs = new HashSet<>();
        Set<AccountID> normalAAs = new HashSet<>();
        for (var i = 0; i < n; i++) {
            final var adjust = adjusts.get(i);
            if (adjust.getIsApproval()) {
                if (!allowanceAAs.contains(adjust.getAccountID())) {
                    allowanceAAs.add(adjust.getAccountID());
                } else {
                    return true;
                }
            } else {
                if (!normalAAs.contains(adjust.getAccountID())) {
                    normalAAs.add(adjust.getAccountID());
                } else {
                    return true;
                }
            }
        }
        return false;
    }

    private List<BalanceChange> constructBalanceChanges(
            final TransactionBody transactionBody, final Address senderAddress) {
        final List<BalanceChange> allChanges = new ArrayList<>();
        final var accountId = EntityIdUtils.accountIdFromEvmAddress(senderAddress);
        final var transferOp = transactionBody.getCryptoTransfer();
        for (final TokenTransferList tokenTransferList : transferOp.getTokenTransfersList()) {
            final var token = tokenTransferList.getToken();
            tokenTransferList
                    .getTransfersList()
                    .forEach(aa -> allChanges.add(
                            BalanceChange.changingFtUnits(Id.fromGrpcToken(token), token, aa, accountId)));
            tokenTransferList
                    .getNftTransfersList()
                    .forEach(nft -> allChanges.add(
                            BalanceChange.changingNftOwnership(Id.fromGrpcToken(token), token, nft, accountId)));
        }

        for (final var hbarTransfer : transferOp.getTransfers().getAccountAmountsList()) {
            allChanges.add(BalanceChange.changingHbar(hbarTransfer, accountId));
        }

        return allChanges;
    }

    private AccountID getSenderAccountId(final TransactionBody transactionBody) {
        final var transferOp = transactionBody.getCryptoTransfer();
        if (transferOp.getTransfers().getAccountAmountsCount() > 0) {
            return transferOp.getTransfers().getAccountAmounts(0).getAccountID();
        } else if (transferOp.getTokenTransfers(0).getTransfersCount() > 0) {
            return transferOp.getTokenTransfers(0).getTransfers(0).getAccountID();
        } else {
            return transferOp.getTokenTransfers(0).getNftTransfers(0).getSenderAccountID();
        }
    }
}<|MERGE_RESOLUTION|>--- conflicted
+++ resolved
@@ -70,6 +70,7 @@
 import com.hedera.services.store.contracts.precompile.codec.RunResult;
 import com.hedera.services.store.contracts.precompile.codec.TransferParams;
 import com.hedera.services.store.contracts.precompile.utils.PrecompilePricingUtils;
+import com.hedera.services.store.contracts.precompile.utils.PrecompilePricingUtils.GasCostType;
 import com.hedera.services.store.models.Id;
 import com.hedera.services.store.tokens.HederaTokenStore;
 import com.hedera.services.txns.crypto.AutoCreationLogic;
@@ -438,12 +439,6 @@
                 / 2;
         // NFTs are atomic, one line can do it.
         final long nonFungibleTxCost = pricingUtils.getMinimumPriceInTinybars(
-<<<<<<< HEAD
-                customFees ? GasCostType.TRANSFER_NFT_CUSTOM_FEES : GasCostType.TRANSFER_NFT, consensusTime);
-        for (final var transfer : transferOp.tokenTransferWrappers()) {
-            accumulatedCost += transfer.fungibleTransfers().size() * ftTxCost;
-            accumulatedCost += transfer.nftExchanges().size() * nonFungibleTxCost;
-=======
                 customFees
                         ? PrecompilePricingUtils.GasCostType.TRANSFER_NFT_CUSTOM_FEES
                         : PrecompilePricingUtils.GasCostType.TRANSFER_NFT,
@@ -453,25 +448,15 @@
             // Fungible transfers are divided by 2, because we have 2 separate items for sender and receiver.
             accumulatedCost += (transfer.getTransfersCount() / 2) * ftTxCost;
             accumulatedCost += transfer.getNftTransfersCount() * nonFungibleTxCost;
->>>>>>> a827fe3a
         }
 
         // add the cost for transferring hbars
         // Hbar transfer is similar to fungible tokens so only charge half for each operation
-<<<<<<< HEAD
-        final long hbarTxCost = pricingUtils.getMinimumPriceInTinybars(GasCostType.TRANSFER_HBAR, consensusTime) / 2;
-        accumulatedCost += transferOp.transferWrapper().hbarTransfers().size() * hbarTxCost;
-        if (isLazyCreationEnabled && numLazyCreates > 0) {
-            final var lazyCreationFee = pricingUtils.getMinimumPriceInTinybars(GasCostType.CRYPTO_CREATE, consensusTime)
-                    + pricingUtils.getMinimumPriceInTinybars(GasCostType.CRYPTO_UPDATE, consensusTime);
-            accumulatedCost += numLazyCreates * lazyCreationFee;
-        }
-=======
+
         final long hbarTxCost =
                 pricingUtils.getMinimumPriceInTinybars(PrecompilePricingUtils.GasCostType.TRANSFER_HBAR, consensusTime)
                         / 2;
         accumulatedCost += cryptoTransfer.getTransfers().getAccountAmountsCount() * hbarTxCost;
->>>>>>> a827fe3a
         return accumulatedCost;
     }
 
