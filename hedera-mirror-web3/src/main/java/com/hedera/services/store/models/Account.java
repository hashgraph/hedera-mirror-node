--- conflicted
+++ resolved
@@ -39,12 +39,7 @@
  *     1. Removed fields like memo, key, isReceiverSigRequired, isSmartContract
  *     2. Added field accountAddress for convenience
  *     3. Changed collection types to SortedMap and SortedSet
-<<<<<<< HEAD
- *     4. Added constructors for creating new instances and achieve immutability
- *     5. Added Lombok builder to facilitate creation of new objects
-=======
  *     4. Added constructors and set methods for creating new instances and achieve immutability
->>>>>>> 7f419f3e
  *     6. Added factory method that returns empty instance
  */
 public class Account extends HederaEvmAccount {
