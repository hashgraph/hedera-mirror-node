/*
 * Copyright (C) 2023 Hedera Hashgraph, LLC
 *
 * Licensed under the Apache License, Version 2.0 (the "License");
 * you may not use this file except in compliance with the License.
 * You may obtain a copy of the License at
 *
 *      http://www.apache.org/licenses/LICENSE-2.0
 *
 * Unless required by applicable law or agreed to in writing, software
 * distributed under the License is distributed on an "AS IS" BASIS,
 * WITHOUT WARRANTIES OR CONDITIONS OF ANY KIND, either express or implied.
 * See the License for the specific language governing permissions and
 * limitations under the License.
 */

package com.hedera.services.store.contracts.precompile.codec;

import static com.hedera.node.app.service.evm.store.contracts.utils.EvmParsingConstants.ARRAY_BRACKETS;
import static com.hedera.node.app.service.evm.store.contracts.utils.EvmParsingConstants.EXPIRY;
import static com.hedera.node.app.service.evm.store.contracts.utils.EvmParsingConstants.TOKEN_KEY;
import static com.hedera.services.utils.EntityIdUtils.accountIdFromEvmAddress;

import com.esaulpaugh.headlong.abi.Tuple;
import com.google.protobuf.ByteString;
import com.google.protobuf.UnsafeByteOperations;
import com.hedera.services.store.contracts.precompile.FungibleTokenTransfer;
import com.hedera.services.store.contracts.precompile.HbarTransfer;
import com.hedera.services.store.contracts.precompile.NftExchange;
import com.hedera.services.utils.EntityIdUtils;
import com.hederahashgraph.api.proto.java.AccountID;
import com.hederahashgraph.api.proto.java.TokenID;
import edu.umd.cs.findbugs.annotations.NonNull;
import jakarta.inject.Singleton;
import java.util.ArrayList;
import java.util.Arrays;
import java.util.Collections;
import java.util.List;
import java.util.function.UnaryOperator;
import org.apache.tuweni.bytes.Bytes;
import org.hyperledger.besu.datatypes.Address;

@Singleton
public class DecodingFacade {
    private static final int WORD_LENGTH = 32;
    private static final int ADDRESS_SKIP_BYTES_LENGTH = 12;
    private static final int ADDRESS_BYTES_LENGTH = 20;

    public static final List<NftExchange> NO_NFT_EXCHANGES = Collections.emptyList();
    public static final List<FungibleTokenTransfer> NO_FUNGIBLE_TRANSFERS = Collections.emptyList();

    /* --- Token Create Structs --- */
    private static final String KEY_VALUE_DECODER = "(bool,bytes32,bytes,bytes,bytes32)";
    public static final String TOKEN_KEY_DECODER = "(int32," + KEY_VALUE_DECODER + ")";
    public static final String EXPIRY_DECODER = "(int64,bytes32,int64)";
    public static final String FIXED_FEE_DECODER = "(int64,bytes32,bool,bool,bytes32)";
    public static final String ROYALTY_FEE_DECODER = "(int64,int64,int64,bytes32,bool,bytes32)";
    public static final String HEDERA_TOKEN_STRUCT_V2 =
            "(string,string,address,string,bool,int64,bool," + TOKEN_KEY + ARRAY_BRACKETS + "," + EXPIRY + ")";
    public static final String HEDERA_TOKEN_STRUCT_DECODER = "(string,string,bytes32,string,bool,int64,bool,"
            + TOKEN_KEY_DECODER
            + ARRAY_BRACKETS
            + ","
            + EXPIRY_DECODER
            + ")";

    private DecodingFacade() {
        throw new UnsupportedOperationException("Utility Class");
    }

    public static List<TokenKeyWrapper> decodeTokenKeys(
            @NonNull final Tuple[] tokenKeysTuples, final UnaryOperator<byte[]> aliasResolver) {
        final List<TokenKeyWrapper> tokenKeys = new ArrayList<>(tokenKeysTuples.length);
        for (final var tokenKeyTuple : tokenKeysTuples) {
            final var keyType = (int) tokenKeyTuple.get(0);
            final Tuple keyValueTuple = tokenKeyTuple.get(1);
            final var inheritAccountKey = (Boolean) keyValueTuple.get(0);
            final var contractId =
                    EntityIdUtils.asContract(convertLeftPaddedAddressToAccountId(keyValueTuple.get(1), aliasResolver));
            final var ed25519 = (byte[]) keyValueTuple.get(2);
            final var ecdsaSecp256K1 = (byte[]) keyValueTuple.get(3);
            final var delegatableContractId =
                    EntityIdUtils.asContract(convertLeftPaddedAddressToAccountId(keyValueTuple.get(4), aliasResolver));
            tokenKeys.add(new TokenKeyWrapper(
                    keyType,
                    new KeyValueWrapper(
                            inheritAccountKey,
                            contractId.getContractNum() != 0 ? contractId : null,
                            ed25519,
                            ecdsaSecp256K1,
                            delegatableContractId.getContractNum() != 0 ? delegatableContractId : null)));
        }
        return tokenKeys;
    }

    public static TokenExpiryWrapper decodeTokenExpiry(
            @NonNull final Tuple expiryTuple, final UnaryOperator<byte[]> aliasResolver) {
        final var second = (long) expiryTuple.get(0);
        final var autoRenewAccount = convertLeftPaddedAddressToAccountId(expiryTuple.get(1), aliasResolver);
        final var autoRenewPeriod = (long) expiryTuple.get(2);
        return new TokenExpiryWrapper(
                second, autoRenewAccount.getAccountNum() == 0 ? null : autoRenewAccount, autoRenewPeriod);
    }

    public static List<AccountID> decodeAccountIds(
            @NonNull final byte[][] accountBytesArray, final UnaryOperator<byte[]> aliasResolver) {
        final List<AccountID> accountIDs = new ArrayList<>();
        for (final var account : accountBytesArray) {
            accountIDs.add(convertLeftPaddedAddressToAccountId(account, aliasResolver));
        }
        return accountIDs;
    }

    public static TokenID convertAddressBytesToTokenID(final byte[] addressBytes) {
        final var address = Address.wrap(getSlicedAddressBytes(addressBytes));
        return EntityIdUtils.tokenIdFromEvmAddress(address.toArray());
    }

    public static Bytes getSlicedAddressBytes(byte[] addressBytes) {
        return Bytes.wrap(addressBytes).slice(ADDRESS_SKIP_BYTES_LENGTH, ADDRESS_BYTES_LENGTH);
    }

    public static List<NftExchange> bindNftExchangesFrom(
            final TokenID tokenType, @NonNull final Tuple[] abiExchanges, final UnaryOperator<byte[]> aliasResolver) {
        final List<NftExchange> nftExchanges = new ArrayList<>();
        for (final var exchange : abiExchanges) {
            final var sender = convertLeftPaddedAddressToAccountId(exchange.get(0), aliasResolver);
            final var receiver = convertLeftPaddedAddressToAccountId(exchange.get(1), aliasResolver);
            final var serialNo = (long) exchange.get(2);
            // Only set the isApproval flag to true if it was sent in as a tuple parameter as "true"
            // otherwise default to false in order to preserve the existing behaviour.
            // The isApproval parameter only exists in the new form of cryptoTransfer
            final boolean isApproval = (exchange.size() > 3) && (boolean) exchange.get(3);
            nftExchanges.add(new NftExchange(serialNo, tokenType, sender, receiver, isApproval));
        }
        return nftExchanges;
    }

    public static List<FungibleTokenTransfer> bindFungibleTransfersFrom(
            final TokenID tokenType, @NonNull final Tuple[] abiTransfers, final UnaryOperator<byte[]> aliasResolver) {
        final List<FungibleTokenTransfer> fungibleTransfers = new ArrayList<>();
        for (final var transfer : abiTransfers) {
            var accountID = convertLeftPaddedAddressToAccountId(transfer.get(0), aliasResolver);
            final long amount = transfer.get(1);
            if (amount > 0 && !accountID.hasAlias()) {
                accountID = generateAccountIDWithAliasCalculatedFrom(accountID);
            }
            // Only set the isApproval flag to true if it was sent in as a tuple parameter as "true"
            // otherwise default to false in order to preserve the existing behaviour.
            // The isApproval parameter only exists in the new form of cryptoTransfer
            final boolean isApproval = (transfer.size() > 2) && (boolean) transfer.get(2);
            addSignedAdjustment(fungibleTransfers, tokenType, accountID, amount, isApproval);
        }
        return fungibleTransfers;
    }

    public static List<HbarTransfer> bindHBarTransfersFrom(
            @NonNull final Tuple[] abiTransfers, final UnaryOperator<byte[]> aliasResolver) {
        final List<HbarTransfer> hbarTransfers = new ArrayList<>();
        for (final var transfer : abiTransfers) {
            final long amount = transfer.get(1);
            final AccountID accountID = convertLeftPaddedAddressToAccountId(transfer.get(0), aliasResolver);
            final boolean isApproval = transfer.get(2);
            addSignedHBarAdjustment(hbarTransfers, accountID, amount, isApproval);
        }
        return hbarTransfers;
    }

    public static void addSignedAdjustment(
            final List<FungibleTokenTransfer> fungibleTransfers,
            final TokenID tokenType,
            final AccountID accountID,
            final long amount,
            final boolean isApproval) {
        if (amount > 0) {
            fungibleTransfers.add(new FungibleTokenTransfer(amount, isApproval, tokenType, null, accountID));
        } else {
            fungibleTransfers.add(new FungibleTokenTransfer(-amount, isApproval, tokenType, accountID, null));
        }
    }

    @NonNull
    public static AccountID generateAccountIDWithAliasCalculatedFrom(final AccountID accountID) {
        return AccountID.newBuilder()
                .setAlias(wrapUnsafely(EntityIdUtils.asEvmAddress(accountID)))
                .build();
    }

    public static ByteString wrapUnsafely(@NonNull final byte[] bytes) {
        return UnsafeByteOperations.unsafeWrap(bytes);
    }

    public static void addSignedHBarAdjustment(
            final List<HbarTransfer> hbarTransfers,
            final AccountID accountID,
            final long amount,
            final boolean isApproval) {
        if (amount > 0) {
            hbarTransfers.add(new HbarTransfer(amount, isApproval, null, accountID));
        } else {
            hbarTransfers.add(new HbarTransfer(-amount, isApproval, accountID, null));
        }
    }

<<<<<<< HEAD
=======
    public static List<TokenID> decodeTokenIDsFromBytesArray(@NonNull final byte[][] accountBytesArray) {
        final List<TokenID> accountIDs = new ArrayList<>();
        for (final var account : accountBytesArray) {
            accountIDs.add(convertAddressBytesToTokenID(account));
        }
        return accountIDs;
    }

>>>>>>> ea18c35a
    public static AccountID convertLeftPaddedAddressToAccountId(
            final byte[] leftPaddedAddress, @NonNull final UnaryOperator<byte[]> aliasResolver) {
        final var addressOrAlias = Arrays.copyOfRange(leftPaddedAddress, ADDRESS_SKIP_BYTES_LENGTH, WORD_LENGTH);
        return accountIdFromEvmAddress(aliasResolver.apply(addressOrAlias));
    }
}<|MERGE_RESOLUTION|>--- conflicted
+++ resolved
@@ -202,8 +202,6 @@
         }
     }
 
-<<<<<<< HEAD
-=======
     public static List<TokenID> decodeTokenIDsFromBytesArray(@NonNull final byte[][] accountBytesArray) {
         final List<TokenID> accountIDs = new ArrayList<>();
         for (final var account : accountBytesArray) {
@@ -212,7 +210,6 @@
         return accountIDs;
     }
 
->>>>>>> ea18c35a
     public static AccountID convertLeftPaddedAddressToAccountId(
             final byte[] leftPaddedAddress, @NonNull final UnaryOperator<byte[]> aliasResolver) {
         final var addressOrAlias = Arrays.copyOfRange(leftPaddedAddress, ADDRESS_SKIP_BYTES_LENGTH, WORD_LENGTH);
