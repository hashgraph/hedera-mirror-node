--- conflicted
+++ resolved
@@ -25,10 +25,8 @@
 import static com.hederahashgraph.api.proto.java.ResponseCodeEnum.INSUFFICIENT_GAS;
 
 import com.google.common.annotations.VisibleForTesting;
-import com.hedera.mirror.web3.evm.account.MirrorEvmContractAliases;
 import com.hedera.mirror.web3.evm.properties.MirrorNodeEvmProperties;
 import com.hedera.mirror.web3.evm.store.Store;
-import com.hedera.mirror.web3.evm.store.contract.EntityAddressSequencer;
 import com.hedera.mirror.web3.evm.store.contract.HederaEvmStackedWorldStateUpdater;
 import com.hedera.mirror.web3.evm.store.contract.precompile.HTSPrecompiledContractAdapter;
 import com.hedera.node.app.service.evm.accounts.HederaEvmContractAliases;
@@ -76,8 +74,6 @@
     private final EvmInfrastructureFactory infrastructureFactory;
     private final PrecompileMapper precompileMapper;
     private final EvmHTSPrecompiledContract evmHTSPrecompiledContract;
-    private final EntityAddressSequencer entityAddressSequencer;
-    private final MirrorEvmContractAliases mirrorEvmContractAliases;
     private Store store;
     private HederaEvmContractAliases mirrorNodeEvmProperties;
     private Precompile precompile;
@@ -92,15 +88,11 @@
             final EvmInfrastructureFactory infrastructureFactory,
             final MirrorNodeEvmProperties evmProperties,
             final PrecompileMapper precompileMapper,
-            final EvmHTSPrecompiledContract evmHTSPrecompiledContract,
-            final EntityAddressSequencer entityAddressSequencer,
-            final MirrorEvmContractAliases mirrorEvmContractAliases) {
+            final EvmHTSPrecompiledContract evmHTSPrecompiledContract) {
         this.infrastructureFactory = infrastructureFactory;
         this.evmProperties = evmProperties;
         this.precompileMapper = precompileMapper;
         this.evmHTSPrecompiledContract = evmHTSPrecompiledContract;
-        this.entityAddressSequencer = entityAddressSequencer;
-        this.mirrorEvmContractAliases = mirrorEvmContractAliases;
     }
 
     private static boolean isDelegateCall(final MessageFrame frame) {
@@ -198,12 +190,7 @@
             validateTrue(frame.getRemainingGas() >= gasRequirement, INSUFFICIENT_GAS);
 
             precompile.handleSentHbars(frame);
-<<<<<<< HEAD
-            final var precompileResultWrapper = precompile.run(
-                    frame, store, transactionBody.build(), entityAddressSequencer, mirrorEvmContractAliases);
-=======
             final var precompileResultWrapper = precompile.run(frame, transactionBody.build());
->>>>>>> cd9a935e
 
             result = precompile.getSuccessResultFor(precompileResultWrapper);
         } catch (final InvalidTransactionException e) {
