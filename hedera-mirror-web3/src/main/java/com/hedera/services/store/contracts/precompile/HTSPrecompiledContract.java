--- conflicted
+++ resolved
@@ -324,44 +324,26 @@
                 this.precompile = precompileMapper.lookup(functionId).orElseThrow();
                 this.transactionBody =
                         precompile.body(input, aliasResolver, new ApproveForAllParams(null, senderAddress));
-<<<<<<< HEAD
-            }
-            case AbiConstants.ABI_ID_TRANSFER_FROM, AbiConstants.ABI_ID_TRANSFER_FROM_NFT -> {
-                this.precompile = precompileMapper.lookup(functionId).orElseThrow();
-                this.transactionBody = precompile.body(
-                        input, aliasResolver, new ERCTransferParams(functionId, senderAddress, tokenAccessor, null));
-            }
-            default -> {
-                this.precompile = precompileMapper.lookup(functionId).orElseThrow();
-                if (AbiConstants.ABI_ID_TRANSFER_TOKENS == functionId
-                        || AbiConstants.ABI_ID_TRANSFER_TOKEN == functionId
-                        || AbiConstants.ABI_ID_TRANSFER_NFTS == functionId
-                        || AbiConstants.ABI_ID_TRANSFER_NFT == functionId
-                        || AbiConstants.ABI_ID_CRYPTO_TRANSFER == functionId
-                        || AbiConstants.ABI_ID_CRYPTO_TRANSFER_V2 == functionId) {
-                    this.transactionBody =
-                            precompile.body(input, aliasResolver, new TransferParams(functionId, senderAddress));
-                } else {
-                    this.transactionBody = precompile.body(input, aliasResolver, new FunctionParam(functionId));
-                }
-            }
-=======
-                break;
+            }
             case AbiConstants.ABI_ID_TRANSFER_TOKENS,
                     AbiConstants.ABI_ID_TRANSFER_TOKEN,
                     AbiConstants.ABI_ID_TRANSFER_NFTS,
                     AbiConstants.ABI_ID_TRANSFER_NFT,
                     AbiConstants.ABI_ID_CRYPTO_TRANSFER,
-                    AbiConstants.ABI_ID_CRYPTO_TRANSFER_V2:
+                    AbiConstants.ABI_ID_CRYPTO_TRANSFER_V2 -> {
                 this.precompile = precompileMapper.lookup(functionId).orElseThrow();
                 this.transactionBody =
                         precompile.body(input, aliasResolver, new TransferParams(functionId, senderAddress));
-                break;
-            default:
+            }
+            case AbiConstants.ABI_ID_TRANSFER_FROM, AbiConstants.ABI_ID_TRANSFER_FROM_NFT -> {
+                this.precompile = precompileMapper.lookup(functionId).orElseThrow();
+                this.transactionBody = precompile.body(
+                        input, aliasResolver, new ERCTransferParams(functionId, senderAddress, tokenAccessor, null));
+            }
+            default -> {
                 this.precompile = precompileMapper.lookup(functionId).orElseThrow();
                 this.transactionBody = precompile.body(input, aliasResolver, new FunctionParam(functionId));
-                break;
->>>>>>> 25e51f84
+            }
         }
         gasRequirement = defaultGas();
     }
