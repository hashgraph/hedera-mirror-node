--- conflicted
+++ resolved
@@ -39,12 +39,9 @@
 import com.hedera.node.app.service.evm.store.contracts.precompile.proxy.ViewGasCalculator;
 import com.hedera.node.app.service.evm.store.contracts.utils.DescriptorUtils;
 import com.hedera.node.app.service.evm.store.tokens.TokenAccessor;
-<<<<<<< HEAD
-import com.hedera.services.store.contracts.precompile.codec.ERCTransferParams;
-=======
 import com.hedera.services.store.contracts.precompile.codec.ApproveForAllParams;
 import com.hedera.services.store.contracts.precompile.codec.ApproveParams;
->>>>>>> 09e4a5f2
+import com.hedera.services.store.contracts.precompile.codec.ERCTransferParams;
 import com.hedera.services.store.contracts.precompile.codec.FunctionParam;
 import com.hedera.services.store.contracts.precompile.codec.HrcParams;
 import com.hedera.services.store.contracts.precompile.codec.TransferParams;
@@ -284,6 +281,13 @@
                         this.transactionBody =
                                 precompile.body(input, aliasResolver, new ApproveForAllParams(tokenId, senderAddress));
                         break;
+                    case AbiConstants.ABI_ID_ERC_TRANSFER:
+                    case AbiConstants.ABI_ID_ERC_TRANSFER_FROM:
+                        this.transactionBody = precompile.body(
+                                input.slice(24),
+                                aliasResolver,
+                                new ERCTransferParams(nestedFunctionSelector, senderAddress, tokenAccessor, tokenId));
+                        break;
                     default:
                         this.precompile =
                                 precompileMapper.lookup(nestedFunctionSelector).orElseThrow();
@@ -291,13 +295,6 @@
                                 || AbiConstants.ABI_ID_HRC_DISSOCIATE == nestedFunctionSelector) {
                             this.transactionBody =
                                     precompile.body(input, aliasResolver, new HrcParams(tokenId, senderAddress));
-                        }
-                        if (AbiConstants.ABI_ID_ERC_TRANSFER == nestedFunctionSelector
-                                || AbiConstants.ABI_ID_ERC_TRANSFER_FROM == nestedFunctionSelector) {
-                            this.transactionBody = precompile.body(
-                                    input.slice(24),
-                                    aliasResolver,
-                                    new ERCTransferParams(nestedFunctionSelector, senderAddress, tokenAccessor, tokenId));
                         }
                 }
                 break;
@@ -341,7 +338,9 @@
                 } else if (AbiConstants.ABI_ID_TRANSFER_FROM == functionId
                         || AbiConstants.ABI_ID_TRANSFER_FROM_NFT == functionId) {
                     this.transactionBody = precompile.body(
-                            input, aliasResolver, new ERCTransferParams(functionId, senderAddress, tokenAccessor, null));
+                            input,
+                            aliasResolver,
+                            new ERCTransferParams(functionId, senderAddress, tokenAccessor, null));
                 } else {
                     this.transactionBody = precompile.body(input, aliasResolver, new FunctionParam(functionId));
                 }
