--- conflicted
+++ resolved
@@ -233,7 +233,6 @@
 
         } else {
             this.precompile = precompileMapper.lookup(functionId).orElseThrow();
-<<<<<<< HEAD
 
             if (AbiConstants.ABI_ID_TRANSFER_TOKENS == functionId
                     || AbiConstants.ABI_ID_TRANSFER_TOKEN == functionId
@@ -242,11 +241,8 @@
                 this.transactionBody =
                         precompile.body(input, aliasResolver, new TransferParams(functionId, senderAddress));
             } else {
-                this.transactionBody = precompile.body(input, aliasResolver, null);
-            }
-=======
-            this.transactionBody = precompile.body(input, aliasResolver, new FunctionParam(functionId));
->>>>>>> 6363f0b1
+                this.transactionBody = precompile.body(input, aliasResolver, new FunctionParam(functionId));
+            }
         }
 
         gasRequirement = defaultGas();
