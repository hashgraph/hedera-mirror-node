--- conflicted
+++ resolved
@@ -120,10 +120,7 @@
 
     @Override
     public Pair<Long, Bytes> computeCosted(
-            final Bytes input,
-            final MessageFrame frame,
-            final ViewGasCalculator viewGasCalculator,
-            final TokenAccessor tokenAccessor) {
+            Bytes input, MessageFrame frame, ViewGasCalculator viewGasCalculator, TokenAccessor tokenAccessor) {
         this.viewGasCalculator = viewGasCalculator;
         this.tokenAccessor = tokenAccessor;
 
@@ -174,7 +171,7 @@
                 : PrecompileContractResult.success(result);
     }
 
-    public boolean unqualifiedDelegateDetected(final MessageFrame frame) {
+    public boolean unqualifiedDelegateDetected(MessageFrame frame) {
         // if the first message frame is not a delegate, it's not a delegate
         if (!isDelegateCall(frame)) {
             return false;
@@ -228,35 +225,19 @@
 
         final int functionId = input.getInt(0);
         switch (functionId) {
-<<<<<<< HEAD
-            case AbiConstants.ABI_ID_REDIRECT_FOR_TOKEN:
-                final RedirectTarget target;
-=======
             case AbiConstants.ABI_ID_REDIRECT_FOR_TOKEN -> {
                 RedirectTarget target;
->>>>>>> 5dc3411e
                 try {
                     target = DescriptorUtils.getRedirectTarget(input);
                 } catch (final Exception e) {
                     throw new InvalidTransactionException(ResponseCodeEnum.ERROR_DECODING_BYTESTRING);
                 }
-<<<<<<< HEAD
-
-                final var isExplicitRedirectCall = target.massagedInput() != null;
-                if (isExplicitRedirectCall) {
-                    input = target.massagedInput();
-                }
-
-                final var tokenId = EntityIdUtils.tokenIdFromEvmAddress(target.token());
-                final var nestedFunctionSelector = target.descriptor();
-=======
                 var isExplicitRedirectCall = target.massagedInput() != null;
                 if (isExplicitRedirectCall) {
                     input = target.massagedInput();
                 }
                 var tokenId = EntityIdUtils.tokenIdFromEvmAddress(target.token());
                 var nestedFunctionSelector = target.descriptor();
->>>>>>> 5dc3411e
                 switch (nestedFunctionSelector) {
                         // cases will be added with the addition of precompiles using redirect operations
                     case AbiConstants.ABI_ID_ERC_APPROVE -> {
@@ -286,29 +267,18 @@
                                             OnMissing.THROW)
                                     .getOwner();
                         }
-                        precompile =
+                        this.precompile =
                                 precompileMapper.lookup(nestedFunctionSelector).orElseThrow();
-                        transactionBody = precompile.body(
+                        this.transactionBody = precompile.body(
                                 input,
                                 aliasResolver,
                                 new ApproveParams(target.token(), senderAddress, ownerId, isFungibleToken));
-<<<<<<< HEAD
-                        break;
-                    case AbiConstants.ABI_ID_ERC_SET_APPROVAL_FOR_ALL:
-                        precompile =
-=======
                     }
                     case AbiConstants.ABI_ID_ERC_SET_APPROVAL_FOR_ALL -> {
                         this.precompile =
->>>>>>> 5dc3411e
                                 precompileMapper.lookup(nestedFunctionSelector).orElseThrow();
-                        transactionBody =
+                        this.transactionBody =
                                 precompile.body(input, aliasResolver, new ApproveForAllParams(tokenId, senderAddress));
-<<<<<<< HEAD
-                        break;
-                    default:
-                        precompile =
-=======
                     }
                     case AbiConstants.ABI_ID_ERC_TRANSFER, AbiConstants.ABI_ID_ERC_TRANSFER_FROM -> {
                         this.precompile =
@@ -320,30 +290,18 @@
                     }
                     default -> {
                         this.precompile =
->>>>>>> 5dc3411e
                                 precompileMapper.lookup(nestedFunctionSelector).orElseThrow();
                         if (AbiConstants.ABI_ID_HRC_ASSOCIATE == nestedFunctionSelector
                                 || AbiConstants.ABI_ID_HRC_DISSOCIATE == nestedFunctionSelector) {
-                            transactionBody =
+                            this.transactionBody =
                                     precompile.body(input, aliasResolver, new HrcParams(tokenId, senderAddress));
                         }
-<<<<<<< HEAD
-                        if (AbiConstants.ABI_ID_ERC_NAME == nestedFunctionSelector) {
-                            transactionBody = precompile.body(input, aliasResolver, new FunctionParam(functionId));
-                        }
-                }
-                break;
-            case AbiConstants.ABI_ID_APPROVE:
-                precompile = precompileMapper.lookup(functionId).orElseThrow();
-                transactionBody = precompile.body(
-=======
                     }
                 }
             }
             case AbiConstants.ABI_ID_APPROVE -> {
                 this.precompile = precompileMapper.lookup(functionId).orElseThrow();
                 this.transactionBody = precompile.body(
->>>>>>> 5dc3411e
                         input, aliasResolver, new ApproveParams(Address.ZERO, senderAddress, null, true));
             }
             case AbiConstants.ABI_ID_APPROVE_NFT -> {
@@ -359,20 +317,9 @@
                                         serialNumber.longValue()),
                                 OnMissing.THROW)
                         .getOwner();
-                precompile = precompileMapper.lookup(functionId).orElseThrow();
-                transactionBody = precompile.body(
+                this.precompile = precompileMapper.lookup(functionId).orElseThrow();
+                this.transactionBody = precompile.body(
                         input, aliasResolver, new ApproveParams(Address.ZERO, senderAddress, ownerId, false));
-<<<<<<< HEAD
-                break;
-            case AbiConstants.ABI_ID_SET_APPROVAL_FOR_ALL:
-                precompile = precompileMapper.lookup(functionId).orElseThrow();
-                transactionBody = precompile.body(input, aliasResolver, new ApproveForAllParams(null, senderAddress));
-                break;
-            default:
-                precompile = precompileMapper.lookup(functionId).orElseThrow();
-                transactionBody = precompile.body(input, aliasResolver, new FunctionParam(functionId));
-                break;
-=======
             }
             case AbiConstants.ABI_ID_SET_APPROVAL_FOR_ALL -> {
                 this.precompile = precompileMapper.lookup(functionId).orElseThrow();
@@ -398,18 +345,17 @@
                 this.precompile = precompileMapper.lookup(functionId).orElseThrow();
                 this.transactionBody = precompile.body(input, aliasResolver, new FunctionParam(functionId));
             }
->>>>>>> 5dc3411e
         }
         gasRequirement = defaultGas();
     }
 
     void prepareFields(final MessageFrame frame) {
-        updater = (HederaEvmStackedWorldStateUpdater) frame.getWorldUpdater();
+        this.updater = (HederaEvmStackedWorldStateUpdater) frame.getWorldUpdater();
         final var unaliasedSenderAddress =
                 updater.permissivelyUnaliased(frame.getSenderAddress().toArray());
-        senderAddress = Address.wrap(Bytes.of(unaliasedSenderAddress));
-        store = updater.getStore();
-        mirrorNodeEvmProperties = updater.aliases();
+        this.senderAddress = Address.wrap(Bytes.of(unaliasedSenderAddress));
+        this.store = updater.getStore();
+        this.mirrorNodeEvmProperties = updater.aliases();
     }
 
     private PrecompiledContract.PrecompileContractResult handleReadsFromDynamicContext(
@@ -433,8 +379,8 @@
                 : PrecompileContractResult.success(resultFromExecutor.getRight());
     }
 
-    private boolean isNestedFunctionSelectorForWrite(final Bytes input) {
-        final RedirectTarget target;
+    private boolean isNestedFunctionSelectorForWrite(Bytes input) {
+        RedirectTarget target;
         try {
             target = DescriptorUtils.getRedirectTarget(input);
         } catch (final Exception e) {
@@ -450,20 +396,6 @@
         };
     }
 
-    private boolean isNestedFunctionSelectorForRead(final Bytes input) {
-        final RedirectTarget target;
-        try {
-            target = DescriptorUtils.getRedirectTarget(input);
-        } catch (final Exception e) {
-            return false;
-        }
-        final var nestedFunctionSelector = target.descriptor();
-        return switch (nestedFunctionSelector) {
-            case AbiConstants.ABI_ID_ERC_NAME -> true;
-            default -> false;
-        };
-    }
-
     private long defaultGas() {
         return evmProperties.getHtsDefaultGasCost();
     }
