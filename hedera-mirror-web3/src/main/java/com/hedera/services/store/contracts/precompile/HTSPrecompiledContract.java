/*
 * Copyright (C) 2023 Hedera Hashgraph, LLC
 *
 * Licensed under the Apache License, Version 2.0 (the "License");
 * you may not use this file except in compliance with the License.
 * You may obtain a copy of the License at
 *
 *      http://www.apache.org/licenses/LICENSE-2.0
 *
 * Unless required by applicable law or agreed to in writing, software
 * distributed under the License is distributed on an "AS IS" BASIS,
 * WITHOUT WARRANTIES OR CONDITIONS OF ANY KIND, either express or implied.
 * See the License for the specific language governing permissions and
 * limitations under the License.
 */

package com.hedera.services.store.contracts.precompile;

import static com.hedera.node.app.service.evm.store.contracts.HederaEvmWorldStateTokenAccount.TOKEN_PROXY_ACCOUNT_NONCE;
import static com.hedera.node.app.service.evm.store.contracts.utils.DescriptorUtils.isTokenProxyRedirect;
import static com.hedera.node.app.service.evm.store.contracts.utils.DescriptorUtils.isViewFunction;
import static com.hedera.node.app.service.evm.utils.ValidationUtils.validateTrue;
import static com.hedera.services.store.contracts.precompile.PrecompileMapper.UNSUPPORTED_ERROR;
import static com.hederahashgraph.api.proto.java.ResponseCodeEnum.FAIL_INVALID;
import static com.hederahashgraph.api.proto.java.ResponseCodeEnum.INSUFFICIENT_GAS;

import com.google.common.annotations.VisibleForTesting;
import com.hedera.mirror.web3.evm.properties.MirrorNodeEvmProperties;
import com.hedera.mirror.web3.evm.store.Store;
import com.hedera.mirror.web3.evm.store.Store.OnMissing;
import com.hedera.mirror.web3.evm.store.contract.HederaEvmStackedWorldStateUpdater;
import com.hedera.mirror.web3.evm.store.contract.precompile.HTSPrecompiledContractAdapter;
import com.hedera.node.app.service.evm.accounts.HederaEvmContractAliases;
import com.hedera.node.app.service.evm.contracts.operations.HederaExceptionalHaltReason;
import com.hedera.node.app.service.evm.exceptions.InvalidTransactionException;
import com.hedera.node.app.service.evm.store.contracts.precompile.EvmHTSPrecompiledContract;
import com.hedera.node.app.service.evm.store.contracts.precompile.EvmInfrastructureFactory;
import com.hedera.node.app.service.evm.store.contracts.precompile.proxy.RedirectTarget;
import com.hedera.node.app.service.evm.store.contracts.precompile.proxy.ViewGasCalculator;
import com.hedera.node.app.service.evm.store.contracts.utils.DescriptorUtils;
import com.hedera.node.app.service.evm.store.tokens.TokenAccessor;
import com.hedera.services.store.contracts.precompile.codec.ApproveForAllParams;
import com.hedera.services.store.contracts.precompile.codec.ApproveParams;
import com.hedera.services.store.contracts.precompile.codec.FunctionParam;
import com.hedera.services.store.contracts.precompile.codec.HrcParams;
import com.hedera.services.utils.EntityIdUtils;
import com.hederahashgraph.api.proto.java.ResponseCodeEnum;
import com.hederahashgraph.api.proto.java.TransactionBody;
import edu.umd.cs.findbugs.annotations.NonNull;
import java.util.NoSuchElementException;
import java.util.Optional;
import java.util.function.UnaryOperator;
import org.apache.commons.lang3.tuple.Pair;
import org.apache.logging.log4j.LogManager;
import org.apache.logging.log4j.Logger;
import org.apache.tuweni.bytes.Bytes;
import org.hyperledger.besu.datatypes.Address;
import org.hyperledger.besu.evm.frame.ExceptionalHaltReason;
import org.hyperledger.besu.evm.frame.MessageFrame;
import org.hyperledger.besu.evm.precompile.PrecompiledContract;
import org.hyperledger.besu.evm.precompile.PrecompiledContract.PrecompileContractResult;

/**
 * This class is a modified copy of HTSPrecompiledContract from hedera-services repo. Additionally, it implements an
 * adapter interface which is used by
 * {@link com.hedera.mirror.web3.evm.store.contract.precompile.MirrorHTSPrecompiledContract}. In this way once we start
<<<<<<< HEAD
 * consuming libraries like smart-contract-service it would be easier to
=======
 * consuming libraries like smart-contract-service it would be easier to delete the code base inside com.hedera.services package.
>>>>>>> 38dc3b56
 */
public class HTSPrecompiledContract implements HTSPrecompiledContractAdapter {

    public static final PrecompileContractResult INVALID_DELEGATE = new PrecompileContractResult(
            null, true, MessageFrame.State.COMPLETED_FAILED, Optional.of(ExceptionalHaltReason.PRECOMPILE_ERROR));
    private static final Logger log = LogManager.getLogger(HTSPrecompiledContract.class);
    private static final Bytes STATIC_CALL_REVERT_REASON = Bytes.of("HTS precompiles are not static".getBytes());

    private final MirrorNodeEvmProperties evmProperties;
    private final EvmInfrastructureFactory infrastructureFactory;
    private final PrecompileMapper precompileMapper;
    private final EvmHTSPrecompiledContract evmHTSPrecompiledContract;
    private Store store;
    private HederaEvmContractAliases mirrorNodeEvmProperties;
    private Precompile precompile;
    private long gasRequirement = 0L;
    private TransactionBody.Builder transactionBody;
    private HederaEvmStackedWorldStateUpdater updater;
    private ViewGasCalculator viewGasCalculator;
    private TokenAccessor tokenAccessor;
    private Address senderAddress;

    public HTSPrecompiledContract(
            final EvmInfrastructureFactory infrastructureFactory,
            final MirrorNodeEvmProperties evmProperties,
            final PrecompileMapper precompileMapper,
            final EvmHTSPrecompiledContract evmHTSPrecompiledContract) {
        this.infrastructureFactory = infrastructureFactory;
        this.evmProperties = evmProperties;
        this.precompileMapper = precompileMapper;
        this.evmHTSPrecompiledContract = evmHTSPrecompiledContract;
    }

    private static boolean isDelegateCall(final MessageFrame frame) {
        final var contract = frame.getContractAddress();
        final var recipient = frame.getRecipientAddress();
        return !contract.equals(recipient);
    }

    static boolean isToken(final MessageFrame frame, final Address address) {
        final var account = frame.getWorldUpdater().get(address);
        if (account != null) {
            return account.getNonce() == TOKEN_PROXY_ACCOUNT_NONCE;
        }
        return false;
    }

    @Override
    public Pair<Long, Bytes> computeCosted(
            Bytes input, MessageFrame frame, ViewGasCalculator viewGasCalculator, TokenAccessor tokenAccessor) {
        this.viewGasCalculator = viewGasCalculator;
        this.tokenAccessor = tokenAccessor;

        if (frame.isStatic()) {
            if (!isTokenProxyRedirect(input) && !isViewFunction(input)) {
                frame.setRevertReason(STATIC_CALL_REVERT_REASON);
                return Pair.of(defaultGas(), null);
            }

            return evmHTSPrecompiledContract.computeCosted(input, frame, viewGasCalculator, tokenAccessor);
        }
        final var result = computePrecompile(input, frame);
        return Pair.of(gasRequirement, result.getOutput());
    }

    @NonNull
    public PrecompileContractResult computePrecompile(final Bytes input, @NonNull final MessageFrame frame) {
        /* TODO Temporary workaround allowing eth_call to execute precompile methods in a dynamic context (non pure/view).
        This is done by calling ViewExecutor/RedirectViewExecutor logic instead of Precompile classes.
        After the Precompile classes are implemented, this workaround won't be needed. */

        // redirect operations
        if ((isTokenProxyRedirect(input) || isViewFunction(input)) && !isNestedFunctionSelectorForWrite(input)) {
            return handleReadsFromDynamicContext(input, frame);
        }

        if (unqualifiedDelegateDetected(frame)) {
            frame.setExceptionalHaltReason(Optional.of(ExceptionalHaltReason.PRECOMPILE_ERROR));
            return INVALID_DELEGATE;
        }
        prepareFields(frame);
        try {
            prepareComputation(input, updater::unaliased);
        } catch (final NoSuchElementException e) {
            final var haltReason = HederaExceptionalHaltReason.ERROR_DECODING_PRECOMPILE_INPUT;
            frame.setExceptionalHaltReason(Optional.of(haltReason));
            return PrecompileContractResult.halt(null, Optional.of(haltReason));
        }

        final var now = frame.getBlockValues().getTimestamp();
        gasRequirement = precompile.getGasRequirement(now, transactionBody, store, mirrorNodeEvmProperties);
        final Bytes result = computeInternal(frame);

        return result == null
                ? PrecompileContractResult.halt(null, Optional.of(ExceptionalHaltReason.NONE))
                : PrecompileContractResult.success(result);
    }

    public boolean unqualifiedDelegateDetected(MessageFrame frame) {
        // if the first message frame is not a delegate, it's not a delegate
        if (!isDelegateCall(frame)) {
            return false;
        }

        final var recipient = frame.getRecipientAddress();
        // but we accept delegates iff the token redirect contract calls us,
        // so if they are not a token, or on the permitted callers list, then
        // we are a delegate and we are done.
        if (isToken(frame, recipient)) {
            // make sure we have a parent calling context
            final var stack = frame.getMessageFrameStack();
            final var frames = stack.iterator();
            frames.next();
            if (!frames.hasNext()) {
                // Impossible to get here w/o a catastrophic EVM bug
                log.error("Possibly CATASTROPHIC failure - delegatecall frame had no parent");
                return false;
            }
            // If the token redirect contract was called via delegate, then it's a delegate
            return isDelegateCall(frames.next());
        }
        return true;
    }

    protected Bytes computeInternal(final MessageFrame frame) {
        Bytes result;
        try {
            validateTrue(frame.getRemainingGas() >= gasRequirement, INSUFFICIENT_GAS);

            precompile.handleSentHbars(frame);
            final var precompileResultWrapper = precompile.run(frame, transactionBody.build());

            result = precompile.getSuccessResultFor(precompileResultWrapper);
        } catch (final InvalidTransactionException e) {
            final var status = e.getResponseCode();
            result = precompile.getFailureResultFor(status);
            if (e.isReverting()) {
                frame.setState(MessageFrame.State.REVERT);
                frame.setRevertReason(e.getRevertReason());
            }
        } catch (final Exception e) {
            log.warn("Internal precompile failure", e);
            result = precompile.getFailureResultFor(FAIL_INVALID);
        }

        return result;
    }

    @SuppressWarnings("java:S1301")
    void prepareComputation(Bytes input, final UnaryOperator<byte[]> aliasResolver) {

        final int functionId = input.getInt(0);
        switch (functionId) {
            case AbiConstants.ABI_ID_REDIRECT_FOR_TOKEN:
                RedirectTarget target;
                try {
                    target = DescriptorUtils.getRedirectTarget(input);
                } catch (final Exception e) {
                    throw new InvalidTransactionException(ResponseCodeEnum.ERROR_DECODING_BYTESTRING);
                }

                var isExplicitRedirectCall = target.massagedInput() != null;
                if (isExplicitRedirectCall) {
                    input = target.massagedInput();
                }

                var tokenId = EntityIdUtils.tokenIdFromEvmAddress(target.token());
                var nestedFunctionSelector = target.descriptor();
                switch (nestedFunctionSelector) {
                        // cases will be added with the addition of precompiles using redirect operations
<<<<<<< HEAD
                    case AbiConstants.ABI_ID_ERC_APPROVE:
                        final var isFungibleToken =
                                /* For implicit redirect call scenarios, at this point in the logic it has already been
                                 * verified that the token exists, so comfortably call ledgers.typeOf() without worrying about INVALID_TOKEN_ID.
                                 *
                                 * Explicit redirect calls, however, verify the existence of the token in RedirectPrecompile.run(), so only
                                 * call ledgers.typeOf() if the token exists.
                                 *  */
                                (!isExplicitRedirectCall
                                                || !store.getToken(target.token(), OnMissing.DONT_THROW)
                                                        .isEmptyToken())
                                        && store.getToken(target.token(), OnMissing.THROW)
                                                .isFungibleCommon();
                        this.precompile =
                                precompileMapper.lookup(nestedFunctionSelector).orElseThrow();
                        this.transactionBody = precompile.body(
                                input,
                                aliasResolver,
                                new ApproveParams(target.token(), senderAddress, store, isFungibleToken));
                        break;
                    case AbiConstants.ABI_ID_ERC_SET_APPROVAL_FOR_ALL:
                        this.precompile =
                                precompileMapper.lookup(nestedFunctionSelector).orElseThrow();
                        this.transactionBody =
                                precompile.body(input, aliasResolver, new ApproveForAllParams(tokenId, senderAddress));
                        break;
=======
>>>>>>> 38dc3b56
                    default:
                        this.precompile =
                                precompileMapper.lookup(nestedFunctionSelector).orElseThrow();
                        if (AbiConstants.ABI_ID_HRC_ASSOCIATE == nestedFunctionSelector
                                || AbiConstants.ABI_ID_HRC_DISSOCIATE == nestedFunctionSelector) {
                            this.transactionBody =
                                    precompile.body(input, aliasResolver, new HrcParams(tokenId, senderAddress));
                        }
                }
                break;
<<<<<<< HEAD
            case AbiConstants.ABI_ID_APPROVE:
                this.precompile = precompileMapper.lookup(functionId).orElseThrow();
                this.transactionBody = precompile.body(
                        input, aliasResolver, new ApproveParams(Address.ZERO, senderAddress, store, true));
                break;
            case AbiConstants.ABI_ID_APPROVE_NFT:
                this.precompile = precompileMapper.lookup(functionId).orElseThrow();
                this.transactionBody = precompile.body(
                        input, aliasResolver, new ApproveParams(Address.ZERO, senderAddress, store, false));
                break;
            case AbiConstants.ABI_ID_SET_APPROVAL_FOR_ALL:
                this.precompile = precompileMapper.lookup(functionId).orElseThrow();
                this.transactionBody =
                        precompile.body(input, aliasResolver, new ApproveForAllParams(null, senderAddress));
                break;
=======
>>>>>>> 38dc3b56
            default:
                this.precompile = precompileMapper.lookup(functionId).orElseThrow();
                this.transactionBody = precompile.body(input, aliasResolver, new FunctionParam(functionId));
                break;
        }
        gasRequirement = defaultGas();
    }

    void prepareFields(final MessageFrame frame) {
        this.updater = (HederaEvmStackedWorldStateUpdater) frame.getWorldUpdater();
        final var unaliasedSenderAddress =
                updater.permissivelyUnaliased(frame.getSenderAddress().toArray());
        this.senderAddress = Address.wrap(Bytes.of(unaliasedSenderAddress));
        this.store = updater.getStore();
        this.mirrorNodeEvmProperties = updater.aliases();
    }

    private PrecompiledContract.PrecompileContractResult handleReadsFromDynamicContext(
            final Bytes input, @NonNull final MessageFrame frame) {
        Pair<Long, Bytes> resultFromExecutor = Pair.of(-1L, Bytes.EMPTY);
        if (isTokenProxyRedirect(input)) {
            final var executor =
                    infrastructureFactory.newRedirectExecutor(input, frame, viewGasCalculator, tokenAccessor);
            resultFromExecutor = executor.computeCosted();

            if (resultFromExecutor.getRight() == null) {
                throw new UnsupportedOperationException(UNSUPPORTED_ERROR);
            }

        } else if (isViewFunction(input)) {
            final var executor = infrastructureFactory.newViewExecutor(input, frame, viewGasCalculator, tokenAccessor);
            resultFromExecutor = executor.computeCosted();
        }
        return resultFromExecutor == null
                ? PrecompileContractResult.halt(null, Optional.of(ExceptionalHaltReason.NONE))
                : PrecompileContractResult.success(resultFromExecutor.getRight());
    }

    private boolean isNestedFunctionSelectorForWrite(Bytes input) {
        RedirectTarget target;
        try {
            target = DescriptorUtils.getRedirectTarget(input);
        } catch (final Exception e) {
            return false;
        }
        final var nestedFunctionSelector = target.descriptor();
        return switch (nestedFunctionSelector) {
            case AbiConstants.ABI_ID_ERC_APPROVE,
                    AbiConstants.ABI_ID_ERC_TRANSFER,
                    AbiConstants.ABI_ID_ERC_TRANSFER_FROM,
<<<<<<< HEAD
                    AbiConstants.ABI_ID_ERC_SET_APPROVAL_FOR_ALL -> true;
=======
                    AbiConstants.ABI_ID_SET_APPROVAL_FOR_ALL -> true;
>>>>>>> 38dc3b56
            default -> false;
        };
    }

    private long defaultGas() {
        return evmProperties.getHtsDefaultGasCost();
    }

    @VisibleForTesting
    Precompile getPrecompile() {
        return precompile;
    }
}<|MERGE_RESOLUTION|>--- conflicted
+++ resolved
@@ -64,11 +64,7 @@
  * This class is a modified copy of HTSPrecompiledContract from hedera-services repo. Additionally, it implements an
  * adapter interface which is used by
  * {@link com.hedera.mirror.web3.evm.store.contract.precompile.MirrorHTSPrecompiledContract}. In this way once we start
-<<<<<<< HEAD
- * consuming libraries like smart-contract-service it would be easier to
-=======
  * consuming libraries like smart-contract-service it would be easier to delete the code base inside com.hedera.services package.
->>>>>>> 38dc3b56
  */
 public class HTSPrecompiledContract implements HTSPrecompiledContractAdapter {
 
@@ -239,7 +235,6 @@
                 var nestedFunctionSelector = target.descriptor();
                 switch (nestedFunctionSelector) {
                         // cases will be added with the addition of precompiles using redirect operations
-<<<<<<< HEAD
                     case AbiConstants.ABI_ID_ERC_APPROVE:
                         final var isFungibleToken =
                                 /* For implicit redirect call scenarios, at this point in the logic it has already been
@@ -266,8 +261,6 @@
                         this.transactionBody =
                                 precompile.body(input, aliasResolver, new ApproveForAllParams(tokenId, senderAddress));
                         break;
-=======
->>>>>>> 38dc3b56
                     default:
                         this.precompile =
                                 precompileMapper.lookup(nestedFunctionSelector).orElseThrow();
@@ -278,7 +271,6 @@
                         }
                 }
                 break;
-<<<<<<< HEAD
             case AbiConstants.ABI_ID_APPROVE:
                 this.precompile = precompileMapper.lookup(functionId).orElseThrow();
                 this.transactionBody = precompile.body(
@@ -294,8 +286,6 @@
                 this.transactionBody =
                         precompile.body(input, aliasResolver, new ApproveForAllParams(null, senderAddress));
                 break;
-=======
->>>>>>> 38dc3b56
             default:
                 this.precompile = precompileMapper.lookup(functionId).orElseThrow();
                 this.transactionBody = precompile.body(input, aliasResolver, new FunctionParam(functionId));
@@ -346,11 +336,7 @@
             case AbiConstants.ABI_ID_ERC_APPROVE,
                     AbiConstants.ABI_ID_ERC_TRANSFER,
                     AbiConstants.ABI_ID_ERC_TRANSFER_FROM,
-<<<<<<< HEAD
                     AbiConstants.ABI_ID_ERC_SET_APPROVAL_FOR_ALL -> true;
-=======
-                    AbiConstants.ABI_ID_SET_APPROVAL_FOR_ALL -> true;
->>>>>>> 38dc3b56
             default -> false;
         };
     }
