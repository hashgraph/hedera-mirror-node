--- conflicted
+++ resolved
@@ -63,11 +63,7 @@
  * This class is a modified copy of HTSPrecompiledContract from hedera-services repo. Additionally, it implements an
  * adapter interface which is used by
  * {@link com.hedera.mirror.web3.evm.store.contract.precompile.MirrorHTSPrecompiledContract}. In this way once we start
-<<<<<<< HEAD
- * consuming libraries like smart-contract-service it would be easier to
-=======
  * consuming libraries like smart-contract-service it would be easier to delete the code base inside com.hedera.services package.
->>>>>>> 38dc3b56
  */
 public class HTSPrecompiledContract implements HTSPrecompiledContractAdapter {
 
@@ -238,7 +234,6 @@
                 var nestedFunctionSelector = target.descriptor();
                 switch (nestedFunctionSelector) {
                         // cases will be added with the addition of precompiles using redirect operations
-<<<<<<< HEAD
                     case AbiConstants.ABI_ID_ERC_APPROVE:
                         final var isFungibleToken =
                                 /* For implicit redirect call scenarios, at this point in the logic it has already been
@@ -259,8 +254,6 @@
                                 aliasResolver,
                                 new ApproveParams(target.token(), senderAddress, store, isFungibleToken));
                         break;
-=======
->>>>>>> 38dc3b56
                     default:
                         this.precompile =
                                 precompileMapper.lookup(nestedFunctionSelector).orElseThrow();
@@ -271,7 +264,6 @@
                         }
                 }
                 break;
-<<<<<<< HEAD
             case AbiConstants.ABI_ID_APPROVE:
                 this.precompile = precompileMapper.lookup(functionId).orElseThrow();
                 this.transactionBody = precompile.body(
@@ -282,8 +274,6 @@
                 this.transactionBody = precompile.body(
                         input, aliasResolver, new ApproveParams(Address.ZERO, senderAddress, store, false));
                 break;
-=======
->>>>>>> 38dc3b56
             default:
                 this.precompile = precompileMapper.lookup(functionId).orElseThrow();
                 this.transactionBody = precompile.body(input, aliasResolver, new FunctionParam(functionId));
