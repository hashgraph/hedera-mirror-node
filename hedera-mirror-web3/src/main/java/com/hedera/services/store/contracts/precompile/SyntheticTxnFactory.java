/*
 * Copyright (C) 2023 Hedera Hashgraph, LLC
 *
 * Licensed under the Apache License, Version 2.0 (the "License");
 * you may not use this file except in compliance with the License.
 * You may obtain a copy of the License at
 *
 *      http://www.apache.org/licenses/LICENSE-2.0
 *
 * Unless required by applicable law or agreed to in writing, software
 * distributed under the License is distributed on an "AS IS" BASIS,
 * WITHOUT WARRANTIES OR CONDITIONS OF ANY KIND, either express or implied.
 * See the License for the specific language governing permissions and
 * limitations under the License.
 */

package com.hedera.services.store.contracts.precompile;

import static com.hedera.services.store.contracts.precompile.utils.PrecompilePricingUtils.EMPTY_KEY;
import static com.hedera.services.utils.MiscUtils.asKeyUnchecked;
import static com.hederahashgraph.api.proto.java.TokenType.NON_FUNGIBLE_UNIQUE;

<<<<<<< HEAD
import com.google.protobuf.ByteString;
import com.hedera.services.store.contracts.precompile.codec.MintWrapper;
import com.hederahashgraph.api.proto.java.CryptoCreateTransactionBody;
import com.hederahashgraph.api.proto.java.Duration;
import com.hederahashgraph.api.proto.java.Key;
=======
import com.hedera.services.store.contracts.precompile.codec.Association;
import com.hedera.services.store.contracts.precompile.codec.MintWrapper;
import com.hederahashgraph.api.proto.java.TokenAssociateTransactionBody;
>>>>>>> d04c0a17
import com.hederahashgraph.api.proto.java.TokenMintTransactionBody;
import com.hederahashgraph.api.proto.java.TransactionBody;

public class SyntheticTxnFactory {

    public static final String AUTO_MEMO = "auto-created account";
    private static final String LAZY_MEMO = "lazy-created account";
    private static final long THREE_MONTHS_IN_SECONDS = 7776000L;

    public TransactionBody.Builder createMint(final MintWrapper mintWrapper) {
        final var builder = TokenMintTransactionBody.newBuilder();

        builder.setToken(mintWrapper.tokenType());
        if (mintWrapper.type() == NON_FUNGIBLE_UNIQUE) {
            builder.addAllMetadata(mintWrapper.metadata());
        } else {
            builder.setAmount(mintWrapper.amount());
        }

        return TransactionBody.newBuilder().setTokenMint(builder);
    }

<<<<<<< HEAD
    public TransactionBody.Builder createHollowAccount(final ByteString alias, final long balance) {
        final var baseBuilder = createAccountBase(balance);
        baseBuilder.setKey(asKeyUnchecked(EMPTY_KEY)).setAlias(alias).setMemo(LAZY_MEMO);
        return TransactionBody.newBuilder().setCryptoCreateAccount(baseBuilder.build());
    }

    public TransactionBody.Builder createAccount(
            final ByteString alias, final Key key, final long balance, final int maxAutoAssociations) {
        final var baseBuilder = createAccountBase(balance);
        baseBuilder.setKey(key).setAlias(alias).setMemo(AUTO_MEMO);

        if (maxAutoAssociations > 0) {
            baseBuilder.setMaxAutomaticTokenAssociations(maxAutoAssociations);
        }
        return TransactionBody.newBuilder().setCryptoCreateAccount(baseBuilder.build());
    }

    private CryptoCreateTransactionBody.Builder createAccountBase(final long balance) {
        return CryptoCreateTransactionBody.newBuilder()
                .setInitialBalance(balance)
                .setAutoRenewPeriod(Duration.newBuilder().setSeconds(THREE_MONTHS_IN_SECONDS));
=======
    public TransactionBody.Builder createAssociate(final Association association) {
        final var builder = TokenAssociateTransactionBody.newBuilder();

        builder.setAccount(association.accountId());
        builder.addAllTokens(association.tokenIds());

        return TransactionBody.newBuilder().setTokenAssociate(builder);
>>>>>>> d04c0a17
    }
}<|MERGE_RESOLUTION|>--- conflicted
+++ resolved
@@ -20,17 +20,13 @@
 import static com.hedera.services.utils.MiscUtils.asKeyUnchecked;
 import static com.hederahashgraph.api.proto.java.TokenType.NON_FUNGIBLE_UNIQUE;
 
-<<<<<<< HEAD
 import com.google.protobuf.ByteString;
+import com.hedera.services.store.contracts.precompile.codec.Association;
 import com.hedera.services.store.contracts.precompile.codec.MintWrapper;
 import com.hederahashgraph.api.proto.java.CryptoCreateTransactionBody;
 import com.hederahashgraph.api.proto.java.Duration;
 import com.hederahashgraph.api.proto.java.Key;
-=======
-import com.hedera.services.store.contracts.precompile.codec.Association;
-import com.hedera.services.store.contracts.precompile.codec.MintWrapper;
 import com.hederahashgraph.api.proto.java.TokenAssociateTransactionBody;
->>>>>>> d04c0a17
 import com.hederahashgraph.api.proto.java.TokenMintTransactionBody;
 import com.hederahashgraph.api.proto.java.TransactionBody;
 
@@ -53,7 +49,6 @@
         return TransactionBody.newBuilder().setTokenMint(builder);
     }
 
-<<<<<<< HEAD
     public TransactionBody.Builder createHollowAccount(final ByteString alias, final long balance) {
         final var baseBuilder = createAccountBase(balance);
         baseBuilder.setKey(asKeyUnchecked(EMPTY_KEY)).setAlias(alias).setMemo(LAZY_MEMO);
@@ -75,7 +70,8 @@
         return CryptoCreateTransactionBody.newBuilder()
                 .setInitialBalance(balance)
                 .setAutoRenewPeriod(Duration.newBuilder().setSeconds(THREE_MONTHS_IN_SECONDS));
-=======
+    }
+
     public TransactionBody.Builder createAssociate(final Association association) {
         final var builder = TokenAssociateTransactionBody.newBuilder();
 
@@ -83,6 +79,5 @@
         builder.addAllTokens(association.tokenIds());
 
         return TransactionBody.newBuilder().setTokenAssociate(builder);
->>>>>>> d04c0a17
     }
 }