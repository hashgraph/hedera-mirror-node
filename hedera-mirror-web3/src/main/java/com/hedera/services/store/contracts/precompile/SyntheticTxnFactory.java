/*
 * Copyright (C) 2023 Hedera Hashgraph, LLC
 *
 * Licensed under the Apache License, Version 2.0 (the "License");
 * you may not use this file except in compliance with the License.
 * You may obtain a copy of the License at
 *
 *      http://www.apache.org/licenses/LICENSE-2.0
 *
 * Unless required by applicable law or agreed to in writing, software
 * distributed under the License is distributed on an "AS IS" BASIS,
 * WITHOUT WARRANTIES OR CONDITIONS OF ANY KIND, either express or implied.
 * See the License for the specific language governing permissions and
 * limitations under the License.
 */

package com.hedera.services.store.contracts.precompile;

import static com.hedera.services.store.contracts.precompile.utils.PrecompilePricingUtils.EMPTY_KEY;
import static com.hedera.services.utils.MiscUtils.asKeyUnchecked;
import static com.hederahashgraph.api.proto.java.TokenType.NON_FUNGIBLE_UNIQUE;

import com.google.protobuf.BoolValue;
import com.google.protobuf.ByteString;
import com.google.protobuf.StringValue;
import com.hedera.node.app.service.evm.store.contracts.precompile.codec.GrantRevokeKycWrapper;
import com.hedera.node.app.service.evm.store.contracts.precompile.codec.TokenFreezeUnfreezeWrapper;
import com.hedera.services.store.contracts.precompile.codec.ApproveWrapper;
import com.hedera.services.store.contracts.precompile.codec.Association;
import com.hedera.services.store.contracts.precompile.codec.BurnWrapper;
import com.hedera.services.store.contracts.precompile.codec.DeleteWrapper;
import com.hedera.services.store.contracts.precompile.codec.Dissociation;
import com.hedera.services.store.contracts.precompile.codec.MintWrapper;
<<<<<<< HEAD
import com.hedera.services.store.contracts.precompile.codec.TokenKeyWrapper;
import com.hedera.services.store.contracts.precompile.codec.TokenUpdateExpiryInfoWrapper;
=======
import com.hedera.services.store.contracts.precompile.codec.PauseWrapper;
import com.hedera.services.store.contracts.precompile.codec.SetApprovalForAllWrapper;
import com.hedera.services.store.contracts.precompile.codec.UnpauseWrapper;
>>>>>>> 00cb5d1e
import com.hedera.services.store.contracts.precompile.codec.WipeWrapper;
import com.hedera.services.store.models.Id;
import com.hedera.services.utils.EntityIdUtils;
import com.hederahashgraph.api.proto.java.AccountID;
import com.hederahashgraph.api.proto.java.ContractCallTransactionBody;
import com.hederahashgraph.api.proto.java.ContractID;
import com.hederahashgraph.api.proto.java.CryptoApproveAllowanceTransactionBody;
import com.hederahashgraph.api.proto.java.CryptoCreateTransactionBody;
import com.hederahashgraph.api.proto.java.CryptoDeleteAllowanceTransactionBody;
import com.hederahashgraph.api.proto.java.Duration;
import com.hederahashgraph.api.proto.java.Key;
import com.hederahashgraph.api.proto.java.NftAllowance;
import com.hederahashgraph.api.proto.java.NftRemoveAllowance;
import com.hederahashgraph.api.proto.java.Timestamp;
import com.hederahashgraph.api.proto.java.TokenAllowance;
import com.hederahashgraph.api.proto.java.TokenAssociateTransactionBody;
import com.hederahashgraph.api.proto.java.TokenBurnTransactionBody;
import com.hederahashgraph.api.proto.java.TokenCreateTransactionBody;
import com.hederahashgraph.api.proto.java.TokenDeleteTransactionBody;
import com.hederahashgraph.api.proto.java.TokenDissociateTransactionBody;
import com.hederahashgraph.api.proto.java.TokenFreezeAccountTransactionBody;
import com.hederahashgraph.api.proto.java.TokenGrantKycTransactionBody;
import com.hederahashgraph.api.proto.java.TokenID;
import com.hederahashgraph.api.proto.java.TokenMintTransactionBody;
import com.hederahashgraph.api.proto.java.TokenPauseTransactionBody;
import com.hederahashgraph.api.proto.java.TokenRevokeKycTransactionBody;
import com.hederahashgraph.api.proto.java.TokenSupplyType;
import com.hederahashgraph.api.proto.java.TokenType;
import com.hederahashgraph.api.proto.java.TokenUnfreezeAccountTransactionBody;
import com.hederahashgraph.api.proto.java.TokenUnpauseTransactionBody;
import com.hederahashgraph.api.proto.java.TokenUpdateTransactionBody;
import com.hederahashgraph.api.proto.java.TokenWipeAccountTransactionBody;
import com.hederahashgraph.api.proto.java.TransactionBody;
import jakarta.annotation.Nullable;
import java.util.List;
import java.util.Objects;
import lombok.NonNull;
import org.apache.tuweni.bytes.Bytes;
import org.hyperledger.besu.datatypes.Address;

public class SyntheticTxnFactory {
    public static final String HTS_PRECOMPILED_CONTRACT_ADDRESS = "0x167";
    public static final ContractID HTS_PRECOMPILE_MIRROR_ID = EntityIdUtils.contractIdFromEvmAddress(
            Address.fromHexString(HTS_PRECOMPILED_CONTRACT_ADDRESS).toArrayUnsafe());

    public static final String AUTO_MEMO = "auto-created account";
    private static final String LAZY_MEMO = "lazy-created account";
    private static final long THREE_MONTHS_IN_SECONDS = 7776000L;

    public TransactionBody.Builder createMint(final MintWrapper mintWrapper) {
        final var builder = TokenMintTransactionBody.newBuilder();

        builder.setToken(mintWrapper.tokenType());
        if (mintWrapper.type() == NON_FUNGIBLE_UNIQUE) {
            builder.addAllMetadata(mintWrapper.metadata());
        } else {
            builder.setAmount(mintWrapper.amount());
        }

        return TransactionBody.newBuilder().setTokenMint(builder);
    }

    public TransactionBody.Builder createHollowAccount(final ByteString alias, final long balance) {
        final var baseBuilder = createAccountBase(balance);
        baseBuilder.setKey(asKeyUnchecked(EMPTY_KEY)).setAlias(alias).setMemo(LAZY_MEMO);
        return TransactionBody.newBuilder().setCryptoCreateAccount(baseBuilder.build());
    }

    public TransactionBody.Builder createAccount(
            final ByteString alias, final Key key, final long balance, final int maxAutoAssociations) {
        final var baseBuilder = createAccountBase(balance);
        baseBuilder.setKey(key).setAlias(alias).setMemo(AUTO_MEMO);

        if (maxAutoAssociations > 0) {
            baseBuilder.setMaxAutomaticTokenAssociations(maxAutoAssociations);
        }
        return TransactionBody.newBuilder().setCryptoCreateAccount(baseBuilder.build());
    }

    private CryptoCreateTransactionBody.Builder createAccountBase(final long balance) {
        return CryptoCreateTransactionBody.newBuilder()
                .setInitialBalance(balance)
                .setAutoRenewPeriod(Duration.newBuilder().setSeconds(THREE_MONTHS_IN_SECONDS));
    }

    public TransactionBody.Builder createAssociate(final Association association) {
        final var builder = TokenAssociateTransactionBody.newBuilder();

        builder.setAccount(association.accountId());
        builder.addAllTokens(association.tokenIds());

        return TransactionBody.newBuilder().setTokenAssociate(builder);
    }

    public TransactionBody.Builder createDissociate(final Dissociation dissociation) {
        final var builder = TokenDissociateTransactionBody.newBuilder();

        builder.setAccount(dissociation.accountId());
        builder.addAllTokens(dissociation.tokenIds());

        return TransactionBody.newBuilder().setTokenDissociate(builder);
    }

    /**
     * Copied Logic type from hedera-services.
     *
     * Differences with the original:
     *  1. Using {@link Id} instead of EntityId as types for the owner and operator
     * */
    public TransactionBody.Builder createFungibleApproval(
            @NonNull final ApproveWrapper approveWrapper, @NonNull Id ownerId) {
        return createNonfungibleApproval(approveWrapper, ownerId, null);
    }

    /**
     * Copied Logic type from hedera-services.
     *
     * Differences with the original:
     *  1. Using {@link Id} instead of EntityId as types for the owner and operator
     * */
    public TransactionBody.Builder createNonfungibleApproval(
            final ApproveWrapper approveWrapper, @Nullable final Id ownerId, @Nullable final Id operatorId) {
        final var builder = CryptoApproveAllowanceTransactionBody.newBuilder();
        if (approveWrapper.isFungible()) {
            var tokenAllowance = TokenAllowance.newBuilder()
                    .setTokenId(approveWrapper.tokenId())
                    .setOwner(Objects.requireNonNull(ownerId).asGrpcAccount())
                    .setSpender(approveWrapper.spender())
                    .setAmount(approveWrapper.amount().longValueExact());
            builder.addTokenAllowances(tokenAllowance.build());
        } else {
            final var op = NftAllowance.newBuilder()
                    .setTokenId(approveWrapper.tokenId())
                    .setSpender(approveWrapper.spender())
                    .addSerialNumbers(approveWrapper.serialNumber().longValueExact());
            if (ownerId != null) {
                op.setOwner(ownerId.asGrpcAccount());
                if (!ownerId.equals(operatorId)) {
                    op.setDelegatingSpender(Objects.requireNonNull(operatorId).asGrpcAccount());
                }
            }
            builder.addNftAllowances(op.build());
        }
        return TransactionBody.newBuilder().setCryptoApproveAllowance(builder);
    }

    /**
     * Copied Logic type from hedera-services.
     *
     * Differences with the original:
     *  1. Using {@link Id} instead of EntityId as types for the owner and operator
     * */
    public TransactionBody.Builder createDeleteAllowance(final ApproveWrapper approveWrapper, final Id owner) {
        final var builder = CryptoDeleteAllowanceTransactionBody.newBuilder();
        builder.addAllNftAllowances(List.of(NftRemoveAllowance.newBuilder()
                        .setOwner(owner.asGrpcAccount())
                        .setTokenId(approveWrapper.tokenId())
                        .addAllSerialNumbers(
                                List.of(approveWrapper.serialNumber().longValueExact()))
                        .build()))
                .build();
        return TransactionBody.newBuilder().setCryptoDeleteAllowance(builder);
    }

    public TransactionBody.Builder createBurn(final BurnWrapper burnWrapper) {
        final var builder = TokenBurnTransactionBody.newBuilder();

        builder.setToken(burnWrapper.tokenType());
        if (burnWrapper.type() == NON_FUNGIBLE_UNIQUE) {
            builder.addAllSerialNumbers(burnWrapper.serialNos());
        } else {
            builder.setAmount(burnWrapper.amount());
        }
        return TransactionBody.newBuilder().setTokenBurn(builder);
    }

    public TransactionBody.Builder createDelete(final DeleteWrapper deleteWrapper) {
        final var builder = TokenDeleteTransactionBody.newBuilder();
        builder.setToken(deleteWrapper.tokenID());
        return TransactionBody.newBuilder().setTokenDeletion(builder);
    }

    public TransactionBody.Builder createWipe(final WipeWrapper wipeWrapper) {
        final var builder = TokenWipeAccountTransactionBody.newBuilder();

        builder.setToken(wipeWrapper.token());
        builder.setAccount(wipeWrapper.account());
        if (wipeWrapper.type() == NON_FUNGIBLE_UNIQUE) {
            builder.addAllSerialNumbers(wipeWrapper.serialNumbers());
        } else {
            builder.setAmount(wipeWrapper.amount());
        }

        return TransactionBody.newBuilder().setTokenWipe(builder);
    }

    public TransactionBody.Builder createRevokeKyc(final GrantRevokeKycWrapper<TokenID, AccountID> wrapper) {
        final var builder = TokenRevokeKycTransactionBody.newBuilder();

        builder.setToken(wrapper.token());
        builder.setAccount(wrapper.account());

        return TransactionBody.newBuilder().setTokenRevokeKyc(builder);
    }

    public TransactionBody.Builder createGrantKyc(
            final GrantRevokeKycWrapper<TokenID, AccountID> grantRevokeKycWrapper) {
        final var builder = TokenGrantKycTransactionBody.newBuilder();

        builder.setToken(grantRevokeKycWrapper.token());
        builder.setAccount(grantRevokeKycWrapper.account());

        return TransactionBody.newBuilder().setTokenGrantKyc(builder);
    }

    public TransactionBody.Builder createApproveAllowanceForAllNFT(
            @NonNull final SetApprovalForAllWrapper setApprovalForAllWrapper, @NonNull Id ownerId) {

        final var builder = CryptoApproveAllowanceTransactionBody.newBuilder();

        builder.addNftAllowances(NftAllowance.newBuilder()
                .setApprovedForAll(BoolValue.of(setApprovalForAllWrapper.approved()))
                .setTokenId(setApprovalForAllWrapper.tokenId())
                .setOwner(Objects.requireNonNull(ownerId).asGrpcAccount())
                .setSpender(setApprovalForAllWrapper.to())
                .build());

        return TransactionBody.newBuilder().setCryptoApproveAllowance(builder);
    }

    public TransactionBody.Builder createUnpause(final UnpauseWrapper unpauseWrapper) {
        final var builder = TokenUnpauseTransactionBody.newBuilder();
        builder.setToken(unpauseWrapper.token());
        return TransactionBody.newBuilder().setTokenUnpause(builder);
    }

    public TransactionBody.Builder createFreeze(final TokenFreezeUnfreezeWrapper<TokenID, AccountID> freezeWrapper) {
        final var builder = TokenFreezeAccountTransactionBody.newBuilder();
        builder.setToken(freezeWrapper.token());
        builder.setAccount(freezeWrapper.account());
        return TransactionBody.newBuilder().setTokenFreeze(builder);
    }

    public TransactionBody.Builder createUnfreeze(
            final TokenFreezeUnfreezeWrapper<TokenID, AccountID> unFreezeWrapper) {
        final var builder = TokenUnfreezeAccountTransactionBody.newBuilder();
        builder.setToken(unFreezeWrapper.token());
        builder.setAccount(unFreezeWrapper.account());
        return TransactionBody.newBuilder().setTokenUnfreeze(builder);
    }

    public TransactionBody.Builder createPause(final PauseWrapper pauseWrapper) {
        final var builder = TokenPauseTransactionBody.newBuilder();
        builder.setToken(pauseWrapper.token());
        return TransactionBody.newBuilder().setTokenPause(builder);
    }

    public TransactionBody.Builder createTokenCreate(TokenCreateWrapper tokenCreateWrapper) {
        final var txnBodyBuilder = TokenCreateTransactionBody.newBuilder();
        txnBodyBuilder.setName(tokenCreateWrapper.getName());
        txnBodyBuilder.setSymbol(tokenCreateWrapper.getSymbol());
        txnBodyBuilder.setDecimals(tokenCreateWrapper.getDecimals().intValue());
        txnBodyBuilder.setTokenType(tokenCreateWrapper.isFungible() ? TokenType.FUNGIBLE_COMMON : NON_FUNGIBLE_UNIQUE);
        txnBodyBuilder.setSupplyType(
                tokenCreateWrapper.isSupplyTypeFinite() ? TokenSupplyType.FINITE : TokenSupplyType.INFINITE);
        txnBodyBuilder.setMaxSupply(tokenCreateWrapper.getMaxSupply());
        txnBodyBuilder.setInitialSupply(tokenCreateWrapper.getInitSupply().longValueExact());
        if (tokenCreateWrapper.getTreasury() != null) {
            txnBodyBuilder.setTreasury(tokenCreateWrapper.getTreasury());
        }
        txnBodyBuilder.setFreezeDefault(tokenCreateWrapper.isFreezeDefault());
        txnBodyBuilder.setMemo(tokenCreateWrapper.getMemo());
        if (tokenCreateWrapper.getExpiry().second() != 0) {
            txnBodyBuilder.setExpiry(Timestamp.newBuilder()
                    .setSeconds(tokenCreateWrapper.getExpiry().second())
                    .build());
        }
        if (tokenCreateWrapper.getExpiry().autoRenewAccount() != null) {
            txnBodyBuilder.setAutoRenewAccount(tokenCreateWrapper.getExpiry().autoRenewAccount());
        }
        if (tokenCreateWrapper.getExpiry().autoRenewPeriod() != 0) {
            txnBodyBuilder.setAutoRenewPeriod(Duration.newBuilder()
                    .setSeconds(tokenCreateWrapper.getExpiry().autoRenewPeriod()));
        }
        txnBodyBuilder.addAllCustomFees(tokenCreateWrapper.getFixedFees().stream()
                .map(TokenCreateWrapper.FixedFeeWrapper::asGrpc)
                .toList());
        txnBodyBuilder.addAllCustomFees(tokenCreateWrapper.getFractionalFees().stream()
                .map(TokenCreateWrapper.FractionalFeeWrapper::asGrpc)
                .toList());
        txnBodyBuilder.addAllCustomFees(tokenCreateWrapper.getRoyaltyFees().stream()
                .map(TokenCreateWrapper.RoyaltyFeeWrapper::asGrpc)
                .toList());
        return TransactionBody.newBuilder().setTokenCreation(txnBodyBuilder);
    }

    public TransactionBody.Builder createTransactionCall(final long gas, final Bytes functionParameters) {
        final var builder = ContractCallTransactionBody.newBuilder();

        builder.setContractID(HTS_PRECOMPILE_MIRROR_ID);
        builder.setGas(gas);
        builder.setFunctionParameters(ByteString.copyFrom(functionParameters.toArray()));

        return TransactionBody.newBuilder().setContractCall(builder);
    }

    public TransactionBody.Builder createTokenUpdate(final TokenUpdateWrapper updateWrapper) {
        final var builder = TokenUpdateTransactionBody.newBuilder();
        builder.setToken(updateWrapper.tokenID());

        if (updateWrapper.name() != null) {
            builder.setName(updateWrapper.name());
        }
        if (updateWrapper.symbol() != null) {
            builder.setSymbol(updateWrapper.symbol());
        }
        if (updateWrapper.memo() != null) {
            builder.setMemo(StringValue.of(updateWrapper.memo()));
        }
        if (updateWrapper.treasury() != null) {
            builder.setTreasury(updateWrapper.treasury());
        }

        if (updateWrapper.expiry().second() != 0) {
            builder.setExpiry(Timestamp.newBuilder()
                    .setSeconds(updateWrapper.expiry().second())
                    .build());
        }
        if (updateWrapper.expiry().autoRenewAccount() != null) {
            builder.setAutoRenewAccount(updateWrapper.expiry().autoRenewAccount());
        }
        if (updateWrapper.expiry().autoRenewPeriod() != 0) {
            builder.setAutoRenewPeriod(
                    Duration.newBuilder().setSeconds(updateWrapper.expiry().autoRenewPeriod()));
        }

        return TransactionBody.newBuilder().setTokenUpdate(builder);
    }

    public TransactionBody.Builder createTokenUpdateExpiryInfo(final TokenUpdateExpiryInfoWrapper expiryInfoWrapper) {
        final var builder = TokenUpdateTransactionBody.newBuilder();
        builder.setToken(expiryInfoWrapper.tokenID());

        if (expiryInfoWrapper.expiry().second() != 0) {
            builder.setExpiry(Timestamp.newBuilder()
                    .setSeconds(expiryInfoWrapper.expiry().second())
                    .build());
        }
        if (expiryInfoWrapper.expiry().autoRenewAccount() != null) {
            builder.setAutoRenewAccount(expiryInfoWrapper.expiry().autoRenewAccount());
        }
        if (expiryInfoWrapper.expiry().autoRenewPeriod() != 0) {
            builder.setAutoRenewPeriod(
                    Duration.newBuilder().setSeconds(expiryInfoWrapper.expiry().autoRenewPeriod()));
        }

        return TransactionBody.newBuilder().setTokenUpdate(builder);
    }
}<|MERGE_RESOLUTION|>--- conflicted
+++ resolved
@@ -31,14 +31,11 @@
 import com.hedera.services.store.contracts.precompile.codec.DeleteWrapper;
 import com.hedera.services.store.contracts.precompile.codec.Dissociation;
 import com.hedera.services.store.contracts.precompile.codec.MintWrapper;
-<<<<<<< HEAD
 import com.hedera.services.store.contracts.precompile.codec.TokenKeyWrapper;
 import com.hedera.services.store.contracts.precompile.codec.TokenUpdateExpiryInfoWrapper;
-=======
 import com.hedera.services.store.contracts.precompile.codec.PauseWrapper;
 import com.hedera.services.store.contracts.precompile.codec.SetApprovalForAllWrapper;
 import com.hedera.services.store.contracts.precompile.codec.UnpauseWrapper;
->>>>>>> 00cb5d1e
 import com.hedera.services.store.contracts.precompile.codec.WipeWrapper;
 import com.hedera.services.store.models.Id;
 import com.hedera.services.utils.EntityIdUtils;
@@ -375,6 +372,36 @@
                     Duration.newBuilder().setSeconds(updateWrapper.expiry().autoRenewPeriod()));
         }
 
+        return checkTokenKeysTypeAndBuild(updateWrapper.tokenKeys(), builder);
+    }
+
+    private TransactionBody.Builder checkTokenKeysTypeAndBuild(
+            final List<TokenKeyWrapper> tokenKeys, final TokenUpdateTransactionBody.Builder builder) {
+        tokenKeys.forEach(tokenKeyWrapper -> {
+            final var key = tokenKeyWrapper.key().asGrpc();
+            if (tokenKeyWrapper.isUsedForAdminKey()) {
+                builder.setAdminKey(key);
+            }
+            if (tokenKeyWrapper.isUsedForKycKey()) {
+                builder.setKycKey(key);
+            }
+            if (tokenKeyWrapper.isUsedForFreezeKey()) {
+                builder.setFreezeKey(key);
+            }
+            if (tokenKeyWrapper.isUsedForWipeKey()) {
+                builder.setWipeKey(key);
+            }
+            if (tokenKeyWrapper.isUsedForSupplyKey()) {
+                builder.setSupplyKey(key);
+            }
+            if (tokenKeyWrapper.isUsedForFeeScheduleKey()) {
+                builder.setFeeScheduleKey(key);
+            }
+            if (tokenKeyWrapper.isUsedForPauseKey()) {
+                builder.setPauseKey(key);
+            }
+        });
+
         return TransactionBody.newBuilder().setTokenUpdate(builder);
     }
 
