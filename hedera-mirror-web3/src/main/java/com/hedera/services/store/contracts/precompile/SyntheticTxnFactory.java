--- conflicted
+++ resolved
@@ -130,7 +130,16 @@
         return TransactionBody.newBuilder().setTokenWipe(builder);
     }
 
-<<<<<<< HEAD
+    public TransactionBody.Builder createGrantKyc(
+            final GrantRevokeKycWrapper<TokenID, AccountID> grantRevokeKycWrapper) {
+        final var builder = TokenGrantKycTransactionBody.newBuilder();
+
+        builder.setToken(grantRevokeKycWrapper.token());
+        builder.setAccount(grantRevokeKycWrapper.account());
+
+        return TransactionBody.newBuilder().setTokenGrantKyc(builder);
+    }
+
     public TransactionBody.Builder createTokenCreate(TokenCreateWrapper tokenCreateWrapper) {
         final var txnBodyBuilder = TokenCreateTransactionBody.newBuilder();
         txnBodyBuilder.setName(tokenCreateWrapper.getName());
@@ -168,15 +177,5 @@
                 .map(TokenCreateWrapper.RoyaltyFeeWrapper::asGrpc)
                 .toList());
         return TransactionBody.newBuilder().setTokenCreation(txnBodyBuilder);
-=======
-    public TransactionBody.Builder createGrantKyc(
-            final GrantRevokeKycWrapper<TokenID, AccountID> grantRevokeKycWrapper) {
-        final var builder = TokenGrantKycTransactionBody.newBuilder();
-
-        builder.setToken(grantRevokeKycWrapper.token());
-        builder.setAccount(grantRevokeKycWrapper.account());
-
-        return TransactionBody.newBuilder().setTokenGrantKyc(builder);
->>>>>>> 1f7d553f
     }
 }