/*
 * Copyright (C) 2023 Hedera Hashgraph, LLC
 *
 * Licensed under the Apache License, Version 2.0 (the "License");
 * you may not use this file except in compliance with the License.
 * You may obtain a copy of the License at
 *
 *      http://www.apache.org/licenses/LICENSE-2.0
 *
 * Unless required by applicable law or agreed to in writing, software
 * distributed under the License is distributed on an "AS IS" BASIS,
 * WITHOUT WARRANTIES OR CONDITIONS OF ANY KIND, either express or implied.
 * See the License for the specific language governing permissions and
 * limitations under the License.
 */

package com.hedera.services.store.contracts.precompile;

import static com.hederahashgraph.api.proto.java.TokenType.NON_FUNGIBLE_UNIQUE;

<<<<<<< HEAD
import com.hedera.services.store.contracts.precompile.codec.BurnWrapper;
import com.hedera.services.store.contracts.precompile.codec.MintWrapper;
import com.hederahashgraph.api.proto.java.TokenBurnTransactionBody;
=======
import com.hedera.services.store.contracts.precompile.codec.Association;
import com.hedera.services.store.contracts.precompile.codec.MintWrapper;
import com.hederahashgraph.api.proto.java.TokenAssociateTransactionBody;
>>>>>>> d04c0a17
import com.hederahashgraph.api.proto.java.TokenMintTransactionBody;
import com.hederahashgraph.api.proto.java.TransactionBody;

public class SyntheticTxnFactory {

    public TransactionBody.Builder createMint(final MintWrapper mintWrapper) {
        final var builder = TokenMintTransactionBody.newBuilder();

        builder.setToken(mintWrapper.tokenType());
        if (mintWrapper.type() == NON_FUNGIBLE_UNIQUE) {
            builder.addAllMetadata(mintWrapper.metadata());
        } else {
            builder.setAmount(mintWrapper.amount());
        }

        return TransactionBody.newBuilder().setTokenMint(builder);
    }

<<<<<<< HEAD
    public TransactionBody.Builder createBurn(final BurnWrapper burnWrapper) {
        final var builder = TokenBurnTransactionBody.newBuilder();

        builder.setToken(burnWrapper.tokenType());
        if (burnWrapper.type() == NON_FUNGIBLE_UNIQUE) {
            builder.addAllSerialNumbers(burnWrapper.serialNos());
        } else {
            builder.setAmount(burnWrapper.amount());
        }

        return TransactionBody.newBuilder().setTokenBurn(builder);
=======
    public TransactionBody.Builder createAssociate(final Association association) {
        final var builder = TokenAssociateTransactionBody.newBuilder();

        builder.setAccount(association.accountId());
        builder.addAllTokens(association.tokenIds());

        return TransactionBody.newBuilder().setTokenAssociate(builder);
>>>>>>> d04c0a17
    }
}<|MERGE_RESOLUTION|>--- conflicted
+++ resolved
@@ -18,15 +18,11 @@
 
 import static com.hederahashgraph.api.proto.java.TokenType.NON_FUNGIBLE_UNIQUE;
 
-<<<<<<< HEAD
+import com.hedera.services.store.contracts.precompile.codec.Association;
 import com.hedera.services.store.contracts.precompile.codec.BurnWrapper;
 import com.hedera.services.store.contracts.precompile.codec.MintWrapper;
+import com.hederahashgraph.api.proto.java.TokenAssociateTransactionBody;
 import com.hederahashgraph.api.proto.java.TokenBurnTransactionBody;
-=======
-import com.hedera.services.store.contracts.precompile.codec.Association;
-import com.hedera.services.store.contracts.precompile.codec.MintWrapper;
-import com.hederahashgraph.api.proto.java.TokenAssociateTransactionBody;
->>>>>>> d04c0a17
 import com.hederahashgraph.api.proto.java.TokenMintTransactionBody;
 import com.hederahashgraph.api.proto.java.TransactionBody;
 
@@ -45,7 +41,15 @@
         return TransactionBody.newBuilder().setTokenMint(builder);
     }
 
-<<<<<<< HEAD
+    public TransactionBody.Builder createAssociate(final Association association) {
+        final var builder = TokenAssociateTransactionBody.newBuilder();
+
+        builder.setAccount(association.accountId());
+        builder.addAllTokens(association.tokenIds());
+
+        return TransactionBody.newBuilder().setTokenAssociate(builder);
+    }
+
     public TransactionBody.Builder createBurn(final BurnWrapper burnWrapper) {
         final var builder = TokenBurnTransactionBody.newBuilder();
 
@@ -57,14 +61,5 @@
         }
 
         return TransactionBody.newBuilder().setTokenBurn(builder);
-=======
-    public TransactionBody.Builder createAssociate(final Association association) {
-        final var builder = TokenAssociateTransactionBody.newBuilder();
-
-        builder.setAccount(association.accountId());
-        builder.addAllTokens(association.tokenIds());
-
-        return TransactionBody.newBuilder().setTokenAssociate(builder);
->>>>>>> d04c0a17
     }
 }