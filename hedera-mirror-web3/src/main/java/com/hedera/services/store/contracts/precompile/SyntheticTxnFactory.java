/*
 * Copyright (C) 2023 Hedera Hashgraph, LLC
 *
 * Licensed under the Apache License, Version 2.0 (the "License");
 * you may not use this file except in compliance with the License.
 * You may obtain a copy of the License at
 *
 *      http://www.apache.org/licenses/LICENSE-2.0
 *
 * Unless required by applicable law or agreed to in writing, software
 * distributed under the License is distributed on an "AS IS" BASIS,
 * WITHOUT WARRANTIES OR CONDITIONS OF ANY KIND, either express or implied.
 * See the License for the specific language governing permissions and
 * limitations under the License.
 */

package com.hedera.services.store.contracts.precompile;

import static com.hedera.services.store.contracts.precompile.utils.PrecompilePricingUtils.EMPTY_KEY;
import static com.hedera.services.utils.MiscUtils.asKeyUnchecked;
import static com.hederahashgraph.api.proto.java.TokenType.NON_FUNGIBLE_UNIQUE;

import com.google.protobuf.BoolValue;
import com.google.protobuf.ByteString;
import com.google.protobuf.StringValue;
import com.hedera.node.app.service.evm.store.contracts.precompile.codec.GrantRevokeKycWrapper;
import com.hedera.node.app.service.evm.store.contracts.precompile.codec.TokenFreezeUnfreezeWrapper;
import com.hedera.services.store.contracts.precompile.codec.ApproveWrapper;
import com.hedera.services.store.contracts.precompile.codec.Association;
import com.hedera.services.store.contracts.precompile.codec.BurnWrapper;
import com.hedera.services.store.contracts.precompile.codec.DeleteWrapper;
import com.hedera.services.store.contracts.precompile.codec.Dissociation;
import com.hedera.services.store.contracts.precompile.codec.MintWrapper;
<<<<<<< HEAD
import com.hedera.services.store.contracts.precompile.codec.TokenKeyWrapper;
=======
import com.hedera.services.store.contracts.precompile.codec.PauseWrapper;
import com.hedera.services.store.contracts.precompile.codec.SetApprovalForAllWrapper;
import com.hedera.services.store.contracts.precompile.codec.UnpauseWrapper;
>>>>>>> 99e1d4fa
import com.hedera.services.store.contracts.precompile.codec.WipeWrapper;
import com.hedera.services.store.models.Id;
import com.hedera.services.utils.EntityIdUtils;
import com.hederahashgraph.api.proto.java.AccountID;
import com.hederahashgraph.api.proto.java.ContractCallTransactionBody;
import com.hederahashgraph.api.proto.java.ContractID;
import com.hederahashgraph.api.proto.java.CryptoApproveAllowanceTransactionBody;
import com.hederahashgraph.api.proto.java.CryptoCreateTransactionBody;
import com.hederahashgraph.api.proto.java.CryptoDeleteAllowanceTransactionBody;
import com.hederahashgraph.api.proto.java.Duration;
import com.hederahashgraph.api.proto.java.Key;
<<<<<<< HEAD
import com.hederahashgraph.api.proto.java.Timestamp;
=======
import com.hederahashgraph.api.proto.java.NftAllowance;
import com.hederahashgraph.api.proto.java.NftRemoveAllowance;
import com.hederahashgraph.api.proto.java.Timestamp;
import com.hederahashgraph.api.proto.java.TokenAllowance;
>>>>>>> 99e1d4fa
import com.hederahashgraph.api.proto.java.TokenAssociateTransactionBody;
import com.hederahashgraph.api.proto.java.TokenBurnTransactionBody;
import com.hederahashgraph.api.proto.java.TokenCreateTransactionBody;
import com.hederahashgraph.api.proto.java.TokenDeleteTransactionBody;
import com.hederahashgraph.api.proto.java.TokenDissociateTransactionBody;
import com.hederahashgraph.api.proto.java.TokenFreezeAccountTransactionBody;
import com.hederahashgraph.api.proto.java.TokenGrantKycTransactionBody;
import com.hederahashgraph.api.proto.java.TokenID;
import com.hederahashgraph.api.proto.java.TokenMintTransactionBody;
<<<<<<< HEAD
import com.hederahashgraph.api.proto.java.TokenUpdateTransactionBody;
import com.hederahashgraph.api.proto.java.TokenWipeAccountTransactionBody;
import com.hederahashgraph.api.proto.java.TransactionBody;
import java.util.List;
=======
import com.hederahashgraph.api.proto.java.TokenPauseTransactionBody;
import com.hederahashgraph.api.proto.java.TokenRevokeKycTransactionBody;
import com.hederahashgraph.api.proto.java.TokenSupplyType;
import com.hederahashgraph.api.proto.java.TokenType;
import com.hederahashgraph.api.proto.java.TokenUnfreezeAccountTransactionBody;
import com.hederahashgraph.api.proto.java.TokenUnpauseTransactionBody;
import com.hederahashgraph.api.proto.java.TokenWipeAccountTransactionBody;
import com.hederahashgraph.api.proto.java.TransactionBody;
import jakarta.annotation.Nullable;
import java.util.List;
import java.util.Objects;
import lombok.NonNull;
import org.apache.tuweni.bytes.Bytes;
import org.hyperledger.besu.datatypes.Address;
>>>>>>> 99e1d4fa

public class SyntheticTxnFactory {
    public static final String HTS_PRECOMPILED_CONTRACT_ADDRESS = "0x167";
    public static final ContractID HTS_PRECOMPILE_MIRROR_ID = EntityIdUtils.contractIdFromEvmAddress(
            Address.fromHexString(HTS_PRECOMPILED_CONTRACT_ADDRESS).toArrayUnsafe());

    public static final String AUTO_MEMO = "auto-created account";
    private static final String LAZY_MEMO = "lazy-created account";
    private static final long THREE_MONTHS_IN_SECONDS = 7776000L;

    public TransactionBody.Builder createMint(final MintWrapper mintWrapper) {
        final var builder = TokenMintTransactionBody.newBuilder();

        builder.setToken(mintWrapper.tokenType());
        if (mintWrapper.type() == NON_FUNGIBLE_UNIQUE) {
            builder.addAllMetadata(mintWrapper.metadata());
        } else {
            builder.setAmount(mintWrapper.amount());
        }

        return TransactionBody.newBuilder().setTokenMint(builder);
    }

    public TransactionBody.Builder createHollowAccount(final ByteString alias, final long balance) {
        final var baseBuilder = createAccountBase(balance);
        baseBuilder.setKey(asKeyUnchecked(EMPTY_KEY)).setAlias(alias).setMemo(LAZY_MEMO);
        return TransactionBody.newBuilder().setCryptoCreateAccount(baseBuilder.build());
    }

    public TransactionBody.Builder createAccount(
            final ByteString alias, final Key key, final long balance, final int maxAutoAssociations) {
        final var baseBuilder = createAccountBase(balance);
        baseBuilder.setKey(key).setAlias(alias).setMemo(AUTO_MEMO);

        if (maxAutoAssociations > 0) {
            baseBuilder.setMaxAutomaticTokenAssociations(maxAutoAssociations);
        }
        return TransactionBody.newBuilder().setCryptoCreateAccount(baseBuilder.build());
    }

    private CryptoCreateTransactionBody.Builder createAccountBase(final long balance) {
        return CryptoCreateTransactionBody.newBuilder()
                .setInitialBalance(balance)
                .setAutoRenewPeriod(Duration.newBuilder().setSeconds(THREE_MONTHS_IN_SECONDS));
    }

    public TransactionBody.Builder createAssociate(final Association association) {
        final var builder = TokenAssociateTransactionBody.newBuilder();

        builder.setAccount(association.accountId());
        builder.addAllTokens(association.tokenIds());

        return TransactionBody.newBuilder().setTokenAssociate(builder);
    }

    public TransactionBody.Builder createDissociate(final Dissociation dissociation) {
        final var builder = TokenDissociateTransactionBody.newBuilder();

        builder.setAccount(dissociation.accountId());
        builder.addAllTokens(dissociation.tokenIds());

        return TransactionBody.newBuilder().setTokenDissociate(builder);
    }

    /**
     * Copied Logic type from hedera-services.
     *
     * Differences with the original:
     *  1. Using {@link Id} instead of EntityId as types for the owner and operator
     * */
    public TransactionBody.Builder createFungibleApproval(
            @NonNull final ApproveWrapper approveWrapper, @NonNull Id ownerId) {
        return createNonfungibleApproval(approveWrapper, ownerId, null);
    }

    /**
     * Copied Logic type from hedera-services.
     *
     * Differences with the original:
     *  1. Using {@link Id} instead of EntityId as types for the owner and operator
     * */
    public TransactionBody.Builder createNonfungibleApproval(
            final ApproveWrapper approveWrapper, @Nullable final Id ownerId, @Nullable final Id operatorId) {
        final var builder = CryptoApproveAllowanceTransactionBody.newBuilder();
        if (approveWrapper.isFungible()) {
            var tokenAllowance = TokenAllowance.newBuilder()
                    .setTokenId(approveWrapper.tokenId())
                    .setOwner(Objects.requireNonNull(ownerId).asGrpcAccount())
                    .setSpender(approveWrapper.spender())
                    .setAmount(approveWrapper.amount().longValueExact());
            builder.addTokenAllowances(tokenAllowance.build());
        } else {
            final var op = NftAllowance.newBuilder()
                    .setTokenId(approveWrapper.tokenId())
                    .setSpender(approveWrapper.spender())
                    .addSerialNumbers(approveWrapper.serialNumber().longValueExact());
            if (ownerId != null) {
                op.setOwner(ownerId.asGrpcAccount());
                if (!ownerId.equals(operatorId)) {
                    op.setDelegatingSpender(Objects.requireNonNull(operatorId).asGrpcAccount());
                }
            }
            builder.addNftAllowances(op.build());
        }
        return TransactionBody.newBuilder().setCryptoApproveAllowance(builder);
    }

    /**
     * Copied Logic type from hedera-services.
     *
     * Differences with the original:
     *  1. Using {@link Id} instead of EntityId as types for the owner and operator
     * */
    public TransactionBody.Builder createDeleteAllowance(final ApproveWrapper approveWrapper, final Id owner) {
        final var builder = CryptoDeleteAllowanceTransactionBody.newBuilder();
        builder.addAllNftAllowances(List.of(NftRemoveAllowance.newBuilder()
                        .setOwner(owner.asGrpcAccount())
                        .setTokenId(approveWrapper.tokenId())
                        .addAllSerialNumbers(
                                List.of(approveWrapper.serialNumber().longValueExact()))
                        .build()))
                .build();
        return TransactionBody.newBuilder().setCryptoDeleteAllowance(builder);
    }

    public TransactionBody.Builder createBurn(final BurnWrapper burnWrapper) {
        final var builder = TokenBurnTransactionBody.newBuilder();

        builder.setToken(burnWrapper.tokenType());
        if (burnWrapper.type() == NON_FUNGIBLE_UNIQUE) {
            builder.addAllSerialNumbers(burnWrapper.serialNos());
        } else {
            builder.setAmount(burnWrapper.amount());
        }
        return TransactionBody.newBuilder().setTokenBurn(builder);
    }

    public TransactionBody.Builder createDelete(final DeleteWrapper deleteWrapper) {
        final var builder = TokenDeleteTransactionBody.newBuilder();
        builder.setToken(deleteWrapper.tokenID());
        return TransactionBody.newBuilder().setTokenDeletion(builder);
    }

    public TransactionBody.Builder createWipe(final WipeWrapper wipeWrapper) {
        final var builder = TokenWipeAccountTransactionBody.newBuilder();

        builder.setToken(wipeWrapper.token());
        builder.setAccount(wipeWrapper.account());
        if (wipeWrapper.type() == NON_FUNGIBLE_UNIQUE) {
            builder.addAllSerialNumbers(wipeWrapper.serialNumbers());
        } else {
            builder.setAmount(wipeWrapper.amount());
        }

        return TransactionBody.newBuilder().setTokenWipe(builder);
    }

    public TransactionBody.Builder createRevokeKyc(final GrantRevokeKycWrapper<TokenID, AccountID> wrapper) {
        final var builder = TokenRevokeKycTransactionBody.newBuilder();

        builder.setToken(wrapper.token());
        builder.setAccount(wrapper.account());

        return TransactionBody.newBuilder().setTokenRevokeKyc(builder);
    }

    public TransactionBody.Builder createGrantKyc(
            final GrantRevokeKycWrapper<TokenID, AccountID> grantRevokeKycWrapper) {
        final var builder = TokenGrantKycTransactionBody.newBuilder();

        builder.setToken(grantRevokeKycWrapper.token());
        builder.setAccount(grantRevokeKycWrapper.account());

        return TransactionBody.newBuilder().setTokenGrantKyc(builder);
    }

<<<<<<< HEAD
    public TransactionBody.Builder createTokenUpdate(final TokenUpdateWrapper updateWrapper) {
        final var builder = TokenUpdateTransactionBody.newBuilder();
        builder.setToken(updateWrapper.tokenID());

        if (updateWrapper.name() != null) {
            builder.setName(updateWrapper.name());
        }
        if (updateWrapper.symbol() != null) {
            builder.setSymbol(updateWrapper.symbol());
        }
        if (updateWrapper.memo() != null) {
            builder.setMemo(StringValue.of(updateWrapper.memo()));
        }
        if (updateWrapper.treasury() != null) {
            builder.setTreasury(updateWrapper.treasury());
        }

        if (updateWrapper.expiry().second() != 0) {
            builder.setExpiry(Timestamp.newBuilder()
                    .setSeconds(updateWrapper.expiry().second())
                    .build());
        }
        if (updateWrapper.expiry().autoRenewAccount() != null) {
            builder.setAutoRenewAccount(updateWrapper.expiry().autoRenewAccount());
        }
        if (updateWrapper.expiry().autoRenewPeriod() != 0) {
            builder.setAutoRenewPeriod(
                    Duration.newBuilder().setSeconds(updateWrapper.expiry().autoRenewPeriod()));
        }

        return checkTokenKeysTypeAndBuild(updateWrapper.tokenKeys(), builder);
    }

    private TransactionBody.Builder checkTokenKeysTypeAndBuild(
            final List<TokenKeyWrapper> tokenKeys, final TokenUpdateTransactionBody.Builder builder) {
        tokenKeys.forEach(tokenKeyWrapper -> {
            final var key = tokenKeyWrapper.key().asGrpc();
            if (tokenKeyWrapper.isUsedForAdminKey()) {
                builder.setAdminKey(key);
            }
            if (tokenKeyWrapper.isUsedForKycKey()) {
                builder.setKycKey(key);
            }
            if (tokenKeyWrapper.isUsedForFreezeKey()) {
                builder.setFreezeKey(key);
            }
            if (tokenKeyWrapper.isUsedForWipeKey()) {
                builder.setWipeKey(key);
            }
            if (tokenKeyWrapper.isUsedForSupplyKey()) {
                builder.setSupplyKey(key);
            }
            if (tokenKeyWrapper.isUsedForFeeScheduleKey()) {
                builder.setFeeScheduleKey(key);
            }
            if (tokenKeyWrapper.isUsedForPauseKey()) {
                builder.setPauseKey(key);
            }
        });

        return TransactionBody.newBuilder().setTokenUpdate(builder);
=======
    public TransactionBody.Builder createApproveAllowanceForAllNFT(
            @NonNull final SetApprovalForAllWrapper setApprovalForAllWrapper, @NonNull Id ownerId) {

        final var builder = CryptoApproveAllowanceTransactionBody.newBuilder();

        builder.addNftAllowances(NftAllowance.newBuilder()
                .setApprovedForAll(BoolValue.of(setApprovalForAllWrapper.approved()))
                .setTokenId(setApprovalForAllWrapper.tokenId())
                .setOwner(Objects.requireNonNull(ownerId).asGrpcAccount())
                .setSpender(setApprovalForAllWrapper.to())
                .build());

        return TransactionBody.newBuilder().setCryptoApproveAllowance(builder);
    }

    public TransactionBody.Builder createUnpause(final UnpauseWrapper unpauseWrapper) {
        final var builder = TokenUnpauseTransactionBody.newBuilder();
        builder.setToken(unpauseWrapper.token());
        return TransactionBody.newBuilder().setTokenUnpause(builder);
    }

    public TransactionBody.Builder createFreeze(final TokenFreezeUnfreezeWrapper<TokenID, AccountID> freezeWrapper) {
        final var builder = TokenFreezeAccountTransactionBody.newBuilder();
        builder.setToken(freezeWrapper.token());
        builder.setAccount(freezeWrapper.account());
        return TransactionBody.newBuilder().setTokenFreeze(builder);
    }

    public TransactionBody.Builder createUnfreeze(
            final TokenFreezeUnfreezeWrapper<TokenID, AccountID> unFreezeWrapper) {
        final var builder = TokenUnfreezeAccountTransactionBody.newBuilder();
        builder.setToken(unFreezeWrapper.token());
        builder.setAccount(unFreezeWrapper.account());
        return TransactionBody.newBuilder().setTokenUnfreeze(builder);
    }

    public TransactionBody.Builder createPause(final PauseWrapper pauseWrapper) {
        final var builder = TokenPauseTransactionBody.newBuilder();
        builder.setToken(pauseWrapper.token());
        return TransactionBody.newBuilder().setTokenPause(builder);
    }

    public TransactionBody.Builder createTokenCreate(TokenCreateWrapper tokenCreateWrapper) {
        final var txnBodyBuilder = TokenCreateTransactionBody.newBuilder();
        txnBodyBuilder.setName(tokenCreateWrapper.getName());
        txnBodyBuilder.setSymbol(tokenCreateWrapper.getSymbol());
        txnBodyBuilder.setDecimals(tokenCreateWrapper.getDecimals().intValue());
        txnBodyBuilder.setTokenType(tokenCreateWrapper.isFungible() ? TokenType.FUNGIBLE_COMMON : NON_FUNGIBLE_UNIQUE);
        txnBodyBuilder.setSupplyType(
                tokenCreateWrapper.isSupplyTypeFinite() ? TokenSupplyType.FINITE : TokenSupplyType.INFINITE);
        txnBodyBuilder.setMaxSupply(tokenCreateWrapper.getMaxSupply());
        txnBodyBuilder.setInitialSupply(tokenCreateWrapper.getInitSupply().longValueExact());
        if (tokenCreateWrapper.getTreasury() != null) {
            txnBodyBuilder.setTreasury(tokenCreateWrapper.getTreasury());
        }
        txnBodyBuilder.setFreezeDefault(tokenCreateWrapper.isFreezeDefault());
        txnBodyBuilder.setMemo(tokenCreateWrapper.getMemo());
        if (tokenCreateWrapper.getExpiry().second() != 0) {
            txnBodyBuilder.setExpiry(Timestamp.newBuilder()
                    .setSeconds(tokenCreateWrapper.getExpiry().second())
                    .build());
        }
        if (tokenCreateWrapper.getExpiry().autoRenewAccount() != null) {
            txnBodyBuilder.setAutoRenewAccount(tokenCreateWrapper.getExpiry().autoRenewAccount());
        }
        if (tokenCreateWrapper.getExpiry().autoRenewPeriod() != 0) {
            txnBodyBuilder.setAutoRenewPeriod(Duration.newBuilder()
                    .setSeconds(tokenCreateWrapper.getExpiry().autoRenewPeriod()));
        }
        txnBodyBuilder.addAllCustomFees(tokenCreateWrapper.getFixedFees().stream()
                .map(TokenCreateWrapper.FixedFeeWrapper::asGrpc)
                .toList());
        txnBodyBuilder.addAllCustomFees(tokenCreateWrapper.getFractionalFees().stream()
                .map(TokenCreateWrapper.FractionalFeeWrapper::asGrpc)
                .toList());
        txnBodyBuilder.addAllCustomFees(tokenCreateWrapper.getRoyaltyFees().stream()
                .map(TokenCreateWrapper.RoyaltyFeeWrapper::asGrpc)
                .toList());
        return TransactionBody.newBuilder().setTokenCreation(txnBodyBuilder);
    }

    public TransactionBody.Builder createTransactionCall(final long gas, final Bytes functionParameters) {
        final var builder = ContractCallTransactionBody.newBuilder();

        builder.setContractID(HTS_PRECOMPILE_MIRROR_ID);
        builder.setGas(gas);
        builder.setFunctionParameters(ByteString.copyFrom(functionParameters.toArray()));

        return TransactionBody.newBuilder().setContractCall(builder);
>>>>>>> 99e1d4fa
    }
}<|MERGE_RESOLUTION|>--- conflicted
+++ resolved
@@ -31,13 +31,10 @@
 import com.hedera.services.store.contracts.precompile.codec.DeleteWrapper;
 import com.hedera.services.store.contracts.precompile.codec.Dissociation;
 import com.hedera.services.store.contracts.precompile.codec.MintWrapper;
-<<<<<<< HEAD
-import com.hedera.services.store.contracts.precompile.codec.TokenKeyWrapper;
-=======
 import com.hedera.services.store.contracts.precompile.codec.PauseWrapper;
 import com.hedera.services.store.contracts.precompile.codec.SetApprovalForAllWrapper;
 import com.hedera.services.store.contracts.precompile.codec.UnpauseWrapper;
->>>>>>> 99e1d4fa
+import com.hedera.services.store.contracts.precompile.codec.TokenKeyWrapper;
 import com.hedera.services.store.contracts.precompile.codec.WipeWrapper;
 import com.hedera.services.store.models.Id;
 import com.hedera.services.utils.EntityIdUtils;
@@ -49,14 +46,10 @@
 import com.hederahashgraph.api.proto.java.CryptoDeleteAllowanceTransactionBody;
 import com.hederahashgraph.api.proto.java.Duration;
 import com.hederahashgraph.api.proto.java.Key;
-<<<<<<< HEAD
-import com.hederahashgraph.api.proto.java.Timestamp;
-=======
 import com.hederahashgraph.api.proto.java.NftAllowance;
 import com.hederahashgraph.api.proto.java.NftRemoveAllowance;
 import com.hederahashgraph.api.proto.java.Timestamp;
 import com.hederahashgraph.api.proto.java.TokenAllowance;
->>>>>>> 99e1d4fa
 import com.hederahashgraph.api.proto.java.TokenAssociateTransactionBody;
 import com.hederahashgraph.api.proto.java.TokenBurnTransactionBody;
 import com.hederahashgraph.api.proto.java.TokenCreateTransactionBody;
@@ -66,18 +59,13 @@
 import com.hederahashgraph.api.proto.java.TokenGrantKycTransactionBody;
 import com.hederahashgraph.api.proto.java.TokenID;
 import com.hederahashgraph.api.proto.java.TokenMintTransactionBody;
-<<<<<<< HEAD
-import com.hederahashgraph.api.proto.java.TokenUpdateTransactionBody;
-import com.hederahashgraph.api.proto.java.TokenWipeAccountTransactionBody;
-import com.hederahashgraph.api.proto.java.TransactionBody;
-import java.util.List;
-=======
 import com.hederahashgraph.api.proto.java.TokenPauseTransactionBody;
 import com.hederahashgraph.api.proto.java.TokenRevokeKycTransactionBody;
 import com.hederahashgraph.api.proto.java.TokenSupplyType;
 import com.hederahashgraph.api.proto.java.TokenType;
 import com.hederahashgraph.api.proto.java.TokenUnfreezeAccountTransactionBody;
 import com.hederahashgraph.api.proto.java.TokenUnpauseTransactionBody;
+import com.hederahashgraph.api.proto.java.TokenUpdateTransactionBody;
 import com.hederahashgraph.api.proto.java.TokenWipeAccountTransactionBody;
 import com.hederahashgraph.api.proto.java.TransactionBody;
 import jakarta.annotation.Nullable;
@@ -86,7 +74,6 @@
 import lombok.NonNull;
 import org.apache.tuweni.bytes.Bytes;
 import org.hyperledger.besu.datatypes.Address;
->>>>>>> 99e1d4fa
 
 public class SyntheticTxnFactory {
     public static final String HTS_PRECOMPILED_CONTRACT_ADDRESS = "0x167";
@@ -263,69 +250,6 @@
         return TransactionBody.newBuilder().setTokenGrantKyc(builder);
     }
 
-<<<<<<< HEAD
-    public TransactionBody.Builder createTokenUpdate(final TokenUpdateWrapper updateWrapper) {
-        final var builder = TokenUpdateTransactionBody.newBuilder();
-        builder.setToken(updateWrapper.tokenID());
-
-        if (updateWrapper.name() != null) {
-            builder.setName(updateWrapper.name());
-        }
-        if (updateWrapper.symbol() != null) {
-            builder.setSymbol(updateWrapper.symbol());
-        }
-        if (updateWrapper.memo() != null) {
-            builder.setMemo(StringValue.of(updateWrapper.memo()));
-        }
-        if (updateWrapper.treasury() != null) {
-            builder.setTreasury(updateWrapper.treasury());
-        }
-
-        if (updateWrapper.expiry().second() != 0) {
-            builder.setExpiry(Timestamp.newBuilder()
-                    .setSeconds(updateWrapper.expiry().second())
-                    .build());
-        }
-        if (updateWrapper.expiry().autoRenewAccount() != null) {
-            builder.setAutoRenewAccount(updateWrapper.expiry().autoRenewAccount());
-        }
-        if (updateWrapper.expiry().autoRenewPeriod() != 0) {
-            builder.setAutoRenewPeriod(
-                    Duration.newBuilder().setSeconds(updateWrapper.expiry().autoRenewPeriod()));
-        }
-
-        return checkTokenKeysTypeAndBuild(updateWrapper.tokenKeys(), builder);
-    }
-
-    private TransactionBody.Builder checkTokenKeysTypeAndBuild(
-            final List<TokenKeyWrapper> tokenKeys, final TokenUpdateTransactionBody.Builder builder) {
-        tokenKeys.forEach(tokenKeyWrapper -> {
-            final var key = tokenKeyWrapper.key().asGrpc();
-            if (tokenKeyWrapper.isUsedForAdminKey()) {
-                builder.setAdminKey(key);
-            }
-            if (tokenKeyWrapper.isUsedForKycKey()) {
-                builder.setKycKey(key);
-            }
-            if (tokenKeyWrapper.isUsedForFreezeKey()) {
-                builder.setFreezeKey(key);
-            }
-            if (tokenKeyWrapper.isUsedForWipeKey()) {
-                builder.setWipeKey(key);
-            }
-            if (tokenKeyWrapper.isUsedForSupplyKey()) {
-                builder.setSupplyKey(key);
-            }
-            if (tokenKeyWrapper.isUsedForFeeScheduleKey()) {
-                builder.setFeeScheduleKey(key);
-            }
-            if (tokenKeyWrapper.isUsedForPauseKey()) {
-                builder.setPauseKey(key);
-            }
-        });
-
-        return TransactionBody.newBuilder().setTokenUpdate(builder);
-=======
     public TransactionBody.Builder createApproveAllowanceForAllNFT(
             @NonNull final SetApprovalForAllWrapper setApprovalForAllWrapper, @NonNull Id ownerId) {
 
@@ -415,6 +339,68 @@
         builder.setFunctionParameters(ByteString.copyFrom(functionParameters.toArray()));
 
         return TransactionBody.newBuilder().setContractCall(builder);
->>>>>>> 99e1d4fa
+    }
+
+    public TransactionBody.Builder createTokenUpdate(final TokenUpdateWrapper updateWrapper) {
+        final var builder = TokenUpdateTransactionBody.newBuilder();
+        builder.setToken(updateWrapper.tokenID());
+
+        if (updateWrapper.name() != null) {
+            builder.setName(updateWrapper.name());
+        }
+        if (updateWrapper.symbol() != null) {
+            builder.setSymbol(updateWrapper.symbol());
+        }
+        if (updateWrapper.memo() != null) {
+            builder.setMemo(StringValue.of(updateWrapper.memo()));
+        }
+        if (updateWrapper.treasury() != null) {
+            builder.setTreasury(updateWrapper.treasury());
+        }
+
+        if (updateWrapper.expiry().second() != 0) {
+            builder.setExpiry(Timestamp.newBuilder()
+                    .setSeconds(updateWrapper.expiry().second())
+                    .build());
+        }
+        if (updateWrapper.expiry().autoRenewAccount() != null) {
+            builder.setAutoRenewAccount(updateWrapper.expiry().autoRenewAccount());
+        }
+        if (updateWrapper.expiry().autoRenewPeriod() != 0) {
+            builder.setAutoRenewPeriod(
+                    Duration.newBuilder().setSeconds(updateWrapper.expiry().autoRenewPeriod()));
+        }
+
+        return checkTokenKeysTypeAndBuild(updateWrapper.tokenKeys(), builder);
+    }
+
+    private TransactionBody.Builder checkTokenKeysTypeAndBuild(
+            final List<TokenKeyWrapper> tokenKeys, final TokenUpdateTransactionBody.Builder builder) {
+        tokenKeys.forEach(tokenKeyWrapper -> {
+            final var key = tokenKeyWrapper.key().asGrpc();
+            if (tokenKeyWrapper.isUsedForAdminKey()) {
+                builder.setAdminKey(key);
+            }
+            if (tokenKeyWrapper.isUsedForKycKey()) {
+                builder.setKycKey(key);
+            }
+            if (tokenKeyWrapper.isUsedForFreezeKey()) {
+                builder.setFreezeKey(key);
+            }
+            if (tokenKeyWrapper.isUsedForWipeKey()) {
+                builder.setWipeKey(key);
+            }
+            if (tokenKeyWrapper.isUsedForSupplyKey()) {
+                builder.setSupplyKey(key);
+            }
+            if (tokenKeyWrapper.isUsedForFeeScheduleKey()) {
+                builder.setFeeScheduleKey(key);
+            }
+            if (tokenKeyWrapper.isUsedForPauseKey()) {
+                builder.setPauseKey(key);
+            }
+        });
+
+        return TransactionBody.newBuilder().setTokenUpdate(builder);
     }
 }