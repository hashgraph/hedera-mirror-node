--- conflicted
+++ resolved
@@ -33,12 +33,9 @@
 import com.hedera.services.store.contracts.precompile.codec.MintWrapper;
 import com.hedera.services.store.contracts.precompile.codec.PauseWrapper;
 import com.hedera.services.store.contracts.precompile.codec.SetApprovalForAllWrapper;
-<<<<<<< HEAD
+import com.hedera.services.store.contracts.precompile.codec.TokenUpdateExpiryInfoWrapper;
 import com.hedera.services.store.contracts.precompile.codec.TokenKeyWrapper;
 import com.hedera.services.store.contracts.precompile.codec.TokenUpdateKeysWrapper;
-=======
-import com.hedera.services.store.contracts.precompile.codec.TokenUpdateExpiryInfoWrapper;
->>>>>>> f0e2b6cd
 import com.hedera.services.store.contracts.precompile.codec.UnpauseWrapper;
 import com.hedera.services.store.contracts.precompile.codec.WipeWrapper;
 import com.hedera.services.store.models.Id;
@@ -152,10 +149,10 @@
 
     /**
      * Copied Logic type from hedera-services.
-     * <p>
+     *
      * Differences with the original:
-     * 1. Using {@link Id} instead of EntityId as types for the owner and operator
-     */
+     *  1. Using {@link Id} instead of EntityId as types for the owner and operator
+     * */
     public TransactionBody.Builder createFungibleApproval(
             @NonNull final ApproveWrapper approveWrapper, @NonNull Id ownerId) {
         return createNonfungibleApproval(approveWrapper, ownerId, null);
@@ -163,10 +160,10 @@
 
     /**
      * Copied Logic type from hedera-services.
-     * <p>
+     *
      * Differences with the original:
-     * 1. Using {@link Id} instead of EntityId as types for the owner and operator
-     */
+     *  1. Using {@link Id} instead of EntityId as types for the owner and operator
+     * */
     public TransactionBody.Builder createNonfungibleApproval(
             final ApproveWrapper approveWrapper, @Nullable final Id ownerId, @Nullable final Id operatorId) {
         final var builder = CryptoApproveAllowanceTransactionBody.newBuilder();
@@ -195,10 +192,10 @@
 
     /**
      * Copied Logic type from hedera-services.
-     * <p>
+     *
      * Differences with the original:
-     * 1. Using {@link Id} instead of EntityId as types for the owner and operator
-     */
+     *  1. Using {@link Id} instead of EntityId as types for the owner and operator
+     * */
     public TransactionBody.Builder createDeleteAllowance(final ApproveWrapper approveWrapper, final Id owner) {
         final var builder = CryptoDeleteAllowanceTransactionBody.newBuilder();
         builder.addAllNftAllowances(List.of(NftRemoveAllowance.newBuilder()
