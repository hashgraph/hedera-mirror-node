/*
 * Copyright (C) 2023 Hedera Hashgraph, LLC
 *
 * Licensed under the Apache License, Version 2.0 (the "License");
 * you may not use this file except in compliance with the License.
 * You may obtain a copy of the License at
 *
 *      http://www.apache.org/licenses/LICENSE-2.0
 *
 * Unless required by applicable law or agreed to in writing, software
 * distributed under the License is distributed on an "AS IS" BASIS,
 * WITHOUT WARRANTIES OR CONDITIONS OF ANY KIND, either express or implied.
 * See the License for the specific language governing permissions and
 * limitations under the License.
 */

package com.hedera.services.store.contracts.precompile;

import static com.hedera.services.store.contracts.precompile.utils.PrecompilePricingUtils.EMPTY_KEY;
import static com.hedera.services.utils.MiscUtils.asKeyUnchecked;
import static com.hederahashgraph.api.proto.java.TokenType.NON_FUNGIBLE_UNIQUE;

import com.google.protobuf.BoolValue;
import com.google.protobuf.ByteString;
import com.hedera.node.app.service.evm.store.contracts.precompile.codec.GrantRevokeKycWrapper;
import com.hedera.node.app.service.evm.store.contracts.precompile.codec.TokenFreezeUnfreezeWrapper;
import com.hedera.services.store.contracts.precompile.codec.ApproveWrapper;
import com.hedera.services.store.contracts.precompile.codec.Association;
import com.hedera.services.store.contracts.precompile.codec.BurnWrapper;
import com.hedera.services.store.contracts.precompile.codec.DeleteWrapper;
import com.hedera.services.store.contracts.precompile.codec.Dissociation;
import com.hedera.services.store.contracts.precompile.codec.MintWrapper;
import com.hedera.services.store.contracts.precompile.codec.PauseWrapper;
import com.hedera.services.store.contracts.precompile.codec.SetApprovalForAllWrapper;
import com.hedera.services.store.contracts.precompile.codec.UnpauseWrapper;
import com.hedera.services.store.contracts.precompile.codec.WipeWrapper;
import com.hedera.services.store.models.Id;
import com.hederahashgraph.api.proto.java.AccountID;
import com.hederahashgraph.api.proto.java.CryptoApproveAllowanceTransactionBody;
import com.hederahashgraph.api.proto.java.CryptoCreateTransactionBody;
import com.hederahashgraph.api.proto.java.CryptoDeleteAllowanceTransactionBody;
import com.hederahashgraph.api.proto.java.CryptoTransferTransactionBody;
import com.hederahashgraph.api.proto.java.Duration;
import com.hederahashgraph.api.proto.java.Key;
import com.hederahashgraph.api.proto.java.NftAllowance;
import com.hederahashgraph.api.proto.java.NftRemoveAllowance;
<<<<<<< HEAD
import com.hederahashgraph.api.proto.java.NftTransfer;
=======
import com.hederahashgraph.api.proto.java.Timestamp;
>>>>>>> b9920c5f
import com.hederahashgraph.api.proto.java.TokenAllowance;
import com.hederahashgraph.api.proto.java.TokenAssociateTransactionBody;
import com.hederahashgraph.api.proto.java.TokenBurnTransactionBody;
import com.hederahashgraph.api.proto.java.TokenCreateTransactionBody;
import com.hederahashgraph.api.proto.java.TokenDeleteTransactionBody;
import com.hederahashgraph.api.proto.java.TokenDissociateTransactionBody;
import com.hederahashgraph.api.proto.java.TokenFreezeAccountTransactionBody;
import com.hederahashgraph.api.proto.java.TokenGrantKycTransactionBody;
import com.hederahashgraph.api.proto.java.TokenID;
import com.hederahashgraph.api.proto.java.TokenMintTransactionBody;
import com.hederahashgraph.api.proto.java.TokenPauseTransactionBody;
import com.hederahashgraph.api.proto.java.TokenRevokeKycTransactionBody;
<<<<<<< HEAD
import com.hederahashgraph.api.proto.java.TokenTransferList;
import com.hederahashgraph.api.proto.java.TokenTransferList.Builder;
=======
import com.hederahashgraph.api.proto.java.TokenSupplyType;
import com.hederahashgraph.api.proto.java.TokenType;
>>>>>>> b9920c5f
import com.hederahashgraph.api.proto.java.TokenUnfreezeAccountTransactionBody;
import com.hederahashgraph.api.proto.java.TokenUnpauseTransactionBody;
import com.hederahashgraph.api.proto.java.TokenWipeAccountTransactionBody;
import com.hederahashgraph.api.proto.java.TransactionBody;
import jakarta.annotation.Nullable;
import java.util.ArrayList;
import java.util.HashMap;
import java.util.List;
import java.util.Map;
import java.util.Objects;
import lombok.NonNull;

public class SyntheticTxnFactory {

    public static final String AUTO_MEMO = "auto-created account";
    private static final String LAZY_MEMO = "lazy-created account";
    private static final long THREE_MONTHS_IN_SECONDS = 7776000L;

    public TransactionBody.Builder createMint(final MintWrapper mintWrapper) {
        final var builder = TokenMintTransactionBody.newBuilder();

        builder.setToken(mintWrapper.tokenType());
        if (mintWrapper.type() == NON_FUNGIBLE_UNIQUE) {
            builder.addAllMetadata(mintWrapper.metadata());
        } else {
            builder.setAmount(mintWrapper.amount());
        }

        return TransactionBody.newBuilder().setTokenMint(builder);
    }

    public TransactionBody.Builder createHollowAccount(final ByteString alias, final long balance) {
        final var baseBuilder = createAccountBase(balance);
        baseBuilder.setKey(asKeyUnchecked(EMPTY_KEY)).setAlias(alias).setMemo(LAZY_MEMO);
        return TransactionBody.newBuilder().setCryptoCreateAccount(baseBuilder.build());
    }

    public TransactionBody.Builder createAccount(
            final ByteString alias, final Key key, final long balance, final int maxAutoAssociations) {
        final var baseBuilder = createAccountBase(balance);
        baseBuilder.setKey(key).setAlias(alias).setMemo(AUTO_MEMO);

        if (maxAutoAssociations > 0) {
            baseBuilder.setMaxAutomaticTokenAssociations(maxAutoAssociations);
        }
        return TransactionBody.newBuilder().setCryptoCreateAccount(baseBuilder.build());
    }

    private CryptoCreateTransactionBody.Builder createAccountBase(final long balance) {
        return CryptoCreateTransactionBody.newBuilder()
                .setInitialBalance(balance)
                .setAutoRenewPeriod(Duration.newBuilder().setSeconds(THREE_MONTHS_IN_SECONDS));
    }

    public TransactionBody.Builder createAssociate(final Association association) {
        final var builder = TokenAssociateTransactionBody.newBuilder();

        builder.setAccount(association.accountId());
        builder.addAllTokens(association.tokenIds());

        return TransactionBody.newBuilder().setTokenAssociate(builder);
    }

    public TransactionBody.Builder createDissociate(final Dissociation dissociation) {
        final var builder = TokenDissociateTransactionBody.newBuilder();

        builder.setAccount(dissociation.accountId());
        builder.addAllTokens(dissociation.tokenIds());

        return TransactionBody.newBuilder().setTokenDissociate(builder);
    }

    /**
     * Copied Logic type from hedera-services.
     *
     * Differences with the original:
     *  1. Using {@link Id} instead of EntityId as types for the owner and operator
     * */
    public TransactionBody.Builder createFungibleApproval(
            @NonNull final ApproveWrapper approveWrapper, @NonNull Id ownerId) {
        return createNonfungibleApproval(approveWrapper, ownerId, null);
    }

    /**
     * Copied Logic type from hedera-services.
     *
     * Differences with the original:
     *  1. Using {@link Id} instead of EntityId as types for the owner and operator
     * */
    public TransactionBody.Builder createNonfungibleApproval(
            final ApproveWrapper approveWrapper, @Nullable final Id ownerId, @Nullable final Id operatorId) {
        final var builder = CryptoApproveAllowanceTransactionBody.newBuilder();
        if (approveWrapper.isFungible()) {
            var tokenAllowance = TokenAllowance.newBuilder()
                    .setTokenId(approveWrapper.tokenId())
                    .setOwner(Objects.requireNonNull(ownerId).asGrpcAccount())
                    .setSpender(approveWrapper.spender())
                    .setAmount(approveWrapper.amount().longValueExact());
            builder.addTokenAllowances(tokenAllowance.build());
        } else {
            final var op = NftAllowance.newBuilder()
                    .setTokenId(approveWrapper.tokenId())
                    .setSpender(approveWrapper.spender())
                    .addSerialNumbers(approveWrapper.serialNumber().longValueExact());
            if (ownerId != null) {
                op.setOwner(ownerId.asGrpcAccount());
                if (!ownerId.equals(operatorId)) {
                    op.setDelegatingSpender(Objects.requireNonNull(operatorId).asGrpcAccount());
                }
            }
            builder.addNftAllowances(op.build());
        }
        return TransactionBody.newBuilder().setCryptoApproveAllowance(builder);
    }

    /**
     * Copied Logic type from hedera-services.
     *
     * Differences with the original:
     *  1. Using {@link Id} instead of EntityId as types for the owner and operator
     * */
    public TransactionBody.Builder createDeleteAllowance(final ApproveWrapper approveWrapper, final Id owner) {
        final var builder = CryptoDeleteAllowanceTransactionBody.newBuilder();
        builder.addAllNftAllowances(List.of(NftRemoveAllowance.newBuilder()
                        .setOwner(owner.asGrpcAccount())
                        .setTokenId(approveWrapper.tokenId())
                        .addAllSerialNumbers(
                                List.of(approveWrapper.serialNumber().longValueExact()))
                        .build()))
                .build();
        return TransactionBody.newBuilder().setCryptoDeleteAllowance(builder);
    }

    public TransactionBody.Builder createBurn(final BurnWrapper burnWrapper) {
        final var builder = TokenBurnTransactionBody.newBuilder();

        builder.setToken(burnWrapper.tokenType());
        if (burnWrapper.type() == NON_FUNGIBLE_UNIQUE) {
            builder.addAllSerialNumbers(burnWrapper.serialNos());
        } else {
            builder.setAmount(burnWrapper.amount());
        }
        return TransactionBody.newBuilder().setTokenBurn(builder);
    }

    public TransactionBody.Builder createDelete(final DeleteWrapper deleteWrapper) {
        final var builder = TokenDeleteTransactionBody.newBuilder();
        builder.setToken(deleteWrapper.tokenID());
        return TransactionBody.newBuilder().setTokenDeletion(builder);
    }

    public TransactionBody.Builder createWipe(final WipeWrapper wipeWrapper) {
        final var builder = TokenWipeAccountTransactionBody.newBuilder();

        builder.setToken(wipeWrapper.token());
        builder.setAccount(wipeWrapper.account());
        if (wipeWrapper.type() == NON_FUNGIBLE_UNIQUE) {
            builder.addAllSerialNumbers(wipeWrapper.serialNumbers());
        } else {
            builder.setAmount(wipeWrapper.amount());
        }

        return TransactionBody.newBuilder().setTokenWipe(builder);
    }

    public TransactionBody.Builder createRevokeKyc(final GrantRevokeKycWrapper<TokenID, AccountID> wrapper) {
        final var builder = TokenRevokeKycTransactionBody.newBuilder();

        builder.setToken(wrapper.token());
        builder.setAccount(wrapper.account());

        return TransactionBody.newBuilder().setTokenRevokeKyc(builder);
    }

    public TransactionBody.Builder createGrantKyc(
            final GrantRevokeKycWrapper<TokenID, AccountID> grantRevokeKycWrapper) {
        final var builder = TokenGrantKycTransactionBody.newBuilder();

        builder.setToken(grantRevokeKycWrapper.token());
        builder.setAccount(grantRevokeKycWrapper.account());

        return TransactionBody.newBuilder().setTokenGrantKyc(builder);
    }

    public TransactionBody.Builder createApproveAllowanceForAllNFT(
            @NonNull final SetApprovalForAllWrapper setApprovalForAllWrapper, @NonNull Id ownerId) {

        final var builder = CryptoApproveAllowanceTransactionBody.newBuilder();

        builder.addNftAllowances(NftAllowance.newBuilder()
                .setApprovedForAll(BoolValue.of(setApprovalForAllWrapper.approved()))
                .setTokenId(setApprovalForAllWrapper.tokenId())
                .setOwner(Objects.requireNonNull(ownerId).asGrpcAccount())
                .setSpender(setApprovalForAllWrapper.to())
                .build());

        return TransactionBody.newBuilder().setCryptoApproveAllowance(builder);
    }

    public TransactionBody.Builder createUnpause(final UnpauseWrapper unpauseWrapper) {
        final var builder = TokenUnpauseTransactionBody.newBuilder();
        builder.setToken(unpauseWrapper.token());
        return TransactionBody.newBuilder().setTokenUnpause(builder);
    }

    public TransactionBody.Builder createFreeze(final TokenFreezeUnfreezeWrapper<TokenID, AccountID> freezeWrapper) {
        final var builder = TokenFreezeAccountTransactionBody.newBuilder();
        builder.setToken(freezeWrapper.token());
        builder.setAccount(freezeWrapper.account());
        return TransactionBody.newBuilder().setTokenFreeze(builder);
    }

    public TransactionBody.Builder createUnfreeze(
            final TokenFreezeUnfreezeWrapper<TokenID, AccountID> unFreezeWrapper) {
        final var builder = TokenUnfreezeAccountTransactionBody.newBuilder();
        builder.setToken(unFreezeWrapper.token());
        builder.setAccount(unFreezeWrapper.account());
        return TransactionBody.newBuilder().setTokenUnfreeze(builder);
    }

    public TransactionBody.Builder createPause(final PauseWrapper pauseWrapper) {
        final var builder = TokenPauseTransactionBody.newBuilder();
        builder.setToken(pauseWrapper.token());
        return TransactionBody.newBuilder().setTokenPause(builder);
    }

<<<<<<< HEAD
    /**
     * Given a list of {@link TokenTransferWrapper}s, where each wrapper gives changes scoped to a
     * particular {@link TokenID}, returns a synthetic {@code CryptoTransfer} whose {@link
     * CryptoTransferTransactionBody} consolidates the wrappers.
     *
     * <p>If two wrappers both refer to the same token, their transfer lists are merged as specified
     * in the {@link SyntheticTxnFactory#mergeTokenTransfers(TokenTransferList.Builder,
     * TokenTransferList.Builder)} helper method.
     *
     * @param wrappers the wrappers to consolidate in a synthetic transaction
     * @return the synthetic transaction
     */
    public TransactionBody.Builder createCryptoTransfer(final List<TokenTransferWrapper> wrappers) {
        final var opBuilder = CryptoTransferTransactionBody.newBuilder();
        if (wrappers.size() == 1) {
            opBuilder.addTokenTransfers(wrappers.get(0).asGrpcBuilder());
        } else if (wrappers.size() > 1) {
            final List<TokenTransferList.Builder> builders = new ArrayList<>();
            final Map<TokenID, Builder> listBuilders = new HashMap<>();
            for (final TokenTransferWrapper wrapper : wrappers) {
                final var builder = wrapper.asGrpcBuilder();
                final var merged =
                        listBuilders.merge(builder.getToken(), builder, SyntheticTxnFactory::mergeTokenTransfers);
                /* If merge() returns a builder other than the one we just created, it is already in the list */
                if (merged == builder) {
                    builders.add(builder);
                }
            }
            builders.forEach(opBuilder::addTokenTransfers);
        }
        return TransactionBody.newBuilder().setCryptoTransfer(opBuilder);
    }

    /**
     * Given a {@link TransferWrapper},
     *
     * <p>returns a synthetic {@code CryptoTransfer} whose {@link CryptoTransferTransactionBody}
     * consolidates the wrappers which embodies hbar transfers between accounts.
     *
     * @param wrapper the wrappers to consolidate in a synthetic transaction
     * @return the synthetic transaction
     */
    public TransactionBody createCryptoTransferForHbar(final TransferWrapper wrapper) {
        final var opBuilder = CryptoTransferTransactionBody.newBuilder();
        if (!wrapper.hbarTransfers().isEmpty()) {
            opBuilder.setTransfers(wrapper.asGrpcBuilder());
        }
        return TransactionBody.newBuilder().setCryptoTransfer(opBuilder).build();
    }

    /**
     * Merges the fungible and non-fungible exchanges from one token transfer list into another. (Of
     * course, at most one of these merges can be sensible; a token cannot be both fungible _and_
     * non-fungible.)
     *
     * <p>Fungible exchanges are "merged" by summing up all the amount fields for each unique
     * account id that appears in either list. NFT exchanges are "merged" by checking that each
     * exchange from either list appears at most once.
     *
     * @param to the builder to merge source exchanges into
     * @param from a source of fungible exchanges and NFT exchanges
     * @return the consolidated target builder
     */
    static TokenTransferList.Builder mergeTokenTransfers(
            final TokenTransferList.Builder to, final TokenTransferList.Builder from) {
        mergeFungible(from, to);
        mergeNonFungible(from, to);
        return to;
    }

    private static void mergeFungible(final TokenTransferList.Builder from, final TokenTransferList.Builder to) {
        for (int i = 0, n = from.getTransfersCount(); i < n; i++) {
            final var transfer = from.getTransfers(i);
            final var targetId = transfer.getAccountID();
            var merged = false;
            for (int j = 0, m = to.getTransfersCount(); j < m; j++) {
                final var transferBuilder = to.getTransfersBuilder(j);
                if (targetId.equals(transferBuilder.getAccountID())) {
                    final var prevAmount = transferBuilder.getAmount();
                    transferBuilder.setAmount(prevAmount + transfer.getAmount());
                    merged = true;
                    break;
                }
            }
            if (!merged) {
                to.addTransfers(transfer);
            }
        }
    }

    private static void mergeNonFungible(final TokenTransferList.Builder from, final TokenTransferList.Builder to) {
        for (int i = 0, n = from.getNftTransfersCount(); i < n; i++) {
            final var fromExchange = from.getNftTransfersBuilder(i);
            var alreadyPresent = false;
            for (int j = 0, m = to.getNftTransfersCount(); j < m; j++) {
                final var toExchange = to.getNftTransfersBuilder(j);
                if (areSameBuilder(fromExchange, toExchange)) {
                    alreadyPresent = true;
                    break;
                }
            }
            if (!alreadyPresent) {
                to.addNftTransfers(fromExchange);
            }
        }
    }

    static boolean areSameBuilder(final NftTransfer.Builder a, final NftTransfer.Builder b) {
        return a.getSerialNumber() == b.getSerialNumber()
                && a.getSenderAccountID().equals(b.getSenderAccountID())
                && a.getReceiverAccountID().equals(b.getReceiverAccountID());
=======
    public TransactionBody.Builder createTokenCreate(TokenCreateWrapper tokenCreateWrapper) {
        final var txnBodyBuilder = TokenCreateTransactionBody.newBuilder();
        txnBodyBuilder.setName(tokenCreateWrapper.getName());
        txnBodyBuilder.setSymbol(tokenCreateWrapper.getSymbol());
        txnBodyBuilder.setDecimals(tokenCreateWrapper.getDecimals().intValue());
        txnBodyBuilder.setTokenType(tokenCreateWrapper.isFungible() ? TokenType.FUNGIBLE_COMMON : NON_FUNGIBLE_UNIQUE);
        txnBodyBuilder.setSupplyType(
                tokenCreateWrapper.isSupplyTypeFinite() ? TokenSupplyType.FINITE : TokenSupplyType.INFINITE);
        txnBodyBuilder.setMaxSupply(tokenCreateWrapper.getMaxSupply());
        txnBodyBuilder.setInitialSupply(tokenCreateWrapper.getInitSupply().longValueExact());
        if (tokenCreateWrapper.getTreasury() != null) {
            txnBodyBuilder.setTreasury(tokenCreateWrapper.getTreasury());
        }
        txnBodyBuilder.setFreezeDefault(tokenCreateWrapper.isFreezeDefault());
        txnBodyBuilder.setMemo(tokenCreateWrapper.getMemo());
        if (tokenCreateWrapper.getExpiry().second() != 0) {
            txnBodyBuilder.setExpiry(Timestamp.newBuilder()
                    .setSeconds(tokenCreateWrapper.getExpiry().second())
                    .build());
        }
        if (tokenCreateWrapper.getExpiry().autoRenewAccount() != null) {
            txnBodyBuilder.setAutoRenewAccount(tokenCreateWrapper.getExpiry().autoRenewAccount());
        }
        if (tokenCreateWrapper.getExpiry().autoRenewPeriod() != 0) {
            txnBodyBuilder.setAutoRenewPeriod(Duration.newBuilder()
                    .setSeconds(tokenCreateWrapper.getExpiry().autoRenewPeriod()));
        }
        txnBodyBuilder.addAllCustomFees(tokenCreateWrapper.getFixedFees().stream()
                .map(TokenCreateWrapper.FixedFeeWrapper::asGrpc)
                .toList());
        txnBodyBuilder.addAllCustomFees(tokenCreateWrapper.getFractionalFees().stream()
                .map(TokenCreateWrapper.FractionalFeeWrapper::asGrpc)
                .toList());
        txnBodyBuilder.addAllCustomFees(tokenCreateWrapper.getRoyaltyFees().stream()
                .map(TokenCreateWrapper.RoyaltyFeeWrapper::asGrpc)
                .toList());
        return TransactionBody.newBuilder().setTokenCreation(txnBodyBuilder);
>>>>>>> b9920c5f
    }
}<|MERGE_RESOLUTION|>--- conflicted
+++ resolved
@@ -44,11 +44,8 @@
 import com.hederahashgraph.api.proto.java.Key;
 import com.hederahashgraph.api.proto.java.NftAllowance;
 import com.hederahashgraph.api.proto.java.NftRemoveAllowance;
-<<<<<<< HEAD
 import com.hederahashgraph.api.proto.java.NftTransfer;
-=======
 import com.hederahashgraph.api.proto.java.Timestamp;
->>>>>>> b9920c5f
 import com.hederahashgraph.api.proto.java.TokenAllowance;
 import com.hederahashgraph.api.proto.java.TokenAssociateTransactionBody;
 import com.hederahashgraph.api.proto.java.TokenBurnTransactionBody;
@@ -61,13 +58,10 @@
 import com.hederahashgraph.api.proto.java.TokenMintTransactionBody;
 import com.hederahashgraph.api.proto.java.TokenPauseTransactionBody;
 import com.hederahashgraph.api.proto.java.TokenRevokeKycTransactionBody;
-<<<<<<< HEAD
+import com.hederahashgraph.api.proto.java.TokenSupplyType;
 import com.hederahashgraph.api.proto.java.TokenTransferList;
 import com.hederahashgraph.api.proto.java.TokenTransferList.Builder;
-=======
-import com.hederahashgraph.api.proto.java.TokenSupplyType;
 import com.hederahashgraph.api.proto.java.TokenType;
->>>>>>> b9920c5f
 import com.hederahashgraph.api.proto.java.TokenUnfreezeAccountTransactionBody;
 import com.hederahashgraph.api.proto.java.TokenUnpauseTransactionBody;
 import com.hederahashgraph.api.proto.java.TokenWipeAccountTransactionBody;
@@ -294,7 +288,45 @@
         return TransactionBody.newBuilder().setTokenPause(builder);
     }
 
-<<<<<<< HEAD
+    public TransactionBody.Builder createTokenCreate(TokenCreateWrapper tokenCreateWrapper) {
+        final var txnBodyBuilder = TokenCreateTransactionBody.newBuilder();
+        txnBodyBuilder.setName(tokenCreateWrapper.getName());
+        txnBodyBuilder.setSymbol(tokenCreateWrapper.getSymbol());
+        txnBodyBuilder.setDecimals(tokenCreateWrapper.getDecimals().intValue());
+        txnBodyBuilder.setTokenType(tokenCreateWrapper.isFungible() ? TokenType.FUNGIBLE_COMMON : NON_FUNGIBLE_UNIQUE);
+        txnBodyBuilder.setSupplyType(
+                tokenCreateWrapper.isSupplyTypeFinite() ? TokenSupplyType.FINITE : TokenSupplyType.INFINITE);
+        txnBodyBuilder.setMaxSupply(tokenCreateWrapper.getMaxSupply());
+        txnBodyBuilder.setInitialSupply(tokenCreateWrapper.getInitSupply().longValueExact());
+        if (tokenCreateWrapper.getTreasury() != null) {
+            txnBodyBuilder.setTreasury(tokenCreateWrapper.getTreasury());
+        }
+        txnBodyBuilder.setFreezeDefault(tokenCreateWrapper.isFreezeDefault());
+        txnBodyBuilder.setMemo(tokenCreateWrapper.getMemo());
+        if (tokenCreateWrapper.getExpiry().second() != 0) {
+            txnBodyBuilder.setExpiry(Timestamp.newBuilder()
+                    .setSeconds(tokenCreateWrapper.getExpiry().second())
+                    .build());
+        }
+        if (tokenCreateWrapper.getExpiry().autoRenewAccount() != null) {
+            txnBodyBuilder.setAutoRenewAccount(tokenCreateWrapper.getExpiry().autoRenewAccount());
+        }
+        if (tokenCreateWrapper.getExpiry().autoRenewPeriod() != 0) {
+            txnBodyBuilder.setAutoRenewPeriod(Duration.newBuilder()
+                    .setSeconds(tokenCreateWrapper.getExpiry().autoRenewPeriod()));
+        }
+        txnBodyBuilder.addAllCustomFees(tokenCreateWrapper.getFixedFees().stream()
+                .map(TokenCreateWrapper.FixedFeeWrapper::asGrpc)
+                .toList());
+        txnBodyBuilder.addAllCustomFees(tokenCreateWrapper.getFractionalFees().stream()
+                .map(TokenCreateWrapper.FractionalFeeWrapper::asGrpc)
+                .toList());
+        txnBodyBuilder.addAllCustomFees(tokenCreateWrapper.getRoyaltyFees().stream()
+                .map(TokenCreateWrapper.RoyaltyFeeWrapper::asGrpc)
+                .toList());
+        return TransactionBody.newBuilder().setTokenCreation(txnBodyBuilder);
+    }
+
     /**
      * Given a list of {@link TokenTransferWrapper}s, where each wrapper gives changes scoped to a
      * particular {@link TokenID}, returns a synthetic {@code CryptoTransfer} whose {@link
@@ -406,44 +438,5 @@
         return a.getSerialNumber() == b.getSerialNumber()
                 && a.getSenderAccountID().equals(b.getSenderAccountID())
                 && a.getReceiverAccountID().equals(b.getReceiverAccountID());
-=======
-    public TransactionBody.Builder createTokenCreate(TokenCreateWrapper tokenCreateWrapper) {
-        final var txnBodyBuilder = TokenCreateTransactionBody.newBuilder();
-        txnBodyBuilder.setName(tokenCreateWrapper.getName());
-        txnBodyBuilder.setSymbol(tokenCreateWrapper.getSymbol());
-        txnBodyBuilder.setDecimals(tokenCreateWrapper.getDecimals().intValue());
-        txnBodyBuilder.setTokenType(tokenCreateWrapper.isFungible() ? TokenType.FUNGIBLE_COMMON : NON_FUNGIBLE_UNIQUE);
-        txnBodyBuilder.setSupplyType(
-                tokenCreateWrapper.isSupplyTypeFinite() ? TokenSupplyType.FINITE : TokenSupplyType.INFINITE);
-        txnBodyBuilder.setMaxSupply(tokenCreateWrapper.getMaxSupply());
-        txnBodyBuilder.setInitialSupply(tokenCreateWrapper.getInitSupply().longValueExact());
-        if (tokenCreateWrapper.getTreasury() != null) {
-            txnBodyBuilder.setTreasury(tokenCreateWrapper.getTreasury());
-        }
-        txnBodyBuilder.setFreezeDefault(tokenCreateWrapper.isFreezeDefault());
-        txnBodyBuilder.setMemo(tokenCreateWrapper.getMemo());
-        if (tokenCreateWrapper.getExpiry().second() != 0) {
-            txnBodyBuilder.setExpiry(Timestamp.newBuilder()
-                    .setSeconds(tokenCreateWrapper.getExpiry().second())
-                    .build());
-        }
-        if (tokenCreateWrapper.getExpiry().autoRenewAccount() != null) {
-            txnBodyBuilder.setAutoRenewAccount(tokenCreateWrapper.getExpiry().autoRenewAccount());
-        }
-        if (tokenCreateWrapper.getExpiry().autoRenewPeriod() != 0) {
-            txnBodyBuilder.setAutoRenewPeriod(Duration.newBuilder()
-                    .setSeconds(tokenCreateWrapper.getExpiry().autoRenewPeriod()));
-        }
-        txnBodyBuilder.addAllCustomFees(tokenCreateWrapper.getFixedFees().stream()
-                .map(TokenCreateWrapper.FixedFeeWrapper::asGrpc)
-                .toList());
-        txnBodyBuilder.addAllCustomFees(tokenCreateWrapper.getFractionalFees().stream()
-                .map(TokenCreateWrapper.FractionalFeeWrapper::asGrpc)
-                .toList());
-        txnBodyBuilder.addAllCustomFees(tokenCreateWrapper.getRoyaltyFees().stream()
-                .map(TokenCreateWrapper.RoyaltyFeeWrapper::asGrpc)
-                .toList());
-        return TransactionBody.newBuilder().setTokenCreation(txnBodyBuilder);
->>>>>>> b9920c5f
     }
 }