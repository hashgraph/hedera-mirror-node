--- conflicted
+++ resolved
@@ -96,7 +96,18 @@
         return TransactionBody.newBuilder().setTokenDissociate(builder);
     }
 
-<<<<<<< HEAD
+    public TransactionBody.Builder createBurn(final BurnWrapper burnWrapper) {
+        final var builder = TokenBurnTransactionBody.newBuilder();
+
+        builder.setToken(burnWrapper.tokenType());
+        if (burnWrapper.type() == NON_FUNGIBLE_UNIQUE) {
+            builder.addAllSerialNumbers(burnWrapper.serialNos());
+        } else {
+            builder.setAmount(burnWrapper.amount());
+        }
+        return TransactionBody.newBuilder().setTokenBurn(builder);
+    }
+
     public TransactionBody.Builder createWipe(final WipeWrapper wipeWrapper) {
         final var builder = TokenWipeAccountTransactionBody.newBuilder();
 
@@ -109,17 +120,5 @@
         }
 
         return TransactionBody.newBuilder().setTokenWipe(builder);
-=======
-    public TransactionBody.Builder createBurn(final BurnWrapper burnWrapper) {
-        final var builder = TokenBurnTransactionBody.newBuilder();
-
-        builder.setToken(burnWrapper.tokenType());
-        if (burnWrapper.type() == NON_FUNGIBLE_UNIQUE) {
-            builder.addAllSerialNumbers(burnWrapper.serialNos());
-        } else {
-            builder.setAmount(burnWrapper.amount());
-        }
-        return TransactionBody.newBuilder().setTokenBurn(builder);
->>>>>>> 7a882ead
     }
 }