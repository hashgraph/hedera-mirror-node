--- conflicted
+++ resolved
@@ -36,12 +36,9 @@
 import com.hederahashgraph.api.proto.java.TokenDissociateTransactionBody;
 import com.hederahashgraph.api.proto.java.TokenID;
 import com.hederahashgraph.api.proto.java.TokenMintTransactionBody;
-<<<<<<< HEAD
 import com.hederahashgraph.api.proto.java.TokenTransferList;
 import com.hederahashgraph.api.proto.java.TokenTransferList.Builder;
-=======
 import com.hederahashgraph.api.proto.java.TokenWipeAccountTransactionBody;
->>>>>>> d44881d4
 import com.hederahashgraph.api.proto.java.TransactionBody;
 import java.util.ArrayList;
 import java.util.HashMap;
@@ -108,7 +105,32 @@
         return TransactionBody.newBuilder().setTokenDissociate(builder);
     }
 
-<<<<<<< HEAD
+    public TransactionBody.Builder createBurn(final BurnWrapper burnWrapper) {
+        final var builder = TokenBurnTransactionBody.newBuilder();
+
+        builder.setToken(burnWrapper.tokenType());
+        if (burnWrapper.type() == NON_FUNGIBLE_UNIQUE) {
+            builder.addAllSerialNumbers(burnWrapper.serialNos());
+        } else {
+            builder.setAmount(burnWrapper.amount());
+        }
+        return TransactionBody.newBuilder().setTokenBurn(builder);
+    }
+
+    public TransactionBody.Builder createWipe(final WipeWrapper wipeWrapper) {
+        final var builder = TokenWipeAccountTransactionBody.newBuilder();
+
+        builder.setToken(wipeWrapper.token());
+        builder.setAccount(wipeWrapper.account());
+        if (wipeWrapper.type() == NON_FUNGIBLE_UNIQUE) {
+            builder.addAllSerialNumbers(wipeWrapper.serialNumbers());
+        } else {
+            builder.setAmount(wipeWrapper.amount());
+        }
+
+        return TransactionBody.newBuilder().setTokenWipe(builder);
+    }
+
     /**
      * Given a list of {@link TokenTransferWrapper}s, where each wrapper gives changes scoped to a
      * particular {@link TokenID}, returns a synthetic {@code CryptoTransfer} whose {@link
@@ -220,31 +242,5 @@
         return a.getSerialNumber() == b.getSerialNumber()
                 && a.getSenderAccountID().equals(b.getSenderAccountID())
                 && a.getReceiverAccountID().equals(b.getReceiverAccountID());
-=======
-    public TransactionBody.Builder createBurn(final BurnWrapper burnWrapper) {
-        final var builder = TokenBurnTransactionBody.newBuilder();
-
-        builder.setToken(burnWrapper.tokenType());
-        if (burnWrapper.type() == NON_FUNGIBLE_UNIQUE) {
-            builder.addAllSerialNumbers(burnWrapper.serialNos());
-        } else {
-            builder.setAmount(burnWrapper.amount());
-        }
-        return TransactionBody.newBuilder().setTokenBurn(builder);
-    }
-
-    public TransactionBody.Builder createWipe(final WipeWrapper wipeWrapper) {
-        final var builder = TokenWipeAccountTransactionBody.newBuilder();
-
-        builder.setToken(wipeWrapper.token());
-        builder.setAccount(wipeWrapper.account());
-        if (wipeWrapper.type() == NON_FUNGIBLE_UNIQUE) {
-            builder.addAllSerialNumbers(wipeWrapper.serialNumbers());
-        } else {
-            builder.setAmount(wipeWrapper.amount());
-        }
-
-        return TransactionBody.newBuilder().setTokenWipe(builder);
->>>>>>> d44881d4
     }
 }