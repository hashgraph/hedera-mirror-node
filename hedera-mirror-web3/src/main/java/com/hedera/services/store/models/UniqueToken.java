/*
 * Copyright (C) 2023 Hedera Hashgraph, LLC
 *
 * Licensed under the Apache License, Version 2.0 (the "License");
 * you may not use this file except in compliance with the License.
 * You may obtain a copy of the License at
 *
 *      http://www.apache.org/licenses/LICENSE-2.0
 *
 * Unless required by applicable law or agreed to in writing, software
 * distributed under the License is distributed on an "AS IS" BASIS,
 * WITHOUT WARRANTIES OR CONDITIONS OF ANY KIND, either express or implied.
 * See the License for the specific language governing permissions and
 * limitations under the License.
 */

package com.hedera.services.store.models;

import com.google.common.base.MoreObjects;
import com.hedera.node.app.service.evm.exceptions.InvalidTransactionException;
import com.hedera.services.state.submerkle.RichInstant;
<<<<<<< HEAD
import org.apache.commons.lang3.builder.EqualsBuilder;
import org.apache.commons.lang3.builder.HashCodeBuilder;
=======
import java.util.Arrays;
import java.util.Objects;
>>>>>>> 9d4b479e
import org.hyperledger.besu.datatypes.Address;

/**
 * Copied model from hedera-services.
 * <p>
 * Encapsulates the state and operations of a Hedera Unique token.
 *
 * <p>Operations are validated, and throw a {@link InvalidTransactionException} with response code
 * capturing the failure when one occurs. This model is used as a value in a special state, used for speculative write
 * operations.
 * <p>
 * Differences from the original:
<<<<<<< HEAD
 * 1. Added address field for convenience
 * 2. Added factory method that returns empty instance
=======
 *  1. Added address field for convenience
 *  2. Added factory method that returns empty instance
 *  3. Added equals() and hashCode()
 *  4. Added isEmptyUniqueToken()
>>>>>>> 9d4b479e
 */
public class UniqueToken {
    private final Id tokenId;

    private final Address address;
    private final long serialNumber;
    private final RichInstant creationTime;
    private final Id owner;
    private final Id spender;
    private final byte[] metadata;
    private final NftId nftId;

    public UniqueToken(Id tokenId, long serialNumber, RichInstant creationTime, Id owner, Id spender, byte[] metadata) {
        this.tokenId = tokenId;
        this.address = tokenId.asEvmAddress();
        this.serialNumber = serialNumber;
        this.creationTime = creationTime;
        this.owner = owner;
        this.spender = spender;
        this.metadata = metadata;
        this.nftId = new NftId(tokenId.shard(), tokenId.realm(), tokenId.num(), serialNumber);
    }

    public static UniqueToken getEmptyUniqueToken() {
        return new UniqueToken(Id.DEFAULT, 0L, RichInstant.MISSING_INSTANT, Id.DEFAULT, Id.DEFAULT, new byte[0]);
    }

    private UniqueToken createNewUniqueTokenWithNewOwner(UniqueToken oldUniqueToken, Id newOwner) {
        return new UniqueToken(
                oldUniqueToken.tokenId,
                oldUniqueToken.serialNumber,
                oldUniqueToken.creationTime,
                newOwner,
                oldUniqueToken.spender,
                oldUniqueToken.metadata);
    }

<<<<<<< HEAD
    private UniqueToken createNewUniqueTokenWithNewSpender(UniqueToken oldUniqueToken, Id newSpender) {
        return new UniqueToken(
                oldUniqueToken.tokenId,
                oldUniqueToken.serialNumber,
                oldUniqueToken.creationTime,
                oldUniqueToken.owner,
                newSpender,
                oldUniqueToken.metadata);
=======
    public boolean isEmptyUniqueToken() {
        return this.equals(getEmptyUniqueToken());
>>>>>>> 9d4b479e
    }

    public NftId getNftId() {
        return nftId;
    }

    public Id getTokenId() {
        return tokenId;
    }

    public Address getAddress() {
        return address;
    }

    public long getSerialNumber() {
        return serialNumber;
    }

    public RichInstant getCreationTime() {
        return creationTime;
    }

    public Id getOwner() {
        return owner;
    }

    public UniqueToken setOwner(Id newOwner) {
        return createNewUniqueTokenWithNewOwner(this, newOwner);
    }

<<<<<<< HEAD
    public UniqueToken setSpender(Id newSpender) {
        return createNewUniqueTokenWithNewSpender(this, newSpender);
    }

=======
>>>>>>> 9d4b479e
    public Id getSpender() {
        return spender;
    }

    public byte[] getMetadata() {
        return metadata;
    }

    @Override
    public boolean equals(Object obj) {
        return EqualsBuilder.reflectionEquals(this, obj);
    }

    @Override
    public int hashCode() {
        return HashCodeBuilder.reflectionHashCode(this);
    }

    @Override
    public String toString() {
        return MoreObjects.toStringHelper(this)
                .add("tokenID", tokenId)
                .add("serialNum", serialNumber)
                .add("metadata", metadata)
                .add("creationTime", creationTime)
                .add("owner", owner)
                .add("spender", spender)
                .toString();
    }

    @Override
    public boolean equals(Object o) {
        if (this == o) {
            return true;
        }
        if (o == null || getClass() != o.getClass()) {
            return false;
        }
        UniqueToken that = (UniqueToken) o;
        return serialNumber == that.serialNumber
                && Objects.equals(tokenId, that.tokenId)
                && Objects.equals(address, that.address)
                && Objects.equals(creationTime, that.creationTime)
                && Objects.equals(owner, that.owner)
                && Objects.equals(spender, that.spender)
                && Arrays.equals(metadata, that.metadata)
                && Objects.equals(nftId, that.nftId);
    }

    @Override
    public int hashCode() {
        int result = Objects.hash(tokenId, address, serialNumber, creationTime, owner, spender, nftId);
        result = 31 * result + Arrays.hashCode(metadata);
        return result;
    }
}<|MERGE_RESOLUTION|>--- conflicted
+++ resolved
@@ -19,13 +19,8 @@
 import com.google.common.base.MoreObjects;
 import com.hedera.node.app.service.evm.exceptions.InvalidTransactionException;
 import com.hedera.services.state.submerkle.RichInstant;
-<<<<<<< HEAD
-import org.apache.commons.lang3.builder.EqualsBuilder;
-import org.apache.commons.lang3.builder.HashCodeBuilder;
-=======
 import java.util.Arrays;
 import java.util.Objects;
->>>>>>> 9d4b479e
 import org.hyperledger.besu.datatypes.Address;
 
 /**
@@ -38,15 +33,10 @@
  * operations.
  * <p>
  * Differences from the original:
-<<<<<<< HEAD
- * 1. Added address field for convenience
- * 2. Added factory method that returns empty instance
-=======
  *  1. Added address field for convenience
  *  2. Added factory method that returns empty instance
  *  3. Added equals() and hashCode()
  *  4. Added isEmptyUniqueToken()
->>>>>>> 9d4b479e
  */
 public class UniqueToken {
     private final Id tokenId;
@@ -84,19 +74,8 @@
                 oldUniqueToken.metadata);
     }
 
-<<<<<<< HEAD
-    private UniqueToken createNewUniqueTokenWithNewSpender(UniqueToken oldUniqueToken, Id newSpender) {
-        return new UniqueToken(
-                oldUniqueToken.tokenId,
-                oldUniqueToken.serialNumber,
-                oldUniqueToken.creationTime,
-                oldUniqueToken.owner,
-                newSpender,
-                oldUniqueToken.metadata);
-=======
     public boolean isEmptyUniqueToken() {
         return this.equals(getEmptyUniqueToken());
->>>>>>> 9d4b479e
     }
 
     public NftId getNftId() {
@@ -127,29 +106,12 @@
         return createNewUniqueTokenWithNewOwner(this, newOwner);
     }
 
-<<<<<<< HEAD
-    public UniqueToken setSpender(Id newSpender) {
-        return createNewUniqueTokenWithNewSpender(this, newSpender);
-    }
-
-=======
->>>>>>> 9d4b479e
     public Id getSpender() {
         return spender;
     }
 
     public byte[] getMetadata() {
         return metadata;
-    }
-
-    @Override
-    public boolean equals(Object obj) {
-        return EqualsBuilder.reflectionEquals(this, obj);
-    }
-
-    @Override
-    public int hashCode() {
-        return HashCodeBuilder.reflectionHashCode(this);
     }
 
     @Override
