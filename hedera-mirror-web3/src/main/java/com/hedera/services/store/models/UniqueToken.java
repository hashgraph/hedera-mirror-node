/*
 * Copyright (C) 2023 Hedera Hashgraph, LLC
 *
 * Licensed under the Apache License, Version 2.0 (the "License");
 * you may not use this file except in compliance with the License.
 * You may obtain a copy of the License at
 *
 *      http://www.apache.org/licenses/LICENSE-2.0
 *
 * Unless required by applicable law or agreed to in writing, software
 * distributed under the License is distributed on an "AS IS" BASIS,
 * WITHOUT WARRANTIES OR CONDITIONS OF ANY KIND, either express or implied.
 * See the License for the specific language governing permissions and
 * limitations under the License.
 */

package com.hedera.services.store.models;

import com.google.common.base.MoreObjects;
import com.hedera.node.app.service.evm.exceptions.InvalidTransactionException;
import com.hedera.services.state.submerkle.RichInstant;
<<<<<<< HEAD
import org.apache.commons.lang3.builder.EqualsBuilder;
import org.apache.commons.lang3.builder.HashCodeBuilder;
=======
import java.util.Arrays;
import java.util.Objects;
>>>>>>> 6363f0b1
import org.hyperledger.besu.datatypes.Address;

/**
 * Copied model from hedera-services.
 * <p>
 * Encapsulates the state and operations of a Hedera Unique token.
 *
 * <p>Operations are validated, and throw a {@link InvalidTransactionException} with response code
 * capturing the failure when one occurs. This model is used as a value in a special state, used for speculative write
 * operations.
 * <p>
 * Differences from the original:
<<<<<<< HEAD
 * 1. Added address field for convenience
 * 2. Added factory method that returns empty instance
=======
 *  1. Added address field for convenience
 *  2. Added factory method that returns empty instance
 *  3. Added equals() and hashCode()
 *  4. Added isEmptyUniqueToken()
>>>>>>> 6363f0b1
 */
public class UniqueToken {
    private final Id tokenId;
    private final Address address;
    private final long serialNumber;
    private final RichInstant creationTime;
    private final Id owner;
    private final Id spender;
    private final byte[] metadata;
    private final NftId nftId;

    public UniqueToken(Id tokenId, long serialNumber, RichInstant creationTime, Id owner, Id spender, byte[] metadata) {
        this.tokenId = tokenId;
        this.address = tokenId.asEvmAddress();
        this.serialNumber = serialNumber;
        this.creationTime = creationTime;
        this.owner = owner;
        this.spender = spender;
        this.metadata = metadata;
        this.nftId = new NftId(tokenId.shard(), tokenId.realm(), tokenId.num(), serialNumber);
    }

    public static UniqueToken getEmptyUniqueToken() {
        return new UniqueToken(Id.DEFAULT, 0L, RichInstant.MISSING_INSTANT, Id.DEFAULT, Id.DEFAULT, new byte[0]);
    }

    private UniqueToken createNewUniqueTokenWithNewOwner(UniqueToken oldUniqueToken, Id newOwner) {
        return new UniqueToken(
                oldUniqueToken.tokenId,
                oldUniqueToken.serialNumber,
                oldUniqueToken.creationTime,
                newOwner,
                oldUniqueToken.spender,
                oldUniqueToken.metadata);
    }

<<<<<<< HEAD
=======
    /**
     * Creates new instance of {@link UniqueToken} with updated spender in order to keep the object's immutability and
     * avoid entry points for changing the state.
     *
     * @param oldUniqueToken
     * @param newSpender
     * @return the new instance of {@link UniqueToken} with updated {@link #spender} property
     */
>>>>>>> 6363f0b1
    private UniqueToken createNewUniqueTokenWithNewSpender(UniqueToken oldUniqueToken, Id newSpender) {
        return new UniqueToken(
                oldUniqueToken.tokenId,
                oldUniqueToken.serialNumber,
                oldUniqueToken.creationTime,
                oldUniqueToken.owner,
                newSpender,
                oldUniqueToken.metadata);
    }

<<<<<<< HEAD
=======
    public boolean isEmptyUniqueToken() {
        return this.equals(getEmptyUniqueToken());
    }

>>>>>>> 6363f0b1
    public NftId getNftId() {
        return nftId;
    }

    public Id getTokenId() {
        return tokenId;
    }

    public Address getAddress() {
        return address;
    }

    public long getSerialNumber() {
        return serialNumber;
    }

    public RichInstant getCreationTime() {
        return creationTime;
    }

    public Id getOwner() {
        return owner;
    }

    public UniqueToken setOwner(Id newOwner) {
        return createNewUniqueTokenWithNewOwner(this, newOwner);
    }

<<<<<<< HEAD
    public UniqueToken setSpender(Id newSpender) {
        return createNewUniqueTokenWithNewSpender(this, newSpender);
    }

=======
>>>>>>> 6363f0b1
    public Id getSpender() {
        return spender;
    }

    public UniqueToken setSpender(Id spender) {
        return createNewUniqueTokenWithNewSpender(this, spender);
    }

    public byte[] getMetadata() {
        return metadata;
    }

    @Override
    public boolean equals(Object obj) {
        return EqualsBuilder.reflectionEquals(this, obj);
    }

    @Override
    public int hashCode() {
        return HashCodeBuilder.reflectionHashCode(this);
    }

    @Override
    public String toString() {
        return MoreObjects.toStringHelper(this)
                .add("tokenID", tokenId)
                .add("serialNum", serialNumber)
                .add("metadata", metadata)
                .add("creationTime", creationTime)
                .add("owner", owner)
                .add("spender", spender)
                .toString();
    }

    @Override
    public boolean equals(Object o) {
        if (this == o) {
            return true;
        }
        if (o == null || getClass() != o.getClass()) {
            return false;
        }
        UniqueToken that = (UniqueToken) o;
        return serialNumber == that.serialNumber
                && Objects.equals(tokenId, that.tokenId)
                && Objects.equals(address, that.address)
                && Objects.equals(creationTime, that.creationTime)
                && Objects.equals(owner, that.owner)
                && Objects.equals(spender, that.spender)
                && Arrays.equals(metadata, that.metadata)
                && Objects.equals(nftId, that.nftId);
    }

    @Override
    public int hashCode() {
        int result = Objects.hash(tokenId, address, serialNumber, creationTime, owner, spender, nftId);
        result = 31 * result + Arrays.hashCode(metadata);
        return result;
    }
}<|MERGE_RESOLUTION|>--- conflicted
+++ resolved
@@ -19,13 +19,8 @@
 import com.google.common.base.MoreObjects;
 import com.hedera.node.app.service.evm.exceptions.InvalidTransactionException;
 import com.hedera.services.state.submerkle.RichInstant;
-<<<<<<< HEAD
-import org.apache.commons.lang3.builder.EqualsBuilder;
-import org.apache.commons.lang3.builder.HashCodeBuilder;
-=======
 import java.util.Arrays;
 import java.util.Objects;
->>>>>>> 6363f0b1
 import org.hyperledger.besu.datatypes.Address;
 
 /**
@@ -38,15 +33,10 @@
  * operations.
  * <p>
  * Differences from the original:
-<<<<<<< HEAD
- * 1. Added address field for convenience
- * 2. Added factory method that returns empty instance
-=======
  *  1. Added address field for convenience
  *  2. Added factory method that returns empty instance
  *  3. Added equals() and hashCode()
  *  4. Added isEmptyUniqueToken()
->>>>>>> 6363f0b1
  */
 public class UniqueToken {
     private final Id tokenId;
@@ -83,8 +73,6 @@
                 oldUniqueToken.metadata);
     }
 
-<<<<<<< HEAD
-=======
     /**
      * Creates new instance of {@link UniqueToken} with updated spender in order to keep the object's immutability and
      * avoid entry points for changing the state.
@@ -93,7 +81,6 @@
      * @param newSpender
      * @return the new instance of {@link UniqueToken} with updated {@link #spender} property
      */
->>>>>>> 6363f0b1
     private UniqueToken createNewUniqueTokenWithNewSpender(UniqueToken oldUniqueToken, Id newSpender) {
         return new UniqueToken(
                 oldUniqueToken.tokenId,
@@ -104,13 +91,10 @@
                 oldUniqueToken.metadata);
     }
 
-<<<<<<< HEAD
-=======
     public boolean isEmptyUniqueToken() {
         return this.equals(getEmptyUniqueToken());
     }
 
->>>>>>> 6363f0b1
     public NftId getNftId() {
         return nftId;
     }
@@ -139,13 +123,6 @@
         return createNewUniqueTokenWithNewOwner(this, newOwner);
     }
 
-<<<<<<< HEAD
-    public UniqueToken setSpender(Id newSpender) {
-        return createNewUniqueTokenWithNewSpender(this, newSpender);
-    }
-
-=======
->>>>>>> 6363f0b1
     public Id getSpender() {
         return spender;
     }
@@ -156,16 +133,6 @@
 
     public byte[] getMetadata() {
         return metadata;
-    }
-
-    @Override
-    public boolean equals(Object obj) {
-        return EqualsBuilder.reflectionEquals(this, obj);
-    }
-
-    @Override
-    public int hashCode() {
-        return HashCodeBuilder.reflectionHashCode(this);
     }
 
     @Override
