/*
 * Copyright (C) 2023 Hedera Hashgraph, LLC
 *
 * Licensed under the Apache License, Version 2.0 (the "License");
 * you may not use this file except in compliance with the License.
 * You may obtain a copy of the License at
 *
 *      http://www.apache.org/licenses/LICENSE-2.0
 *
 * Unless required by applicable law or agreed to in writing, software
 * distributed under the License is distributed on an "AS IS" BASIS,
 * WITHOUT WARRANTIES OR CONDITIONS OF ANY KIND, either express or implied.
 * See the License for the specific language governing permissions and
 * limitations under the License.
 */

package com.hedera.services.store.models;

import com.google.common.base.MoreObjects;
import com.hedera.node.app.service.evm.exceptions.InvalidTransactionException;
import com.hedera.services.state.submerkle.RichInstant;
import org.hyperledger.besu.datatypes.Address;

/**
 * Copied model from hedera-services.
 *
 * Encapsulates the state and operations of a Hedera Unique token.
 *
 * <p>Operations are validated, and throw a {@link InvalidTransactionException} with response code
 * capturing the failure when one occurs. This model is used as a value in a special state, used for speculative write
 * operations.
 *
 * Differences from the original:
 *  1. Added address field for convenience
 *  2. Added factory method that returns empty instance
 */
public class UniqueToken {
    private final Id tokenId;

    private final Address address;
    private final long serialNumber;
    private final RichInstant creationTime;
    private final Id owner;
    private final Id spender;
    private final byte[] metadata;
    private final NftId nftId;

    public UniqueToken(Id tokenId, long serialNumber, RichInstant creationTime, Id owner, Id spender, byte[] metadata) {
        this.tokenId = tokenId;
        this.address = tokenId.asEvmAddress();
        this.serialNumber = serialNumber;
        this.creationTime = creationTime;
        this.owner = owner;
        this.spender = spender;
        this.metadata = metadata;
        this.nftId = new NftId(tokenId.shard(), tokenId.realm(), tokenId.num(), serialNumber);
    }

<<<<<<< HEAD
    private UniqueToken createNewUniqueTokenWithNewOwner(UniqueToken oldUniqueToken, Id newOwner) {
        return new UniqueToken(
                oldUniqueToken.tokenId,
                oldUniqueToken.serialNumber,
                oldUniqueToken.creationTime,
                newOwner,
                oldUniqueToken.spender,
                oldUniqueToken.metadata);
=======
    public static UniqueToken getEmptyUniqueToken() {
        return new UniqueToken(Id.DEFAULT, 0L, RichInstant.MISSING_INSTANT, Id.DEFAULT, Id.DEFAULT, new byte[0]);
>>>>>>> 09c4b044
    }

    public NftId getNftId() {
        return nftId;
    }

    public Id getTokenId() {
        return tokenId;
    }

    public Address getAddress() {
        return address;
    }

    public long getSerialNumber() {
        return serialNumber;
    }

    public RichInstant getCreationTime() {
        return creationTime;
    }

    public Id getOwner() {
        return owner;
    }

    public UniqueToken setOwner(Id newOwner) {
        return createNewUniqueTokenWithNewOwner(this, newOwner);
    }

    public Id getSpender() {
        return spender;
    }

    public byte[] getMetadata() {
        return metadata;
    }

    @Override
    public String toString() {
        return MoreObjects.toStringHelper(this)
                .add("tokenID", tokenId)
                .add("serialNum", serialNumber)
                .add("metadata", metadata)
                .add("creationTime", creationTime)
                .add("owner", owner)
                .add("spender", spender)
                .toString();
    }
}<|MERGE_RESOLUTION|>--- conflicted
+++ resolved
@@ -56,7 +56,10 @@
         this.nftId = new NftId(tokenId.shard(), tokenId.realm(), tokenId.num(), serialNumber);
     }
 
-<<<<<<< HEAD
+    public static UniqueToken getEmptyUniqueToken() {
+        return new UniqueToken(Id.DEFAULT, 0L, RichInstant.MISSING_INSTANT, Id.DEFAULT, Id.DEFAULT, new byte[0]);
+    }
+
     private UniqueToken createNewUniqueTokenWithNewOwner(UniqueToken oldUniqueToken, Id newOwner) {
         return new UniqueToken(
                 oldUniqueToken.tokenId,
@@ -65,10 +68,6 @@
                 newOwner,
                 oldUniqueToken.spender,
                 oldUniqueToken.metadata);
-=======
-    public static UniqueToken getEmptyUniqueToken() {
-        return new UniqueToken(Id.DEFAULT, 0L, RichInstant.MISSING_INSTANT, Id.DEFAULT, Id.DEFAULT, new byte[0]);
->>>>>>> 09c4b044
     }
 
     public NftId getNftId() {
