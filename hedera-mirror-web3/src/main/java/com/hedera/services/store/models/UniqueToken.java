/*
 * Copyright (C) 2023 Hedera Hashgraph, LLC
 *
 * Licensed under the Apache License, Version 2.0 (the "License");
 * you may not use this file except in compliance with the License.
 * You may obtain a copy of the License at
 *
 *      http://www.apache.org/licenses/LICENSE-2.0
 *
 * Unless required by applicable law or agreed to in writing, software
 * distributed under the License is distributed on an "AS IS" BASIS,
 * WITHOUT WARRANTIES OR CONDITIONS OF ANY KIND, either express or implied.
 * See the License for the specific language governing permissions and
 * limitations under the License.
 */

package com.hedera.services.store.models;

import com.google.common.base.MoreObjects;
import com.hedera.node.app.service.evm.exceptions.InvalidTransactionException;
import com.hedera.services.state.submerkle.RichInstant;
import java.util.Arrays;
import java.util.Objects;
import org.hyperledger.besu.datatypes.Address;

/**
 * Copied model from hedera-services.
 * <p>
 * Encapsulates the state and operations of a Hedera Unique token.
 *
 * <p>Operations are validated, and throw a {@link InvalidTransactionException} with response code
 * capturing the failure when one occurs. This model is used as a value in a special state, used for speculative write
 * operations.
 * <p>
 * Differences from the original:
<<<<<<< HEAD
 * 1. Added address field for convenience
 * 2. Added factory method that returns empty instance
=======
 *  1. Added address field for convenience
 *  2. Added factory method that returns empty instance
 *  3. Added equals() and hashCode()
 *  4. Added isEmptyUniqueToken()
>>>>>>> 6b60c68a
 */
public class UniqueToken {
    private final Id tokenId;

    private final Address address;
    private final long serialNumber;
    private final RichInstant creationTime;
    private final Id owner;
    private final Id spender;
    private final byte[] metadata;
    private final NftId nftId;

    public UniqueToken(Id tokenId, long serialNumber, RichInstant creationTime, Id owner, Id spender, byte[] metadata) {
        this.tokenId = tokenId;
        this.address = tokenId.asEvmAddress();
        this.serialNumber = serialNumber;
        this.creationTime = creationTime;
        this.owner = owner;
        this.spender = spender;
        this.metadata = metadata;
        this.nftId = new NftId(tokenId.shard(), tokenId.realm(), tokenId.num(), serialNumber);
    }

    public static UniqueToken getEmptyUniqueToken() {
        return new UniqueToken(Id.DEFAULT, 0L, RichInstant.MISSING_INSTANT, Id.DEFAULT, Id.DEFAULT, new byte[0]);
    }

<<<<<<< HEAD
    private UniqueToken createNewUniqueTokenWithNewOwner(UniqueToken oldUniqueToken, Id newOwner) {
        return new UniqueToken(
                oldUniqueToken.tokenId,
                oldUniqueToken.serialNumber,
                oldUniqueToken.creationTime,
                newOwner,
                oldUniqueToken.spender,
                oldUniqueToken.metadata);
=======
    public boolean isEmptyUniqueToken() {
        return this.equals(getEmptyUniqueToken());
>>>>>>> 6b60c68a
    }

    public NftId getNftId() {
        return nftId;
    }

    public Id getTokenId() {
        return tokenId;
    }

    public Address getAddress() {
        return address;
    }

    public long getSerialNumber() {
        return serialNumber;
    }

    public RichInstant getCreationTime() {
        return creationTime;
    }

    public Id getOwner() {
        return owner;
    }

    public UniqueToken setOwner(Id newOwner) {
        return createNewUniqueTokenWithNewOwner(this, newOwner);
    }

    public Id getSpender() {
        return spender;
    }

    public byte[] getMetadata() {
        return metadata;
    }

    @Override
    public boolean equals(Object o) {
        if (this == o) {
            return true;
        }
        if (o == null || getClass() != o.getClass()) {
            return false;
        }
        UniqueToken that = (UniqueToken) o;
        return serialNumber == that.serialNumber
                && Objects.equals(tokenId, that.tokenId)
                && Objects.equals(address, that.address)
                && Objects.equals(creationTime, that.creationTime)
                && Objects.equals(owner, that.owner)
                && Objects.equals(spender, that.spender)
                && Arrays.equals(metadata, that.metadata)
                && Objects.equals(nftId, that.nftId);
    }

    @Override
    public int hashCode() {
        int result = Objects.hash(tokenId, address, serialNumber, creationTime, owner, spender, nftId);
        result = 31 * result + Arrays.hashCode(metadata);
        return result;
    }

    @Override
    public String toString() {
        return MoreObjects.toStringHelper(this)
                .add("tokenID", tokenId)
                .add("serialNum", serialNumber)
                .add("metadata", metadata)
                .add("creationTime", creationTime)
                .add("owner", owner)
                .add("spender", spender)
                .toString();
    }

    @Override
    public boolean equals(Object o) {
        if (this == o) {
            return true;
        }
        if (o == null || getClass() != o.getClass()) {
            return false;
        }
        UniqueToken that = (UniqueToken) o;
        return serialNumber == that.serialNumber
                && Objects.equals(tokenId, that.tokenId)
                && Objects.equals(address, that.address)
                && Objects.equals(creationTime, that.creationTime)
                && Objects.equals(owner, that.owner)
                && Objects.equals(spender, that.spender)
                && Arrays.equals(metadata, that.metadata)
                && Objects.equals(nftId, that.nftId);
    }

    @Override
    public int hashCode() {
        int result = Objects.hash(tokenId, address, serialNumber, creationTime, owner, spender, nftId);
        result = 31 * result + Arrays.hashCode(metadata);
        return result;
    }
}<|MERGE_RESOLUTION|>--- conflicted
+++ resolved
@@ -25,23 +25,18 @@
 
 /**
  * Copied model from hedera-services.
- * <p>
+ *
  * Encapsulates the state and operations of a Hedera Unique token.
  *
  * <p>Operations are validated, and throw a {@link InvalidTransactionException} with response code
  * capturing the failure when one occurs. This model is used as a value in a special state, used for speculative write
  * operations.
- * <p>
+ *
  * Differences from the original:
-<<<<<<< HEAD
- * 1. Added address field for convenience
- * 2. Added factory method that returns empty instance
-=======
  *  1. Added address field for convenience
  *  2. Added factory method that returns empty instance
  *  3. Added equals() and hashCode()
  *  4. Added isEmptyUniqueToken()
->>>>>>> 6b60c68a
  */
 public class UniqueToken {
     private final Id tokenId;
@@ -69,7 +64,6 @@
         return new UniqueToken(Id.DEFAULT, 0L, RichInstant.MISSING_INSTANT, Id.DEFAULT, Id.DEFAULT, new byte[0]);
     }
 
-<<<<<<< HEAD
     private UniqueToken createNewUniqueTokenWithNewOwner(UniqueToken oldUniqueToken, Id newOwner) {
         return new UniqueToken(
                 oldUniqueToken.tokenId,
@@ -78,10 +72,10 @@
                 newOwner,
                 oldUniqueToken.spender,
                 oldUniqueToken.metadata);
-=======
+    }
+
     public boolean isEmptyUniqueToken() {
         return this.equals(getEmptyUniqueToken());
->>>>>>> 6b60c68a
     }
 
     public NftId getNftId() {
@@ -118,32 +112,6 @@
 
     public byte[] getMetadata() {
         return metadata;
-    }
-
-    @Override
-    public boolean equals(Object o) {
-        if (this == o) {
-            return true;
-        }
-        if (o == null || getClass() != o.getClass()) {
-            return false;
-        }
-        UniqueToken that = (UniqueToken) o;
-        return serialNumber == that.serialNumber
-                && Objects.equals(tokenId, that.tokenId)
-                && Objects.equals(address, that.address)
-                && Objects.equals(creationTime, that.creationTime)
-                && Objects.equals(owner, that.owner)
-                && Objects.equals(spender, that.spender)
-                && Arrays.equals(metadata, that.metadata)
-                && Objects.equals(nftId, that.nftId);
-    }
-
-    @Override
-    public int hashCode() {
-        int result = Objects.hash(tokenId, address, serialNumber, creationTime, owner, spender, nftId);
-        result = 31 * result + Arrays.hashCode(metadata);
-        return result;
     }
 
     @Override
