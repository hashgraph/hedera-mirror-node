/*
 * Copyright (C) 2023 Hedera Hashgraph, LLC
 *
 * Licensed under the Apache License, Version 2.0 (the "License");
 * you may not use this file except in compliance with the License.
 * You may obtain a copy of the License at
 *
 *      http://www.apache.org/licenses/LICENSE-2.0
 *
 * Unless required by applicable law or agreed to in writing, software
 * distributed under the License is distributed on an "AS IS" BASIS,
 * WITHOUT WARRANTIES OR CONDITIONS OF ANY KIND, either express or implied.
 * See the License for the specific language governing permissions and
 * limitations under the License.
 */

package com.hedera.services.txn.token;

import static com.hedera.node.app.service.evm.utils.ValidationUtils.validateFalse;
import static com.hederahashgraph.api.proto.java.ResponseCodeEnum.TOKENS_PER_ACCOUNT_LIMIT_EXCEEDED;
import static com.hederahashgraph.api.proto.java.ResponseCodeEnum.TOKEN_ALREADY_ASSOCIATED_TO_ACCOUNT;

import com.hedera.mirror.web3.evm.properties.MirrorNodeEvmProperties;
import com.hedera.mirror.web3.evm.store.Store;
<<<<<<< HEAD
=======
import com.hedera.mirror.web3.evm.store.Store.OnMissing;
import com.hedera.mirror.web3.evm.store.StoreImpl;
>>>>>>> 0b8a158a
import com.hedera.mirror.web3.evm.store.accessor.model.TokenRelationshipKey;
import com.hedera.services.store.models.Account;
import com.hedera.services.store.models.Token;
import com.hedera.services.store.models.TokenRelationship;
import java.util.ArrayList;
import java.util.List;
import org.hyperledger.besu.datatypes.Address;

/**
 * Copied Logic type from hedera-services. Differences with the original:
 *  1. Removed validations performed in UsageLimits, since they check global node limits,
 *  while on Archive Node we are interested in transaction scope only
 *  2. Use abstraction for the state by introducing {@link Store} interface
 *  3. Use Mirror Node specific properties - {@link MirrorNodeEvmProperties}
 *  4. Use copied models from hedera-services which are enhanced with additional constructors and/or lombok generated builder for easier setup,
 *  those are {@link Account}, {@link Token}, {@link TokenRelationship}
 * */
public class AssociateLogic {
    private final Store store;
    private final MirrorNodeEvmProperties mirrorNodeEvmProperties;

    public AssociateLogic(final Store store, final MirrorNodeEvmProperties mirrorNodeEvmProperties) {
        this.store = store;
        this.mirrorNodeEvmProperties = mirrorNodeEvmProperties;
    }

    public void associate(final Address accountAddress, final List<Address> tokensAddresses) {
        /* Load the models */
        final var account = store.getAccount(accountAddress, OnMissing.THROW);
        final var tokens = tokensAddresses.stream()
                .map(t -> store.getFungibleToken(t, OnMissing.THROW))
                .toList();

        /* Associate and commit the changes */
        final var newTokenRelationships = associateWith(account, tokens);

        newTokenRelationships.forEach(store::updateTokenRelationship);
<<<<<<< HEAD

        store.addPendingChanges();
=======
>>>>>>> 0b8a158a
    }

    private List<TokenRelationship> associateWith(final Account account, final List<Token> tokens) {
        int numAssociations = account.getNumAssociations();
        final var proposedTotalAssociations = tokens.size() + numAssociations;

        validateFalse(exceedsTokenAssociationLimit(proposedTotalAssociations), TOKENS_PER_ACCOUNT_LIMIT_EXCEEDED);

        Account updatedAccount =
                account.toBuilder().numAssociations(proposedTotalAssociations).build();

        final List<TokenRelationship> newModelRels = new ArrayList<>();
        for (final var token : tokens) {
            TokenRelationshipKey tokenRelationshipKey =
                    new TokenRelationshipKey(token.getId().asEvmAddress(), account.getAccountAddress());

            validateFalse(hasAssociation(tokenRelationshipKey), TOKEN_ALREADY_ASSOCIATED_TO_ACCOUNT);

            final var newRel = new TokenRelationship(token, updatedAccount);
            numAssociations++;
            newModelRels.add(newRel);
        }

        store.updateAccount(updatedAccount);

        return newModelRels;
    }

    private boolean exceedsTokenAssociationLimit(int totalAssociations) {
        return mirrorNodeEvmProperties.isTokenAssociationsLimited()
                && totalAssociations > mirrorNodeEvmProperties.getMaxTokensPerAccount();
    }

    private boolean hasAssociation(TokenRelationshipKey tokenRelationshipKey) {
        return store.getTokenRelationship(tokenRelationshipKey, OnMissing.DONT_THROW)
                        .getAccount()
                        .getId()
                        .num()
                > 0;
    }
}<|MERGE_RESOLUTION|>--- conflicted
+++ resolved
@@ -22,11 +22,7 @@
 
 import com.hedera.mirror.web3.evm.properties.MirrorNodeEvmProperties;
 import com.hedera.mirror.web3.evm.store.Store;
-<<<<<<< HEAD
-=======
 import com.hedera.mirror.web3.evm.store.Store.OnMissing;
-import com.hedera.mirror.web3.evm.store.StoreImpl;
->>>>>>> 0b8a158a
 import com.hedera.mirror.web3.evm.store.accessor.model.TokenRelationshipKey;
 import com.hedera.services.store.models.Account;
 import com.hedera.services.store.models.Token;
@@ -64,11 +60,6 @@
         final var newTokenRelationships = associateWith(account, tokens);
 
         newTokenRelationships.forEach(store::updateTokenRelationship);
-<<<<<<< HEAD
-
-        store.addPendingChanges();
-=======
->>>>>>> 0b8a158a
     }
 
     private List<TokenRelationship> associateWith(final Account account, final List<Token> tokens) {
