/*
 * Copyright (C) 2023 Hedera Hashgraph, LLC
 *
 * Licensed under the Apache License, Version 2.0 (the "License");
 * you may not use this file except in compliance with the License.
 * You may obtain a copy of the License at
 *
 *      http://www.apache.org/licenses/LICENSE-2.0
 *
 * Unless required by applicable law or agreed to in writing, software
 * distributed under the License is distributed on an "AS IS" BASIS,
 * WITHOUT WARRANTIES OR CONDITIONS OF ANY KIND, either express or implied.
 * See the License for the specific language governing permissions and
 * limitations under the License.
 */

package com.hedera.services.txn.token;

import static com.hedera.node.app.service.evm.utils.ValidationUtils.validateFalse;
import static com.hedera.services.txns.validation.TokenListChecks.repeatsItself;
import static com.hederahashgraph.api.proto.java.ResponseCodeEnum.INVALID_ACCOUNT_ID;
import static com.hederahashgraph.api.proto.java.ResponseCodeEnum.OK;
import static com.hederahashgraph.api.proto.java.ResponseCodeEnum.TOKENS_PER_ACCOUNT_LIMIT_EXCEEDED;
import static com.hederahashgraph.api.proto.java.ResponseCodeEnum.TOKEN_ALREADY_ASSOCIATED_TO_ACCOUNT;
import static com.hederahashgraph.api.proto.java.ResponseCodeEnum.TOKEN_ID_REPEATED_IN_TOKEN_LIST;

import com.hedera.mirror.web3.evm.properties.MirrorNodeEvmProperties;
import com.hedera.mirror.web3.evm.store.Store;
import com.hedera.mirror.web3.evm.store.Store.OnMissing;
import com.hedera.mirror.web3.evm.store.accessor.model.TokenRelationshipKey;
import com.hedera.services.store.models.Account;
import com.hedera.services.store.models.Token;
import com.hedera.services.store.models.TokenRelationship;
import com.hederahashgraph.api.proto.java.ResponseCodeEnum;
import com.hederahashgraph.api.proto.java.TransactionBody;
import java.util.ArrayList;
import java.util.List;
import org.hyperledger.besu.datatypes.Address;

/**
 * Copied Logic type from hedera-services. Differences with the original:
 *  1. Removed validations performed in UsageLimits, since they check global node limits,
 *  while on Archive Node we are interested in transaction scope only
 *  2. Use abstraction for the state by introducing {@link Store} interface
 *  3. Use Mirror Node specific properties - {@link MirrorNodeEvmProperties}
 *  4. Use copied models from hedera-services which are enhanced with additional constructors for easier setup,
 *  those are {@link Account}, {@link Token}, {@link TokenRelationship}
 * */
public class AssociateLogic {
    private final MirrorNodeEvmProperties mirrorNodeEvmProperties;

    public AssociateLogic(final MirrorNodeEvmProperties mirrorNodeEvmProperties) {
        this.mirrorNodeEvmProperties = mirrorNodeEvmProperties;
    }

    public void associate(final Address accountAddress, final List<Address> tokensAddresses, final Store store) {
        /* Load the models */
        final var account = store.getAccount(accountAddress, OnMissing.THROW);
        final var tokens = tokensAddresses.stream()
                .map(t -> store.getToken(t, OnMissing.THROW))
                .toList();

        /* Associate and commit the changes */
        final var newTokenRelationships = associateWith(account, tokens, store, false);

        newTokenRelationships.forEach(store::updateTokenRelationship);
    }

    public List<TokenRelationship> associateWith(
            final Account account,
            final List<Token> tokens,
            final Store store,
            final boolean shouldEnableRelationship) {
        int numAssociations = account.getNumAssociations();
        final var proposedTotalAssociations = tokens.size() + numAssociations;

        validateFalse(exceedsTokenAssociationLimit(proposedTotalAssociations), TOKENS_PER_ACCOUNT_LIMIT_EXCEEDED);

        final var updatedAccount = account.setNumAssociations(proposedTotalAssociations);

        final List<TokenRelationship> newModelRels = new ArrayList<>();
        for (final var token : tokens) {
            TokenRelationshipKey tokenRelationshipKey =
                    new TokenRelationshipKey(token.getId().asEvmAddress(), account.getAccountAddress());

            validateFalse(store.hasAssociation(tokenRelationshipKey), TOKEN_ALREADY_ASSOCIATED_TO_ACCOUNT);
<<<<<<< HEAD

            final var newRel = new TokenRelationship(token, updatedAccount, true, false);
=======
            final var newRel = new TokenRelationship(token, updatedAccount, true, false, shouldEnableRelationship);
>>>>>>> fd47d3bb
            numAssociations++;
            newModelRels.add(newRel);
        }

        store.updateAccount(updatedAccount);

        return newModelRels;
    }

    public ResponseCodeEnum validateSyntax(final TransactionBody txn) {
        final var op = txn.getTokenAssociate();
        if (!op.hasAccount()) {
            return INVALID_ACCOUNT_ID;
        }
        if (repeatsItself(op.getTokensList())) {
            return TOKEN_ID_REPEATED_IN_TOKEN_LIST;
        }

        return OK;
    }

    private boolean exceedsTokenAssociationLimit(final int totalAssociations) {
        return totalAssociations > mirrorNodeEvmProperties.getMaxTokensPerAccount();
    }
}<|MERGE_RESOLUTION|>--- conflicted
+++ resolved
@@ -84,12 +84,7 @@
                     new TokenRelationshipKey(token.getId().asEvmAddress(), account.getAccountAddress());
 
             validateFalse(store.hasAssociation(tokenRelationshipKey), TOKEN_ALREADY_ASSOCIATED_TO_ACCOUNT);
-<<<<<<< HEAD
-
-            final var newRel = new TokenRelationship(token, updatedAccount, true, false);
-=======
             final var newRel = new TokenRelationship(token, updatedAccount, true, false, shouldEnableRelationship);
->>>>>>> fd47d3bb
             numAssociations++;
             newModelRels.add(newRel);
         }
