--- conflicted
+++ resolved
@@ -42,21 +42,17 @@
         }
     }
 
-<<<<<<< HEAD
-    public @Nonnull Optional<Entity> get(@Nonnull TokenID tokenID, final Optional<Long> timestamp) {
-        return get(toEntityId(tokenID), timestamp);
-    }
-
-    public @Nonnull Optional<Entity> get(@Nonnull EntityId entityId, final Optional<Long> timestamp) {
-=======
     public @Nonnull Optional<Entity> get(@Nonnull final Bytes alias, final Optional<Long> timestamp) {
         return timestamp
                 .map(t -> entityRepository.findActiveByEvmAddressOrAliasAndTimestamp(alias.toByteArray(), t))
                 .orElseGet(() -> entityRepository.findByEvmAddressOrAlias(alias.toByteArray()));
     }
 
-    private Optional<Entity> getEntityByMirrorAddressAndTimestamp(EntityId entityId, final Optional<Long> timestamp) {
->>>>>>> 16277f75
+    public @Nonnull Optional<Entity> get(@Nonnull TokenID tokenID, final Optional<Long> timestamp) {
+        return get(toEntityId(tokenID), timestamp);
+    }
+
+    public @Nonnull Optional<Entity> get(@Nonnull EntityId entityId, final Optional<Long> timestamp) {
         return timestamp
                 .map(t -> entityRepository.findActiveByIdAndTimestamp(entityId.getId(), t))
                 .orElseGet(() -> entityRepository.findByIdAndDeletedIsFalse(entityId.getId()));
