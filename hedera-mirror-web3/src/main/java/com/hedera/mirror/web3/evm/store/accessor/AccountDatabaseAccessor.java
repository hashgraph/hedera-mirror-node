--- conflicted
+++ resolved
@@ -49,14 +49,7 @@
 
 @Named
 @RequiredArgsConstructor(onConstructor = @__(@Autowired))
-<<<<<<< HEAD
-public class AccountDatabaseAccessor extends DatabaseAccessor<Object, Account> {
-    public static final long DEFAULT_EXPIRY_TIMESTAMP =
-            TimeUnit.MILLISECONDS.toNanos(Date.valueOf("2100-1-1").getTime());
-
-=======
 public class AccountDatabaseAccessor extends DatabaseAccessor<Address, Account> {
->>>>>>> eb60dc6e
     public static final long DEFAULT_AUTO_RENEW_PERIOD = 7776000L;
 
     private static final BinaryOperator<Long> NO_DUPLICATE_MERGE_FUNCTION = (v1, v2) -> {
@@ -71,8 +64,8 @@
     private final TokenAccountRepository tokenAccountRepository;
 
     @Override
-    public @NonNull Optional<Account> get(@NonNull Object address) {
-        return entityDatabaseAccessor.get((Address) address).map(this::accountFromEntity);
+    public @NonNull Optional<Account> get(@NonNull Address address) {
+        return entityDatabaseAccessor.get(address).map(this::accountFromEntity);
     }
 
     private Account accountFromEntity(Entity entity) {
