/*
 * Copyright (C) 2023 Hedera Hashgraph, LLC
 *
 * Licensed under the Apache License, Version 2.0 (the "License");
 * you may not use this file except in compliance with the License.
 * You may obtain a copy of the License at
 *
 *      http://www.apache.org/licenses/LICENSE-2.0
 *
 * Unless required by applicable law or agreed to in writing, software
 * distributed under the License is distributed on an "AS IS" BASIS,
 * WITHOUT WARRANTIES OR CONDITIONS OF ANY KIND, either express or implied.
 * See the License for the specific language governing permissions and
 * limitations under the License.
 */

package com.hedera.mirror.web3.evm.token;

import static com.hedera.mirror.common.domain.entity.EntityType.TOKEN;
import static com.hedera.mirror.common.domain.token.TokenFreezeStatusEnum.FROZEN;
import static com.hedera.mirror.common.domain.token.TokenKycStatusEnum.GRANTED;
<<<<<<< HEAD
import static com.hedera.mirror.common.util.DomainUtils.*;
import static com.hedera.mirror.web3.evm.utils.EvmTokenUtils.*;
=======
import static com.hedera.mirror.common.util.DomainUtils.NANOS_PER_SECOND;
import static com.hedera.mirror.common.util.DomainUtils.fromEvmAddress;
import static com.hedera.mirror.web3.evm.utils.EvmTokenUtils.entityIdFromEvmAddress;
import static com.hedera.mirror.web3.evm.utils.EvmTokenUtils.entityIdNumFromEvmAddress;
import static com.hedera.mirror.web3.evm.utils.EvmTokenUtils.evmKey;
>>>>>>> 99f220a7
import static com.hedera.node.app.service.evm.accounts.HederaEvmContractAliases.isMirror;

import com.google.protobuf.InvalidProtocolBufferException;
import com.hedera.mirror.common.domain.entity.*;
import com.hedera.mirror.common.domain.token.*;
import com.hedera.mirror.web3.evm.exception.ParsingException;
import com.hedera.mirror.web3.evm.properties.MirrorNodeEvmProperties;
<<<<<<< HEAD
import com.hedera.mirror.web3.evm.store.StackedStateFrames;
import com.hedera.node.app.service.evm.store.contracts.precompile.codec.*;
=======
import com.hedera.mirror.web3.evm.store.accessor.CustomFeeDatabaseAccessor;
import com.hedera.mirror.web3.evm.store.accessor.EntityDatabaseAccessor;
import com.hedera.mirror.web3.repository.EntityRepository;
import com.hedera.mirror.web3.repository.NftAllowanceRepository;
import com.hedera.mirror.web3.repository.NftRepository;
import com.hedera.mirror.web3.repository.TokenAccountRepository;
import com.hedera.mirror.web3.repository.TokenAllowanceRepository;
import com.hedera.mirror.web3.repository.TokenRepository;
import com.hedera.node.app.service.evm.store.contracts.precompile.codec.CustomFee;
import com.hedera.node.app.service.evm.store.contracts.precompile.codec.EvmKey;
import com.hedera.node.app.service.evm.store.contracts.precompile.codec.EvmNftInfo;
import com.hedera.node.app.service.evm.store.contracts.precompile.codec.EvmTokenInfo;
import com.hedera.node.app.service.evm.store.contracts.precompile.codec.TokenKeyType;
>>>>>>> 99f220a7
import com.hedera.node.app.service.evm.store.tokens.TokenAccessor;
import com.hedera.node.app.service.evm.store.tokens.TokenType;
import jakarta.inject.Named;
import java.nio.charset.StandardCharsets;
import java.util.Collections;
import java.util.List;
import java.util.Optional;
import lombok.RequiredArgsConstructor;
import org.hyperledger.besu.datatypes.Address;

@Named
@RequiredArgsConstructor
public class TokenAccessorImpl implements TokenAccessor {

<<<<<<< HEAD
    private StackedStateFrames<Object> stackedStateFrames;
=======
    private final EntityRepository entityRepository;

    private final EntityDatabaseAccessor entityDatabaseAccessor;

    private final TokenRepository tokenRepository;
    private final NftRepository nftRepository;
    private final TokenAccountRepository tokenAccountRepository;
    private final TokenAllowanceRepository tokenAllowanceRepository;
    private final NftAllowanceRepository nftAllowanceRepository;
    private final CustomFeeDatabaseAccessor customFeeDatabaseAccessor;

>>>>>>> 99f220a7
    private final MirrorNodeEvmProperties properties;

    public void setStackedStateFrames(StackedStateFrames<Object> stackedStateFrames) {
        this.stackedStateFrames = stackedStateFrames;
    }

    @Override
    public Optional<EvmTokenInfo> evmInfoForToken(Address address) {
        return getTokenInfo(address);
    }

    @Override
    public Optional<EvmNftInfo> evmNftInfo(final Address nft, long serialNo) {
        final var topFrame = stackedStateFrames.top();
        final var nftAccessor = topFrame.getAccessor(Nft.class);
        final var nftOptional = nftAccessor.get(new NftId(serialNo, fromEvmAddress(nft.toArrayUnsafe())));
        if (nftOptional.isEmpty()) {
            return Optional.empty();
        }

        final var ledgerId = properties.getNetwork().getLedgerId();
        final var nftEntity = nftOptional.get();
        final var entityAddress = entityDatabaseAccessor.evmAddressFromId(nftEntity.getAccountId());
        final var creationTime = nftEntity.getCreatedTimestamp();
        final var metadata = nftEntity.getMetadata();
        final var spender = nftEntity.getSpender() != null
                ? entityDatabaseAccessor.evmAddressFromId(nftEntity.getSpender())
                : Address.ZERO;
        final var nftInfo = new EvmNftInfo(serialNo, entityAddress, creationTime, metadata, spender, ledgerId);
        return Optional.of(nftInfo);
    }

    @Override
    public boolean isTokenAddress(final Address address) {
        final var topFrame = stackedStateFrames.top();
        final var entityAccessor = topFrame.getAccessor(Entity.class);
        final var entityOptional = entityAccessor.get(address);
        return entityOptional.filter(e -> e.getType() == TOKEN).isPresent();
    }

    @Override
    public boolean isFrozen(final Address account, final Address token) {
        final var tokenAccountId = new AbstractTokenAccount.Id();
        final var topFrame = stackedStateFrames.top();
        final var tokenAccountAccessor = topFrame.getAccessor(TokenAccount.class);
        tokenAccountId.setTokenId(entityIdNumFromEvmAddress(token));
        tokenAccountId.setAccountId(entityIdFromAccountAddress(account));
        return tokenAccountAccessor
                .get(tokenAccountId)
                .map(acc -> acc.getFreezeStatus().equals(FROZEN))
                .orElse(false);
    }

    @Override
    public boolean defaultFreezeStatus(final Address token) {
        final var tokenId = new TokenId(entityIdFromEvmAddress(token));
        final var topFrame = stackedStateFrames.top();
        final var tokenAccessor = topFrame.getAccessor(Token.class);
        return tokenAccessor.get(tokenId).map(Token::getFreezeDefault).orElse(false);
    }

    @Override
    public boolean defaultKycStatus(final Address token) {
        final var tokenId = new TokenId(entityIdFromEvmAddress(token));
        final var topFrame = stackedStateFrames.top();
        final var tokenAccessor = topFrame.getAccessor(Token.class);
        return tokenAccessor.get(tokenId).map(Token::getKycKey).isPresent();
    }

    @Override
    public boolean isKyc(final Address account, final Address token) {
        final var tokenAccountId = new AbstractTokenAccount.Id();
        tokenAccountId.setTokenId(entityIdNumFromEvmAddress(token));
        tokenAccountId.setAccountId(entityIdFromAccountAddress(account));
        final var topFrame = stackedStateFrames.top();
        final var tokenAccountAccessor = topFrame.getAccessor(TokenAccount.class);
        return tokenAccountAccessor
                .get(tokenAccountId)
                .map(acc -> acc.getKycStatus().equals(GRANTED))
                .orElse(false);
    }

    @Override
    public Optional<List<CustomFee>> infoForTokenCustomFees(final Address token) {
        return Optional.of(getCustomFees(token));
    }

    @Override
    public TokenType typeOf(final Address token) {
        final var tokenId = new TokenId(entityIdFromEvmAddress(token));
        final var topFrame = stackedStateFrames.top();
        final var tokenAccessor = topFrame.getAccessor(Token.class);
        return tokenAccessor
                .get(tokenId)
                .map(t -> TokenType.valueOf(t.getType().name()))
                .orElse(null);
    }

    @Override
    public EvmKey keyOf(final Address address, final TokenKeyType tokenKeyType) {
        final var tokenInfoOptional = getTokenInfo(address);

        return tokenInfoOptional
                .map(tokenInfo -> switch (tokenKeyType) {
                    case ADMIN_KEY -> tokenInfo.getAdminKey();
                    case KYC_KEY -> tokenInfo.getKycKey();
                    case FREEZE_KEY -> tokenInfo.getFreezeKey();
                    case WIPE_KEY -> tokenInfo.getWipeKey();
                    case SUPPLY_KEY -> tokenInfo.getSupplyKey();
                    case FEE_SCHEDULE_KEY -> tokenInfo.getFeeScheduleKey();
                    case PAUSE_KEY -> tokenInfo.getPauseKey();
                })
                .orElse(new EvmKey());
    }

    @Override
    public String nameOf(final Address token) {
        final var tokenId = new TokenId(entityIdFromEvmAddress(token));
        final var topFrame = stackedStateFrames.top();
        final var tokenAccessor = topFrame.getAccessor(Token.class);
        return tokenAccessor.get(tokenId).map(Token::getName).orElse("");
    }

    @Override
    public String symbolOf(final Address token) {
        final var tokenId = new TokenId(entityIdFromEvmAddress(token));
        final var topFrame = stackedStateFrames.top();
        final var tokenAccessor = topFrame.getAccessor(Token.class);
        return tokenAccessor.get(tokenId).map(Token::getSymbol).orElse("");
    }

    @Override
    public long totalSupplyOf(final Address token) {
        final var tokenId = new TokenId(entityIdFromEvmAddress(token));
        final var topFrame = stackedStateFrames.top();
        final var tokenAccessor = topFrame.getAccessor(Token.class);
        return tokenAccessor.get(tokenId).map(Token::getTotalSupply).orElse(0L);
    }

    @Override
    public int decimalsOf(final Address token) {
        final var tokenId = new TokenId(entityIdFromEvmAddress(token));
        final var topFrame = stackedStateFrames.top();
        final var tokenAccessor = topFrame.getAccessor(Token.class);
        return tokenAccessor.get(tokenId).map(Token::getDecimals).orElse(0);
    }

    @Override
    public long balanceOf(Address account, Address token) {
        final var tokenAccountId = new AbstractTokenAccount.Id();
        final var topFrame = stackedStateFrames.top();
        final var tokenAccountAccessor = topFrame.getAccessor(TokenAccount.class);
        tokenAccountId.setAccountId(entityIdFromAccountAddress(account));
        tokenAccountId.setTokenId(entityIdNumFromEvmAddress(token));
        return tokenAccountAccessor
                .get(tokenAccountId)
                .map(AbstractTokenAccount::getBalance)
                .orElse(0L);
    }

    @Override
    public long staticAllowanceOf(final Address owner, final Address spender, final Address token) {
        if (!properties.isAllowanceEnabled()) {
            throw new UnsupportedOperationException("allowance(address owner, address spender) is not supported.");
        }

        final var tokenAllowanceId = new AbstractTokenAllowance.Id();
        tokenAllowanceId.setOwner(entityIdFromAccountAddress(owner));
        tokenAllowanceId.setSpender(entityIdFromAccountAddress(spender));
        tokenAllowanceId.setTokenId(entityIdNumFromEvmAddress(token));

        final var topFrame = stackedStateFrames.top();
        final var tokenAllowanceAccessor = topFrame.getAccessor(TokenAllowance.class);
        return tokenAllowanceAccessor
                .get(tokenAllowanceId)
                .map(TokenAllowance::getAmount)
                .orElse(0L);
    }

    @Override
    public Address staticApprovedSpenderOf(final Address nft, long serialNo) {
        final var nftId = new NftId(serialNo, entityIdFromEvmAddress(nft));
        final var topFrame = stackedStateFrames.top();
        final var nftAccessor = topFrame.getAccessor(Nft.class);
        final var spenderEntity = nftAccessor.get(nftId).map(Nft::getSpender);

        if (spenderEntity.isEmpty()) {
            return Address.ZERO;
        }

        return entityDatabaseAccessor.evmAddressFromId(spenderEntity.get());
    }

    @Override
    public boolean staticIsOperator(final Address owner, final Address operator, final Address token) {
        if (!properties.isApprovedForAllEnabled()) {
            throw new UnsupportedOperationException(
                    "isApprovedForAll(address owner, address operator) is not supported.");
        }

        final var nftAllowanceId = new AbstractNftAllowance.Id();
        nftAllowanceId.setOwner(entityIdFromAccountAddress(owner));
        nftAllowanceId.setSpender(entityIdFromAccountAddress(operator));
        nftAllowanceId.setTokenId(entityIdNumFromEvmAddress(token));

        final var topFrame = stackedStateFrames.top();
        final var nftAllowanceAccessor = topFrame.getAccessor(NftAllowance.class);

        return nftAllowanceAccessor
                .get(nftAllowanceId)
                .map(NftAllowance::isApprovedForAll)
                .orElse(false);
    }

    @Override
    public Address ownerOf(final Address nft, long serialNo) {
        final var nftId = new NftId(serialNo, entityIdFromEvmAddress(nft));
        final var topFrame = stackedStateFrames.top();
        final var nftAccessor = topFrame.getAccessor(Nft.class);
        final var ownerEntity = nftAccessor.get(nftId).map(Nft::getAccountId);

        if (ownerEntity.isEmpty()) {
            return Address.ZERO;
        }

        return entityDatabaseAccessor.evmAddressFromId(ownerEntity.get());
    }

    @Override
    public Address canonicalAddress(final Address addressOrAlias) {
        return addressOrAlias;
    }

    @Override
    public String metadataOf(final Address nft, long serialNo) {
        final var nftId = new NftId(serialNo, entityIdFromEvmAddress(nft));

        final var topFrame = stackedStateFrames.top();
        final var nftAccessor = topFrame.getAccessor(Nft.class);
        return nftAccessor
                .get(nftId)
                .map(n -> new String(n.getMetadata(), StandardCharsets.UTF_8))
                .orElse("");
    }

    @Override
    public byte[] ledgerId() {
        return properties.getNetwork().getLedgerId();
    }

    private Optional<EvmTokenInfo> getTokenInfo(final Address token) {
        final var topFrame = stackedStateFrames.top();
        final var tokenAccessor = topFrame.getAccessor(Token.class);
        final var entityAccessor = topFrame.getAccessor(Entity.class);
        final var tokenEntityOptional = tokenAccessor.get(new TokenId(fromEvmAddress(token.toArray())));
        final var entityOptional = entityAccessor.get(token);

        if (tokenEntityOptional.isEmpty() || entityOptional.isEmpty()) {
            return Optional.empty();
        }

        final var tokenEntity = tokenEntityOptional.get();
        final var entity = entityOptional.get();
        final var ledgerId = ledgerId();
        final var expirationTimeInSec = expirationTimeSeconds(entity);

        final EvmTokenInfo evmTokenInfo = new EvmTokenInfo(
                ledgerId,
                tokenEntity.getSupplyType().ordinal(),
                entity.getDeleted(),
                tokenEntity.getSymbol(),
                tokenEntity.getName(),
                entity.getMemo(),
                entityDatabaseAccessor.evmAddressFromId(tokenEntity.getTreasuryAccountId()),
                tokenEntity.getTotalSupply(),
                tokenEntity.getMaxSupply(),
                tokenEntity.getDecimals(),
                expirationTimeInSec);
        evmTokenInfo.setAutoRenewPeriod(entity.getAutoRenewPeriod() != null ? entity.getAutoRenewPeriod() : 0);
        evmTokenInfo.setDefaultFreezeStatus(tokenEntity.getFreezeDefault());
        evmTokenInfo.setCustomFees(getCustomFees(token));
        setEvmKeys(entity, tokenEntity, evmTokenInfo);
        final var isPaused = tokenEntity.getPauseStatus().equals(TokenPauseStatusEnum.PAUSED);
        evmTokenInfo.setIsPaused(isPaused);

        if (entity.getAutoRenewAccountId() != null) {
            var autoRenewAddress = entityDatabaseAccessor.evmAddressFromId(
                    EntityId.of(entity.getAutoRenewAccountId(), EntityType.ACCOUNT));
            evmTokenInfo.setAutoRenewAccount(autoRenewAddress);
        }

        return Optional.of(evmTokenInfo);
    }

    private Long expirationTimeSeconds(Entity entity) {
        Long createdTimestamp = entity.getCreatedTimestamp();
        Long autoRenewPeriod = entity.getAutoRenewPeriod();
        Long expirationTimestamp = entity.getExpirationTimestamp();

        if (expirationTimestamp != null) {
            return expirationTimestamp / NANOS_PER_SECOND;
        } else if (createdTimestamp != null && autoRenewPeriod != null) {
            return createdTimestamp / NANOS_PER_SECOND + autoRenewPeriod;
        } else {
            return 0L;
        }
    }

    @SuppressWarnings("unchecked")
    private List<CustomFee> getCustomFees(final Address token) {
<<<<<<< HEAD
        final List<CustomFee> customFees = new ArrayList<>();
        final var topFrame = stackedStateFrames.top();
        final var customFeeAccessor = topFrame.getAccessor(List.class);
        final List<com.hedera.mirror.common.domain.transaction.CustomFee> customFeesCollection =
                customFeeAccessor.get(entityIdNumFromEvmAddress(token)).get();
        if (CollectionUtils.isEmpty(customFeesCollection)) {
            return customFees;
        }

        for (final var customFee : customFeesCollection) {
            final var collectorId = customFee.getCollectorAccountId();
            if (collectorId == null) {
                continue;
            }

            final var collector = evmAddressFromId(collectorId);
            final long amount = requireNonNullElse(customFee.getAmount(), 0L);
            final var denominatingTokenId = customFee.getDenominatingTokenId();
            final var denominatingTokenAddress =
                    denominatingTokenId == null ? EMPTY_EVM_ADDRESS : toAddress(denominatingTokenId);
            final long amountDenominator = requireNonNullElse(customFee.getAmountDenominator(), 0L);
            final var maximumAmount = requireNonNullElse(customFee.getMaximumAmount(), 0L);
            final var minimumAmount = customFee.getMinimumAmount();
            final var netOfTransfers = requireNonNullElse(customFee.getNetOfTransfers(), false);
            final long royaltyDenominator = requireNonNullElse(customFee.getRoyaltyDenominator(), 0L);
            final long royaltyNumerator = requireNonNullElse(customFee.getRoyaltyNumerator(), 0L);

            CustomFee customFeeConstructed = new CustomFee();

            if (royaltyNumerator > 0 && royaltyDenominator > 0) {
                final var royaltyFee = new RoyaltyFee(
                        royaltyNumerator,
                        royaltyDenominator,
                        amount,
                        denominatingTokenAddress,
                        denominatingTokenId == null,
                        collector);
                customFeeConstructed.setRoyaltyFee(royaltyFee);

            } else if (amountDenominator > 0) {
                final var fractionFee = new FractionalFee(
                        amount, amountDenominator, minimumAmount, maximumAmount, netOfTransfers, collector);
                customFeeConstructed.setFractionalFee(fractionFee);

            } else {
                final var fixedFee =
                        new FixedFee(amount, denominatingTokenAddress, denominatingTokenId == null, false, collector);

                customFeeConstructed.setFixedFee(fixedFee);
            }
            customFees.add(customFeeConstructed);
        }
        return customFees;
=======
        return customFeeDatabaseAccessor.get(entityIdNumFromEvmAddress(token)).orElse(Collections.emptyList());
>>>>>>> 99f220a7
    }

    private void setEvmKeys(final Entity entity, final Token tokenEntity, final EvmTokenInfo evmTokenInfo) {
        try {
            final var adminKey = evmKey(entity.getKey());
            final var kycKey = evmKey(tokenEntity.getKycKey());
            final var supplyKey = evmKey(tokenEntity.getSupplyKey());
            final var freezeKey = evmKey(tokenEntity.getFreezeKey());
            final var wipeKey = evmKey(tokenEntity.getWipeKey());
            final var pauseKey = evmKey(tokenEntity.getPauseKey());
            final var feeScheduleKey = evmKey(tokenEntity.getFeeScheduleKey());

            evmTokenInfo.setAdminKey(adminKey);
            evmTokenInfo.setKycKey(kycKey);
            evmTokenInfo.setSupplyKey(supplyKey);
            evmTokenInfo.setFreezeKey(freezeKey);
            evmTokenInfo.setWipeKey(wipeKey);
            evmTokenInfo.setPauseKey(pauseKey);
            evmTokenInfo.setFeeScheduleKey(feeScheduleKey);
        } catch (final InvalidProtocolBufferException e) {
            throw new ParsingException("Error parsing token keys.");
        }
    }

    /**
     * This method is temporary and prevent wrong conversion for eth_call account and contract addresses. This will be
     * later addressed directly in the hedera-evm-lib and this method will be removed.
     */
    private Long entityIdFromAccountAddress(final Address address) {
        final var addressBytes = address.toArrayUnsafe();
        if (isMirror(addressBytes)) {
            final var id = fromEvmAddress(addressBytes);
            return id != null ? id.getId() : 0L;
        }

        final var topFrame = stackedStateFrames.top();
        final var entityAccessor = topFrame.getAccessor(Entity.class);
        return entityAccessor.get(address).map(AbstractEntity::getId).orElse(0L);
    }
<<<<<<< HEAD

    private Address evmAddressFromId(EntityId entityId) {
        final var topFrame = stackedStateFrames.top();
        final var entityAccessor = topFrame.getAccessor(Entity.class);
        Entity entity = entityAccessor.get(entityId).orElse(null);

        if (entity == null) {
            return Address.ZERO;
        }

        if (entity.getEvmAddress() != null) {
            return Address.wrap(Bytes.wrap(entity.getEvmAddress()));
        }

        if (entity.getAlias() != null && entity.getAlias().length == EVM_ADDRESS_LENGTH) {
            return Address.wrap(Bytes.wrap(entity.getAlias()));
        }

        return toAddress(entityId);
    }
=======
>>>>>>> 99f220a7
}<|MERGE_RESOLUTION|>--- conflicted
+++ resolved
@@ -19,27 +19,30 @@
 import static com.hedera.mirror.common.domain.entity.EntityType.TOKEN;
 import static com.hedera.mirror.common.domain.token.TokenFreezeStatusEnum.FROZEN;
 import static com.hedera.mirror.common.domain.token.TokenKycStatusEnum.GRANTED;
-<<<<<<< HEAD
-import static com.hedera.mirror.common.util.DomainUtils.*;
-import static com.hedera.mirror.web3.evm.utils.EvmTokenUtils.*;
-=======
 import static com.hedera.mirror.common.util.DomainUtils.NANOS_PER_SECOND;
 import static com.hedera.mirror.common.util.DomainUtils.fromEvmAddress;
 import static com.hedera.mirror.web3.evm.utils.EvmTokenUtils.entityIdFromEvmAddress;
 import static com.hedera.mirror.web3.evm.utils.EvmTokenUtils.entityIdNumFromEvmAddress;
 import static com.hedera.mirror.web3.evm.utils.EvmTokenUtils.evmKey;
->>>>>>> 99f220a7
 import static com.hedera.node.app.service.evm.accounts.HederaEvmContractAliases.isMirror;
 
 import com.google.protobuf.InvalidProtocolBufferException;
-import com.hedera.mirror.common.domain.entity.*;
-import com.hedera.mirror.common.domain.token.*;
+import com.hedera.mirror.common.domain.entity.AbstractEntity;
+import com.hedera.mirror.common.domain.entity.AbstractNftAllowance;
+import com.hedera.mirror.common.domain.entity.AbstractTokenAllowance;
+import com.hedera.mirror.common.domain.entity.Entity;
+import com.hedera.mirror.common.domain.entity.EntityId;
+import com.hedera.mirror.common.domain.entity.EntityType;
+import com.hedera.mirror.common.domain.entity.NftAllowance;
+import com.hedera.mirror.common.domain.entity.TokenAllowance;
+import com.hedera.mirror.common.domain.token.AbstractTokenAccount;
+import com.hedera.mirror.common.domain.token.Nft;
+import com.hedera.mirror.common.domain.token.NftId;
+import com.hedera.mirror.common.domain.token.Token;
+import com.hedera.mirror.common.domain.token.TokenId;
+import com.hedera.mirror.common.domain.token.TokenPauseStatusEnum;
 import com.hedera.mirror.web3.evm.exception.ParsingException;
 import com.hedera.mirror.web3.evm.properties.MirrorNodeEvmProperties;
-<<<<<<< HEAD
-import com.hedera.mirror.web3.evm.store.StackedStateFrames;
-import com.hedera.node.app.service.evm.store.contracts.precompile.codec.*;
-=======
 import com.hedera.mirror.web3.evm.store.accessor.CustomFeeDatabaseAccessor;
 import com.hedera.mirror.web3.evm.store.accessor.EntityDatabaseAccessor;
 import com.hedera.mirror.web3.repository.EntityRepository;
@@ -53,7 +56,6 @@
 import com.hedera.node.app.service.evm.store.contracts.precompile.codec.EvmNftInfo;
 import com.hedera.node.app.service.evm.store.contracts.precompile.codec.EvmTokenInfo;
 import com.hedera.node.app.service.evm.store.contracts.precompile.codec.TokenKeyType;
->>>>>>> 99f220a7
 import com.hedera.node.app.service.evm.store.tokens.TokenAccessor;
 import com.hedera.node.app.service.evm.store.tokens.TokenType;
 import jakarta.inject.Named;
@@ -68,9 +70,6 @@
 @RequiredArgsConstructor
 public class TokenAccessorImpl implements TokenAccessor {
 
-<<<<<<< HEAD
-    private StackedStateFrames<Object> stackedStateFrames;
-=======
     private final EntityRepository entityRepository;
 
     private final EntityDatabaseAccessor entityDatabaseAccessor;
@@ -82,12 +81,7 @@
     private final NftAllowanceRepository nftAllowanceRepository;
     private final CustomFeeDatabaseAccessor customFeeDatabaseAccessor;
 
->>>>>>> 99f220a7
     private final MirrorNodeEvmProperties properties;
-
-    public void setStackedStateFrames(StackedStateFrames<Object> stackedStateFrames) {
-        this.stackedStateFrames = stackedStateFrames;
-    }
 
     @Override
     public Optional<EvmTokenInfo> evmInfoForToken(Address address) {
@@ -96,13 +90,10 @@
 
     @Override
     public Optional<EvmNftInfo> evmNftInfo(final Address nft, long serialNo) {
-        final var topFrame = stackedStateFrames.top();
-        final var nftAccessor = topFrame.getAccessor(Nft.class);
-        final var nftOptional = nftAccessor.get(new NftId(serialNo, fromEvmAddress(nft.toArrayUnsafe())));
+        final var nftOptional = nftRepository.findById(new NftId(serialNo, fromEvmAddress(nft.toArrayUnsafe())));
         if (nftOptional.isEmpty()) {
             return Optional.empty();
         }
-
         final var ledgerId = properties.getNetwork().getLedgerId();
         final var nftEntity = nftOptional.get();
         final var entityAddress = entityDatabaseAccessor.evmAddressFromId(nftEntity.getAccountId());
@@ -112,26 +103,26 @@
                 ? entityDatabaseAccessor.evmAddressFromId(nftEntity.getSpender())
                 : Address.ZERO;
         final var nftInfo = new EvmNftInfo(serialNo, entityAddress, creationTime, metadata, spender, ledgerId);
+
         return Optional.of(nftInfo);
     }
 
     @Override
     public boolean isTokenAddress(final Address address) {
-        final var topFrame = stackedStateFrames.top();
-        final var entityAccessor = topFrame.getAccessor(Entity.class);
-        final var entityOptional = entityAccessor.get(address);
-        return entityOptional.filter(e -> e.getType() == TOKEN).isPresent();
+        final var entityId = entityIdFromAccountAddress(address);
+        final var entity = entityRepository.findByIdAndDeletedIsFalse(entityId);
+
+        return entity.filter(e -> e.getType() == TOKEN).isPresent();
     }
 
     @Override
     public boolean isFrozen(final Address account, final Address token) {
         final var tokenAccountId = new AbstractTokenAccount.Id();
-        final var topFrame = stackedStateFrames.top();
-        final var tokenAccountAccessor = topFrame.getAccessor(TokenAccount.class);
         tokenAccountId.setTokenId(entityIdNumFromEvmAddress(token));
         tokenAccountId.setAccountId(entityIdFromAccountAddress(account));
-        return tokenAccountAccessor
-                .get(tokenAccountId)
+
+        return tokenAccountRepository
+                .findById(tokenAccountId)
                 .map(acc -> acc.getFreezeStatus().equals(FROZEN))
                 .orElse(false);
     }
@@ -139,17 +130,13 @@
     @Override
     public boolean defaultFreezeStatus(final Address token) {
         final var tokenId = new TokenId(entityIdFromEvmAddress(token));
-        final var topFrame = stackedStateFrames.top();
-        final var tokenAccessor = topFrame.getAccessor(Token.class);
-        return tokenAccessor.get(tokenId).map(Token::getFreezeDefault).orElse(false);
+        return tokenRepository.findById(tokenId).map(Token::getFreezeDefault).orElse(false);
     }
 
     @Override
     public boolean defaultKycStatus(final Address token) {
         final var tokenId = new TokenId(entityIdFromEvmAddress(token));
-        final var topFrame = stackedStateFrames.top();
-        final var tokenAccessor = topFrame.getAccessor(Token.class);
-        return tokenAccessor.get(tokenId).map(Token::getKycKey).isPresent();
+        return tokenRepository.findById(tokenId).map(Token::getKycKey).isPresent();
     }
 
     @Override
@@ -157,10 +144,9 @@
         final var tokenAccountId = new AbstractTokenAccount.Id();
         tokenAccountId.setTokenId(entityIdNumFromEvmAddress(token));
         tokenAccountId.setAccountId(entityIdFromAccountAddress(account));
-        final var topFrame = stackedStateFrames.top();
-        final var tokenAccountAccessor = topFrame.getAccessor(TokenAccount.class);
-        return tokenAccountAccessor
-                .get(tokenAccountId)
+
+        return tokenAccountRepository
+                .findById(tokenAccountId)
                 .map(acc -> acc.getKycStatus().equals(GRANTED))
                 .orElse(false);
     }
@@ -173,10 +159,9 @@
     @Override
     public TokenType typeOf(final Address token) {
         final var tokenId = new TokenId(entityIdFromEvmAddress(token));
-        final var topFrame = stackedStateFrames.top();
-        final var tokenAccessor = topFrame.getAccessor(Token.class);
-        return tokenAccessor
-                .get(tokenId)
+
+        return tokenRepository
+                .findById(tokenId)
                 .map(t -> TokenType.valueOf(t.getType().name()))
                 .orElse(null);
     }
@@ -201,44 +186,35 @@
     @Override
     public String nameOf(final Address token) {
         final var tokenId = new TokenId(entityIdFromEvmAddress(token));
-        final var topFrame = stackedStateFrames.top();
-        final var tokenAccessor = topFrame.getAccessor(Token.class);
-        return tokenAccessor.get(tokenId).map(Token::getName).orElse("");
+        return tokenRepository.findById(tokenId).map(Token::getName).orElse("");
     }
 
     @Override
     public String symbolOf(final Address token) {
         final var tokenId = new TokenId(entityIdFromEvmAddress(token));
-        final var topFrame = stackedStateFrames.top();
-        final var tokenAccessor = topFrame.getAccessor(Token.class);
-        return tokenAccessor.get(tokenId).map(Token::getSymbol).orElse("");
+        return tokenRepository.findById(tokenId).map(Token::getSymbol).orElse("");
     }
 
     @Override
     public long totalSupplyOf(final Address token) {
         final var tokenId = new TokenId(entityIdFromEvmAddress(token));
-        final var topFrame = stackedStateFrames.top();
-        final var tokenAccessor = topFrame.getAccessor(Token.class);
-        return tokenAccessor.get(tokenId).map(Token::getTotalSupply).orElse(0L);
+        return tokenRepository.findById(tokenId).map(Token::getTotalSupply).orElse(0L);
     }
 
     @Override
     public int decimalsOf(final Address token) {
         final var tokenId = new TokenId(entityIdFromEvmAddress(token));
-        final var topFrame = stackedStateFrames.top();
-        final var tokenAccessor = topFrame.getAccessor(Token.class);
-        return tokenAccessor.get(tokenId).map(Token::getDecimals).orElse(0);
+        return tokenRepository.findById(tokenId).map(Token::getDecimals).orElse(0);
     }
 
     @Override
     public long balanceOf(Address account, Address token) {
         final var tokenAccountId = new AbstractTokenAccount.Id();
-        final var topFrame = stackedStateFrames.top();
-        final var tokenAccountAccessor = topFrame.getAccessor(TokenAccount.class);
         tokenAccountId.setAccountId(entityIdFromAccountAddress(account));
         tokenAccountId.setTokenId(entityIdNumFromEvmAddress(token));
-        return tokenAccountAccessor
-                .get(tokenAccountId)
+
+        return tokenAccountRepository
+                .findById(tokenAccountId)
                 .map(AbstractTokenAccount::getBalance)
                 .orElse(0L);
     }
@@ -254,10 +230,8 @@
         tokenAllowanceId.setSpender(entityIdFromAccountAddress(spender));
         tokenAllowanceId.setTokenId(entityIdNumFromEvmAddress(token));
 
-        final var topFrame = stackedStateFrames.top();
-        final var tokenAllowanceAccessor = topFrame.getAccessor(TokenAllowance.class);
-        return tokenAllowanceAccessor
-                .get(tokenAllowanceId)
+        return tokenAllowanceRepository
+                .findById(tokenAllowanceId)
                 .map(TokenAllowance::getAmount)
                 .orElse(0L);
     }
@@ -265,9 +239,7 @@
     @Override
     public Address staticApprovedSpenderOf(final Address nft, long serialNo) {
         final var nftId = new NftId(serialNo, entityIdFromEvmAddress(nft));
-        final var topFrame = stackedStateFrames.top();
-        final var nftAccessor = topFrame.getAccessor(Nft.class);
-        final var spenderEntity = nftAccessor.get(nftId).map(Nft::getSpender);
+        final var spenderEntity = nftRepository.findById(nftId).map(Nft::getSpender);
 
         if (spenderEntity.isEmpty()) {
             return Address.ZERO;
@@ -288,11 +260,8 @@
         nftAllowanceId.setSpender(entityIdFromAccountAddress(operator));
         nftAllowanceId.setTokenId(entityIdNumFromEvmAddress(token));
 
-        final var topFrame = stackedStateFrames.top();
-        final var nftAllowanceAccessor = topFrame.getAccessor(NftAllowance.class);
-
-        return nftAllowanceAccessor
-                .get(nftAllowanceId)
+        return nftAllowanceRepository
+                .findById(nftAllowanceId)
                 .map(NftAllowance::isApprovedForAll)
                 .orElse(false);
     }
@@ -300,9 +269,7 @@
     @Override
     public Address ownerOf(final Address nft, long serialNo) {
         final var nftId = new NftId(serialNo, entityIdFromEvmAddress(nft));
-        final var topFrame = stackedStateFrames.top();
-        final var nftAccessor = topFrame.getAccessor(Nft.class);
-        final var ownerEntity = nftAccessor.get(nftId).map(Nft::getAccountId);
+        final var ownerEntity = nftRepository.findById(nftId).map(Nft::getAccountId);
 
         if (ownerEntity.isEmpty()) {
             return Address.ZERO;
@@ -320,10 +287,8 @@
     public String metadataOf(final Address nft, long serialNo) {
         final var nftId = new NftId(serialNo, entityIdFromEvmAddress(nft));
 
-        final var topFrame = stackedStateFrames.top();
-        final var nftAccessor = topFrame.getAccessor(Nft.class);
-        return nftAccessor
-                .get(nftId)
+        return nftRepository
+                .findById(nftId)
                 .map(n -> new String(n.getMetadata(), StandardCharsets.UTF_8))
                 .orElse("");
     }
@@ -334,11 +299,8 @@
     }
 
     private Optional<EvmTokenInfo> getTokenInfo(final Address token) {
-        final var topFrame = stackedStateFrames.top();
-        final var tokenAccessor = topFrame.getAccessor(Token.class);
-        final var entityAccessor = topFrame.getAccessor(Entity.class);
-        final var tokenEntityOptional = tokenAccessor.get(new TokenId(fromEvmAddress(token.toArray())));
-        final var entityOptional = entityAccessor.get(token);
+        final var tokenEntityOptional = tokenRepository.findById(new TokenId(fromEvmAddress(token.toArray())));
+        final var entityOptional = entityRepository.findByIdAndDeletedIsFalse(entityIdNumFromEvmAddress(token));
 
         if (tokenEntityOptional.isEmpty() || entityOptional.isEmpty()) {
             return Optional.empty();
@@ -391,65 +353,8 @@
         }
     }
 
-    @SuppressWarnings("unchecked")
     private List<CustomFee> getCustomFees(final Address token) {
-<<<<<<< HEAD
-        final List<CustomFee> customFees = new ArrayList<>();
-        final var topFrame = stackedStateFrames.top();
-        final var customFeeAccessor = topFrame.getAccessor(List.class);
-        final List<com.hedera.mirror.common.domain.transaction.CustomFee> customFeesCollection =
-                customFeeAccessor.get(entityIdNumFromEvmAddress(token)).get();
-        if (CollectionUtils.isEmpty(customFeesCollection)) {
-            return customFees;
-        }
-
-        for (final var customFee : customFeesCollection) {
-            final var collectorId = customFee.getCollectorAccountId();
-            if (collectorId == null) {
-                continue;
-            }
-
-            final var collector = evmAddressFromId(collectorId);
-            final long amount = requireNonNullElse(customFee.getAmount(), 0L);
-            final var denominatingTokenId = customFee.getDenominatingTokenId();
-            final var denominatingTokenAddress =
-                    denominatingTokenId == null ? EMPTY_EVM_ADDRESS : toAddress(denominatingTokenId);
-            final long amountDenominator = requireNonNullElse(customFee.getAmountDenominator(), 0L);
-            final var maximumAmount = requireNonNullElse(customFee.getMaximumAmount(), 0L);
-            final var minimumAmount = customFee.getMinimumAmount();
-            final var netOfTransfers = requireNonNullElse(customFee.getNetOfTransfers(), false);
-            final long royaltyDenominator = requireNonNullElse(customFee.getRoyaltyDenominator(), 0L);
-            final long royaltyNumerator = requireNonNullElse(customFee.getRoyaltyNumerator(), 0L);
-
-            CustomFee customFeeConstructed = new CustomFee();
-
-            if (royaltyNumerator > 0 && royaltyDenominator > 0) {
-                final var royaltyFee = new RoyaltyFee(
-                        royaltyNumerator,
-                        royaltyDenominator,
-                        amount,
-                        denominatingTokenAddress,
-                        denominatingTokenId == null,
-                        collector);
-                customFeeConstructed.setRoyaltyFee(royaltyFee);
-
-            } else if (amountDenominator > 0) {
-                final var fractionFee = new FractionalFee(
-                        amount, amountDenominator, minimumAmount, maximumAmount, netOfTransfers, collector);
-                customFeeConstructed.setFractionalFee(fractionFee);
-
-            } else {
-                final var fixedFee =
-                        new FixedFee(amount, denominatingTokenAddress, denominatingTokenId == null, false, collector);
-
-                customFeeConstructed.setFixedFee(fixedFee);
-            }
-            customFees.add(customFeeConstructed);
-        }
-        return customFees;
-=======
         return customFeeDatabaseAccessor.get(entityIdNumFromEvmAddress(token)).orElse(Collections.emptyList());
->>>>>>> 99f220a7
     }
 
     private void setEvmKeys(final Entity entity, final Token tokenEntity, final EvmTokenInfo evmTokenInfo) {
@@ -485,31 +390,9 @@
             return id != null ? id.getId() : 0L;
         }
 
-        final var topFrame = stackedStateFrames.top();
-        final var entityAccessor = topFrame.getAccessor(Entity.class);
-        return entityAccessor.get(address).map(AbstractEntity::getId).orElse(0L);
-    }
-<<<<<<< HEAD
-
-    private Address evmAddressFromId(EntityId entityId) {
-        final var topFrame = stackedStateFrames.top();
-        final var entityAccessor = topFrame.getAccessor(Entity.class);
-        Entity entity = entityAccessor.get(entityId).orElse(null);
-
-        if (entity == null) {
-            return Address.ZERO;
-        }
-
-        if (entity.getEvmAddress() != null) {
-            return Address.wrap(Bytes.wrap(entity.getEvmAddress()));
-        }
-
-        if (entity.getAlias() != null && entity.getAlias().length == EVM_ADDRESS_LENGTH) {
-            return Address.wrap(Bytes.wrap(entity.getAlias()));
-        }
-
-        return toAddress(entityId);
-    }
-=======
->>>>>>> 99f220a7
+        return entityRepository
+                .findByEvmAddressAndDeletedIsFalse(addressBytes)
+                .map(AbstractEntity::getId)
+                .orElse(0L);
+    }
 }