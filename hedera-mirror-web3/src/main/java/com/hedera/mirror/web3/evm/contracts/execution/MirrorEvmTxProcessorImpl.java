--- conflicted
+++ resolved
@@ -16,7 +16,6 @@
 
 package com.hedera.mirror.web3.evm.contracts.execution;
 
-import com.hedera.mirror.web3.common.ContractCallContext;
 import com.hedera.mirror.web3.evm.account.MirrorEvmContractAliases;
 import com.hedera.mirror.web3.evm.contracts.execution.traceability.TracerType;
 import com.hedera.mirror.web3.evm.store.Store;
@@ -92,14 +91,7 @@
         this.tokenAccessor = tokenAccessor;
     }
 
-<<<<<<< HEAD
-    public HederaEvmTransactionProcessingResult execute(final CallServiceParameters params,
-                                                        final long estimatedGas,
-                                                        final ContractCallContext ctx) {
-=======
-    public HederaEvmTransactionProcessingResult execute(
-            final CallServiceParameters params, final long estimatedGas) {
->>>>>>> 106300ce
+    public HederaEvmTransactionProcessingResult execute(final CallServiceParameters params, final long estimatedGas) {
         final long gasPrice = gasPriceTinyBarsGiven(Instant.now());
 
         store.wrap();
@@ -122,12 +114,7 @@
                 params.isStatic(),
                 aliasManager.resolveForEvm(params.getReceiver()),
                 params.getReceiver().equals(Address.ZERO),
-<<<<<<< HEAD
-                params.getTracerType(),
-                ctx);
-=======
                 params.getTracerType());
->>>>>>> 106300ce
     }
 
     @Override
