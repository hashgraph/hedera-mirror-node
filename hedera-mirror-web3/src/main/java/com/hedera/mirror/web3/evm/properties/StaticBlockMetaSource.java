/*
 * Copyright (C) 2019-2023 Hedera Hashgraph, LLC
 *
 * Licensed under the Apache License, Version 2.0 (the "License");
 * you may not use this file except in compliance with the License.
 * You may obtain a copy of the License at
 *
 *      http://www.apache.org/licenses/LICENSE-2.0
 *
 * Unless required by applicable law or agreed to in writing, software
 * distributed under the License is distributed on an "AS IS" BASIS,
 * WITHOUT WARRANTIES OR CONDITIONS OF ANY KIND, either express or implied.
 * See the License for the specific language governing permissions and
 * limitations under the License.
 */

package com.hedera.mirror.web3.evm.properties;

import com.hedera.mirror.web3.evm.exception.MissingResultException;
import com.hedera.mirror.web3.repository.RecordFileRepository;
import com.hedera.node.app.service.evm.contracts.execution.BlockMetaSource;
import com.hedera.node.app.service.evm.contracts.execution.HederaBlockValues;
import jakarta.inject.Named;
import java.time.Instant;
import lombok.RequiredArgsConstructor;
import org.apache.commons.lang3.StringUtils;
import org.hyperledger.besu.datatypes.Hash;
import org.hyperledger.besu.evm.frame.BlockValues;

@Named
@RequiredArgsConstructor
public class StaticBlockMetaSource implements BlockMetaSource {
    private final RecordFileRepository recordFileRepository;

    @Override
    public Hash getBlockHash(long blockNo) {
<<<<<<< HEAD
        final var recordFile = recordFileRepository.findByIndex(blockNo);
        return recordFile
                .map(rf -> Hash.fromHexString(rf.getHash()))
=======
        final var fileHash = recordFileRepository.findHashByIndex(blockNo);

        return fileHash.map(StaticBlockMetaSource::ethHashFrom)
>>>>>>> 4a342500
                .orElseThrow(() -> new MissingResultException(String.format("No record file with index: %d", blockNo)));
    }

    @Override
    public BlockValues computeBlockValues(long gasLimit) {
        final var latestRecordFile = recordFileRepository
                .findLatest()
                .orElseThrow(() -> new MissingResultException("No record file available."));
        return new HederaBlockValues(
                gasLimit, latestRecordFile.getIndex(), Instant.ofEpochSecond(0, latestRecordFile.getConsensusStart()));
    }

    public static Hash ethHashFrom(final String hash) {
        return Hash.fromHexString(StringUtils.substring(hash, 0, 64));
    }
}<|MERGE_RESOLUTION|>--- conflicted
+++ resolved
@@ -34,15 +34,9 @@
 
     @Override
     public Hash getBlockHash(long blockNo) {
-<<<<<<< HEAD
         final var recordFile = recordFileRepository.findByIndex(blockNo);
         return recordFile
-                .map(rf -> Hash.fromHexString(rf.getHash()))
-=======
-        final var fileHash = recordFileRepository.findHashByIndex(blockNo);
-
-        return fileHash.map(StaticBlockMetaSource::ethHashFrom)
->>>>>>> 4a342500
+                .map(rf -> ethHashFrom(rf.getHash()))
                 .orElseThrow(() -> new MissingResultException(String.format("No record file with index: %d", blockNo)));
     }
 
