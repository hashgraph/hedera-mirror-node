/*
 * Copyright (C) 2022-2023 Hedera Hashgraph, LLC
 *
 * Licensed under the Apache License, Version 2.0 (the "License");
 * you may not use this file except in compliance with the License.
 * You may obtain a copy of the License at
 *
 *      http://www.apache.org/licenses/LICENSE-2.0
 *
 * Unless required by applicable law or agreed to in writing, software
 * distributed under the License is distributed on an "AS IS" BASIS,
 * WITHOUT WARRANTIES OR CONDITIONS OF ANY KIND, either express or implied.
 * See the License for the specific language governing permissions and
 * limitations under the License.
 */

package com.hedera.mirror.web3.common;

import com.hedera.mirror.web3.evm.contracts.execution.MirrorEvmTxProcessor;
import com.hedera.mirror.web3.evm.store.CachingStateFrame;
import com.hedera.mirror.web3.evm.store.StackedStateFrames;
import jakarta.inject.Named;
import java.util.HashMap;
import java.util.HashSet;
import java.util.Map;
import java.util.Set;
import lombok.NonNull;
import org.hyperledger.besu.datatypes.Address;

@Named
public class ThreadLocalHolder {
<<<<<<< HEAD

    /**
     * Constant for representing an unset or disabled timestamp for filtering.
     */
    public static final long UNSET_TIMESTAMP = -1L;

    /**
     * Long value which stores the block timestamp used for filtering of historical data.
     * A value of UNSET_TIMESTAMP indicates that the timestamp is unset or disabled for filtering.
     * Any value other than UNSET_TIMESTAMP that is a valid timestamp should be considered for filtering operations.
     */
    @NonNull
    public static final ThreadLocal<Long> blockTimestamp = ThreadLocal.withInitial(() -> UNSET_TIMESTAMP);

    /** Boolean flag which determines whether the transaction is estimate gas or not*/
    @NonNull
    public static final ThreadLocal<Boolean> isEstimate = ThreadLocal.withInitial(() -> false);

    /** Boolean flag which determines whether we should make a contract call or contract create transaction simulation */
    @NonNull
    public static final ThreadLocal<Boolean> isCreate = ThreadLocal.withInitial(() -> false);
    /** Map of account aliases that were committed */
    @NonNull
    public static final ThreadLocal<Map<Address, Address>> aliases = ThreadLocal.withInitial(HashMap::new);

    @NonNull
    /** Map of account aliases that are added by the current frame and are not yet committed */
    public static final ThreadLocal<Map<Address, Address>> pendingAliases = ThreadLocal.withInitial(HashMap::new);

    @NonNull
    /** Set of account aliases that are deleted by the current frame and are not yet committed */
    public static final ThreadLocal<Set<Address>> pendingRemovals = ThreadLocal.withInitial(HashSet::new);
    /** Current top of stack (which is all linked together) */
    @NonNull
    public static final ThreadLocal<CachingStateFrame<Object>> stack = ThreadLocal.withInitial(() -> null);
    /** Fixed "base" of stack: a R/O cache frame on top of the DB-backed cache frame */
    @NonNull
    public static final ThreadLocal<CachingStateFrame<Object>> stackBase = ThreadLocal.withInitial(() -> null);

    @NonNull
    public static final ThreadLocal<MirrorEvmTxProcessor> mirrorEvmTxProcessor = ThreadLocal.withInitial(() -> null);
=======
    public static final ThreadLocal<ContractCallContext> contractCallContextWrapper =
            ThreadLocal.withInitial(() -> null);
>>>>>>> 4a7f49e3

    private ThreadLocalHolder() {}

    /** Chop the stack back to its base. This keeps the most-upstream-layer which connects to the database, and the
     * `ROCachingStateFrame` on top of it.  Therefore, everything already read from the database is still present,
     * unchanged, in the stacked cache.  (Usage case is the multiple calls to `eth_estimateGas` in order to "binary
     * search" to the closest gas approximation for a given contract call: The _first_ call is the only one that actually
     * hits the database (via the database accessors), all subsequent executions will fetch the same values
     * (required!) from the RO-cache without touching the database again - if you cut back the stack between executions
     * using this method.)
     */
    public static void resetToBase() {
        ContractCallContext contractCallContext = contractCallContextWrapper.get();
        contractCallContext.stack = contractCallContext.stackBase;
    }

    public static void cleanThread() {
        resetState();
        ContractCallContext contractCallContext = contractCallContextWrapper.get();
        contractCallContext.stack = null;
        contractCallContext.stackBase = null;
    }

    public static void resetState() {
        resetToBase();
        ContractCallContext contractCallContext = contractCallContextWrapper.get();
        contractCallContext.isCreate = false;
        contractCallContext.isEstimate = false;
        contractCallContext.aliases.clear();
        contractCallContext.pendingAliases.clear();
        contractCallContext.pendingRemovals.clear();
        contractCallContext.blockTimestamp = ContractCallContext.UNSET_TIMESTAMP;
    }

    public static void startThread(final StackedStateFrames stackedStateFrames) {
        ContractCallContext contractCallContext = new ContractCallContext();
        contractCallContextWrapper.set(contractCallContext);
        if (contractCallContext.stackBase == null) {
            contractCallContext.stackBase = stackedStateFrames.getEmptyStackBase();
        }

        contractCallContext.stack = contractCallContext.stackBase;
    }

    public static void initContractCallContext() {
        contractCallContextWrapper.set(new ContractCallContext());
    }

    public static void setStack(CachingStateFrame<Object> stack) {
        ContractCallContext contractCallContext = contractCallContextWrapper.get();
        contractCallContext.stack = stack;
    }

    public static CachingStateFrame<Object> getStack() {
        return contractCallContextWrapper.get().stack;
    }

    public static void setStackBase(CachingStateFrame<Object> stackBase) {
        ContractCallContext contractCallContext = contractCallContextWrapper.get();
        contractCallContext.stackBase = stackBase;
    }

    public static CachingStateFrame<Object> getStackBase() {
        return contractCallContextWrapper.get().stackBase;
    }

    public static boolean isCreate() {
        return contractCallContextWrapper.get().isCreate;
    }

    public static void setIsCreate(boolean isCreate) {
        ContractCallContext contractCallContext = contractCallContextWrapper.get();
        contractCallContext.isCreate = isCreate;
    }

    public static boolean isEstimate() {
        return contractCallContextWrapper.get().isEstimate;
    }

    public static void setIsEstimate(boolean isEstimate) {
        ContractCallContext contractCallContext = contractCallContextWrapper.get();
        contractCallContext.isEstimate = isEstimate;
    }

    public static void setMirrorEvmTxProcessor(MirrorEvmTxProcessor mirrorEvmTxProcessor) {
        ContractCallContext contractCallContext = contractCallContextWrapper.get();
        contractCallContext.mirrorEvmTxProcessor = mirrorEvmTxProcessor;
    }

    public static MirrorEvmTxProcessor getMirrorEvmTxProcessor() {
        return contractCallContextWrapper.get().mirrorEvmTxProcessor;
    }

    public static Map<Address, Address> getAliases() {
        return contractCallContextWrapper.get().aliases;
    }

    public static Map<Address, Address> getPendingAliases() {
        return contractCallContextWrapper.get().pendingAliases;
    }

    public static Set<Address> getPendingRemovals() {
        return contractCallContextWrapper.get().pendingRemovals;
    }

    private static class ContractCallContext {

        /**
         * Constant for representing an unset or disabled timestamp for filtering.
         */
        public static final long UNSET_TIMESTAMP = -1L;

        /**
         * Long value which stores the block timestamp used for filtering of historical data.
         * A value of UNSET_TIMESTAMP indicates that the timestamp is unset or disabled for filtering.
         * Any value other than UNSET_TIMESTAMP that is a valid timestamp should be considered for filtering operations.
         */
        @SuppressWarnings("java:S1068")
        private long blockTimestamp = UNSET_TIMESTAMP;

        /** Boolean flag which determines whether the transaction is estimate gas or not*/
        private boolean isEstimate = false;

        /** Boolean flag which determines whether we should make a contract call or contract create transaction simulation */
        private boolean isCreate = false;

        /** Map of account aliases that were committed */
        @NonNull
        private final Map<Address, Address> aliases = new HashMap<>();

        @NonNull
        /** Map of account aliases that are added by the current frame and are not yet committed */
        private final Map<Address, Address> pendingAliases = new HashMap<>();

        @NonNull
        /** Set of account aliases that are deleted by the current frame and are not yet committed */
        private final Set<Address> pendingRemovals = new HashSet<>();

        /** Current top of stack (which is all linked together) */
        private CachingStateFrame<Object> stack;

        /** Fixed "base" of stack: a R/O cache frame on top of the DB-backed cache frame */
        private CachingStateFrame<Object> stackBase;

        private MirrorEvmTxProcessor mirrorEvmTxProcessor;
    }
}<|MERGE_RESOLUTION|>--- conflicted
+++ resolved
@@ -29,52 +29,8 @@
 
 @Named
 public class ThreadLocalHolder {
-<<<<<<< HEAD
-
-    /**
-     * Constant for representing an unset or disabled timestamp for filtering.
-     */
-    public static final long UNSET_TIMESTAMP = -1L;
-
-    /**
-     * Long value which stores the block timestamp used for filtering of historical data.
-     * A value of UNSET_TIMESTAMP indicates that the timestamp is unset or disabled for filtering.
-     * Any value other than UNSET_TIMESTAMP that is a valid timestamp should be considered for filtering operations.
-     */
-    @NonNull
-    public static final ThreadLocal<Long> blockTimestamp = ThreadLocal.withInitial(() -> UNSET_TIMESTAMP);
-
-    /** Boolean flag which determines whether the transaction is estimate gas or not*/
-    @NonNull
-    public static final ThreadLocal<Boolean> isEstimate = ThreadLocal.withInitial(() -> false);
-
-    /** Boolean flag which determines whether we should make a contract call or contract create transaction simulation */
-    @NonNull
-    public static final ThreadLocal<Boolean> isCreate = ThreadLocal.withInitial(() -> false);
-    /** Map of account aliases that were committed */
-    @NonNull
-    public static final ThreadLocal<Map<Address, Address>> aliases = ThreadLocal.withInitial(HashMap::new);
-
-    @NonNull
-    /** Map of account aliases that are added by the current frame and are not yet committed */
-    public static final ThreadLocal<Map<Address, Address>> pendingAliases = ThreadLocal.withInitial(HashMap::new);
-
-    @NonNull
-    /** Set of account aliases that are deleted by the current frame and are not yet committed */
-    public static final ThreadLocal<Set<Address>> pendingRemovals = ThreadLocal.withInitial(HashSet::new);
-    /** Current top of stack (which is all linked together) */
-    @NonNull
-    public static final ThreadLocal<CachingStateFrame<Object>> stack = ThreadLocal.withInitial(() -> null);
-    /** Fixed "base" of stack: a R/O cache frame on top of the DB-backed cache frame */
-    @NonNull
-    public static final ThreadLocal<CachingStateFrame<Object>> stackBase = ThreadLocal.withInitial(() -> null);
-
-    @NonNull
-    public static final ThreadLocal<MirrorEvmTxProcessor> mirrorEvmTxProcessor = ThreadLocal.withInitial(() -> null);
-=======
     public static final ThreadLocal<ContractCallContext> contractCallContextWrapper =
             ThreadLocal.withInitial(() -> null);
->>>>>>> 4a7f49e3
 
     private ThreadLocalHolder() {}
 
