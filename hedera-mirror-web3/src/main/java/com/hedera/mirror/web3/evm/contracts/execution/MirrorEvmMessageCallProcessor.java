/*
 * Copyright (C) 2023-2024 Hedera Hashgraph, LLC
 *
 * Licensed under the Apache License, Version 2.0 (the "License");
 * you may not use this file except in compliance with the License.
 * You may obtain a copy of the License at
 *
 *      http://www.apache.org/licenses/LICENSE-2.0
 *
 * Unless required by applicable law or agreed to in writing, software
 * distributed under the License is distributed on an "AS IS" BASIS,
 * WITHOUT WARRANTIES OR CONDITIONS OF ANY KIND, either express or implied.
 * See the License for the specific language governing permissions and
 * limitations under the License.
 */

package com.hedera.mirror.web3.evm.contracts.execution;

import static com.hedera.node.app.service.evm.contracts.operations.HederaExceptionalHaltReason.FAILURE_DURING_LAZY_ACCOUNT_CREATE;
import static com.hedera.services.store.contracts.precompile.codec.DecodingFacade.wrapUnsafely;
import static org.hyperledger.besu.evm.frame.ExceptionalHaltReason.INSUFFICIENT_GAS;
import static org.hyperledger.besu.evm.frame.MessageFrame.State.EXCEPTIONAL_HALT;

import com.hedera.mirror.web3.evm.config.PrecompiledContractProvider;
import com.hedera.mirror.web3.evm.store.contract.EntityAddressSequencer;
import com.hedera.mirror.web3.evm.store.contract.HederaEvmStackedWorldStateUpdater;
import com.hedera.services.contracts.gascalculator.GasCalculatorHederaV22;
import com.hedera.services.ledger.BalanceChange;
import com.hedera.services.txns.crypto.AbstractAutoCreationLogic;
import com.hedera.services.utils.EntityIdUtils;
import com.hederahashgraph.api.proto.java.AccountAmount;
import com.hederahashgraph.api.proto.java.AccountID;
import com.hederahashgraph.api.proto.java.ResponseCodeEnum;
import com.hederahashgraph.api.proto.java.Timestamp;
import edu.umd.cs.findbugs.annotations.NonNull;
import java.util.List;
import java.util.Optional;
import org.hyperledger.besu.evm.EVM;
import org.hyperledger.besu.evm.frame.ExceptionalHaltReason;
import org.hyperledger.besu.evm.frame.MessageFrame;
import org.hyperledger.besu.evm.precompile.MainnetPrecompiledContracts;
import org.hyperledger.besu.evm.precompile.PrecompileContractRegistry;
import org.hyperledger.besu.evm.tracing.OperationTracer;

public class MirrorEvmMessageCallProcessor extends AbstractEvmMessageCallProcessor {
    private final AbstractAutoCreationLogic autoCreationLogic;
    private final EntityAddressSequencer entityAddressSequencer;

    public MirrorEvmMessageCallProcessor(
            final AbstractAutoCreationLogic autoCreationLogic,
            final EntityAddressSequencer entityAddressSequencer,
            final EVM evm,
            final PrecompileContractRegistry precompiles,
            final PrecompiledContractProvider precompilesHolder,
            final GasCalculatorHederaV22 gasCalculator) {
        super(evm, precompiles, precompilesHolder.getHederaPrecompiles());
        this.autoCreationLogic = autoCreationLogic;
        this.entityAddressSequencer = entityAddressSequencer;

        MainnetPrecompiledContracts.populateForIstanbul(precompiles, gasCalculator);
    }

    /**
     * This logic is copied from hedera-services HederaMessageCallProcessor.
     * @param frame
     * @param operationTracer
     */
    @Override
    protected void executeLazyCreate(final MessageFrame frame, final OperationTracer operationTracer) {
        final var updater = (HederaEvmStackedWorldStateUpdater) frame.getWorldUpdater();
        final var syntheticBalanceChange = constructSyntheticLazyCreateBalanceChangeFrom(frame);
        final var timestamp = Timestamp.newBuilder()
                .setSeconds(frame.getBlockValues().getTimestamp())
                .build();
<<<<<<< HEAD
        final var lazyCreateResult =
                autoCreationLogic.create(syntheticBalanceChange, timestamp, updater.getStore(), entityAddressSequencer, List.of(syntheticBalanceChange));
=======
        final var lazyCreateResult = autoCreationLogic.create(
                syntheticBalanceChange,
                timestamp,
                updater.getStore(),
                entityAddressSequencer,
                List.of(syntheticBalanceChange));
>>>>>>> 9f37404b
        if (lazyCreateResult.getLeft() != ResponseCodeEnum.OK) {
            haltFrameAndTraceCreationResult(frame, operationTracer, FAILURE_DURING_LAZY_ACCOUNT_CREATE);
        } else {
            final var creationFeeInTinybars = lazyCreateResult.getRight();
            final var creationFeeInGas =
                    creationFeeInTinybars / frame.getGasPrice().toLong();
            if (frame.getRemainingGas() < creationFeeInGas) {
                // ledgers won't be committed on unsuccessful frame and StackedContractAliases
                // will revert any new aliases
                haltFrameAndTraceCreationResult(frame, operationTracer, INSUFFICIENT_GAS);
            } else {
                frame.decrementRemainingGas(creationFeeInGas);

                // we do not track auto-creation preceding child record as the mirror node does not
                // maintain child record logic at the moment

                // track the lazy account so it is accessible to the EVM
                updater.trackLazilyCreatedAccount(EntityIdUtils.asTypedEvmAddress(syntheticBalanceChange.accountId()));
            }
        }
    }

    @NonNull
    private BalanceChange constructSyntheticLazyCreateBalanceChangeFrom(final MessageFrame frame) {
        return BalanceChange.changingHbar(
                AccountAmount.newBuilder()
                        .setAccountID(AccountID.newBuilder()
                                .setAlias(
                                        wrapUnsafely(frame.getRecipientAddress().toArrayUnsafe()))
                                .build())
                        .build(),
                null);
    }

    private void haltFrameAndTraceCreationResult(
            final MessageFrame frame, final OperationTracer operationTracer, final ExceptionalHaltReason haltReason) {
        frame.decrementRemainingGas(frame.getRemainingGas());
        frame.setState(EXCEPTIONAL_HALT);
        operationTracer.traceAccountCreationResult(frame, Optional.of(haltReason));
    }
}<|MERGE_RESOLUTION|>--- conflicted
+++ resolved
@@ -72,17 +72,12 @@
         final var timestamp = Timestamp.newBuilder()
                 .setSeconds(frame.getBlockValues().getTimestamp())
                 .build();
-<<<<<<< HEAD
-        final var lazyCreateResult =
-                autoCreationLogic.create(syntheticBalanceChange, timestamp, updater.getStore(), entityAddressSequencer, List.of(syntheticBalanceChange));
-=======
         final var lazyCreateResult = autoCreationLogic.create(
                 syntheticBalanceChange,
                 timestamp,
                 updater.getStore(),
                 entityAddressSequencer,
                 List.of(syntheticBalanceChange));
->>>>>>> 9f37404b
         if (lazyCreateResult.getLeft() != ResponseCodeEnum.OK) {
             haltFrameAndTraceCreationResult(frame, operationTracer, FAILURE_DURING_LAZY_ACCOUNT_CREATE);
         } else {
