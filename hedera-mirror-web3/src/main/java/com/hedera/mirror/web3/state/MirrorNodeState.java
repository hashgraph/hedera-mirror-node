/*
 * Copyright (C) 2024 Hedera Hashgraph, LLC
 *
 * Licensed under the Apache License, Version 2.0 (the "License");
 * you may not use this file except in compliance with the License.
 * You may obtain a copy of the License at
 *
 *      http://www.apache.org/licenses/LICENSE-2.0
 *
 * Unless required by applicable law or agreed to in writing, software
 * distributed under the License is distributed on an "AS IS" BASIS,
 * WITHOUT WARRANTIES OR CONDITIONS OF ANY KIND, either express or implied.
 * See the License for the specific language governing permissions and
 * limitations under the License.
 */

package com.hedera.mirror.web3.state;

import static com.hedera.node.app.workflows.handle.metric.UnavailableMetrics.UNAVAILABLE_METRICS;
import static com.hedera.node.app.workflows.standalone.TransactionExecutors.DEFAULT_NODE_INFO;
import static com.swirlds.state.StateChangeListener.StateType.MAP;
import static com.swirlds.state.StateChangeListener.StateType.QUEUE;
import static com.swirlds.state.StateChangeListener.StateType.SINGLETON;
import static java.util.Objects.requireNonNull;

import com.google.common.annotations.VisibleForTesting;
import com.hedera.hapi.node.base.Key;
import com.hedera.hapi.node.base.SignatureMap;
import com.hedera.hapi.node.transaction.ThrottleDefinitions;
import com.hedera.mirror.web3.common.ContractCallContext;
import com.hedera.mirror.web3.evm.properties.MirrorNodeEvmProperties;
import com.hedera.mirror.web3.state.core.ListReadableQueueState;
import com.hedera.mirror.web3.state.core.ListWritableQueueState;
import com.hedera.mirror.web3.state.core.MapReadableKVState;
import com.hedera.mirror.web3.state.core.MapReadableStates;
import com.hedera.mirror.web3.state.core.MapWritableKVState;
import com.hedera.mirror.web3.state.core.MapWritableStates;
import com.hedera.node.app.config.BootstrapConfigProviderImpl;
import com.hedera.node.app.config.ConfigProviderImpl;
import com.hedera.node.app.fees.FeeService;
import com.hedera.node.app.ids.EntityIdService;
import com.hedera.node.app.records.BlockRecordService;
import com.hedera.node.app.service.contract.impl.ContractServiceImpl;
import com.hedera.node.app.service.file.impl.FileServiceImpl;
import com.hedera.node.app.service.schedule.impl.ScheduleServiceImpl;
import com.hedera.node.app.service.token.impl.TokenServiceImpl;
import com.hedera.node.app.services.AppContextImpl;
import com.hedera.node.app.services.ServiceMigrator;
import com.hedera.node.app.services.ServicesRegistry;
import com.hedera.node.app.spi.AppContext.Gossip;
import com.hedera.node.app.spi.signatures.SignatureVerifier;
import com.hedera.node.app.state.recordcache.RecordCacheService;
import com.hedera.node.app.throttle.AppThrottleFactory;
import com.hedera.node.app.throttle.CongestionThrottleService;
import com.hedera.node.app.throttle.ThrottleAccumulator;
import com.hedera.node.app.version.ServicesSoftwareVersion;
import com.hedera.node.app.workflows.handle.metric.UnavailableMetrics;
import com.hedera.node.config.data.VersionConfig;
import com.swirlds.state.State;
import com.swirlds.state.StateChangeListener;
import com.swirlds.state.lifecycle.StartupNetworks;
import com.swirlds.state.lifecycle.info.NetworkInfo;
import com.swirlds.state.spi.EmptyWritableStates;
import com.swirlds.state.spi.KVChangeListener;
import com.swirlds.state.spi.QueueChangeListener;
import com.swirlds.state.spi.ReadableKVState;
import com.swirlds.state.spi.ReadableSingletonStateBase;
import com.swirlds.state.spi.ReadableStates;
import com.swirlds.state.spi.WritableKVStateBase;
import com.swirlds.state.spi.WritableQueueStateBase;
import com.swirlds.state.spi.WritableSingletonStateBase;
import com.swirlds.state.spi.WritableStates;
import jakarta.annotation.Nonnull;
import jakarta.annotation.Nullable;
import jakarta.annotation.PostConstruct;
import jakarta.inject.Named;
import java.time.InstantSource;
import java.util.ArrayList;
import java.util.Collections;
import java.util.HashMap;
import java.util.List;
import java.util.Map;
import java.util.Objects;
import java.util.Queue;
import java.util.Set;
import java.util.concurrent.ConcurrentHashMap;
import java.util.concurrent.atomic.AtomicReference;
import java.util.function.Function;
import lombok.RequiredArgsConstructor;

@SuppressWarnings({"rawtypes", "unchecked"})
@Named
@RequiredArgsConstructor
public class MirrorNodeState implements State {

    private final Map<String, ReadableStates> readableStates = new ConcurrentHashMap<>();
    private final Map<String, WritableStates> writableStates = new ConcurrentHashMap<>();

    // Key is Service, value is Map of state name to state datasource
    private final Map<String, Map<String, Object>> states = new ConcurrentHashMap<>();
    private final List<StateChangeListener> listeners = new ArrayList<>();

    private final List<ReadableKVState> readableKVStates;

    private final ServicesRegistry servicesRegistry;
    private final ServiceMigrator serviceMigrator;
    private final NetworkInfo networkInfo;
    private final StartupNetworks startupNetworks;

    private final MirrorNodeEvmProperties mirrorNodeEvmProperties;

    @PostConstruct
    private void init() {
        if (!mirrorNodeEvmProperties.isModularizedServices()) {
            // If the flag is not enabled, we don't need to make any further initialization.
            return;
        }

        ContractCallContext.run(ctx -> {
            registerServices(servicesRegistry);
            final var bootstrapConfig = new BootstrapConfigProviderImpl().getConfiguration();
            serviceMigrator.doMigrations(
                    this,
                    servicesRegistry,
                    null,
                    new ServicesSoftwareVersion(
                            bootstrapConfig.getConfigData(VersionConfig.class).servicesVersion()),
                    new ConfigProviderImpl().getConfiguration(),
                    new ConfigProviderImpl().getConfiguration(),
                    networkInfo,
<<<<<<< HEAD
                    UnavailableMetrics.UNAVAILABLE_METRICS);
=======
                    UnavailableMetrics.UNAVAILABLE_METRICS,
                    startupNetworks);
>>>>>>> d187a137
            return ctx;
        });
    }

    public MirrorNodeState addService(@Nonnull final String serviceName, @Nonnull final Map<String, ?> dataSources) {
        final var serviceStates = this.states.computeIfAbsent(serviceName, k -> new ConcurrentHashMap<>());
        dataSources.forEach((k, b) -> {
            if (!serviceStates.containsKey(k)) {
                serviceStates.put(k, b);
            }
        });

        // Purge any readable states whose state definitions are now stale,
        // since they don't include the new data sources we just added
        readableStates.remove(serviceName);
        writableStates.remove(serviceName);
        return this;
    }

    /**
     * Removes the state with the given key for the service with the given name.
     *
     * @param serviceName the name of the service
     * @param stateKey    the key of the state
     */
    public void removeServiceState(@Nonnull final String serviceName, @Nonnull final String stateKey) {
        requireNonNull(serviceName);
        requireNonNull(stateKey);
        this.states.computeIfPresent(serviceName, (k, v) -> {
            v.remove(stateKey);
            // Purge any readable states whose state definitions are now stale,
            // since they still include the data sources we just removed
            readableStates.remove(serviceName);
            writableStates.remove(serviceName);
            return v;
        });
    }

    @Nonnull
    @Override
    public ReadableStates getReadableStates(@Nonnull String serviceName) {
        return readableStates.computeIfAbsent(serviceName, s -> {
            final var serviceStates = this.states.get(s);
            if (serviceStates == null) {
                return new MapReadableStates(new HashMap<>());
            }
            final Map<String, Object> data = new ConcurrentHashMap<>();
            for (final var entry : serviceStates.entrySet()) {
                final var stateName = entry.getKey();
                final var state = entry.getValue();
                if (state instanceof Queue queue) {
                    data.put(stateName, new ListReadableQueueState(stateName, queue));
                } else if (state instanceof Map map) {
                    final var readableKVState = readableKVStates.stream()
                            .filter(r -> r.getStateKey().equals(stateName))
                            .findFirst();

                    if (readableKVState.isPresent()) {
                        data.put(stateName, readableKVState.get());
                    } else {
                        data.put(stateName, new MapReadableKVState(stateName, map));
                    }
                } else if (state instanceof AtomicReference ref) {
                    data.put(stateName, new ReadableSingletonStateBase<>(stateName, ref::get));
                }
            }
            return new MapReadableStates(data);
        });
    }

    @Nonnull
    @Override
    public WritableStates getWritableStates(@Nonnull String serviceName) {
        return writableStates.computeIfAbsent(serviceName, s -> {
            final var serviceStates = states.get(s);
            if (serviceStates == null) {
                return new EmptyWritableStates();
            }
            final Map<String, Object> data = new ConcurrentHashMap<>();
            for (final var entry : serviceStates.entrySet()) {
                final var stateName = entry.getKey();
                final var state = entry.getValue();
                if (state instanceof Queue<?> queue) {
                    data.put(
                            stateName,
                            withAnyRegisteredListeners(serviceName, new ListWritableQueueState<>(stateName, queue)));
                } else if (state instanceof Map<?, ?>) {
                    data.put(
                            stateName,
                            withAnyRegisteredListeners(
                                    serviceName,
                                    new MapWritableKVState<>(
                                            stateName,
                                            getReadableStates(serviceName).get(stateName))));
                } else if (state instanceof AtomicReference<?> ref) {
                    data.put(stateName, withAnyRegisteredListeners(serviceName, stateName, ref));
                }
            }
            return new MapWritableStates(data, () -> readableStates.remove(serviceName));
        });
    }

    @Override
    public void registerCommitListener(@Nonnull final StateChangeListener listener) {
        requireNonNull(listener);
        listeners.add(listener);
    }

    @Override
    public void unregisterCommitListener(@Nonnull final StateChangeListener listener) {
        requireNonNull(listener);
        listeners.remove(listener);
    }

    public void commit() {
        writableStates.values().forEach(writableStatesValue -> {
            if (writableStatesValue instanceof MapWritableStates mapWritableStates) {
                mapWritableStates.commit();
            }
        });
    }

    private <V> WritableSingletonStateBase<V> withAnyRegisteredListeners(
            @Nonnull final String serviceName, @Nonnull final String stateKey, @Nonnull final AtomicReference<V> ref) {
        final var state = new WritableSingletonStateBase<>(stateKey, ref::get, ref::set);
        listeners.forEach(listener -> {
            if (listener.stateTypes().contains(SINGLETON)) {
                registerSingletonListener(serviceName, state, listener);
            }
        });
        return state;
    }

    private <K, V> MapWritableKVState<K, V> withAnyRegisteredListeners(
            @Nonnull final String serviceName, @Nonnull final MapWritableKVState<K, V> state) {
        listeners.forEach(listener -> {
            if (listener.stateTypes().contains(MAP)) {
                registerKVListener(serviceName, state, listener);
            }
        });
        return state;
    }

    private <T> ListWritableQueueState<T> withAnyRegisteredListeners(
            @Nonnull final String serviceName, @Nonnull final ListWritableQueueState<T> state) {
        listeners.forEach(listener -> {
            if (listener.stateTypes().contains(QUEUE)) {
                registerQueueListener(serviceName, state, listener);
            }
        });
        return state;
    }

    private <V> void registerSingletonListener(
            @Nonnull final String serviceName,
            @Nonnull final WritableSingletonStateBase<V> singletonState,
            @Nonnull final StateChangeListener listener) {
        final var stateId = listener.stateIdFor(serviceName, singletonState.getStateKey());
        singletonState.registerListener(value -> listener.singletonUpdateChange(stateId, value));
    }

    private <V> void registerQueueListener(
            @Nonnull final String serviceName,
            @Nonnull final WritableQueueStateBase<V> queueState,
            @Nonnull final StateChangeListener listener) {
        final var stateId = listener.stateIdFor(serviceName, queueState.getStateKey());
        queueState.registerListener(new QueueChangeListener<>() {
            @Override
            public void queuePushChange(@Nonnull final V value) {
                listener.queuePushChange(stateId, value);
            }

            @Override
            public void queuePopChange() {
                listener.queuePopChange(stateId);
            }
        });
    }

    private <K, V> void registerKVListener(
            @Nonnull final String serviceName, WritableKVStateBase<K, V> state, StateChangeListener listener) {
        final var stateId = listener.stateIdFor(serviceName, state.getStateKey());
        state.registerListener(new KVChangeListener<>() {
            @Override
            public void mapUpdateChange(@Nonnull final K key, @Nonnull final V value) {
                listener.mapUpdateChange(stateId, key, value);
            }

            @Override
            public void mapDeleteChange(@Nonnull final K key) {
                listener.mapDeleteChange(stateId, key);
            }
        });
    }

    @Override
    public boolean equals(Object o) {
        if (this == o) {
            return true;
        }
        if (o == null || getClass() != o.getClass()) {
            return false;
        }
        MirrorNodeState that = (MirrorNodeState) o;
        return Objects.equals(readableStates, that.readableStates)
                && Objects.equals(writableStates, that.writableStates)
                && Objects.equals(states, that.states)
                && Objects.equals(listeners, that.listeners);
    }

    @Override
    public int hashCode() {
        return Objects.hash(readableStates, writableStates, states, listeners);
    }

    @VisibleForTesting
    void setWritableStates(final Map<String, WritableStates> writableStates) {
        this.writableStates.putAll(writableStates);
    }

    @VisibleForTesting
    Map<String, Map<String, Object>> getStates() {
        return Collections.unmodifiableMap(states);
    }

    private void registerServices(ServicesRegistry servicesRegistry) {
        // Register all service schema RuntimeConstructable factories before platform init
        final var appContext = new AppContextImpl(
                InstantSource.system(),
                signatureVerifier(),
                Gossip.UNAVAILABLE_GOSSIP,
                () -> new ConfigProviderImpl().getConfiguration(),
                () -> DEFAULT_NODE_INFO,
                () -> UNAVAILABLE_METRICS,
                new AppThrottleFactory(
                        () -> new ConfigProviderImpl().getConfiguration(),
                        () -> this,
                        () -> ThrottleDefinitions.DEFAULT,
                        ThrottleAccumulator::new));
        Set.of(
                        new EntityIdService(),
                        new TokenServiceImpl(),
                        new FileServiceImpl(),
                        new ContractServiceImpl(appContext),
                        new BlockRecordService(),
                        new FeeService(),
                        new CongestionThrottleService(),
                        new RecordCacheService(),
                        new ScheduleServiceImpl())
                .forEach(servicesRegistry::register);
    }

    private SignatureVerifier signatureVerifier() {
        return new SignatureVerifier() {
            @Override
            public boolean verifySignature(
                    @Nonnull Key key,
                    @Nonnull com.hedera.pbj.runtime.io.buffer.Bytes bytes,
                    @Nonnull com.hedera.node.app.spi.signatures.SignatureVerifier.MessageType messageType,
                    @Nonnull SignatureMap signatureMap,
                    @Nullable Function<Key, SimpleKeyStatus> simpleKeyVerifier) {
                throw new UnsupportedOperationException("Not implemented");
            }

            @Override
            public KeyCounts countSimpleKeys(@Nonnull Key key) {
                throw new UnsupportedOperationException("Not implemented");
            }
        };
    }
}<|MERGE_RESOLUTION|>--- conflicted
+++ resolved
@@ -128,12 +128,8 @@
                     new ConfigProviderImpl().getConfiguration(),
                     new ConfigProviderImpl().getConfiguration(),
                     networkInfo,
-<<<<<<< HEAD
-                    UnavailableMetrics.UNAVAILABLE_METRICS);
-=======
                     UnavailableMetrics.UNAVAILABLE_METRICS,
                     startupNetworks);
->>>>>>> d187a137
             return ctx;
         });
     }
