/*
 * Copyright (C) 2024 Hedera Hashgraph, LLC
 *
 * Licensed under the Apache License, Version 2.0 (the "License");
 * you may not use this file except in compliance with the License.
 * You may obtain a copy of the License at
 *
 *      http://www.apache.org/licenses/LICENSE-2.0
 *
 * Unless required by applicable law or agreed to in writing, software
 * distributed under the License is distributed on an "AS IS" BASIS,
 * WITHOUT WARRANTIES OR CONDITIONS OF ANY KIND, either express or implied.
 * See the License for the specific language governing permissions and
 * limitations under the License.
 */

package com.hedera.mirror.web3.state;

import static com.hedera.node.app.util.FileUtilities.createFileID;
import static com.swirlds.state.StateChangeListener.StateType.MAP;
import static com.swirlds.state.StateChangeListener.StateType.QUEUE;
import static com.swirlds.state.StateChangeListener.StateType.SINGLETON;
import static java.util.Objects.requireNonNull;

import com.google.common.annotations.VisibleForTesting;
import com.hedera.hapi.node.base.FileID;
import com.hedera.hapi.node.base.Key;
import com.hedera.hapi.node.base.KeyList;
import com.hedera.hapi.node.base.SignatureMap;
import com.hedera.hapi.node.state.file.File;
<<<<<<< HEAD
import com.hedera.mirror.web3.evm.properties.MirrorNodeEvmProperties;
import com.hedera.mirror.web3.state.components.MetricsImpl;
=======
>>>>>>> 398c23a1
import com.hedera.mirror.web3.state.core.ListReadableQueueState;
import com.hedera.mirror.web3.state.core.ListWritableQueueState;
import com.hedera.mirror.web3.state.core.MapReadableKVState;
import com.hedera.mirror.web3.state.core.MapReadableStates;
import com.hedera.mirror.web3.state.core.MapWritableKVState;
import com.hedera.mirror.web3.state.core.MapWritableStates;
import com.hedera.node.app.config.BootstrapConfigProviderImpl;
import com.hedera.node.app.config.ConfigProviderImpl;
import com.hedera.node.app.fees.FeeService;
import com.hedera.node.app.ids.EntityIdService;
import com.hedera.node.app.records.BlockRecordService;
import com.hedera.node.app.service.contract.impl.ContractServiceImpl;
import com.hedera.node.app.service.file.FileService;
import com.hedera.node.app.service.file.impl.FileServiceImpl;
import com.hedera.node.app.service.file.impl.schemas.V0490FileSchema;
import com.hedera.node.app.service.token.impl.TokenServiceImpl;
import com.hedera.node.app.services.AppContextImpl;
import com.hedera.node.app.services.ServiceMigrator;
import com.hedera.node.app.services.ServicesRegistry;
import com.hedera.node.app.spi.AppContext.Gossip;
import com.hedera.node.app.spi.signatures.SignatureVerifier;
import com.hedera.node.app.state.recordcache.RecordCacheService;
import com.hedera.node.app.throttle.CongestionThrottleService;
import com.hedera.node.app.version.ServicesSoftwareVersion;
import com.hedera.node.app.workflows.handle.metric.UnavailableMetrics;
import com.hedera.node.config.data.FilesConfig;
import com.hedera.node.config.data.VersionConfig;
import com.hedera.pbj.runtime.io.buffer.Bytes;
import com.swirlds.config.api.Configuration;
import com.swirlds.state.State;
import com.swirlds.state.StateChangeListener;
import com.swirlds.state.spi.CommittableWritableStates;
import com.swirlds.state.spi.EmptyWritableStates;
import com.swirlds.state.spi.KVChangeListener;
import com.swirlds.state.spi.QueueChangeListener;
import com.swirlds.state.spi.ReadableKVState;
import com.swirlds.state.spi.ReadableSingletonStateBase;
import com.swirlds.state.spi.ReadableStates;
import com.swirlds.state.spi.WritableKVStateBase;
import com.swirlds.state.spi.WritableQueueStateBase;
import com.swirlds.state.spi.WritableSingletonStateBase;
import com.swirlds.state.spi.WritableStates;
import com.swirlds.state.spi.info.NetworkInfo;
import edu.umd.cs.findbugs.annotations.NonNull;
import jakarta.annotation.Nonnull;
import jakarta.annotation.Nullable;
import jakarta.annotation.PostConstruct;
import jakarta.inject.Named;
import java.time.InstantSource;
import java.util.ArrayList;
import java.util.Collections;
import java.util.HashMap;
import java.util.List;
import java.util.Map;
import java.util.Objects;
import java.util.Queue;
import java.util.Set;
import java.util.concurrent.ConcurrentHashMap;
import java.util.concurrent.atomic.AtomicReference;
import java.util.function.Function;
import lombok.RequiredArgsConstructor;

@SuppressWarnings({"rawtypes", "unchecked"})
@Named
@RequiredArgsConstructor
public class MirrorNodeState implements State {

    private final Map<String, ReadableStates> readableStates = new ConcurrentHashMap<>();
    private final Map<String, WritableStates> writableStates = new ConcurrentHashMap<>();

    // Key is Service, value is Map of state name to state datasource
    private final Map<String, Map<String, Object>> states = new ConcurrentHashMap<>();
    private final List<StateChangeListener> listeners = new ArrayList<>();

    private final List<ReadableKVState> readableKVStates;

    private final ServicesRegistry servicesRegistry;
    private final ServiceMigrator serviceMigrator;
    private final NetworkInfo networkInfo;

    private final MirrorNodeEvmProperties mirrorNodeEvmProperties;

    @PostConstruct
    private void init() {
        if (!mirrorNodeEvmProperties.isModularizedServices()) {
            // If the flag is not enabled, we don't need to make any further initialization.
            return;
        }

        registerServices(servicesRegistry);
        final var bootstrapConfig = new BootstrapConfigProviderImpl().getConfiguration();
        serviceMigrator.doMigrations(
                this,
                servicesRegistry,
                null,
                new ServicesSoftwareVersion(
                        bootstrapConfig.getConfigData(VersionConfig.class).servicesVersion()),
                new ConfigProviderImpl().getConfiguration(),
                networkInfo,
                UnavailableMetrics.UNAVAILABLE_METRICS);

        final var fileServiceStates = this.getWritableStates(FileService.NAME);
        final var files = fileServiceStates.<FileID, File>get(V0490FileSchema.BLOBS_KEY);
        genesisContentProviders(bootstrapConfig).forEach((fileNum, provider) -> {
            final var fileId = createFileID(fileNum, bootstrapConfig);
            files.put(
                    fileId,
                    File.newBuilder()
                            .fileId(fileId)
                            .keys(KeyList.DEFAULT)
                            .contents(provider.apply(bootstrapConfig))
                            .build());
        });
        ((CommittableWritableStates) fileServiceStates).commit();
        accountReadableKVState
                .reset(); // Remove cached accounts as they remain with keys and empty objects in the cache at this
        // point.
    }

    public MirrorNodeState addService(@NonNull final String serviceName, @NonNull final Map<String, ?> dataSources) {
        final var serviceStates = this.states.computeIfAbsent(serviceName, k -> new ConcurrentHashMap<>());
        dataSources.forEach((k, b) -> {
            if (!serviceStates.containsKey(k)) {
                serviceStates.put(k, b);
            }
        });

        // Purge any readable states whose state definitions are now stale,
        // since they don't include the new data sources we just added
        readableStates.remove(serviceName);
        writableStates.remove(serviceName);
        return this;
    }

    /**
     * Removes the state with the given key for the service with the given name.
     *
     * @param serviceName the name of the service
     * @param stateKey the key of the state
     */
    public void removeServiceState(@NonNull final String serviceName, @NonNull final String stateKey) {
        requireNonNull(serviceName);
        requireNonNull(stateKey);
        this.states.computeIfPresent(serviceName, (k, v) -> {
            v.remove(stateKey);
            // Purge any readable states whose state definitions are now stale,
            // since they still include the data sources we just removed
            readableStates.remove(serviceName);
            writableStates.remove(serviceName);
            return v;
        });
    }

    @Nonnull
    @Override
    public ReadableStates getReadableStates(@Nonnull String serviceName) {
        return readableStates.computeIfAbsent(serviceName, s -> {
            final var serviceStates = this.states.get(s);
            if (serviceStates == null) {
                return new MapReadableStates(new HashMap<>());
            }
            final Map<String, Object> data = new ConcurrentHashMap<>();
            for (final var entry : serviceStates.entrySet()) {
                final var stateName = entry.getKey();
                final var state = entry.getValue();
                if (state instanceof Queue queue) {
                    data.put(stateName, new ListReadableQueueState(stateName, queue));
                } else if (state instanceof Map map) {
                    final var readableKVState = readableKVStates.stream()
                            .filter(r -> r.getStateKey().equals(stateName))
                            .findFirst();

                    if (readableKVState.isPresent()) {
                        data.put(stateName, readableKVState.get());
                    } else {
                        data.put(stateName, new MapReadableKVState(stateName, map));
                    }
                } else if (state instanceof AtomicReference ref) {
                    data.put(stateName, new ReadableSingletonStateBase<>(stateName, ref::get));
                }
            }
            return new MapReadableStates(data);
        });
    }

    @Nonnull
    @Override
    public WritableStates getWritableStates(@Nonnull String serviceName) {
        return writableStates.computeIfAbsent(serviceName, s -> {
            final var serviceStates = states.get(s);
            if (serviceStates == null) {
                return new EmptyWritableStates();
            }
            final Map<String, Object> data = new ConcurrentHashMap<>();
            for (final var entry : serviceStates.entrySet()) {
                final var stateName = entry.getKey();
                final var state = entry.getValue();
                if (state instanceof Queue<?> queue) {
                    data.put(
                            stateName,
                            withAnyRegisteredListeners(serviceName, new ListWritableQueueState<>(stateName, queue)));
                } else if (state instanceof Map<?, ?>) {
                    data.put(
                            stateName,
                            withAnyRegisteredListeners(
                                    serviceName,
                                    new MapWritableKVState<>(
                                            stateName,
                                            getReadableStates(serviceName).get(stateName))));
                } else if (state instanceof AtomicReference<?> ref) {
                    data.put(stateName, withAnyRegisteredListeners(serviceName, stateName, ref));
                }
            }
            return new MapWritableStates(data, () -> readableStates.remove(serviceName));
        });
    }

    @Override
    public void registerCommitListener(@NonNull final StateChangeListener listener) {
        requireNonNull(listener);
        listeners.add(listener);
    }

    @Override
    public void unregisterCommitListener(@NonNull final StateChangeListener listener) {
        requireNonNull(listener);
        listeners.remove(listener);
    }

    public void commit() {
        writableStates.values().forEach(writableStatesValue -> {
            if (writableStatesValue instanceof MapWritableStates mapWritableStates) {
                mapWritableStates.commit();
            }
        });
    }

    private <V> WritableSingletonStateBase<V> withAnyRegisteredListeners(
            @NonNull final String serviceName, @NonNull final String stateKey, @NonNull final AtomicReference<V> ref) {
        final var state = new WritableSingletonStateBase<>(stateKey, ref::get, ref::set);
        listeners.forEach(listener -> {
            if (listener.stateTypes().contains(SINGLETON)) {
                registerSingletonListener(serviceName, state, listener);
            }
        });
        return state;
    }

    private <K, V> MapWritableKVState<K, V> withAnyRegisteredListeners(
            @NonNull final String serviceName, @NonNull final MapWritableKVState<K, V> state) {
        listeners.forEach(listener -> {
            if (listener.stateTypes().contains(MAP)) {
                registerKVListener(serviceName, state, listener);
            }
        });
        return state;
    }

    private <T> ListWritableQueueState<T> withAnyRegisteredListeners(
            @NonNull final String serviceName, @NonNull final ListWritableQueueState<T> state) {
        listeners.forEach(listener -> {
            if (listener.stateTypes().contains(QUEUE)) {
                registerQueueListener(serviceName, state, listener);
            }
        });
        return state;
    }

    private <V> void registerSingletonListener(
            @NonNull final String serviceName,
            @NonNull final WritableSingletonStateBase<V> singletonState,
            @NonNull final StateChangeListener listener) {
        final var stateId = listener.stateIdFor(serviceName, singletonState.getStateKey());
        singletonState.registerListener(value -> listener.singletonUpdateChange(stateId, value));
    }

    private <V> void registerQueueListener(
            @NonNull final String serviceName,
            @NonNull final WritableQueueStateBase<V> queueState,
            @NonNull final StateChangeListener listener) {
        final var stateId = listener.stateIdFor(serviceName, queueState.getStateKey());
        queueState.registerListener(new QueueChangeListener<>() {
            @Override
            public void queuePushChange(@NonNull final V value) {
                listener.queuePushChange(stateId, value);
            }

            @Override
            public void queuePopChange() {
                listener.queuePopChange(stateId);
            }
        });
    }

    private <K, V> void registerKVListener(
            @NonNull final String serviceName, WritableKVStateBase<K, V> state, StateChangeListener listener) {
        final var stateId = listener.stateIdFor(serviceName, state.getStateKey());
        state.registerListener(new KVChangeListener<>() {
            @Override
            public void mapUpdateChange(@NonNull final K key, @NonNull final V value) {
                listener.mapUpdateChange(stateId, key, value);
            }

            @Override
            public void mapDeleteChange(@NonNull final K key) {
                listener.mapDeleteChange(stateId, key);
            }
        });
    }

    @Override
    public boolean equals(Object o) {
        if (this == o) {
            return true;
        }
        if (o == null || getClass() != o.getClass()) {
            return false;
        }
        MirrorNodeState that = (MirrorNodeState) o;
        return Objects.equals(readableStates, that.readableStates)
                && Objects.equals(writableStates, that.writableStates)
                && Objects.equals(states, that.states)
                && Objects.equals(listeners, that.listeners);
    }

    @Override
    public int hashCode() {
        return Objects.hash(readableStates, writableStates, states, listeners);
    }

    @VisibleForTesting
    void setWritableStates(final Map<String, WritableStates> writableStates) {
        this.writableStates.putAll(writableStates);
    }

    @VisibleForTesting
    Map<String, Map<String, Object>> getStates() {
        return Collections.unmodifiableMap(states);
    }

    private void registerServices(ServicesRegistry servicesRegistry) {
        // Register all service schema RuntimeConstructable factories before platform init
        final var appContext =
                new AppContextImpl(InstantSource.system(), signatureVerifier(), Gossip.UNAVAILABLE_GOSSIP);
        Set.of(
                        new EntityIdService(),
                        new TokenServiceImpl(),
                        new FileServiceImpl(),
                        new ContractServiceImpl(appContext),
                        new BlockRecordService(),
                        new FeeService(),
                        new CongestionThrottleService(),
                        new RecordCacheService())
                .forEach(servicesRegistry::register);
    }

    private Map<Long, Function<Configuration, Bytes>> genesisContentProviders(
            final com.swirlds.config.api.Configuration config) {
        final var genesisSchema = new V0490FileSchema();
        final var filesConfig = config.getConfigData(FilesConfig.class);
        return Map.of(
                filesConfig.feeSchedules(), genesisSchema::genesisFeeSchedules,
                filesConfig.exchangeRates(), genesisSchema::genesisExchangeRates);
    }

    private SignatureVerifier signatureVerifier() {
        return new SignatureVerifier() {
            @Override
            public boolean verifySignature(
                    @Nonnull Key key,
                    @Nonnull com.hedera.pbj.runtime.io.buffer.Bytes bytes,
                    @Nonnull com.hedera.node.app.spi.signatures.SignatureVerifier.MessageType messageType,
                    @Nonnull SignatureMap signatureMap,
                    @Nullable Function<Key, SimpleKeyStatus> simpleKeyVerifier) {
                throw new UnsupportedOperationException("Not implemented");
            }

            @Override
            public KeyCounts countSimpleKeys(@Nonnull Key key) {
                throw new UnsupportedOperationException("Not implemented");
            }
        };
    }
}<|MERGE_RESOLUTION|>--- conflicted
+++ resolved
@@ -28,11 +28,7 @@
 import com.hedera.hapi.node.base.KeyList;
 import com.hedera.hapi.node.base.SignatureMap;
 import com.hedera.hapi.node.state.file.File;
-<<<<<<< HEAD
 import com.hedera.mirror.web3.evm.properties.MirrorNodeEvmProperties;
-import com.hedera.mirror.web3.state.components.MetricsImpl;
-=======
->>>>>>> 398c23a1
 import com.hedera.mirror.web3.state.core.ListReadableQueueState;
 import com.hedera.mirror.web3.state.core.ListWritableQueueState;
 import com.hedera.mirror.web3.state.core.MapReadableKVState;
@@ -147,6 +143,10 @@
                             .build());
         });
         ((CommittableWritableStates) fileServiceStates).commit();
+        final var accountReadableKVState = (AccountReadableKVState) readableKVStates.stream()
+                .filter(r -> r.getStateKey().equals("ACCOUNTS"))
+                .findFirst()
+                .orElseThrow();
         accountReadableKVState
                 .reset(); // Remove cached accounts as they remain with keys and empty objects in the cache at this
         // point.
