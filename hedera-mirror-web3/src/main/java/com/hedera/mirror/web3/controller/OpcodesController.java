/*
 * Copyright (C) 2024 Hedera Hashgraph, LLC
 *
 * Licensed under the Apache License, Version 2.0 (the "License");
 * you may not use this file except in compliance with the License.
 * You may obtain a copy of the License at
 *
 *      http://www.apache.org/licenses/LICENSE-2.0
 *
 * Unless required by applicable law or agreed to in writing, software
 * distributed under the License is distributed on an "AS IS" BASIS,
 * WITHOUT WARRANTIES OR CONDITIONS OF ANY KIND, either express or implied.
 * See the License for the specific language governing permissions and
 * limitations under the License.
 */

package com.hedera.mirror.web3.controller;

import com.hedera.mirror.rest.model.Opcode;
import com.hedera.mirror.rest.model.OpcodesResponse;
import com.hedera.mirror.web3.common.TransactionIdOrHashParameter;
import com.hedera.mirror.web3.evm.contracts.execution.traceability.OpcodeTracerOptions;
import com.hedera.mirror.web3.exception.RateLimitException;
import com.hedera.mirror.web3.service.CallServiceParametersBuilder;
import com.hedera.mirror.web3.service.ContractCallService;
import com.hedera.services.utils.EntityIdUtils;
import io.github.bucket4j.Bucket;
import jakarta.validation.Valid;
import java.util.Arrays;
<<<<<<< HEAD
import java.util.List;
import java.util.Map;
=======
>>>>>>> 4d7c0dd3
import java.util.Optional;
import java.util.stream.Collectors;
import lombok.CustomLog;
import lombok.RequiredArgsConstructor;
import org.apache.tuweni.bytes.Bytes;
import org.hyperledger.besu.datatypes.Address;
import org.springframework.boot.autoconfigure.condition.ConditionalOnProperty;
import org.springframework.web.bind.annotation.CrossOrigin;
import org.springframework.web.bind.annotation.GetMapping;
import org.springframework.web.bind.annotation.PathVariable;
import org.springframework.web.bind.annotation.RequestMapping;
import org.springframework.web.bind.annotation.RequestParam;
import org.springframework.web.bind.annotation.RestController;

@CustomLog
@RestController
@RequiredArgsConstructor
@RequestMapping("/api/v1/contracts/results")
@ConditionalOnProperty(prefix = "hedera.mirror.opcode.tracer", name = "enabled", havingValue = "true")
@SuppressWarnings("java:S5122") // "Make sure that enabling CORS is safe here"
class OpcodesController {

    private final CallServiceParametersBuilder callServiceParametersBuilder;
    private final ContractCallService contractCallService;
    private final Bucket rateLimitBucket;
    private final Bucket gasLimitBucket;

    /**
     * <p>
     *     Returns a result containing detailed information for the transaction execution,
     *     including all values from the {@code stack}, {@code memory} and {@code storage}
     *     and the entire trace of opcodes that were executed during the replay.
     * </p>
     * <p>
     *     To provide the output, the transaction is re-executed using the state from the
     *     {@code contract_state_changes} sidecars produced by the consensus nodes.
     * </p>
     * <p>
     *     The endpoint depends on the following properties to be set to true when starting up the mirror-node:
     *     <ul>
     *         <li>{@systemProperty hedera.mirror.importer.parser.record.entity.persist.transactionBytes}</li>
     *         <li>{@systemProperty hedera.mirror.importer.parser.record.entity.persist.transactionRecordBytes}</li>
     *     </ul>
     * </p>
     *
     * @param transactionIdOrHash The transaction ID or hash
     * @param stack Include stack information
     * @param memory Include memory information
     * @param storage Include storage information
     * @return {@link OpcodesResponse} containing the result of the transaction execution
     */
    @CrossOrigin(origins = "*")
    @GetMapping(value = "/{transactionIdOrHash}/opcodes")
    OpcodesResponse getContractOpcodesByTransactionIdOrHash(
            @PathVariable @Valid TransactionIdOrHashParameter transactionIdOrHash,
            @RequestParam(required = false, defaultValue = "true") boolean stack,
            @RequestParam(required = false, defaultValue = "false") boolean memory,
            @RequestParam(required = false, defaultValue = "false") boolean storage
    ) {
        if (!rateLimitBucket.tryConsume(1)) {
            throw new RateLimitException("Rate limit exceeded.");
        }

        final var params = callServiceParametersBuilder.buildFromTransaction(transactionIdOrHash);
<<<<<<< HEAD
        final var options = new OpcodeTracerOptions(stack, memory, storage);
        final var result = contractCallService.processOpcodeCall(params, options, transactionIdOrHash);
=======
        if (!gasLimitBucket.tryConsume(params.getGas())) {
            throw new RateLimitException("Rate limit exceeded.");
        }

        final var options = new OpcodeTracerOptions(stack, memory, storage);
        final var result = contractCallService.processOpcodeCall(params, options);
>>>>>>> 4d7c0dd3

        return new OpcodesResponse()
                .contractId(result.transactionProcessingResult()
                        .getRecipient()
                        .map(EntityIdUtils::contractIdFromEvmAddress)
                        .map(contractId -> "%d.%d.%d".formatted(
                                contractId.getShardNum(),
                                contractId.getRealmNum(),
                                contractId.getContractNum()))
                        .orElse(null))
                .address(result.transactionProcessingResult()
                        .getRecipient()
                        .map(Address::toHexString)
                        .orElse(Address.ZERO.toHexString()))
                .gas(result.transactionProcessingResult().getGasPrice())
                .failed(!result.transactionProcessingResult().isSuccessful())
                .returnValue(Optional.ofNullable(result.transactionProcessingResult().getOutput())
                        .map(Bytes::toHexString)
                        .orElse(Bytes.EMPTY.toHexString()))
                .opcodes(result.opcodes().stream()
                        .map(opcode -> new Opcode()
                                .pc(opcode.pc())
                                .op(opcode.op().orElse(""))
                                .gas(opcode.gas())
                                .gasCost(opcode.gasCost().isPresent() ? opcode.gasCost().getAsLong() : 0L)
                                .depth(opcode.depth())
                                .stack(opcode.stack().isPresent() ?
                                        Arrays.stream(opcode.stack().get())
                                                .map(Bytes::toHexString)
                                                .toList() :
<<<<<<< HEAD
                                        List.of())
=======
                                        null)
>>>>>>> 4d7c0dd3
                                .memory(opcode.memory().isPresent() ?
                                        Arrays.stream(opcode.memory().get())
                                                .map(Bytes::toHexString)
                                                .toList() :
<<<<<<< HEAD
                                        List.of())
=======
                                        null)
>>>>>>> 4d7c0dd3
                                .storage(opcode.storage().isPresent() ?
                                        opcode.storage().get().entrySet().stream()
                                                .collect(Collectors.toMap(
                                                        entry -> entry.getKey().toHexString(),
                                                        entry -> entry.getValue().toHexString())) :
<<<<<<< HEAD
                                        Map.of())
=======
                                        null)
>>>>>>> 4d7c0dd3
                                .reason(opcode.reason()))
                        .toList());
    }
}<|MERGE_RESOLUTION|>--- conflicted
+++ resolved
@@ -27,11 +27,8 @@
 import io.github.bucket4j.Bucket;
 import jakarta.validation.Valid;
 import java.util.Arrays;
-<<<<<<< HEAD
 import java.util.List;
 import java.util.Map;
-=======
->>>>>>> 4d7c0dd3
 import java.util.Optional;
 import java.util.stream.Collectors;
 import lombok.CustomLog;
@@ -96,17 +93,12 @@
         }
 
         final var params = callServiceParametersBuilder.buildFromTransaction(transactionIdOrHash);
-<<<<<<< HEAD
-        final var options = new OpcodeTracerOptions(stack, memory, storage);
-        final var result = contractCallService.processOpcodeCall(params, options, transactionIdOrHash);
-=======
         if (!gasLimitBucket.tryConsume(params.getGas())) {
             throw new RateLimitException("Rate limit exceeded.");
         }
 
         final var options = new OpcodeTracerOptions(stack, memory, storage);
-        final var result = contractCallService.processOpcodeCall(params, options);
->>>>>>> 4d7c0dd3
+        final var result = contractCallService.processOpcodeCall(params, options, transactionIdOrHash);
 
         return new OpcodesResponse()
                 .contractId(result.transactionProcessingResult()
@@ -137,30 +129,18 @@
                                         Arrays.stream(opcode.stack().get())
                                                 .map(Bytes::toHexString)
                                                 .toList() :
-<<<<<<< HEAD
-                                        List.of())
-=======
                                         null)
->>>>>>> 4d7c0dd3
                                 .memory(opcode.memory().isPresent() ?
                                         Arrays.stream(opcode.memory().get())
                                                 .map(Bytes::toHexString)
                                                 .toList() :
-<<<<<<< HEAD
-                                        List.of())
-=======
                                         null)
->>>>>>> 4d7c0dd3
                                 .storage(opcode.storage().isPresent() ?
                                         opcode.storage().get().entrySet().stream()
                                                 .collect(Collectors.toMap(
                                                         entry -> entry.getKey().toHexString(),
                                                         entry -> entry.getValue().toHexString())) :
-<<<<<<< HEAD
-                                        Map.of())
-=======
                                         null)
->>>>>>> 4d7c0dd3
                                 .reason(opcode.reason()))
                         .toList());
     }
