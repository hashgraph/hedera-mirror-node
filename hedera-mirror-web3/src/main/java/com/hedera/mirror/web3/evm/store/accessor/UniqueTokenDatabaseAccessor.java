/*
 * Copyright (C) 2023 Hedera Hashgraph, LLC
 *
 * Licensed under the Apache License, Version 2.0 (the "License");
 * you may not use this file except in compliance with the License.
 * You may obtain a copy of the License at
 *
 *      http://www.apache.org/licenses/LICENSE-2.0
 *
 * Unless required by applicable law or agreed to in writing, software
 * distributed under the License is distributed on an "AS IS" BASIS,
 * WITHOUT WARRANTIES OR CONDITIONS OF ANY KIND, either express or implied.
 * See the License for the specific language governing permissions and
 * limitations under the License.
 */

package com.hedera.mirror.web3.evm.store.accessor;

import static com.hedera.services.utils.EntityIdUtils.idFromEntityId;

import com.hedera.mirror.common.domain.entity.EntityId;
import com.hedera.mirror.common.domain.entity.EntityType;
import com.hedera.mirror.common.domain.token.AbstractNft;
import com.hedera.mirror.common.domain.token.Nft;
import com.hedera.mirror.web3.repository.NftRepository;
import com.hedera.services.state.submerkle.RichInstant;
<<<<<<< HEAD
=======
import com.hedera.services.store.models.Id;
import com.hedera.services.store.models.NftId;
>>>>>>> cb3b1521
import com.hedera.services.store.models.UniqueToken;
import java.time.Instant;
import java.util.Optional;
import javax.inject.Named;
import lombok.NonNull;
import lombok.RequiredArgsConstructor;

@Named
@RequiredArgsConstructor
<<<<<<< HEAD
public class UniqueTokenDatabaseAccessor extends DatabaseAccessor<AbstractNft.Id, UniqueToken> {
    private final NftRepository nftRepository;

    @Override
    public @NonNull Optional<UniqueToken> get(@NonNull AbstractNft.Id nftId) {
        return nftRepository
                .findActiveById(nftId.getTokenId(), nftId.getSerialNumber())
=======
public class UniqueTokenDatabaseAccessor extends DatabaseAccessor<Object, UniqueToken> {
    private final NftRepository nftRepository;

    @Override
    public @NonNull Optional<UniqueToken> get(@NonNull Object nftKey) {
        final var nftId = (NftId) nftKey;
        return nftRepository
                .findActiveById(nftId.tokenId().getTokenNum(), nftId.serialNo())
>>>>>>> cb3b1521
                .map(this::mapNftToUniqueToken);
    }

    private UniqueToken mapNftToUniqueToken(Nft nft) {
        var tokenId = idFromEntityId(EntityId.of(nft.getTokenId(), EntityType.TOKEN));
        return new UniqueToken(
                tokenId,
                nft.getId().getSerialNumber(),
                mapNanosToRichInstant(nft.getCreatedTimestamp()),
                idFromEntityId(nft.getAccountId()),
                idFromEntityId(nft.getSpender()),
                nft.getMetadata());
    }

    private RichInstant mapNanosToRichInstant(Long nanos) {
        if (nanos == null) {
            return RichInstant.MISSING_INSTANT;
        }

        return RichInstant.fromJava(Instant.ofEpochSecond(0, nanos));
    }
}<|MERGE_RESOLUTION|>--- conflicted
+++ resolved
@@ -18,17 +18,11 @@
 
 import static com.hedera.services.utils.EntityIdUtils.idFromEntityId;
 
-import com.hedera.mirror.common.domain.entity.EntityId;
-import com.hedera.mirror.common.domain.entity.EntityType;
-import com.hedera.mirror.common.domain.token.AbstractNft;
 import com.hedera.mirror.common.domain.token.Nft;
 import com.hedera.mirror.web3.repository.NftRepository;
 import com.hedera.services.state.submerkle.RichInstant;
-<<<<<<< HEAD
-=======
 import com.hedera.services.store.models.Id;
 import com.hedera.services.store.models.NftId;
->>>>>>> cb3b1521
 import com.hedera.services.store.models.UniqueToken;
 import java.time.Instant;
 import java.util.Optional;
@@ -38,15 +32,6 @@
 
 @Named
 @RequiredArgsConstructor
-<<<<<<< HEAD
-public class UniqueTokenDatabaseAccessor extends DatabaseAccessor<AbstractNft.Id, UniqueToken> {
-    private final NftRepository nftRepository;
-
-    @Override
-    public @NonNull Optional<UniqueToken> get(@NonNull AbstractNft.Id nftId) {
-        return nftRepository
-                .findActiveById(nftId.getTokenId(), nftId.getSerialNumber())
-=======
 public class UniqueTokenDatabaseAccessor extends DatabaseAccessor<Object, UniqueToken> {
     private final NftRepository nftRepository;
 
@@ -55,12 +40,11 @@
         final var nftId = (NftId) nftKey;
         return nftRepository
                 .findActiveById(nftId.tokenId().getTokenNum(), nftId.serialNo())
->>>>>>> cb3b1521
                 .map(this::mapNftToUniqueToken);
     }
 
     private UniqueToken mapNftToUniqueToken(Nft nft) {
-        var tokenId = idFromEntityId(EntityId.of(nft.getTokenId(), EntityType.TOKEN));
+        Id tokenId = idFromEntityId(nft.getId().getTokenId());
         return new UniqueToken(
                 tokenId,
                 nft.getId().getSerialNumber(),
