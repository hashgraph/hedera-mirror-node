/*
 * Copyright (C) 2023-2024 Hedera Hashgraph, LLC
 *
 * Licensed under the Apache License, Version 2.0 (the "License");
 * you may not use this file except in compliance with the License.
 * You may obtain a copy of the License at
 *
 *      http://www.apache.org/licenses/LICENSE-2.0
 *
 * Unless required by applicable law or agreed to in writing, software
 * distributed under the License is distributed on an "AS IS" BASIS,
 * WITHOUT WARRANTIES OR CONDITIONS OF ANY KIND, either express or implied.
 * See the License for the specific language governing permissions and
 * limitations under the License.
 */

package com.hedera.mirror.web3.evm.contracts.execution;

import com.hedera.mirror.web3.common.ContractCallContext;
import com.hedera.mirror.web3.service.model.CallServiceParameters;
import com.hedera.node.app.service.evm.contracts.execution.HederaEvmTransactionProcessingResult;

public interface MirrorEvmTxProcessor {

<<<<<<< HEAD
    HederaEvmTransactionProcessingResult execute(final CallServiceParameters params,
                                                 final long estimatedGas,
                                                 final ContractCallContext context);
=======
    HederaEvmTransactionProcessingResult execute(
            final CallServiceParameters params, final long estimatedGas);
>>>>>>> 106300ce
}<|MERGE_RESOLUTION|>--- conflicted
+++ resolved
@@ -16,18 +16,10 @@
 
 package com.hedera.mirror.web3.evm.contracts.execution;
 
-import com.hedera.mirror.web3.common.ContractCallContext;
 import com.hedera.mirror.web3.service.model.CallServiceParameters;
 import com.hedera.node.app.service.evm.contracts.execution.HederaEvmTransactionProcessingResult;
 
 public interface MirrorEvmTxProcessor {
 
-<<<<<<< HEAD
-    HederaEvmTransactionProcessingResult execute(final CallServiceParameters params,
-                                                 final long estimatedGas,
-                                                 final ContractCallContext context);
-=======
-    HederaEvmTransactionProcessingResult execute(
-            final CallServiceParameters params, final long estimatedGas);
->>>>>>> 106300ce
+    HederaEvmTransactionProcessingResult execute(final CallServiceParameters params, final long estimatedGas);
 }