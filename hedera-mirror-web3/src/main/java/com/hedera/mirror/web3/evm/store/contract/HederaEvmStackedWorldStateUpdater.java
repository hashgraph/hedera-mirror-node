--- conflicted
+++ resolved
@@ -49,11 +49,8 @@
 
     private static final byte[] NON_CANONICAL_REFERENCE = new byte[20];
     private final EvmProperties evmProperties;
-<<<<<<< HEAD
     private final EntityAddressSequencer entityAddressSequencer;
-=======
     private final TokenAccessor tokenAccessor;
->>>>>>> 3f99556d
     private final StackedStateFrames<Object> stackedStateFrames;
 
     public HederaEvmStackedWorldStateUpdater(
@@ -62,10 +59,7 @@
             final HederaEvmEntityAccess hederaEvmEntityAccess,
             final TokenAccessor tokenAccessor,
             final EvmProperties evmProperties,
-<<<<<<< HEAD
             final EntityAddressSequencer entityAddressSequencer,
-=======
->>>>>>> 3f99556d
             final MirrorEvmContractAliases mirrorEvmContractAliases,
             final StackedStateFrames<Object> stackedStateFrames) {
         super(
