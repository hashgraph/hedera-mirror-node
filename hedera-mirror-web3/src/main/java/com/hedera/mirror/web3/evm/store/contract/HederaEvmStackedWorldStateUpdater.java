/*
 * Copyright (C) 2023 Hedera Hashgraph, LLC
 *
 * Licensed under the Apache License, Version 2.0 (the "License");
 * you may not use this file except in compliance with the License.
 * You may obtain a copy of the License at
 *
 *      http://www.apache.org/licenses/LICENSE-2.0
 *
 * Unless required by applicable law or agreed to in writing, software
 * distributed under the License is distributed on an "AS IS" BASIS,
 * WITHOUT WARRANTIES OR CONDITIONS OF ANY KIND, either express or implied.
 * See the License for the specific language governing permissions and
 * limitations under the License.
 */

package com.hedera.mirror.web3.evm.store.contract;

<<<<<<< HEAD
import static com.hedera.services.utils.EntityIdUtils.accountIdFromEvmAddress;

=======
>>>>>>> 2241ca5c
import com.hedera.mirror.web3.evm.store.StackedStateFrames;
import com.hedera.node.app.service.evm.accounts.AccountAccessor;
import com.hedera.node.app.service.evm.contracts.execution.EvmProperties;
import com.hedera.node.app.service.evm.store.contracts.AbstractLedgerEvmWorldUpdater;
import com.hedera.node.app.service.evm.store.contracts.HederaEvmEntityAccess;
import com.hedera.node.app.service.evm.store.contracts.HederaEvmMutableWorldState;
import com.hedera.node.app.service.evm.store.contracts.HederaEvmWorldStateTokenAccount;
import com.hedera.node.app.service.evm.store.models.UpdateTrackingAccount;
import com.hedera.node.app.service.evm.store.tokens.TokenAccessor;
import com.hedera.services.store.models.Id;
import java.util.Collections;
import org.hyperledger.besu.datatypes.Address;
import org.hyperledger.besu.datatypes.Wei;
import org.hyperledger.besu.evm.account.Account;
import org.hyperledger.besu.evm.account.EvmAccount;
import org.hyperledger.besu.evm.worldstate.WrappedEvmAccount;

public class HederaEvmStackedWorldStateUpdater
        extends AbstractEvmStackedLedgerUpdater<HederaEvmMutableWorldState, Account> {

    protected final HederaEvmEntityAccess hederaEvmEntityAccess;
    private final StackedStateFrames<Object> stackedStateFrames;
    private final EvmProperties evmProperties;
    private final StackedStateFrames<Object> stackedStateFrames;

    public HederaEvmStackedWorldStateUpdater(
            final AbstractLedgerEvmWorldUpdater<HederaEvmMutableWorldState, Account> updater,
            final AccountAccessor accountAccessor,
            final HederaEvmEntityAccess hederaEvmEntityAccess,
            final TokenAccessor tokenAccessor,
            final EvmProperties evmProperties,
            final StackedStateFrames<Object> stackedStateFrames) {
<<<<<<< HEAD
        super(updater, accountAccessor, tokenAccessor, hederaEvmEntityAccess);
        this.hederaEvmEntityAccess = hederaEvmEntityAccess;
        this.evmProperties = evmProperties;
        this.stackedStateFrames = stackedStateFrames;
=======
        super(updater, accountAccessor, tokenAccessor, hederaEvmEntityAccess, stackedStateFrames);
        this.hederaEvmEntityAccess = hederaEvmEntityAccess;
        this.evmProperties = evmProperties;
        this.stackedStateFrames = stackedStateFrames;
        this.stackedStateFrames.push();
>>>>>>> 2241ca5c
    }

    @Override
    @SuppressWarnings({"unchecked", "rawtypes"})
    public EvmAccount createAccount(Address address, long nonce, Wei balance) {
        persistInStackedStateFrames(address, balance);
        final UpdateTrackingAccount account = new UpdateTrackingAccount<>(address, null);
        account.setNonce(nonce);
        account.setBalance(balance);
        return new WrappedEvmAccount(track(account));
    }

    @Override
    public Account get(final Address address) {
        if (isTokenRedirect(address)) {
            return new HederaEvmWorldStateTokenAccount(address);
        }
        return super.get(address);
    }

    @Override
    public EvmAccount getAccount(final Address address) {
        if (isTokenRedirect(address)) {
            final var proxyAccount = new HederaEvmWorldStateTokenAccount(address);
            final var newMutable = new UpdateTrackingAccount<>(proxyAccount, null);
            return new WrappedEvmAccount(newMutable);
        }

        return super.getAccount(address);
    }

    private boolean isTokenRedirect(final Address address) {
        return hederaEvmEntityAccess.isTokenAccount(address) && evmProperties.isRedirectTokenCallsEnabled();
    }

    private void persistInStackedStateFrames(Address address, Wei balance) {
        // create new RWCachingStateFrame
        stackedStateFrames.push();
        final var topFrame = stackedStateFrames.top();
        final var accountAccessor = topFrame.getAccessor(com.hedera.services.store.models.Account.class);
        final var accountModel = new com.hedera.services.store.models.Account(
                Id.fromGrpcAccount(accountIdFromEvmAddress(address.toArrayUnsafe())),
                0,
                balance.toLong(),
                false,
                0,
                0,
                null,
                0,
                Collections.emptySortedMap(),
                Collections.emptySortedMap(),
                Collections.emptySortedSet(),
                0,
                0,
                0);
        accountAccessor.set(address, accountModel);
        // if the current frame's upstream is NOT ROCachingStateFrame - commit and pop
        if (stackedStateFrames.height() > 1) {
            topFrame.commit();
            stackedStateFrames.pop();
        }
    }
}<|MERGE_RESOLUTION|>--- conflicted
+++ resolved
@@ -16,11 +16,6 @@
 
 package com.hedera.mirror.web3.evm.store.contract;
 
-<<<<<<< HEAD
-import static com.hedera.services.utils.EntityIdUtils.accountIdFromEvmAddress;
-
-=======
->>>>>>> 2241ca5c
 import com.hedera.mirror.web3.evm.store.StackedStateFrames;
 import com.hedera.node.app.service.evm.accounts.AccountAccessor;
 import com.hedera.node.app.service.evm.contracts.execution.EvmProperties;
@@ -30,8 +25,6 @@
 import com.hedera.node.app.service.evm.store.contracts.HederaEvmWorldStateTokenAccount;
 import com.hedera.node.app.service.evm.store.models.UpdateTrackingAccount;
 import com.hedera.node.app.service.evm.store.tokens.TokenAccessor;
-import com.hedera.services.store.models.Id;
-import java.util.Collections;
 import org.hyperledger.besu.datatypes.Address;
 import org.hyperledger.besu.datatypes.Wei;
 import org.hyperledger.besu.evm.account.Account;
@@ -42,7 +35,6 @@
         extends AbstractEvmStackedLedgerUpdater<HederaEvmMutableWorldState, Account> {
 
     protected final HederaEvmEntityAccess hederaEvmEntityAccess;
-    private final StackedStateFrames<Object> stackedStateFrames;
     private final EvmProperties evmProperties;
     private final StackedStateFrames<Object> stackedStateFrames;
 
@@ -53,24 +45,16 @@
             final TokenAccessor tokenAccessor,
             final EvmProperties evmProperties,
             final StackedStateFrames<Object> stackedStateFrames) {
-<<<<<<< HEAD
-        super(updater, accountAccessor, tokenAccessor, hederaEvmEntityAccess);
-        this.hederaEvmEntityAccess = hederaEvmEntityAccess;
-        this.evmProperties = evmProperties;
-        this.stackedStateFrames = stackedStateFrames;
-=======
         super(updater, accountAccessor, tokenAccessor, hederaEvmEntityAccess, stackedStateFrames);
         this.hederaEvmEntityAccess = hederaEvmEntityAccess;
         this.evmProperties = evmProperties;
         this.stackedStateFrames = stackedStateFrames;
         this.stackedStateFrames.push();
->>>>>>> 2241ca5c
     }
 
     @Override
     @SuppressWarnings({"unchecked", "rawtypes"})
     public EvmAccount createAccount(Address address, long nonce, Wei balance) {
-        persistInStackedStateFrames(address, balance);
         final UpdateTrackingAccount account = new UpdateTrackingAccount<>(address, null);
         account.setNonce(nonce);
         account.setBalance(balance);
@@ -99,32 +83,4 @@
     private boolean isTokenRedirect(final Address address) {
         return hederaEvmEntityAccess.isTokenAccount(address) && evmProperties.isRedirectTokenCallsEnabled();
     }
-
-    private void persistInStackedStateFrames(Address address, Wei balance) {
-        // create new RWCachingStateFrame
-        stackedStateFrames.push();
-        final var topFrame = stackedStateFrames.top();
-        final var accountAccessor = topFrame.getAccessor(com.hedera.services.store.models.Account.class);
-        final var accountModel = new com.hedera.services.store.models.Account(
-                Id.fromGrpcAccount(accountIdFromEvmAddress(address.toArrayUnsafe())),
-                0,
-                balance.toLong(),
-                false,
-                0,
-                0,
-                null,
-                0,
-                Collections.emptySortedMap(),
-                Collections.emptySortedMap(),
-                Collections.emptySortedSet(),
-                0,
-                0,
-                0);
-        accountAccessor.set(address, accountModel);
-        // if the current frame's upstream is NOT ROCachingStateFrame - commit and pop
-        if (stackedStateFrames.height() > 1) {
-            topFrame.commit();
-            stackedStateFrames.pop();
-        }
-    }
 }