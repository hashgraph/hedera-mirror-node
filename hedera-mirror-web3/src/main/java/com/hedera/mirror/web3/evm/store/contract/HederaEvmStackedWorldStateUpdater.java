--- conflicted
+++ resolved
@@ -21,10 +21,7 @@
 
 import com.hedera.mirror.web3.evm.account.MirrorEvmContractAliases;
 import com.hedera.mirror.web3.evm.store.Store;
-<<<<<<< HEAD
-=======
 import com.hedera.mirror.web3.evm.store.Store.OnMissing;
->>>>>>> 0b8a158a
 import com.hedera.node.app.service.evm.accounts.AccountAccessor;
 import com.hedera.node.app.service.evm.contracts.execution.EvmProperties;
 import com.hedera.node.app.service.evm.store.contracts.AbstractLedgerEvmWorldUpdater;
@@ -54,10 +51,6 @@
     private final EvmProperties evmProperties;
     private final EntityAddressSequencer entityAddressSequencer;
     private final TokenAccessor tokenAccessor;
-<<<<<<< HEAD
-    private final Store store;
-=======
->>>>>>> 0b8a158a
 
     public HederaEvmStackedWorldStateUpdater(
             final AbstractLedgerEvmWorldUpdater<HederaEvmMutableWorldState, Account> updater,
@@ -72,11 +65,6 @@
         this.hederaEvmEntityAccess = hederaEvmEntityAccess;
         this.evmProperties = evmProperties;
         this.entityAddressSequencer = entityAddressSequencer;
-<<<<<<< HEAD
-        this.store = store;
-        this.store.wrap();
-=======
->>>>>>> 0b8a158a
         this.tokenAccessor = tokenAccessor;
     }
 
@@ -190,11 +178,7 @@
 
     private boolean isMissingTarget(final Address alias) {
         final var target = mirrorEvmContractAliases.resolveForEvm(alias);
-<<<<<<< HEAD
-        return Id.DEFAULT.equals(store.getAccount(target, false).getId());
-=======
         return Id.DEFAULT.equals(store.getAccount(target, OnMissing.DONT_THROW).getId());
->>>>>>> 0b8a158a
     }
 
     private boolean isTokenRedirect(final Address address) {
