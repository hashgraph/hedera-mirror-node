--- conflicted
+++ resolved
@@ -18,13 +18,7 @@
 
 import static com.hedera.services.utils.EntityIdUtils.accountIdFromEvmAddress;
 
-<<<<<<< HEAD
-import static com.hedera.services.utils.EntityIdUtils.accountIdFromEvmAddress;
-
 import com.hedera.mirror.web3.evm.account.MirrorEvmContractAliases;
-import com.hedera.mirror.web3.evm.store.StackedStateFrames;
-=======
->>>>>>> bad31095
 import com.hedera.mirror.web3.evm.store.StackedStateFrames;
 import com.hedera.node.app.service.evm.accounts.AccountAccessor;
 import com.hedera.node.app.service.evm.contracts.execution.EvmProperties;
@@ -37,12 +31,7 @@
 import com.hedera.node.app.service.evm.store.tokens.TokenAccessor;
 import com.hedera.services.store.models.Id;
 import java.util.Collections;
-<<<<<<< HEAD
 import org.apache.tuweni.bytes.Bytes;
-import com.hedera.services.store.models.Id;
-import java.util.Collections;
-=======
->>>>>>> bad31095
 import org.hyperledger.besu.datatypes.Address;
 import org.hyperledger.besu.datatypes.Wei;
 import org.hyperledger.besu.evm.account.Account;
@@ -57,10 +46,7 @@
 
     private static final byte[] NON_CANONICAL_REFERENCE = new byte[20];
     private final EvmProperties evmProperties;
-<<<<<<< HEAD
     private final TokenAccessor tokenAccessor;
-=======
->>>>>>> bad31095
     private final StackedStateFrames<Object> stackedStateFrames;
 
     public HederaEvmStackedWorldStateUpdater(
@@ -69,20 +55,20 @@
             final HederaEvmEntityAccess hederaEvmEntityAccess,
             final TokenAccessor tokenAccessor,
             final EvmProperties evmProperties,
-<<<<<<< HEAD
             final MirrorEvmContractAliases mirrorEvmContractAliases,
-=======
->>>>>>> bad31095
             final StackedStateFrames<Object> stackedStateFrames) {
-        super(updater, accountAccessor, tokenAccessor, hederaEvmEntityAccess, stackedStateFrames);
+        super(
+                updater,
+                accountAccessor,
+                tokenAccessor,
+                hederaEvmEntityAccess,
+                mirrorEvmContractAliases,
+                stackedStateFrames);
         this.hederaEvmEntityAccess = hederaEvmEntityAccess;
         this.evmProperties = evmProperties;
         this.stackedStateFrames = stackedStateFrames;
         this.stackedStateFrames.push();
-<<<<<<< HEAD
         this.tokenAccessor = tokenAccessor;
-=======
->>>>>>> bad31095
     }
 
     @Override
@@ -136,7 +122,6 @@
         accountAccessor.set(address, accountModel);
     }
 
-<<<<<<< HEAD
     /**
      * Returns the mirror form of the given EVM address.
      *
@@ -163,8 +148,6 @@
         return aliases().resolveForEvm(addressOrAlias).toArrayUnsafe();
     }
 
-=======
->>>>>>> bad31095
     private boolean isTokenRedirect(final Address address) {
         return hederaEvmEntityAccess.isTokenAccount(address) && evmProperties.isRedirectTokenCallsEnabled();
     }
