--- conflicted
+++ resolved
@@ -1,6 +1,11 @@
-/*
- * Copyright (C) 2023 Hedera Hashgraph, LLC
- *
+package com.hedera.mirror.web3.evm.contracts.execution;
+
+/*-
+ * ‌
+ * Hedera Mirror Node
+ * ​
+ * Copyright (C) 2019 - 2023 Hedera Hashgraph, LLC
+ * ​
  * Licensed under the Apache License, Version 2.0 (the "License");
  * you may not use this file except in compliance with the License.
  * You may obtain a copy of the License at
@@ -12,6 +17,7 @@
  * WITHOUT WARRANTIES OR CONDITIONS OF ANY KIND, either express or implied.
  * See the License for the specific language governing permissions and
  * limitations under the License.
+ * ‍
  */
 
 package com.hedera.mirror.web3.evm.contracts.execution;
@@ -20,17 +26,8 @@
 import static com.hedera.mirror.web3.evm.contracts.execution.EvmOperationConstructionUtil.gasCalculator;
 import static com.hedera.mirror.web3.evm.contracts.execution.EvmOperationConstructionUtil.mcps;
 
-<<<<<<< HEAD
-=======
-import java.time.Instant;
-import javax.inject.Named;
-
 import com.hedera.mirror.web3.evm.token.TokenAccessorImpl;
 
-import org.apache.tuweni.bytes.Bytes;
-import org.hyperledger.besu.datatypes.Address;
-
->>>>>>> e522e3a0
 import com.hedera.mirror.web3.evm.account.AccountAccessorImpl;
 import com.hedera.mirror.web3.evm.account.MirrorEvmContractAliases;
 import com.hedera.mirror.web3.evm.properties.MirrorNodeEvmProperties;
@@ -65,11 +62,7 @@
             final MirrorEvmContractAliases aliasManager,
             final PricesAndFeesImpl pricesAndFees,
             final AccountAccessorImpl accountAccessor,
-<<<<<<< HEAD
-            final TokenAccessor tokenAccessor) {
-=======
             final TokenAccessorImpl tokenAccessor) {
->>>>>>> e522e3a0
         this.evmProperties = evmProperties;
         this.blockMetaSource = blockMetaSource;
         this.aliasManager = aliasManager;
@@ -80,13 +73,9 @@
 
         this.codeCache = new AbstractCodeCache(expirationCacheTime, entityAccess);
         this.worldState =
-<<<<<<< HEAD
-                new HederaEvmWorldState(entityAccess, evmProperties, codeCache, accountAccessor, tokenAccessor);
-=======
                 new HederaEvmWorldState(
                         entityAccess, evmProperties,
                         codeCache, accountAccessor, tokenAccessor);
->>>>>>> e522e3a0
     }
 
     @Override
