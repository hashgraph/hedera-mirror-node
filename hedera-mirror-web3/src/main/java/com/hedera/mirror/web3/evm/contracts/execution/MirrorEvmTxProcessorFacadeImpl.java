/*
 * Copyright (C) 2023 Hedera Hashgraph, LLC
 *
 * Licensed under the Apache License, Version 2.0 (the "License");
 * you may not use this file except in compliance with the License.
 * You may obtain a copy of the License at
 *
 *      http://www.apache.org/licenses/LICENSE-2.0
 *
 * Unless required by applicable law or agreed to in writing, software
 * distributed under the License is distributed on an "AS IS" BASIS,
 * WITHOUT WARRANTIES OR CONDITIONS OF ANY KIND, either express or implied.
 * See the License for the specific language governing permissions and
 * limitations under the License.
 */

package com.hedera.mirror.web3.evm.contracts.execution;

import static com.hedera.mirror.web3.evm.contracts.execution.EvmOperationConstructionUtil.ccps;
import static com.hedera.mirror.web3.evm.contracts.execution.EvmOperationConstructionUtil.mcps;

import com.hedera.mirror.web3.evm.account.AccountAccessorImpl;
import com.hedera.mirror.web3.evm.account.MirrorEvmContractAliases;
import com.hedera.mirror.web3.evm.contracts.execution.traceability.MirrorOperationTracer;
import com.hedera.mirror.web3.evm.properties.MirrorNodeEvmProperties;
import com.hedera.mirror.web3.evm.properties.StaticBlockMetaSource;
import com.hedera.mirror.web3.evm.properties.TraceProperties;
import com.hedera.mirror.web3.evm.store.StoreImpl;
import com.hedera.mirror.web3.evm.store.accessor.DatabaseAccessor;
import com.hedera.mirror.web3.evm.store.contract.EntityAddressSequencer;
import com.hedera.mirror.web3.evm.store.contract.HederaEvmWorldState;
import com.hedera.mirror.web3.evm.store.contract.MirrorEntityAccess;
import com.hedera.mirror.web3.evm.token.TokenAccessorImpl;
import com.hedera.node.app.service.evm.contracts.execution.HederaEvmTransactionProcessingResult;
import com.hedera.node.app.service.evm.store.contracts.AbstractCodeCache;
import com.hedera.node.app.service.evm.store.models.HederaEvmAccount;
import com.hedera.services.contracts.gascalculator.GasCalculatorHederaV22;
<<<<<<< HEAD
import com.hedera.services.txns.crypto.AbstractAutoCreationLogic;
=======
import com.hedera.services.store.contracts.precompile.PrecompileMapper;
>>>>>>> ea18c35a
import jakarta.inject.Named;
import java.time.Instant;
import java.util.List;
import org.apache.tuweni.bytes.Bytes;
import org.hyperledger.besu.datatypes.Address;

@Named
@SuppressWarnings("java:S107")
public class MirrorEvmTxProcessorFacadeImpl implements MirrorEvmTxProcessorFacade {

    private final AbstractAutoCreationLogic autoCreationLogic;
    private final MirrorNodeEvmProperties evmProperties;
    private final StaticBlockMetaSource blockMetaSource;
    private final PricesAndFeesImpl pricesAndFees;
    private final GasCalculatorHederaV22 gasCalculator;
    private final PrecompileMapper precompileMapper;
    private final AccountAccessorImpl accountAccessor;
    private final TokenAccessorImpl tokenAccessor;
    private final EntityAddressSequencer entityAddressSequencer;
    private final List<DatabaseAccessor<Object, ?>> databaseAccessors;
    private final MirrorEntityAccess entityAccess;
    private final TraceProperties traceProperties;

    @SuppressWarnings("java:S107")
    public MirrorEvmTxProcessorFacadeImpl(
            final AbstractAutoCreationLogic autoCreationLogic,
            final MirrorEntityAccess entityAccess,
            final MirrorNodeEvmProperties evmProperties,
            final TraceProperties traceProperties,
            final StaticBlockMetaSource blockMetaSource,
            final PricesAndFeesImpl pricesAndFees,
            final AccountAccessorImpl accountAccessor,
            final TokenAccessorImpl tokenAccessor,
            final GasCalculatorHederaV22 gasCalculator,
            final EntityAddressSequencer entityAddressSequencer,
            final List<DatabaseAccessor<Object, ?>> databaseAccessors,
            final PrecompileMapper precompileMapper) {
        this.evmProperties = evmProperties;
        this.blockMetaSource = blockMetaSource;
        this.traceProperties = traceProperties;
        this.pricesAndFees = pricesAndFees;
        this.gasCalculator = gasCalculator;
<<<<<<< HEAD
        this.autoCreationLogic = autoCreationLogic;
=======
        this.precompileMapper = precompileMapper;
        this.accountAccessor = accountAccessor;
        this.tokenAccessor = tokenAccessor;
        this.entityAddressSequencer = entityAddressSequencer;
        this.databaseAccessors = databaseAccessors;
        this.entityAccess = entityAccess;
    }
>>>>>>> ea18c35a

    @Override
    public HederaEvmTransactionProcessingResult execute(
            final HederaEvmAccount sender,
            final Address receiver,
            final long providedGasLimit,
            final long value,
            final Bytes callData,
            final Instant consensusTimestamp,
            final boolean isStatic) {
        final int expirationCacheTime =
                (int) evmProperties.getExpirationCacheTime().toSeconds();

        final var codeCache = new AbstractCodeCache(expirationCacheTime, entityAccess);
        final var store = new StoreImpl(databaseAccessors);

        final var mirrorEvmContractAliases = new MirrorEvmContractAliases(entityAccess);
        final var mirrorOperationTracer = new MirrorOperationTracer(traceProperties, mirrorEvmContractAliases);

        final var worldState = new HederaEvmWorldState(
                entityAccess,
                evmProperties,
                codeCache,
                accountAccessor,
                tokenAccessor,
                entityAddressSequencer,
                mirrorEvmContractAliases,
                store);

        final var processor = new MirrorEvmTxProcessor(
                worldState,
                pricesAndFees,
                evmProperties,
                gasCalculator,
<<<<<<< HEAD
                mcps(gasCalculator, autoCreationLogic, mirrorEvmContractAliases, evmProperties, new PrecompileMapper()),
=======
                mcps(gasCalculator, evmProperties, precompileMapper),
>>>>>>> ea18c35a
                ccps(gasCalculator, evmProperties),
                blockMetaSource,
                mirrorEvmContractAliases,
                codeCache);

        processor.setOperationTracer(mirrorOperationTracer);

        return processor.execute(sender, receiver, providedGasLimit, value, callData, consensusTimestamp, isStatic);
    }
}<|MERGE_RESOLUTION|>--- conflicted
+++ resolved
@@ -35,11 +35,8 @@
 import com.hedera.node.app.service.evm.store.contracts.AbstractCodeCache;
 import com.hedera.node.app.service.evm.store.models.HederaEvmAccount;
 import com.hedera.services.contracts.gascalculator.GasCalculatorHederaV22;
-<<<<<<< HEAD
+import com.hedera.services.store.contracts.precompile.PrecompileMapper;
 import com.hedera.services.txns.crypto.AbstractAutoCreationLogic;
-=======
-import com.hedera.services.store.contracts.precompile.PrecompileMapper;
->>>>>>> ea18c35a
 import jakarta.inject.Named;
 import java.time.Instant;
 import java.util.List;
@@ -82,9 +79,7 @@
         this.traceProperties = traceProperties;
         this.pricesAndFees = pricesAndFees;
         this.gasCalculator = gasCalculator;
-<<<<<<< HEAD
         this.autoCreationLogic = autoCreationLogic;
-=======
         this.precompileMapper = precompileMapper;
         this.accountAccessor = accountAccessor;
         this.tokenAccessor = tokenAccessor;
@@ -92,7 +87,6 @@
         this.databaseAccessors = databaseAccessors;
         this.entityAccess = entityAccess;
     }
->>>>>>> ea18c35a
 
     @Override
     public HederaEvmTransactionProcessingResult execute(
@@ -127,11 +121,7 @@
                 pricesAndFees,
                 evmProperties,
                 gasCalculator,
-<<<<<<< HEAD
-                mcps(gasCalculator, autoCreationLogic, mirrorEvmContractAliases, evmProperties, new PrecompileMapper()),
-=======
-                mcps(gasCalculator, evmProperties, precompileMapper),
->>>>>>> ea18c35a
+                mcps(gasCalculator, autoCreationLogic, mirrorEvmContractAliases, evmProperties, precompileMapper),
                 ccps(gasCalculator, evmProperties),
                 blockMetaSource,
                 mirrorEvmContractAliases,
