/*-
 * ‌
 * Hedera Mirror Node
 * ​
 * Copyright (C) 2019 - 2023 Hedera Hashgraph, LLC
 * ​
 * Licensed under the Apache License, Version 2.0 (the "License");
 * you may not use this file except in compliance with the License.
 * You may obtain a copy of the License at
 *
 *      http://www.apache.org/licenses/LICENSE-2.0
 *
 * Unless required by applicable law or agreed to in writing, software
 * distributed under the License is distributed on an "AS IS" BASIS,
 * WITHOUT WARRANTIES OR CONDITIONS OF ANY KIND, either express or implied.
 * See the License for the specific language governing permissions and
 * limitations under the License.
 * ‍
 */

package com.hedera.mirror.web3.evm.contracts.execution;

import static com.hedera.mirror.web3.evm.contracts.execution.EvmOperationConstructionUtil.ccps;
import static com.hedera.mirror.web3.evm.contracts.execution.EvmOperationConstructionUtil.mcps;

import com.hedera.mirror.web3.evm.account.AccountAccessorImpl;
import com.hedera.mirror.web3.evm.account.MirrorEvmContractAliases;
import com.hedera.mirror.web3.evm.properties.MirrorNodeEvmProperties;
import com.hedera.mirror.web3.evm.properties.StaticBlockMetaSource;
import com.hedera.mirror.web3.evm.store.contract.MirrorEntityAccess;
import com.hedera.mirror.web3.evm.token.TokenAccessorImpl;
import com.hedera.node.app.service.evm.contracts.execution.HederaEvmTransactionProcessingResult;
import com.hedera.node.app.service.evm.contracts.execution.traceability.DefaultHederaTracer;
import com.hedera.node.app.service.evm.store.contracts.AbstractCodeCache;
import com.hedera.node.app.service.evm.store.contracts.HederaEvmMutableWorldState;
import com.hedera.node.app.service.evm.store.models.HederaEvmAccount;
<<<<<<< HEAD
import com.hedera.mirror.web3.evm.store.contract.HederaEvmWorldState;
=======
import com.hedera.services.contracts.gascalculator.GasCalculatorHederaV22;
>>>>>>> d9fb77ca
import java.time.Instant;
import javax.inject.Named;
import org.apache.tuweni.bytes.Bytes;
import org.hyperledger.besu.datatypes.Address;

@Named
@SuppressWarnings("java:S107")
public class MirrorEvmTxProcessorFacadeImpl implements MirrorEvmTxProcessorFacade {

    private final MirrorNodeEvmProperties evmProperties;
    private final StaticBlockMetaSource blockMetaSource;
    private final MirrorEvmContractAliases aliasManager;
    private final PricesAndFeesImpl pricesAndFees;
    private final AbstractCodeCache codeCache;
    private final HederaEvmMutableWorldState worldState;
    private final GasCalculatorHederaV22 gasCalculator;

    public MirrorEvmTxProcessorFacadeImpl(
            final MirrorEntityAccess entityAccess,
            final MirrorNodeEvmProperties evmProperties,
            final StaticBlockMetaSource blockMetaSource,
            final MirrorEvmContractAliases aliasManager,
            final PricesAndFeesImpl pricesAndFees,
            final AccountAccessorImpl accountAccessor,
            final TokenAccessorImpl tokenAccessor,
            final GasCalculatorHederaV22 gasCalculator) {
        this.evmProperties = evmProperties;
        this.blockMetaSource = blockMetaSource;
        this.aliasManager = aliasManager;
        this.pricesAndFees = pricesAndFees;
        this.gasCalculator = gasCalculator;

        final int expirationCacheTime =
                (int) evmProperties.getExpirationCacheTime().toSeconds();

        this.codeCache = new AbstractCodeCache(expirationCacheTime, entityAccess);
        this.worldState =
                new HederaEvmWorldState(entityAccess, evmProperties, codeCache, accountAccessor, tokenAccessor);
    }

    @Override
    public HederaEvmTransactionProcessingResult execute(
            final HederaEvmAccount sender,
            final Address receiver,
            final long providedGasLimit,
            final long value,
            final Bytes callData,
            final boolean isStatic) {
        final var processor = new MirrorEvmTxProcessor(
                worldState,
                pricesAndFees,
                evmProperties,
                gasCalculator,
<<<<<<< HEAD
                mcps(),
                ccps(),
=======
                mcps(gasCalculator),
                ccps(gasCalculator),
>>>>>>> d9fb77ca
                blockMetaSource,
                aliasManager,
                codeCache);

        processor.setOperationTracer(new DefaultHederaTracer());

        return processor.execute(sender, receiver, providedGasLimit, value, callData, Instant.now(), isStatic);
    }
}<|MERGE_RESOLUTION|>--- conflicted
+++ resolved
@@ -34,11 +34,8 @@
 import com.hedera.node.app.service.evm.store.contracts.AbstractCodeCache;
 import com.hedera.node.app.service.evm.store.contracts.HederaEvmMutableWorldState;
 import com.hedera.node.app.service.evm.store.models.HederaEvmAccount;
-<<<<<<< HEAD
 import com.hedera.mirror.web3.evm.store.contract.HederaEvmWorldState;
-=======
 import com.hedera.services.contracts.gascalculator.GasCalculatorHederaV22;
->>>>>>> d9fb77ca
 import java.time.Instant;
 import javax.inject.Named;
 import org.apache.tuweni.bytes.Bytes;
@@ -92,13 +89,8 @@
                 pricesAndFees,
                 evmProperties,
                 gasCalculator,
-<<<<<<< HEAD
-                mcps(),
-                ccps(),
-=======
                 mcps(gasCalculator),
                 ccps(gasCalculator),
->>>>>>> d9fb77ca
                 blockMetaSource,
                 aliasManager,
                 codeCache);
