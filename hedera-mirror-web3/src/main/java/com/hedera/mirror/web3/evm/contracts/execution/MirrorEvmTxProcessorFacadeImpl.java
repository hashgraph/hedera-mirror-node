--- conflicted
+++ resolved
@@ -33,6 +33,7 @@
 import com.hedera.mirror.web3.evm.token.TokenAccessorImpl;
 import com.hedera.node.app.service.evm.contracts.execution.HederaEvmTransactionProcessingResult;
 import com.hedera.node.app.service.evm.store.contracts.AbstractCodeCache;
+import com.hedera.node.app.service.evm.store.contracts.HederaEvmMutableWorldState;
 import com.hedera.node.app.service.evm.store.models.HederaEvmAccount;
 import com.hedera.services.contracts.gascalculator.GasCalculatorHederaV22;
 import com.hedera.services.store.contracts.precompile.PrecompileMapper;
@@ -51,16 +52,10 @@
     private final StaticBlockMetaSource blockMetaSource;
     private final MirrorEvmContractAliases mirrorEvmContractAliases;
     private final PricesAndFeesImpl pricesAndFees;
+    private final AbstractCodeCache codeCache;
+    private final HederaEvmMutableWorldState worldState;
     private final GasCalculatorHederaV22 gasCalculator;
-<<<<<<< HEAD
-    private final List<DatabaseAccessor<Object, ?>> databaseAccessors;
     private final PrecompileMapper precompileMapper;
-    private final AccountAccessorImpl accountAccessor;
-    private final TokenAccessorImpl tokenAccessor;
-    private final EntityAddressSequencer entityAddressSequencer;
-    private final MirrorEntityAccess entityAccess;
-=======
->>>>>>> 0b8a158a
 
     @SuppressWarnings("java:S107")
     public MirrorEvmTxProcessorFacadeImpl(
@@ -81,37 +76,15 @@
         this.mirrorOperationTracer = new MirrorOperationTracer(traceProperties, mirrorEvmContractAliases);
         this.pricesAndFees = pricesAndFees;
         this.gasCalculator = gasCalculator;
-<<<<<<< HEAD
-        this.databaseAccessors = databaseAccessors;
         this.precompileMapper = precompileMapper;
-        this.accountAccessor = accountAccessor;
-        this.tokenAccessor = tokenAccessor;
-        this.entityAddressSequencer = entityAddressSequencer;
-        this.entityAccess = entityAccess;
-    }
-=======
->>>>>>> 0b8a158a
 
-    @Override
-    public HederaEvmTransactionProcessingResult execute(
-            final HederaEvmAccount sender,
-            final Address receiver,
-            final long providedGasLimit,
-            final long value,
-            final Bytes callData,
-            final Instant consensusTimestamp,
-            final boolean isStatic) {
         final int expirationCacheTime =
                 (int) evmProperties.getExpirationCacheTime().toSeconds();
 
-<<<<<<< HEAD
-        final var codeCache = new AbstractCodeCache(expirationCacheTime, entityAccess);
-=======
         this.codeCache = new AbstractCodeCache(expirationCacheTime, entityAccess);
->>>>>>> 0b8a158a
         final var store = new StoreImpl(databaseAccessors);
 
-        final var worldState = new HederaEvmWorldState(
+        this.worldState = new HederaEvmWorldState(
                 entityAccess,
                 evmProperties,
                 codeCache,
@@ -120,9 +93,6 @@
                 entityAddressSequencer,
                 mirrorEvmContractAliases,
                 store);
-<<<<<<< HEAD
-
-=======
     }
 
     @Override
@@ -134,17 +104,12 @@
             final Bytes callData,
             final Instant consensusTimestamp,
             final boolean isStatic) {
->>>>>>> 0b8a158a
         final var processor = new MirrorEvmTxProcessor(
                 worldState,
                 pricesAndFees,
                 evmProperties,
                 gasCalculator,
-<<<<<<< HEAD
                 mcps(gasCalculator, evmProperties, precompileMapper),
-=======
-                mcps(gasCalculator, evmProperties, new PrecompileMapper()),
->>>>>>> 0b8a158a
                 ccps(gasCalculator, evmProperties),
                 blockMetaSource,
                 mirrorEvmContractAliases,
