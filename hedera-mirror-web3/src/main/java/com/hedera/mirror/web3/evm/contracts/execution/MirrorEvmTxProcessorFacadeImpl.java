/*
 * Copyright (C) 2023 Hedera Hashgraph, LLC
 *
 * Licensed under the Apache License, Version 2.0 (the "License");
 * you may not use this file except in compliance with the License.
 * You may obtain a copy of the License at
 *
 *      http://www.apache.org/licenses/LICENSE-2.0
 *
 * Unless required by applicable law or agreed to in writing, software
 * distributed under the License is distributed on an "AS IS" BASIS,
 * WITHOUT WARRANTIES OR CONDITIONS OF ANY KIND, either express or implied.
 * See the License for the specific language governing permissions and
 * limitations under the License.
 */

package com.hedera.mirror.web3.evm.contracts.execution;

import static com.hedera.mirror.web3.evm.contracts.execution.EvmOperationConstructionUtil.ccps;
import static com.hedera.mirror.web3.evm.contracts.execution.EvmOperationConstructionUtil.mcps;

import com.hedera.mirror.web3.evm.account.AccountAccessorImpl;
import com.hedera.mirror.web3.evm.account.MirrorEvmContractAliases;
import com.hedera.mirror.web3.evm.contracts.execution.traceability.MirrorOperationTracer;
import com.hedera.mirror.web3.evm.properties.MirrorNodeEvmProperties;
import com.hedera.mirror.web3.evm.properties.StaticBlockMetaSource;
import com.hedera.mirror.web3.evm.store.StackedStateFrames;
import com.hedera.mirror.web3.evm.store.accessor.*;
import com.hedera.mirror.web3.evm.store.contract.EntityAddressSequencer;
import com.hedera.mirror.web3.evm.store.contract.HederaEvmWorldState;
import com.hedera.mirror.web3.evm.store.contract.MirrorEntityAccess;
import com.hedera.mirror.web3.evm.token.TokenAccessorImpl;
import com.hedera.mirror.web3.repository.*;
import com.hedera.node.app.service.evm.contracts.execution.HederaEvmTransactionProcessingResult;
import com.hedera.node.app.service.evm.store.contracts.AbstractCodeCache;
import com.hedera.node.app.service.evm.store.models.HederaEvmAccount;
import com.hedera.services.contracts.gascalculator.GasCalculatorHederaV22;
import jakarta.inject.Named;
import java.time.Instant;
<<<<<<< HEAD
import java.util.List;
import javax.inject.Named;
=======
>>>>>>> eb60dc6e
import org.apache.tuweni.bytes.Bytes;
import org.hyperledger.besu.datatypes.Address;

@Named
@SuppressWarnings("java:S107")
public class MirrorEvmTxProcessorFacadeImpl implements MirrorEvmTxProcessorFacade {

    private final EntityRepository entityRepository;
    private final TokenRepository tokenRepository;
    private final NftRepository nftRepository;
    private final TokenAccountRepository tokenAccountRepository;
    private final TokenAllowanceRepository tokenAllowanceRepository;
    private final NftAllowanceRepository nftAllowanceRepository;
    private final CustomFeeRepository customFeeRepository;
    private final MirrorNodeEvmProperties evmProperties;
    private final MirrorOperationTracer mirrorOperationTracer;
    private final StaticBlockMetaSource blockMetaSource;
    private final MirrorEvmContractAliases aliasManager;
    private final PricesAndFeesImpl pricesAndFees;
    private final AbstractCodeCache codeCache;
    private final HederaEvmWorldState worldState;
    private final GasCalculatorHederaV22 gasCalculator;
    private final List<DatabaseAccessor<Object, ?>> databaseAccessors;

    public MirrorEvmTxProcessorFacadeImpl(
            final EntityRepository entityRepository,
            final TokenRepository tokenRepository,
            final NftRepository nftRepository,
            final TokenAccountRepository tokenAccountRepository,
            final TokenAllowanceRepository tokenAllowanceRepository,
            final NftAllowanceRepository nftAllowanceRepository,
            final CustomFeeRepository customFeeRepository,
            final MirrorEntityAccess entityAccess,
            final MirrorNodeEvmProperties evmProperties,
            final MirrorOperationTracer mirrorOperationTracer,
            final StaticBlockMetaSource blockMetaSource,
            final MirrorEvmContractAliases aliasManager,
            final PricesAndFeesImpl pricesAndFees,
            final AccountAccessorImpl accountAccessor,
            final TokenAccessorImpl tokenAccessor,
            final GasCalculatorHederaV22 gasCalculator,
            final EntityAddressSequencer entityAddressSequencer,
            final List<DatabaseAccessor<Object, ?>> databaseAccessors) {
        this.entityRepository = entityRepository;
        this.tokenRepository = tokenRepository;
        this.nftRepository = nftRepository;
        this.tokenAccountRepository = tokenAccountRepository;
        this.tokenAllowanceRepository = tokenAllowanceRepository;
        this.nftAllowanceRepository = nftAllowanceRepository;
        this.customFeeRepository = customFeeRepository;
        this.evmProperties = evmProperties;
        this.mirrorOperationTracer = mirrorOperationTracer;
        this.blockMetaSource = blockMetaSource;
        this.aliasManager = aliasManager;
        this.pricesAndFees = pricesAndFees;
        this.gasCalculator = gasCalculator;
        this.databaseAccessors = databaseAccessors;

        final int expirationCacheTime =
                (int) evmProperties.getExpirationCacheTime().toSeconds();

        this.codeCache = new AbstractCodeCache(expirationCacheTime, entityAccess);

        this.worldState = new HederaEvmWorldState(
                entityAccess, evmProperties, codeCache, accountAccessor, tokenAccessor, entityAddressSequencer);
    }

    @Override
    public HederaEvmTransactionProcessingResult execute(
            final HederaEvmAccount sender,
            final Address receiver,
            final long providedGasLimit,
            final long value,
            final Bytes callData,
            final boolean isStatic) {
        final var state = new StackedStateFrames<>(databaseAccessors);
        worldState.setState(state);
        final var processor = new MirrorEvmTxProcessor(
                worldState,
                pricesAndFees,
                evmProperties,
                gasCalculator,
                mcps(gasCalculator),
                ccps(gasCalculator),
                blockMetaSource,
                aliasManager,
                codeCache);

        processor.setOperationTracer(mirrorOperationTracer);

        return processor.execute(sender, receiver, providedGasLimit, value, callData, Instant.now(), isStatic);
    }
}<|MERGE_RESOLUTION|>--- conflicted
+++ resolved
@@ -24,24 +24,17 @@
 import com.hedera.mirror.web3.evm.contracts.execution.traceability.MirrorOperationTracer;
 import com.hedera.mirror.web3.evm.properties.MirrorNodeEvmProperties;
 import com.hedera.mirror.web3.evm.properties.StaticBlockMetaSource;
-import com.hedera.mirror.web3.evm.store.StackedStateFrames;
-import com.hedera.mirror.web3.evm.store.accessor.*;
 import com.hedera.mirror.web3.evm.store.contract.EntityAddressSequencer;
 import com.hedera.mirror.web3.evm.store.contract.HederaEvmWorldState;
 import com.hedera.mirror.web3.evm.store.contract.MirrorEntityAccess;
 import com.hedera.mirror.web3.evm.token.TokenAccessorImpl;
-import com.hedera.mirror.web3.repository.*;
 import com.hedera.node.app.service.evm.contracts.execution.HederaEvmTransactionProcessingResult;
 import com.hedera.node.app.service.evm.store.contracts.AbstractCodeCache;
+import com.hedera.node.app.service.evm.store.contracts.HederaEvmMutableWorldState;
 import com.hedera.node.app.service.evm.store.models.HederaEvmAccount;
 import com.hedera.services.contracts.gascalculator.GasCalculatorHederaV22;
 import jakarta.inject.Named;
 import java.time.Instant;
-<<<<<<< HEAD
-import java.util.List;
-import javax.inject.Named;
-=======
->>>>>>> eb60dc6e
 import org.apache.tuweni.bytes.Bytes;
 import org.hyperledger.besu.datatypes.Address;
 
@@ -49,31 +42,16 @@
 @SuppressWarnings("java:S107")
 public class MirrorEvmTxProcessorFacadeImpl implements MirrorEvmTxProcessorFacade {
 
-    private final EntityRepository entityRepository;
-    private final TokenRepository tokenRepository;
-    private final NftRepository nftRepository;
-    private final TokenAccountRepository tokenAccountRepository;
-    private final TokenAllowanceRepository tokenAllowanceRepository;
-    private final NftAllowanceRepository nftAllowanceRepository;
-    private final CustomFeeRepository customFeeRepository;
     private final MirrorNodeEvmProperties evmProperties;
     private final MirrorOperationTracer mirrorOperationTracer;
     private final StaticBlockMetaSource blockMetaSource;
     private final MirrorEvmContractAliases aliasManager;
     private final PricesAndFeesImpl pricesAndFees;
     private final AbstractCodeCache codeCache;
-    private final HederaEvmWorldState worldState;
+    private final HederaEvmMutableWorldState worldState;
     private final GasCalculatorHederaV22 gasCalculator;
-    private final List<DatabaseAccessor<Object, ?>> databaseAccessors;
 
     public MirrorEvmTxProcessorFacadeImpl(
-            final EntityRepository entityRepository,
-            final TokenRepository tokenRepository,
-            final NftRepository nftRepository,
-            final TokenAccountRepository tokenAccountRepository,
-            final TokenAllowanceRepository tokenAllowanceRepository,
-            final NftAllowanceRepository nftAllowanceRepository,
-            final CustomFeeRepository customFeeRepository,
             final MirrorEntityAccess entityAccess,
             final MirrorNodeEvmProperties evmProperties,
             final MirrorOperationTracer mirrorOperationTracer,
@@ -83,22 +61,13 @@
             final AccountAccessorImpl accountAccessor,
             final TokenAccessorImpl tokenAccessor,
             final GasCalculatorHederaV22 gasCalculator,
-            final EntityAddressSequencer entityAddressSequencer,
-            final List<DatabaseAccessor<Object, ?>> databaseAccessors) {
-        this.entityRepository = entityRepository;
-        this.tokenRepository = tokenRepository;
-        this.nftRepository = nftRepository;
-        this.tokenAccountRepository = tokenAccountRepository;
-        this.tokenAllowanceRepository = tokenAllowanceRepository;
-        this.nftAllowanceRepository = nftAllowanceRepository;
-        this.customFeeRepository = customFeeRepository;
+            final EntityAddressSequencer entityAddressSequencer) {
         this.evmProperties = evmProperties;
         this.mirrorOperationTracer = mirrorOperationTracer;
         this.blockMetaSource = blockMetaSource;
         this.aliasManager = aliasManager;
         this.pricesAndFees = pricesAndFees;
         this.gasCalculator = gasCalculator;
-        this.databaseAccessors = databaseAccessors;
 
         final int expirationCacheTime =
                 (int) evmProperties.getExpirationCacheTime().toSeconds();
@@ -117,8 +86,6 @@
             final long value,
             final Bytes callData,
             final boolean isStatic) {
-        final var state = new StackedStateFrames<>(databaseAccessors);
-        worldState.setState(state);
         final var processor = new MirrorEvmTxProcessor(
                 worldState,
                 pricesAndFees,
