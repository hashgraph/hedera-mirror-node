/*
 * Copyright (C) 2023 Hedera Hashgraph, LLC
 *
 * Licensed under the Apache License, Version 2.0 (the "License");
 * you may not use this file except in compliance with the License.
 * You may obtain a copy of the License at
 *
 *      http://www.apache.org/licenses/LICENSE-2.0
 *
 * Unless required by applicable law or agreed to in writing, software
 * distributed under the License is distributed on an "AS IS" BASIS,
 * WITHOUT WARRANTIES OR CONDITIONS OF ANY KIND, either express or implied.
 * See the License for the specific language governing permissions and
 * limitations under the License.
 */

package com.hedera.mirror.web3.evm.contracts.execution;

import static com.hedera.mirror.web3.evm.contracts.execution.EvmOperationConstructionUtil.ccps;
import static com.hedera.mirror.web3.evm.contracts.execution.EvmOperationConstructionUtil.mcps;

import com.hedera.mirror.web3.evm.account.AccountAccessorImpl;
import com.hedera.mirror.web3.evm.account.MirrorEvmContractAliases;
import com.hedera.mirror.web3.evm.contracts.execution.traceability.MirrorOperationTracer;
import com.hedera.mirror.web3.evm.properties.MirrorNodeEvmProperties;
import com.hedera.mirror.web3.evm.properties.StaticBlockMetaSource;
import com.hedera.mirror.web3.evm.properties.TraceProperties;
import com.hedera.mirror.web3.evm.store.StoreImpl;
import com.hedera.mirror.web3.evm.store.accessor.DatabaseAccessor;
import com.hedera.mirror.web3.evm.store.contract.EntityAddressSequencer;
import com.hedera.mirror.web3.evm.store.contract.HederaEvmWorldState;
import com.hedera.mirror.web3.evm.store.contract.MirrorEntityAccess;
import com.hedera.mirror.web3.evm.store.contract.precompile.PrecompileMapper;
import com.hedera.mirror.web3.evm.token.TokenAccessorImpl;
import com.hedera.mirror.web3.repository.ContractRepository;
import com.hedera.mirror.web3.repository.ContractStateRepository;
import com.hedera.node.app.service.evm.contracts.execution.HederaEvmTransactionProcessingResult;
import com.hedera.node.app.service.evm.contracts.execution.PricesAndFeesProvider;
import com.hedera.node.app.service.evm.store.contracts.AbstractCodeCache;
import com.hedera.node.app.service.evm.store.models.HederaEvmAccount;
import com.hedera.services.contracts.gascalculator.GasCalculatorHederaV22;
import jakarta.inject.Named;
import java.time.Instant;
import java.util.List;
import org.apache.tuweni.bytes.Bytes;
import org.hyperledger.besu.datatypes.Address;

@Named
@SuppressWarnings("java:S107")
public class MirrorEvmTxProcessorFacadeImpl implements MirrorEvmTxProcessorFacade {

    private final MirrorNodeEvmProperties evmProperties;
    private final StaticBlockMetaSource blockMetaSource;
    private final GasCalculatorHederaV22 gasCalculator;
<<<<<<< HEAD
    private final EntityAddressSequencer entityAddressSequencer;
    private final ContractStateRepository contractStateRepository;
    private final ContractRepository contractRepository;
    private final TraceProperties traceProperties;
    private final PricesAndFeesProvider pricesAndFees;
    private final List<DatabaseAccessor<Object, ?>> databaseAccessors;
=======
>>>>>>> 7f419f3e

    @SuppressWarnings("java:S107")
    public MirrorEvmTxProcessorFacadeImpl(
            final MirrorNodeEvmProperties evmProperties,
            final TraceProperties traceProperties,
            final StaticBlockMetaSource blockMetaSource,
            final PricesAndFeesProvider pricesAndFees,
            final GasCalculatorHederaV22 gasCalculator,
            final EntityAddressSequencer entityAddressSequencer,
            final ContractStateRepository contractStateRepository,
            final ContractRepository contractRepository,
            final List<DatabaseAccessor<Object, ?>> databaseAccessors) {
        this.evmProperties = evmProperties;
        this.blockMetaSource = blockMetaSource;
        this.entityAddressSequencer = entityAddressSequencer;
        this.contractStateRepository = contractStateRepository;
        this.contractRepository = contractRepository;
        this.traceProperties = traceProperties;
        this.pricesAndFees = pricesAndFees;
        this.gasCalculator = gasCalculator;
<<<<<<< HEAD
        this.databaseAccessors = databaseAccessors;
=======

        final int expirationCacheTime =
                (int) evmProperties.getExpirationCacheTime().toSeconds();

        this.codeCache = new AbstractCodeCache(expirationCacheTime, entityAccess);
        final var store = new StoreImpl(databaseAccessors);

        this.worldState = new HederaEvmWorldState(
                entityAccess,
                evmProperties,
                codeCache,
                accountAccessor,
                tokenAccessor,
                entityAddressSequencer,
                mirrorEvmContractAliases,
                store);
>>>>>>> 7f419f3e
    }

    @Override
    public HederaEvmTransactionProcessingResult execute(
            final HederaEvmAccount sender,
            final Address receiver,
            final long providedGasLimit,
            final long value,
            final Bytes callData,
            final Instant consensusTimestamp,
            final boolean isStatic) {
<<<<<<< HEAD

        final var stackedStateFrames = new StackedStateFrames<>(databaseAccessors);
        final var tokenAccessor = new TokenAccessorImpl(evmProperties, stackedStateFrames);
        final var entityAccess =
                new MirrorEntityAccess(contractStateRepository, contractRepository, stackedStateFrames);
        final var aliasManager = new MirrorEvmContractAliases(entityAccess);
        final var mirrorOperationTracer = new MirrorOperationTracer(traceProperties, aliasManager);
        final int expirationCacheTime =
                (int) evmProperties.getExpirationCacheTime().toSeconds();
        final var codeCache = new AbstractCodeCache(expirationCacheTime, entityAccess);
        final var accountAccessor = new AccountAccessorImpl(entityAccess, stackedStateFrames);
        final var mirrorEvmContractAliases = new MirrorEvmContractAliases(entityAccess);
        final var worldState = new HederaEvmWorldState(
                entityAccess,
                evmProperties,
                codeCache,
                accountAccessor,
                tokenAccessor,
                entityAddressSequencer,
                mirrorEvmContractAliases,
                stackedStateFrames);

=======
>>>>>>> 7f419f3e
        final var processor = new MirrorEvmTxProcessor(
                worldState,
                pricesAndFees,
                evmProperties,
                gasCalculator,
                mcps(gasCalculator, evmProperties, new PrecompileMapper()),
                ccps(gasCalculator, evmProperties),
                blockMetaSource,
                mirrorEvmContractAliases,
                codeCache);

        processor.setOperationTracer(mirrorOperationTracer);

        return processor.execute(sender, receiver, providedGasLimit, value, callData, consensusTimestamp, isStatic);
    }
}<|MERGE_RESOLUTION|>--- conflicted
+++ resolved
@@ -32,11 +32,9 @@
 import com.hedera.mirror.web3.evm.store.contract.MirrorEntityAccess;
 import com.hedera.mirror.web3.evm.store.contract.precompile.PrecompileMapper;
 import com.hedera.mirror.web3.evm.token.TokenAccessorImpl;
-import com.hedera.mirror.web3.repository.ContractRepository;
-import com.hedera.mirror.web3.repository.ContractStateRepository;
 import com.hedera.node.app.service.evm.contracts.execution.HederaEvmTransactionProcessingResult;
-import com.hedera.node.app.service.evm.contracts.execution.PricesAndFeesProvider;
 import com.hedera.node.app.service.evm.store.contracts.AbstractCodeCache;
+import com.hedera.node.app.service.evm.store.contracts.HederaEvmMutableWorldState;
 import com.hedera.node.app.service.evm.store.models.HederaEvmAccount;
 import com.hedera.services.contracts.gascalculator.GasCalculatorHederaV22;
 import jakarta.inject.Named;
@@ -50,40 +48,32 @@
 public class MirrorEvmTxProcessorFacadeImpl implements MirrorEvmTxProcessorFacade {
 
     private final MirrorNodeEvmProperties evmProperties;
+    private final MirrorOperationTracer mirrorOperationTracer;
     private final StaticBlockMetaSource blockMetaSource;
+    private final MirrorEvmContractAliases mirrorEvmContractAliases;
+    private final PricesAndFeesImpl pricesAndFees;
+    private final AbstractCodeCache codeCache;
+    private final HederaEvmMutableWorldState worldState;
     private final GasCalculatorHederaV22 gasCalculator;
-<<<<<<< HEAD
-    private final EntityAddressSequencer entityAddressSequencer;
-    private final ContractStateRepository contractStateRepository;
-    private final ContractRepository contractRepository;
-    private final TraceProperties traceProperties;
-    private final PricesAndFeesProvider pricesAndFees;
-    private final List<DatabaseAccessor<Object, ?>> databaseAccessors;
-=======
->>>>>>> 7f419f3e
 
     @SuppressWarnings("java:S107")
     public MirrorEvmTxProcessorFacadeImpl(
+            final MirrorEntityAccess entityAccess,
             final MirrorNodeEvmProperties evmProperties,
             final TraceProperties traceProperties,
             final StaticBlockMetaSource blockMetaSource,
-            final PricesAndFeesProvider pricesAndFees,
+            final PricesAndFeesImpl pricesAndFees,
+            final AccountAccessorImpl accountAccessor,
+            final TokenAccessorImpl tokenAccessor,
             final GasCalculatorHederaV22 gasCalculator,
             final EntityAddressSequencer entityAddressSequencer,
-            final ContractStateRepository contractStateRepository,
-            final ContractRepository contractRepository,
             final List<DatabaseAccessor<Object, ?>> databaseAccessors) {
         this.evmProperties = evmProperties;
         this.blockMetaSource = blockMetaSource;
-        this.entityAddressSequencer = entityAddressSequencer;
-        this.contractStateRepository = contractStateRepository;
-        this.contractRepository = contractRepository;
-        this.traceProperties = traceProperties;
+        this.mirrorEvmContractAliases = new MirrorEvmContractAliases(entityAccess);
+        this.mirrorOperationTracer = new MirrorOperationTracer(traceProperties, mirrorEvmContractAliases);
         this.pricesAndFees = pricesAndFees;
         this.gasCalculator = gasCalculator;
-<<<<<<< HEAD
-        this.databaseAccessors = databaseAccessors;
-=======
 
         final int expirationCacheTime =
                 (int) evmProperties.getExpirationCacheTime().toSeconds();
@@ -100,7 +90,6 @@
                 entityAddressSequencer,
                 mirrorEvmContractAliases,
                 store);
->>>>>>> 7f419f3e
     }
 
     @Override
@@ -112,31 +101,6 @@
             final Bytes callData,
             final Instant consensusTimestamp,
             final boolean isStatic) {
-<<<<<<< HEAD
-
-        final var stackedStateFrames = new StackedStateFrames<>(databaseAccessors);
-        final var tokenAccessor = new TokenAccessorImpl(evmProperties, stackedStateFrames);
-        final var entityAccess =
-                new MirrorEntityAccess(contractStateRepository, contractRepository, stackedStateFrames);
-        final var aliasManager = new MirrorEvmContractAliases(entityAccess);
-        final var mirrorOperationTracer = new MirrorOperationTracer(traceProperties, aliasManager);
-        final int expirationCacheTime =
-                (int) evmProperties.getExpirationCacheTime().toSeconds();
-        final var codeCache = new AbstractCodeCache(expirationCacheTime, entityAccess);
-        final var accountAccessor = new AccountAccessorImpl(entityAccess, stackedStateFrames);
-        final var mirrorEvmContractAliases = new MirrorEvmContractAliases(entityAccess);
-        final var worldState = new HederaEvmWorldState(
-                entityAccess,
-                evmProperties,
-                codeCache,
-                accountAccessor,
-                tokenAccessor,
-                entityAddressSequencer,
-                mirrorEvmContractAliases,
-                stackedStateFrames);
-
-=======
->>>>>>> 7f419f3e
         final var processor = new MirrorEvmTxProcessor(
                 worldState,
                 pricesAndFees,
