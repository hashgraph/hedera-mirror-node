/*
 * Copyright (C) 2023 Hedera Hashgraph, LLC
 *
 * Licensed under the Apache License, Version 2.0 (the "License");
 * you may not use this file except in compliance with the License.
 * You may obtain a copy of the License at
 *
 *      http://www.apache.org/licenses/LICENSE-2.0
 *
 * Unless required by applicable law or agreed to in writing, software
 * distributed under the License is distributed on an "AS IS" BASIS,
 * WITHOUT WARRANTIES OR CONDITIONS OF ANY KIND, either express or implied.
 * See the License for the specific language governing permissions and
 * limitations under the License.
 */

package com.hedera.mirror.web3.evm.contracts.execution;

import static com.hedera.mirror.web3.evm.contracts.execution.EvmOperationConstructionUtil.ccps;
import static com.hedera.mirror.web3.evm.contracts.execution.EvmOperationConstructionUtil.mcps;

import com.hedera.mirror.web3.evm.account.AccountAccessorImpl;
import com.hedera.mirror.web3.evm.account.MirrorEvmContractAliases;
import com.hedera.mirror.web3.evm.contracts.execution.traceability.MirrorOperationTracer;
import com.hedera.mirror.web3.evm.properties.MirrorNodeEvmProperties;
import com.hedera.mirror.web3.evm.properties.StaticBlockMetaSource;
import com.hedera.mirror.web3.evm.properties.TraceProperties;
import com.hedera.mirror.web3.evm.store.StackedStateFrames;
import com.hedera.mirror.web3.evm.store.accessor.DatabaseAccessor;
<<<<<<< HEAD
import com.hedera.mirror.web3.evm.store.StackedStateFrames;
import com.hedera.mirror.web3.evm.store.accessor.*;
import com.hedera.mirror.web3.evm.store.accessor.DatabaseAccessor;
=======
>>>>>>> bad31095
import com.hedera.mirror.web3.evm.store.contract.EntityAddressSequencer;
import com.hedera.mirror.web3.evm.store.contract.HederaEvmWorldState;
import com.hedera.mirror.web3.evm.store.contract.MirrorEntityAccess;
import com.hedera.mirror.web3.evm.store.contract.precompile.PrecompileMapper;
import com.hedera.mirror.web3.evm.token.TokenAccessorImpl;
import com.hedera.node.app.service.evm.contracts.execution.HederaEvmTransactionProcessingResult;
import com.hedera.node.app.service.evm.store.contracts.AbstractCodeCache;
import com.hedera.node.app.service.evm.store.contracts.HederaEvmMutableWorldState;
import com.hedera.node.app.service.evm.store.models.HederaEvmAccount;
import com.hedera.services.contracts.gascalculator.GasCalculatorHederaV22;
import jakarta.inject.Named;
import java.time.Instant;
import java.util.List;
import org.apache.tuweni.bytes.Bytes;
import org.hyperledger.besu.datatypes.Address;

@Named
@SuppressWarnings("java:S107")
public class MirrorEvmTxProcessorFacadeImpl implements MirrorEvmTxProcessorFacade {

    private final MirrorNodeEvmProperties evmProperties;
    private final MirrorOperationTracer mirrorOperationTracer;
    private final StaticBlockMetaSource blockMetaSource;
    private final MirrorEvmContractAliases mirrorEvmContractAliases;
    private final PricesAndFeesImpl pricesAndFees;
    private final AbstractCodeCache codeCache;
    private final HederaEvmMutableWorldState worldState;
    private final GasCalculatorHederaV22 gasCalculator;
    private final List<DatabaseAccessor<Object, ?>> databaseAccessors;
    private final PrecompileMapper precompileMapper;

    @SuppressWarnings("java:S107")
    public MirrorEvmTxProcessorFacadeImpl(
            final MirrorEntityAccess entityAccess,
            final MirrorNodeEvmProperties evmProperties,
            final TraceProperties traceProperties,
            final StaticBlockMetaSource blockMetaSource,
            final PricesAndFeesImpl pricesAndFees,
            final AccountAccessorImpl accountAccessor,
            final TokenAccessorImpl tokenAccessor,
            final GasCalculatorHederaV22 gasCalculator,
            final EntityAddressSequencer entityAddressSequencer,
<<<<<<< HEAD
            final List<DatabaseAccessor<Object, ?>> databaseAccessors,
            final PrecompileMapper precompileMapper) {
        this.evmProperties = evmProperties;
        this.blockMetaSource = blockMetaSource;
        this.mirrorEvmContractAliases = new MirrorEvmContractAliases(entityAccess);
        this.mirrorOperationTracer = new MirrorOperationTracer(traceProperties, mirrorEvmContractAliases);
=======
            final List<DatabaseAccessor<Object, ?>> databaseAccessors) {
        this.evmProperties = evmProperties;
        this.blockMetaSource = blockMetaSource;
        this.aliasManager = new MirrorEvmContractAliases(entityAccess);
        this.mirrorOperationTracer = new MirrorOperationTracer(traceProperties, aliasManager);
>>>>>>> bad31095
        this.pricesAndFees = pricesAndFees;
        this.gasCalculator = gasCalculator;
        this.databaseAccessors = databaseAccessors;
        this.precompileMapper = precompileMapper;

        final int expirationCacheTime =
                (int) evmProperties.getExpirationCacheTime().toSeconds();

        this.codeCache = new AbstractCodeCache(expirationCacheTime, entityAccess);
        final var stackedStateFrames = new StackedStateFrames<>(databaseAccessors);

        this.worldState = new HederaEvmWorldState(
                entityAccess,
                evmProperties,
                codeCache,
                accountAccessor,
                tokenAccessor,
                entityAddressSequencer,
<<<<<<< HEAD
                mirrorEvmContractAliases,
=======
>>>>>>> bad31095
                stackedStateFrames);
    }

    @Override
    public HederaEvmTransactionProcessingResult execute(
            final HederaEvmAccount sender,
            final Address receiver,
            final long providedGasLimit,
            final long value,
            final Bytes callData,
            final Instant consensusTimestamp,
            final boolean isStatic) {
        final var stackedStateFrames = new StackedStateFrames<>(databaseAccessors);

        final var processor = new MirrorEvmTxProcessor(
                worldState,
                pricesAndFees,
                evmProperties,
                gasCalculator,
<<<<<<< HEAD
                mcps(gasCalculator, evmProperties, stackedStateFrames),
=======
                mcps(gasCalculator, evmProperties),
>>>>>>> bad31095
                ccps(gasCalculator, evmProperties),
                blockMetaSource,
                mirrorEvmContractAliases,
                codeCache);

        processor.setOperationTracer(mirrorOperationTracer);

        return processor.execute(sender, receiver, providedGasLimit, value, callData, consensusTimestamp, isStatic);
    }
}<|MERGE_RESOLUTION|>--- conflicted
+++ resolved
@@ -27,12 +27,6 @@
 import com.hedera.mirror.web3.evm.properties.TraceProperties;
 import com.hedera.mirror.web3.evm.store.StackedStateFrames;
 import com.hedera.mirror.web3.evm.store.accessor.DatabaseAccessor;
-<<<<<<< HEAD
-import com.hedera.mirror.web3.evm.store.StackedStateFrames;
-import com.hedera.mirror.web3.evm.store.accessor.*;
-import com.hedera.mirror.web3.evm.store.accessor.DatabaseAccessor;
-=======
->>>>>>> bad31095
 import com.hedera.mirror.web3.evm.store.contract.EntityAddressSequencer;
 import com.hedera.mirror.web3.evm.store.contract.HederaEvmWorldState;
 import com.hedera.mirror.web3.evm.store.contract.MirrorEntityAccess;
@@ -75,20 +69,12 @@
             final TokenAccessorImpl tokenAccessor,
             final GasCalculatorHederaV22 gasCalculator,
             final EntityAddressSequencer entityAddressSequencer,
-<<<<<<< HEAD
             final List<DatabaseAccessor<Object, ?>> databaseAccessors,
             final PrecompileMapper precompileMapper) {
         this.evmProperties = evmProperties;
         this.blockMetaSource = blockMetaSource;
         this.mirrorEvmContractAliases = new MirrorEvmContractAliases(entityAccess);
         this.mirrorOperationTracer = new MirrorOperationTracer(traceProperties, mirrorEvmContractAliases);
-=======
-            final List<DatabaseAccessor<Object, ?>> databaseAccessors) {
-        this.evmProperties = evmProperties;
-        this.blockMetaSource = blockMetaSource;
-        this.aliasManager = new MirrorEvmContractAliases(entityAccess);
-        this.mirrorOperationTracer = new MirrorOperationTracer(traceProperties, aliasManager);
->>>>>>> bad31095
         this.pricesAndFees = pricesAndFees;
         this.gasCalculator = gasCalculator;
         this.databaseAccessors = databaseAccessors;
@@ -107,10 +93,7 @@
                 accountAccessor,
                 tokenAccessor,
                 entityAddressSequencer,
-<<<<<<< HEAD
                 mirrorEvmContractAliases,
-=======
->>>>>>> bad31095
                 stackedStateFrames);
     }
 
@@ -130,11 +113,7 @@
                 pricesAndFees,
                 evmProperties,
                 gasCalculator,
-<<<<<<< HEAD
-                mcps(gasCalculator, evmProperties, stackedStateFrames),
-=======
-                mcps(gasCalculator, evmProperties),
->>>>>>> bad31095
+                mcps(gasCalculator, stackedStateFrames, evmProperties, new PrecompileMapper()),
                 ccps(gasCalculator, evmProperties),
                 blockMetaSource,
                 mirrorEvmContractAliases,
