/*
 * Copyright (C) 2023 Hedera Hashgraph, LLC
 *
 * Licensed under the Apache License, Version 2.0 (the "License");
 * you may not use this file except in compliance with the License.
 * You may obtain a copy of the License at
 *
 *      http://www.apache.org/licenses/LICENSE-2.0
 *
 * Unless required by applicable law or agreed to in writing, software
 * distributed under the License is distributed on an "AS IS" BASIS,
 * WITHOUT WARRANTIES OR CONDITIONS OF ANY KIND, either express or implied.
 * See the License for the specific language governing permissions and
 * limitations under the License.
 */

package com.hedera.mirror.web3.evm.contracts.execution;

import static com.hedera.mirror.web3.evm.contracts.execution.EvmOperationConstructionUtil.ccps;
import static com.hedera.mirror.web3.evm.contracts.execution.EvmOperationConstructionUtil.mcps;

<<<<<<< HEAD
=======
import java.time.Instant;
import javax.inject.Named;

import com.hedera.mirror.web3.evm.token.TokenAccessorImpl;

import org.apache.tuweni.bytes.Bytes;
import org.hyperledger.besu.datatypes.Address;

>>>>>>> 02cf8647
import com.hedera.mirror.web3.evm.account.AccountAccessorImpl;
import com.hedera.mirror.web3.evm.account.MirrorEvmContractAliases;
import com.hedera.mirror.web3.evm.properties.MirrorNodeEvmProperties;
import com.hedera.mirror.web3.evm.properties.StaticBlockMetaSource;
import com.hedera.mirror.web3.evm.store.contract.MirrorEntityAccess;
import com.hedera.node.app.service.evm.contracts.execution.HederaEvmTransactionProcessingResult;
import com.hedera.node.app.service.evm.contracts.execution.traceability.DefaultHederaTracer;
import com.hedera.node.app.service.evm.store.contracts.AbstractCodeCache;
import com.hedera.node.app.service.evm.store.contracts.HederaEvmMutableWorldState;
import com.hedera.node.app.service.evm.store.contracts.HederaEvmWorldState;
import com.hedera.node.app.service.evm.store.models.HederaEvmAccount;
import com.hedera.services.contracts.gascalculator.GasCalculatorHederaV22;
import java.time.Instant;
import javax.inject.Named;
import org.apache.tuweni.bytes.Bytes;
import org.hyperledger.besu.datatypes.Address;

@Named
public class MirrorEvmTxProcessorFacadeImpl implements MirrorEvmTxProcessorFacade {

    private final MirrorNodeEvmProperties evmProperties;
    private final StaticBlockMetaSource blockMetaSource;
    private final MirrorEvmContractAliases aliasManager;
    private final PricesAndFeesImpl pricesAndFees;
    private final AbstractCodeCache codeCache;
    private final HederaEvmMutableWorldState worldState;

    private final GasCalculatorHederaV22 gasCalculator;

    public MirrorEvmTxProcessorFacadeImpl(
            final MirrorEntityAccess entityAccess,
            final MirrorNodeEvmProperties evmProperties,
            final StaticBlockMetaSource blockMetaSource,
            final MirrorEvmContractAliases aliasManager,
            final PricesAndFeesImpl pricesAndFees,
            final AccountAccessorImpl accountAccessor,
<<<<<<< HEAD
            final GasCalculatorHederaV22 gasCalculator) {
=======
            final TokenAccessorImpl tokenAccessor) {
>>>>>>> 02cf8647
        this.evmProperties = evmProperties;
        this.blockMetaSource = blockMetaSource;
        this.aliasManager = aliasManager;
        this.pricesAndFees = pricesAndFees;
        this.gasCalculator = gasCalculator;

        final int expirationCacheTime =
                (int) evmProperties.getExpirationCacheTime().toSeconds();

        this.codeCache = new AbstractCodeCache(expirationCacheTime,
                entityAccess);
        this.worldState =
                new HederaEvmWorldState(
                        entityAccess, evmProperties,
                        codeCache, accountAccessor, tokenAccessor);
    }

    @Override
    public HederaEvmTransactionProcessingResult execute(
            final HederaEvmAccount sender,
            final Address receiver,
            final long providedGasLimit,
            final long value,
            final Bytes callData,
            final boolean isStatic) {
        final var processor = new MirrorEvmTxProcessor(
                worldState,
                pricesAndFees,
                evmProperties,
                gasCalculator,
                mcps(gasCalculator),
                ccps(gasCalculator),
                blockMetaSource,
                aliasManager,
                codeCache);

        processor.setOperationTracer(new DefaultHederaTracer());

        return processor.execute(sender, receiver, providedGasLimit, value, callData, Instant.now(), isStatic);
    }
}<|MERGE_RESOLUTION|>--- conflicted
+++ resolved
@@ -19,17 +19,11 @@
 import static com.hedera.mirror.web3.evm.contracts.execution.EvmOperationConstructionUtil.ccps;
 import static com.hedera.mirror.web3.evm.contracts.execution.EvmOperationConstructionUtil.mcps;
 
-<<<<<<< HEAD
-=======
 import java.time.Instant;
 import javax.inject.Named;
-
-import com.hedera.mirror.web3.evm.token.TokenAccessorImpl;
-
 import org.apache.tuweni.bytes.Bytes;
 import org.hyperledger.besu.datatypes.Address;
 
->>>>>>> 02cf8647
 import com.hedera.mirror.web3.evm.account.AccountAccessorImpl;
 import com.hedera.mirror.web3.evm.account.MirrorEvmContractAliases;
 import com.hedera.mirror.web3.evm.properties.MirrorNodeEvmProperties;
@@ -66,11 +60,8 @@
             final MirrorEvmContractAliases aliasManager,
             final PricesAndFeesImpl pricesAndFees,
             final AccountAccessorImpl accountAccessor,
-<<<<<<< HEAD
+            final TokenAccessorImpl tokenAccessor) {
             final GasCalculatorHederaV22 gasCalculator) {
-=======
-            final TokenAccessorImpl tokenAccessor) {
->>>>>>> 02cf8647
         this.evmProperties = evmProperties;
         this.blockMetaSource = blockMetaSource;
         this.aliasManager = aliasManager;
