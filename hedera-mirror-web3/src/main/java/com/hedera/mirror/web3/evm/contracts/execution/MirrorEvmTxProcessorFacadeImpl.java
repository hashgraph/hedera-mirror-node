--- conflicted
+++ resolved
@@ -33,7 +33,6 @@
 import com.hedera.mirror.web3.evm.token.TokenAccessorImpl;
 import com.hedera.node.app.service.evm.contracts.execution.HederaEvmTransactionProcessingResult;
 import com.hedera.node.app.service.evm.store.contracts.AbstractCodeCache;
-import com.hedera.node.app.service.evm.store.contracts.HederaEvmMutableWorldState;
 import com.hedera.node.app.service.evm.store.models.HederaEvmAccount;
 import com.hedera.services.contracts.gascalculator.GasCalculatorHederaV22;
 import com.hedera.services.store.contracts.precompile.PrecompileMapper;
@@ -52,13 +51,13 @@
     private final StaticBlockMetaSource blockMetaSource;
     private final MirrorEvmContractAliases mirrorEvmContractAliases;
     private final PricesAndFeesImpl pricesAndFees;
-    private final AbstractCodeCache codeCache;
-    private final HederaEvmMutableWorldState worldState;
     private final GasCalculatorHederaV22 gasCalculator;
-<<<<<<< HEAD
     private final PrecompileMapper precompileMapper;
-=======
->>>>>>> 7f419f3e
+    private final AccountAccessorImpl accountAccessor;
+    private final TokenAccessorImpl tokenAccessor;
+    private final EntityAddressSequencer entityAddressSequencer;
+    private final List<DatabaseAccessor<Object, ?>> databaseAccessors;
+    private final MirrorEntityAccess entityAccess;
 
     @SuppressWarnings("java:S107")
     public MirrorEvmTxProcessorFacadeImpl(
@@ -79,26 +78,12 @@
         this.mirrorOperationTracer = new MirrorOperationTracer(traceProperties, mirrorEvmContractAliases);
         this.pricesAndFees = pricesAndFees;
         this.gasCalculator = gasCalculator;
-<<<<<<< HEAD
         this.precompileMapper = precompileMapper;
-=======
->>>>>>> 7f419f3e
-
-        final int expirationCacheTime =
-                (int) evmProperties.getExpirationCacheTime().toSeconds();
-
-        this.codeCache = new AbstractCodeCache(expirationCacheTime, entityAccess);
-        final var store = new StoreImpl(databaseAccessors);
-
-        this.worldState = new HederaEvmWorldState(
-                entityAccess,
-                evmProperties,
-                codeCache,
-                accountAccessor,
-                tokenAccessor,
-                entityAddressSequencer,
-                mirrorEvmContractAliases,
-                store);
+        this.accountAccessor = accountAccessor;
+        this.tokenAccessor = tokenAccessor;
+        this.entityAddressSequencer = entityAddressSequencer;
+        this.databaseAccessors = databaseAccessors;
+        this.entityAccess = entityAccess;
     }
 
     @Override
@@ -110,16 +95,28 @@
             final Bytes callData,
             final Instant consensusTimestamp,
             final boolean isStatic) {
+        final int expirationCacheTime =
+                (int) evmProperties.getExpirationCacheTime().toSeconds();
+
+        final var codeCache = new AbstractCodeCache(expirationCacheTime, entityAccess);
+        final var store = new StoreImpl(databaseAccessors);
+
+        final var worldState = new HederaEvmWorldState(
+                entityAccess,
+                evmProperties,
+                codeCache,
+                accountAccessor,
+                tokenAccessor,
+                entityAddressSequencer,
+                mirrorEvmContractAliases,
+                store);
+
         final var processor = new MirrorEvmTxProcessor(
                 worldState,
                 pricesAndFees,
                 evmProperties,
                 gasCalculator,
-<<<<<<< HEAD
                 mcps(gasCalculator, evmProperties, precompileMapper),
-=======
-                mcps(gasCalculator, evmProperties, new PrecompileMapper()),
->>>>>>> 7f419f3e
                 ccps(gasCalculator, evmProperties),
                 blockMetaSource,
                 mirrorEvmContractAliases,
