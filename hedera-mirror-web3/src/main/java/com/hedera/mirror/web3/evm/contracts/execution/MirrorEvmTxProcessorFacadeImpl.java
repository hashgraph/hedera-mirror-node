/*
 * Copyright (C) 2023 Hedera Hashgraph, LLC
 *
 * Licensed under the Apache License, Version 2.0 (the "License");
 * you may not use this file except in compliance with the License.
 * You may obtain a copy of the License at
 *
 *      http://www.apache.org/licenses/LICENSE-2.0
 *
 * Unless required by applicable law or agreed to in writing, software
 * distributed under the License is distributed on an "AS IS" BASIS,
 * WITHOUT WARRANTIES OR CONDITIONS OF ANY KIND, either express or implied.
 * See the License for the specific language governing permissions and
 * limitations under the License.
 */

package com.hedera.mirror.web3.evm.contracts.execution;

import static com.hedera.mirror.web3.evm.contracts.execution.EvmOperationConstructionUtil.ccps;
import static com.hedera.mirror.web3.evm.contracts.execution.EvmOperationConstructionUtil.mcps;

import com.hedera.mirror.web3.evm.account.AccountAccessorImpl;
import com.hedera.mirror.web3.evm.account.MirrorEvmContractAliases;
import com.hedera.mirror.web3.evm.contracts.execution.traceability.MirrorOperationTracer;
import com.hedera.mirror.web3.evm.properties.MirrorNodeEvmProperties;
import com.hedera.mirror.web3.evm.properties.StaticBlockMetaSource;
import com.hedera.mirror.web3.evm.store.StackedStateFrames;
import com.hedera.mirror.web3.evm.store.accessor.DatabaseAccessor;
import com.hedera.mirror.web3.evm.store.contract.EntityAddressSequencer;
import com.hedera.mirror.web3.evm.store.contract.HederaEvmWorldState;
import com.hedera.mirror.web3.evm.store.contract.MirrorEntityAccess;
import com.hedera.mirror.web3.evm.token.TokenAccessorImpl;
import com.hedera.node.app.service.evm.contracts.execution.HederaEvmTransactionProcessingResult;
import com.hedera.node.app.service.evm.store.contracts.AbstractCodeCache;
import com.hedera.node.app.service.evm.store.models.HederaEvmAccount;
import com.hedera.services.contracts.gascalculator.GasCalculatorHederaV22;
import jakarta.inject.Named;
import java.time.Instant;
<<<<<<< HEAD
import java.util.List;
import javax.inject.Named;
=======
>>>>>>> eb60dc6e
import org.apache.tuweni.bytes.Bytes;
import org.hyperledger.besu.datatypes.Address;

@Named
@SuppressWarnings("java:S107")
public class MirrorEvmTxProcessorFacadeImpl implements MirrorEvmTxProcessorFacade {
    private final MirrorNodeEvmProperties evmProperties;
    private final MirrorOperationTracer mirrorOperationTracer;
    private final StaticBlockMetaSource blockMetaSource;
    private final MirrorEvmContractAliases aliasManager;
    private final PricesAndFeesImpl pricesAndFees;
    private final AbstractCodeCache codeCache;
    private final HederaEvmWorldState worldState;
    private final GasCalculatorHederaV22 gasCalculator;
    private final List<DatabaseAccessor<Object, ?>> databaseAccessors;

    public MirrorEvmTxProcessorFacadeImpl(
            final MirrorEntityAccess entityAccess,
            final MirrorNodeEvmProperties evmProperties,
            final MirrorOperationTracer mirrorOperationTracer,
            final StaticBlockMetaSource blockMetaSource,
            final MirrorEvmContractAliases aliasManager,
            final PricesAndFeesImpl pricesAndFees,
            final AccountAccessorImpl accountAccessor,
            final TokenAccessorImpl tokenAccessor,
            final GasCalculatorHederaV22 gasCalculator,
            final EntityAddressSequencer entityAddressSequencer,
            final List<DatabaseAccessor<Object, ?>> databaseAccessors) {
        this.evmProperties = evmProperties;
        this.mirrorOperationTracer = mirrorOperationTracer;
        this.blockMetaSource = blockMetaSource;
        this.aliasManager = aliasManager;
        this.pricesAndFees = pricesAndFees;
        this.gasCalculator = gasCalculator;
        this.databaseAccessors = databaseAccessors;
        final int expirationCacheTime =
                (int) evmProperties.getExpirationCacheTime().toSeconds();

        this.codeCache = new AbstractCodeCache(expirationCacheTime, entityAccess);

        this.worldState = new HederaEvmWorldState(
                entityAccess, evmProperties, codeCache, accountAccessor, tokenAccessor, entityAddressSequencer);
    }

    @Override
    public HederaEvmTransactionProcessingResult execute(
            final HederaEvmAccount sender,
            final Address receiver,
            final long providedGasLimit,
            final long value,
            final Bytes callData,
            final boolean isStatic) {
        final var stackedStateFrames = new StackedStateFrames<>(databaseAccessors);
        worldState.setStackedStateFrames(stackedStateFrames);
        final var processor = new MirrorEvmTxProcessor(
                worldState,
                pricesAndFees,
                evmProperties,
                gasCalculator,
                mcps(gasCalculator),
                ccps(gasCalculator),
                blockMetaSource,
                aliasManager,
                codeCache);

        processor.setOperationTracer(mirrorOperationTracer);

        return processor.execute(sender, receiver, providedGasLimit, value, callData, Instant.now(), isStatic);
    }
}<|MERGE_RESOLUTION|>--- conflicted
+++ resolved
@@ -24,38 +24,32 @@
 import com.hedera.mirror.web3.evm.contracts.execution.traceability.MirrorOperationTracer;
 import com.hedera.mirror.web3.evm.properties.MirrorNodeEvmProperties;
 import com.hedera.mirror.web3.evm.properties.StaticBlockMetaSource;
-import com.hedera.mirror.web3.evm.store.StackedStateFrames;
-import com.hedera.mirror.web3.evm.store.accessor.DatabaseAccessor;
 import com.hedera.mirror.web3.evm.store.contract.EntityAddressSequencer;
 import com.hedera.mirror.web3.evm.store.contract.HederaEvmWorldState;
 import com.hedera.mirror.web3.evm.store.contract.MirrorEntityAccess;
 import com.hedera.mirror.web3.evm.token.TokenAccessorImpl;
 import com.hedera.node.app.service.evm.contracts.execution.HederaEvmTransactionProcessingResult;
 import com.hedera.node.app.service.evm.store.contracts.AbstractCodeCache;
+import com.hedera.node.app.service.evm.store.contracts.HederaEvmMutableWorldState;
 import com.hedera.node.app.service.evm.store.models.HederaEvmAccount;
 import com.hedera.services.contracts.gascalculator.GasCalculatorHederaV22;
 import jakarta.inject.Named;
 import java.time.Instant;
-<<<<<<< HEAD
-import java.util.List;
-import javax.inject.Named;
-=======
->>>>>>> eb60dc6e
 import org.apache.tuweni.bytes.Bytes;
 import org.hyperledger.besu.datatypes.Address;
 
 @Named
 @SuppressWarnings("java:S107")
 public class MirrorEvmTxProcessorFacadeImpl implements MirrorEvmTxProcessorFacade {
+
     private final MirrorNodeEvmProperties evmProperties;
     private final MirrorOperationTracer mirrorOperationTracer;
     private final StaticBlockMetaSource blockMetaSource;
     private final MirrorEvmContractAliases aliasManager;
     private final PricesAndFeesImpl pricesAndFees;
     private final AbstractCodeCache codeCache;
-    private final HederaEvmWorldState worldState;
+    private final HederaEvmMutableWorldState worldState;
     private final GasCalculatorHederaV22 gasCalculator;
-    private final List<DatabaseAccessor<Object, ?>> databaseAccessors;
 
     public MirrorEvmTxProcessorFacadeImpl(
             final MirrorEntityAccess entityAccess,
@@ -67,15 +61,14 @@
             final AccountAccessorImpl accountAccessor,
             final TokenAccessorImpl tokenAccessor,
             final GasCalculatorHederaV22 gasCalculator,
-            final EntityAddressSequencer entityAddressSequencer,
-            final List<DatabaseAccessor<Object, ?>> databaseAccessors) {
+            final EntityAddressSequencer entityAddressSequencer) {
         this.evmProperties = evmProperties;
         this.mirrorOperationTracer = mirrorOperationTracer;
         this.blockMetaSource = blockMetaSource;
         this.aliasManager = aliasManager;
         this.pricesAndFees = pricesAndFees;
         this.gasCalculator = gasCalculator;
-        this.databaseAccessors = databaseAccessors;
+
         final int expirationCacheTime =
                 (int) evmProperties.getExpirationCacheTime().toSeconds();
 
@@ -93,8 +86,6 @@
             final long value,
             final Bytes callData,
             final boolean isStatic) {
-        final var stackedStateFrames = new StackedStateFrames<>(databaseAccessors);
-        worldState.setStackedStateFrames(stackedStateFrames);
         final var processor = new MirrorEvmTxProcessor(
                 worldState,
                 pricesAndFees,
