/*
 * Copyright (C) 2024 Hedera Hashgraph, LLC
 *
 * Licensed under the Apache License, Version 2.0 (the "License");
 * you may not use this file except in compliance with the License.
 * You may obtain a copy of the License at
 *
 *      http://www.apache.org/licenses/LICENSE-2.0
 *
 * Unless required by applicable law or agreed to in writing, software
 * distributed under the License is distributed on an "AS IS" BASIS,
 * WITHOUT WARRANTIES OR CONDITIONS OF ANY KIND, either express or implied.
 * See the License for the specific language governing permissions and
 * limitations under the License.
 */

package com.hedera.mirror.web3.evm.contracts.execution.traceability;

import java.util.List;
import java.util.Map;
import org.apache.tuweni.bytes.Bytes;
import org.apache.tuweni.units.bigints.UInt256;

public record Opcode(int pc,
                     Optional<String> op,
                     long gas,
                     long gasCost,
                     int depth,
<<<<<<< HEAD
                     Optional<Bytes[]> stack,
                     Optional<Bytes[]> memory,
                     Optional<Map<UInt256, UInt256>> storage,
=======
                     List<Bytes> stack,
                     List<Bytes> memory,
                     Map<Bytes, Bytes> storage,
>>>>>>> 6409af9b
                     String reason) {
}<|MERGE_RESOLUTION|>--- conflicted
+++ resolved
@@ -19,21 +19,14 @@
 import java.util.List;
 import java.util.Map;
 import org.apache.tuweni.bytes.Bytes;
-import org.apache.tuweni.units.bigints.UInt256;
 
 public record Opcode(int pc,
-                     Optional<String> op,
+                     String op,
                      long gas,
                      long gasCost,
                      int depth,
-<<<<<<< HEAD
-                     Optional<Bytes[]> stack,
-                     Optional<Bytes[]> memory,
-                     Optional<Map<UInt256, UInt256>> storage,
-=======
                      List<Bytes> stack,
                      List<Bytes> memory,
                      Map<Bytes, Bytes> storage,
->>>>>>> 6409af9b
                      String reason) {
 }