/*
 * Copyright (C) 2023 Hedera Hashgraph, LLC
 *
 * Licensed under the Apache License, Version 2.0 (the "License");
 * you may not use this file except in compliance with the License.
 * You may obtain a copy of the License at
 *
 *      http://www.apache.org/licenses/LICENSE-2.0
 *
 * Unless required by applicable law or agreed to in writing, software
 * distributed under the License is distributed on an "AS IS" BASIS,
 * WITHOUT WARRANTIES OR CONDITIONS OF ANY KIND, either express or implied.
 * See the License for the specific language governing permissions and
 * limitations under the License.
 */

package com.hedera.mirror.web3.evm.store;

import com.hedera.mirror.web3.evm.store.accessor.model.TokenRelationshipKey;
import com.hedera.services.store.models.Account;
import com.hedera.services.store.models.NftId;
import com.hedera.services.store.models.Token;
import com.hedera.services.store.models.TokenRelationship;
import com.hedera.services.store.models.UniqueToken;
import org.hyperledger.besu.datatypes.Address;

/**
 * An interface which serves as a facade over the mirror-node specific in-memory state. This interface is used by components
 * inside com.hedera.services package, would be deleted and having this facade would make this task easier.
 *
 * Common methods that are used for interaction with the state are defined here.
 * */
public interface Store {

    Account getAccount(Address address, OnMissing throwIfMissing);

    /**
     * Load fungible or non-fungible token from the in-memory state.
     * */
    Token getToken(Address address, OnMissing throwIfMissing);

    TokenRelationship getTokenRelationship(TokenRelationshipKey tokenRelationshipKey, OnMissing throwIfMissing);

    /**
     * Load non-fungible token from the in-memory state specified by its serial number.
     * */
    UniqueToken getUniqueToken(NftId nftId, OnMissing throwIfMissing);

    void updateAccount(Account updatedAccount);

    void deleteAccount(Address accountAddress);

    void updateTokenRelationship(TokenRelationship updatedTokenRelationship);

    /**
     * Update fungible or non-fungible token into the in-memory state.
     * */
    void updateToken(Token fungibleToken);

<<<<<<< HEAD
    void updateUniqueToken(UniqueToken uniqueToken);
=======
    void updateUniqueToken(UniqueToken updatedUniqueToken);
>>>>>>> 9d4b479e

    boolean hasAssociation(TokenRelationshipKey tokenRelationshipKey);

    /**
     * Updating the in-memory state with current pending changes that are part of the current transaction.
     */
    void commit();

    /**
     * Adding a safe layer on top of the in-memory state to write to, while still using the database as a backup.
     */
    void wrap();

    enum OnMissing {
        THROW,
        DONT_THROW
    }
}<|MERGE_RESOLUTION|>--- conflicted
+++ resolved
@@ -57,11 +57,7 @@
      * */
     void updateToken(Token fungibleToken);
 
-<<<<<<< HEAD
-    void updateUniqueToken(UniqueToken uniqueToken);
-=======
     void updateUniqueToken(UniqueToken updatedUniqueToken);
->>>>>>> 9d4b479e
 
     boolean hasAssociation(TokenRelationshipKey tokenRelationshipKey);
 
