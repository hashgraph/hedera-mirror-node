--- conflicted
+++ resolved
@@ -41,7 +41,6 @@
 
     Account getAccount(Address address, OnMissing throwIfMissing);
 
-<<<<<<< HEAD
     Optional<Entity> getEntity(Address address, OnMissing throwIfMissing);
 
     Optional<TokenAccount> getTokenAccount(AbstractTokenAccount.Id id, OnMissing throwIfMissing);
@@ -52,11 +51,6 @@
 
     boolean hasNftAllowance(Address address, FcTokenAllowanceId id, OnMissing throwIfMissing);
 
-=======
-    /**
-     * Load fungible or non-fungible token from the in-memory state.
-     * */
->>>>>>> 574164fa
     Token getToken(Address address, OnMissing throwIfMissing);
 
     TokenRelationship getTokenRelationship(TokenRelationshipKey tokenRelationshipKey, OnMissing throwIfMissing);
