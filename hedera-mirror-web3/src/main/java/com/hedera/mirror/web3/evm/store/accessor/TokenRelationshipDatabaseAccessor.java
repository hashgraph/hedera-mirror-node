--- conflicted
+++ resolved
@@ -46,11 +46,7 @@
         return findAccount(tokenRelationshipKey.accountAddress())
                 .flatMap(account -> findToken(tokenRelationshipKey.tokenAddress())
                         .flatMap(token -> findTokenAccount(token, account)
-<<<<<<< HEAD
-                                .filter(t -> t.getAssociated() == Boolean.TRUE)
-=======
                                 .filter(AbstractTokenAccount::getAssociated)
->>>>>>> 7f419f3e
                                 .map(tokenAccount -> new TokenRelationship(
                                         token,
                                         account,
