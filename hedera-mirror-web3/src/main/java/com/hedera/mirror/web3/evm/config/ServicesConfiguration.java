--- conflicted
+++ resolved
@@ -342,16 +342,16 @@
     }
 
     @Bean
-<<<<<<< HEAD
     RevokeKycLogic revokeKycLogic() {
         return new RevokeKycLogic();
-=======
+    }
+
+    @Bean
     TokenCreatePrecompile tokenCreatePrecompile(
             PrecompilePricingUtils precompilePricingUtils,
             EncodingFacade encodingFacade,
             SyntheticTxnFactory syntheticTxnFactory,
             CreateLogic createLogic) {
         return new TokenCreatePrecompile(precompilePricingUtils, encodingFacade, syntheticTxnFactory, createLogic);
->>>>>>> d44881d4
     }
 }