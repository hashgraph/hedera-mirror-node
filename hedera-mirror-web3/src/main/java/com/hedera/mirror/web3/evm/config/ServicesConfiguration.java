--- conflicted
+++ resolved
@@ -63,12 +63,9 @@
 import com.hedera.services.txns.crypto.ApproveAllowanceLogic;
 import com.hedera.services.txns.crypto.AutoCreationLogic;
 import com.hedera.services.txns.crypto.DeleteAllowanceLogic;
-<<<<<<< HEAD
 import com.hedera.services.txns.crypto.validators.ApproveAllowanceChecks;
 import com.hedera.services.txns.crypto.validators.DeleteAllowanceChecks;
-=======
 import com.hedera.services.txns.span.ExpandHandleSpanMapAccessor;
->>>>>>> a580098b
 import com.hedera.services.txns.validation.ContextOptionValidator;
 import com.hedera.services.txns.validation.OptionValidator;
 import com.hedera.services.utils.accessors.AccessorFactory;
@@ -302,7 +299,6 @@
     }
 
     @Bean
-<<<<<<< HEAD
     ApproveAllowanceChecks approveAllowanceChecks() {
         return new ApproveAllowanceChecks();
     }
@@ -329,7 +325,9 @@
                 deleteAllowanceLogic,
                 approveAllowanceChecks,
                 deleteAllowanceChecks);
-=======
+    }
+
+    @Bean
     TokenOpsUsage tokenOpsUsage() {
         return new TokenOpsUsage();
     }
@@ -350,7 +348,6 @@
             final CryptoOpsUsage cryptoOpsUsage,
             final OpUsageCtxHelper opUsageCtxHelper) {
         return new AccessorBasedUsages(tokenOpsUsage, cryptoOpsUsage, opUsageCtxHelper);
->>>>>>> a580098b
     }
 
     @Bean
