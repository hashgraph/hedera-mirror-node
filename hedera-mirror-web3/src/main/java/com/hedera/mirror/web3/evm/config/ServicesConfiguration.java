--- conflicted
+++ resolved
@@ -345,14 +345,9 @@
             PrecompilePricingUtils precompilePricingUtils,
             EncodingFacade encodingFacade,
             SyntheticTxnFactory syntheticTxnFactory,
-<<<<<<< HEAD
             OptionValidator validator,
             CreateLogic createLogic) {
         return new TokenCreatePrecompile(
                 precompilePricingUtils, encodingFacade, syntheticTxnFactory, validator, createLogic);
-=======
-            CreateLogic createLogic) {
-        return new TokenCreatePrecompile(precompilePricingUtils, encodingFacade, syntheticTxnFactory, createLogic);
->>>>>>> d44881d4
     }
 }