--- conflicted
+++ resolved
@@ -416,7 +416,6 @@
     }
 
     @Bean
-<<<<<<< HEAD
     FreezeLogic freezeLogic() {
         return new FreezeLogic();
     }
@@ -440,7 +439,9 @@
             SyntheticTxnFactory syntheticTxnFactory,
             UnfreezeLogic unfreezeLogic) {
         return new UnfreezeTokenPrecompile(precompilePricingUtils, syntheticTxnFactory, unfreezeLogic);
-=======
+    }
+
+    @Bean
     PauseLogic pauseLogic() {
         return new PauseLogic();
     }
@@ -451,6 +452,5 @@
             SyntheticTxnFactory syntheticTxnFactory,
             PauseLogic pauseLogic) {
         return new PausePrecompile(precompilePricingUtils, syntheticTxnFactory, pauseLogic);
->>>>>>> 6c70e9d3
     }
 }