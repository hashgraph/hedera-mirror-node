/*
 * Copyright (C) 2019-2024 Hedera Hashgraph, LLC
 *
 * Licensed under the Apache License, Version 2.0 (the "License");
 * you may not use this file except in compliance with the License.
 * You may obtain a copy of the License at
 *
 *      http://www.apache.org/licenses/LICENSE-2.0
 *
 * Unless required by applicable law or agreed to in writing, software
 * distributed under the License is distributed on an "AS IS" BASIS,
 * WITHOUT WARRANTIES OR CONDITIONS OF ANY KIND, either express or implied.
 * See the License for the specific language governing permissions and
 * limitations under the License.
 */

package com.hedera.mirror.web3.evm.config;

import com.hedera.mirror.common.domain.transaction.RecordFile;
import com.hedera.mirror.web3.evm.account.MirrorEvmContractAliases;
import com.hedera.mirror.web3.evm.pricing.RatesAndFeesLoader;
import com.hedera.mirror.web3.evm.properties.MirrorNodeEvmProperties;
import com.hedera.mirror.web3.evm.store.Store;
import com.hedera.mirror.web3.evm.store.contract.EntityAddressSequencer;
import com.hedera.mirror.web3.evm.store.contract.MirrorEntityAccess;
import com.hedera.mirror.web3.evm.token.TokenAccessorImpl;
import com.hedera.mirror.web3.repository.RecordFileRepository;
import com.hedera.node.app.service.evm.accounts.HederaEvmContractAliases;
import com.hedera.node.app.service.evm.contracts.execution.EvmProperties;
import com.hedera.node.app.service.evm.contracts.operations.HederaExtCodeHashOperation;
import com.hedera.node.app.service.evm.contracts.operations.HederaExtCodeHashOperationV038;
import com.hedera.node.app.service.evm.store.contracts.AbstractCodeCache;
import com.hedera.node.app.service.evm.store.contracts.precompile.EvmHTSPrecompiledContract;
import com.hedera.node.app.service.evm.store.contracts.precompile.EvmInfrastructureFactory;
import com.hedera.node.app.service.evm.store.contracts.precompile.codec.EvmEncodingFacade;
import com.hedera.services.contracts.execution.LivePricesSource;
import com.hedera.services.contracts.gascalculator.GasCalculatorHederaV22;
import com.hedera.services.fees.BasicHbarCentExchange;
import com.hedera.services.fees.FeeCalculator;
import com.hedera.services.fees.HbarCentExchange;
import com.hedera.services.fees.calc.OverflowCheckingCalc;
import com.hedera.services.fees.calculation.BasicFcfsUsagePrices;
import com.hedera.services.fees.calculation.QueryResourceUsageEstimator;
import com.hedera.services.fees.calculation.TxnResourceUsageEstimator;
import com.hedera.services.fees.calculation.UsageBasedFeeCalculator;
import com.hedera.services.fees.calculation.UsagePricesProvider;
import com.hedera.services.fees.calculation.crypto.queries.GetTxnRecordResourceUsage;
import com.hedera.services.fees.calculation.token.txns.TokenAssociateResourceUsage;
import com.hedera.services.fees.calculation.token.txns.TokenDeleteResourceUsage;
import com.hedera.services.fees.calculation.token.txns.TokenDissociateResourceUsage;
import com.hedera.services.fees.calculation.token.txns.TokenUpdateResourceUsage;
import com.hedera.services.fees.calculation.utils.AccessorBasedUsages;
import com.hedera.services.fees.calculation.utils.OpUsageCtxHelper;
import com.hedera.services.fees.calculation.utils.PricedUsageCalculator;
import com.hedera.services.fees.pricing.AssetsLoader;
import com.hedera.services.fees.usage.token.TokenOpsUsage;
import com.hedera.services.hapi.fees.usage.EstimatorFactory;
import com.hedera.services.hapi.fees.usage.TxnUsageEstimator;
import com.hedera.services.hapi.fees.usage.crypto.CryptoOpsUsage;
import com.hedera.services.hapi.utils.fees.CryptoFeeBuilder;
import com.hedera.services.ledger.TransferLogic;
import com.hedera.services.store.contracts.precompile.HTSPrecompiledContract;
import com.hedera.services.store.contracts.precompile.Precompile;
import com.hedera.services.store.contracts.precompile.PrecompileMapper;
import com.hedera.services.store.contracts.precompile.PrngSystemPrecompiledContract;
import com.hedera.services.store.contracts.precompile.SyntheticTxnFactory;
import com.hedera.services.store.contracts.precompile.TokenUpdateLogic;
import com.hedera.services.store.contracts.precompile.codec.EncodingFacade;
import com.hedera.services.store.contracts.precompile.impl.AllowancePrecompile;
import com.hedera.services.store.contracts.precompile.impl.ApprovePrecompile;
import com.hedera.services.store.contracts.precompile.impl.AssociatePrecompile;
import com.hedera.services.store.contracts.precompile.impl.BurnPrecompile;
import com.hedera.services.store.contracts.precompile.impl.DeleteTokenPrecompile;
import com.hedera.services.store.contracts.precompile.impl.DissociatePrecompile;
import com.hedera.services.store.contracts.precompile.impl.ERCTransferPrecompile;
import com.hedera.services.store.contracts.precompile.impl.FreezeTokenPrecompile;
import com.hedera.services.store.contracts.precompile.impl.GetApprovedPrecompile;
import com.hedera.services.store.contracts.precompile.impl.GrantKycPrecompile;
import com.hedera.services.store.contracts.precompile.impl.IsApprovedForAllPrecompile;
import com.hedera.services.store.contracts.precompile.impl.MintPrecompile;
import com.hedera.services.store.contracts.precompile.impl.MultiAssociatePrecompile;
import com.hedera.services.store.contracts.precompile.impl.MultiDissociatePrecompile;
import com.hedera.services.store.contracts.precompile.impl.PausePrecompile;
import com.hedera.services.store.contracts.precompile.impl.RevokeKycPrecompile;
import com.hedera.services.store.contracts.precompile.impl.SetApprovalForAllPrecompile;
import com.hedera.services.store.contracts.precompile.impl.TokenCreatePrecompile;
import com.hedera.services.store.contracts.precompile.impl.TokenUpdateKeysPrecompile;
import com.hedera.services.store.contracts.precompile.impl.TokenUpdatePrecompile;
import com.hedera.services.store.contracts.precompile.impl.TransferPrecompile;
import com.hedera.services.store.contracts.precompile.impl.UnfreezeTokenPrecompile;
import com.hedera.services.store.contracts.precompile.impl.UnpausePrecompile;
import com.hedera.services.store.contracts.precompile.impl.UpdateTokenExpiryInfoPrecompile;
import com.hedera.services.store.contracts.precompile.impl.WipeFungiblePrecompile;
import com.hedera.services.store.contracts.precompile.impl.WipeNonFungiblePrecompile;
import com.hedera.services.store.contracts.precompile.utils.PrecompilePricingUtils;
import com.hedera.services.txn.token.AssociateLogic;
import com.hedera.services.txn.token.BurnLogic;
import com.hedera.services.txn.token.CreateLogic;
import com.hedera.services.txn.token.DeleteLogic;
import com.hedera.services.txn.token.DissociateLogic;
import com.hedera.services.txn.token.FreezeLogic;
import com.hedera.services.txn.token.GrantKycLogic;
import com.hedera.services.txn.token.MintLogic;
import com.hedera.services.txn.token.PauseLogic;
import com.hedera.services.txn.token.RevokeKycLogic;
import com.hedera.services.txn.token.UnfreezeLogic;
import com.hedera.services.txn.token.UnpauseLogic;
import com.hedera.services.txn.token.WipeLogic;
import com.hedera.services.txns.crypto.ApproveAllowanceLogic;
import com.hedera.services.txns.crypto.AutoCreationLogic;
import com.hedera.services.txns.crypto.DeleteAllowanceLogic;
import com.hedera.services.txns.crypto.validators.ApproveAllowanceChecks;
import com.hedera.services.txns.crypto.validators.DeleteAllowanceChecks;
import com.hedera.services.txns.span.ExpandHandleSpanMapAccessor;
import com.hedera.services.txns.util.PrngLogic;
import com.hedera.services.txns.validation.ContextOptionValidator;
import com.hedera.services.txns.validation.OptionValidator;
import com.hedera.services.utils.accessors.AccessorFactory;
import com.hederahashgraph.api.proto.java.HederaFunctionality;
import java.util.Base64;
import java.util.EnumMap;
import java.util.List;
import java.util.Map;
import java.util.Set;
import java.util.function.BiPredicate;
import java.util.function.Predicate;
import java.util.stream.Collectors;
import org.hyperledger.besu.datatypes.Address;
import org.hyperledger.besu.evm.frame.MessageFrame;
<<<<<<< HEAD
import org.hyperledger.besu.evm.gascalculator.GasCalculator;
=======
>>>>>>> 170b2f86
import org.springframework.context.annotation.Bean;
import org.springframework.context.annotation.Configuration;

/**
 * Spring configuration for beans related to com.hedera.services components
 */
@Configuration
public class ServicesConfiguration {
    private static final int STRICT_SYSTEM_ACCOUNT_BOUNDARY = 999;

    private static final int SYSTEM_ACCOUNT_BOUNDARY = 750;
    private static final int STRICT_SYSTEM_ACCOUNT_BOUNDARY = 999;

    @Bean
    GasCalculatorHederaV22 gasCalculatorHederaV22(
            final BasicFcfsUsagePrices usagePricesProvider, final BasicHbarCentExchange hbarCentExchange) {
        return new GasCalculatorHederaV22(usagePricesProvider, hbarCentExchange);
    }

    @Bean
    BasicFcfsUsagePrices basicFcfsUsagePrices(final RatesAndFeesLoader ratesAndFeesLoader) {
        return new BasicFcfsUsagePrices(ratesAndFeesLoader);
    }

    @Bean
    OverflowCheckingCalc overflowCheckingCalc() {
        return new OverflowCheckingCalc();
    }

    @Bean
    PricedUsageCalculator pricedUsageCalculator(
            final AccessorBasedUsages accessorBasedUsages, final OverflowCheckingCalc overflowCheckingCalc) {
        return new PricedUsageCalculator(accessorBasedUsages, overflowCheckingCalc);
    }

    @Bean
    EstimatorFactory estimatorFactory() {
        return TxnUsageEstimator::new;
    }

    @Bean
    TokenAssociateResourceUsage tokenAssociateResourceUsage(
            final EstimatorFactory estimatorFactory, final Store store) {
        return new TokenAssociateResourceUsage(estimatorFactory, store);
    }

    @Bean
    TokenDeleteResourceUsage tokenDeleteResourceUsage(final EstimatorFactory estimatorFactory) {
        return new TokenDeleteResourceUsage(estimatorFactory);
    }

    @Bean
    TokenDissociateResourceUsage tokenDissociateResourceUsage(
            final EstimatorFactory estimatorFactory, final Store store) {
        return new TokenDissociateResourceUsage(estimatorFactory, store);
    }

    @Bean
    TokenUpdateResourceUsage tokenUpdateResourceUsage(final EstimatorFactory estimatorFactory, final Store store) {
        return new TokenUpdateResourceUsage(estimatorFactory, store);
    }

    @Bean
    UsageBasedFeeCalculator usageBasedFeeCalculator(
            final HbarCentExchange hbarCentExchange,
            final UsagePricesProvider usagePricesProvider,
            final PricedUsageCalculator pricedUsageCalculator,
            final Set<QueryResourceUsageEstimator> queryResourceUsageEstimators,
            final List<TxnResourceUsageEstimator> txnResourceUsageEstimators) {
        final Map<HederaFunctionality, List<TxnResourceUsageEstimator>> txnUsageEstimators =
                new EnumMap<>(HederaFunctionality.class);

        for (final var estimator : txnResourceUsageEstimators) {
            if (estimator.toString().contains("TokenAssociate")) {
                txnUsageEstimators.put(HederaFunctionality.TokenAssociateToAccount, List.of(estimator));
            }
            if (estimator.toString().contains("TokenDissociate")) {
                txnUsageEstimators.put(HederaFunctionality.TokenDissociateFromAccount, List.of(estimator));
            }
            if (estimator.toString().contains("TokenDelete")) {
                txnUsageEstimators.put(HederaFunctionality.TokenDelete, List.of(estimator));
            }
            if (estimator.toString().contains("TokenUpdate")) {
                txnUsageEstimators.put(HederaFunctionality.TokenUpdate, List.of(estimator));
            }
        }

        return new UsageBasedFeeCalculator(
                hbarCentExchange,
                usagePricesProvider,
                pricedUsageCalculator,
                queryResourceUsageEstimators,
                txnUsageEstimators);
    }

    @Bean
    LivePricesSource livePricesSource(
            final HbarCentExchange hbarCentExchange, final UsagePricesProvider usagePricesProvider) {
        return new LivePricesSource(hbarCentExchange, usagePricesProvider);
    }

    @Bean
    ExpandHandleSpanMapAccessor expandHandleSpanMapAccessor() {
        return new ExpandHandleSpanMapAccessor();
    }

    @Bean
    AssetsLoader assetsLoader() {
        return new AssetsLoader();
    }

    @Bean
    AccessorFactory accessorFactory() {
        return new AccessorFactory();
    }

    @Bean
    PrecompilePricingUtils precompilePricingUtils(
            final AssetsLoader assetsLoader,
            final BasicHbarCentExchange exchange,
            final FeeCalculator feeCalculator,
            final BasicFcfsUsagePrices resourceCosts,
            final AccessorFactory accessorFactory) {
        return new PrecompilePricingUtils(assetsLoader, exchange, feeCalculator, resourceCosts, accessorFactory);
    }

    @Bean
    CryptoFeeBuilder cryptoFeeBuilder() {
        return new CryptoFeeBuilder();
    }

    @Bean
    GetTxnRecordResourceUsage getTxnRecordResourceUsage(final CryptoFeeBuilder cryptoFeeBuilder) {
        return new GetTxnRecordResourceUsage(cryptoFeeBuilder);
    }

    @Bean
    BasicHbarCentExchange basicHbarCentExchange(final RatesAndFeesLoader ratesAndFeesLoader) {
        return new BasicHbarCentExchange(ratesAndFeesLoader);
    }

    @Bean
    AbstractCodeCache abstractCodeCache(
            final MirrorNodeEvmProperties evmProperties, final MirrorEntityAccess mirrorEntityAccess) {
        return new AbstractCodeCache(
                (int) evmProperties.getExpirationCacheTime().toSeconds(), mirrorEntityAccess);
    }

    @Bean
    GetApprovedPrecompile getApprovedPrecompile(
            final SyntheticTxnFactory syntheticTxnFactory,
            final EncodingFacade encoder,
            final PrecompilePricingUtils pricingUtils) {
        return new GetApprovedPrecompile(syntheticTxnFactory, encoder, pricingUtils);
    }

    @Bean
    AllowancePrecompile allowancePrecompile(
            final SyntheticTxnFactory syntheticTxnFactory,
            final EncodingFacade encoder,
            final PrecompilePricingUtils pricingUtils) {
        return new AllowancePrecompile(syntheticTxnFactory, encoder, pricingUtils);
    }

    @Bean
    IsApprovedForAllPrecompile isApprovedForAllPrecompile(
            final SyntheticTxnFactory syntheticTxnFactory,
            final EncodingFacade encoder,
            final PrecompilePricingUtils pricingUtils) {
        return new IsApprovedForAllPrecompile(syntheticTxnFactory, encoder, pricingUtils);
    }

    @Bean
    AssociatePrecompile associatePrecompile(
            final PrecompilePricingUtils precompilePricingUtils,
            final SyntheticTxnFactory syntheticTxnFactory,
            final AssociateLogic associateLogic) {
        return new AssociatePrecompile(precompilePricingUtils, syntheticTxnFactory, associateLogic);
    }

    @Bean
    MultiAssociatePrecompile multiAssociatePrecompile(
            final PrecompilePricingUtils precompilePricingUtils,
            final SyntheticTxnFactory syntheticTxnFactory,
            final AssociateLogic associateLogic) {
        return new MultiAssociatePrecompile(precompilePricingUtils, syntheticTxnFactory, associateLogic);
    }

    @Bean
    PrecompileMapper precompileMapper(final Set<Precompile> precompiles) {
        return new PrecompileMapper(precompiles);
    }

    @Bean
    OptionValidator optionValidator(final MirrorNodeEvmProperties properties) {
        return new ContextOptionValidator(properties);
    }

    @Bean
    EncodingFacade encodingFacade() {
        return new EncodingFacade();
    }

    @Bean
    SyntheticTxnFactory syntheticTxnFactory() {
        return new SyntheticTxnFactory();
    }

    @Bean
    DeleteAllowanceLogic deleteAllowanceLogic() {
        return new DeleteAllowanceLogic();
    }

    @Bean
    AssociateLogic associateLogic(final MirrorNodeEvmProperties mirrorNodeEvmProperties) {
        return new AssociateLogic(mirrorNodeEvmProperties);
    }

    @Bean
    ApproveAllowanceLogic approveAllowanceLogic() {
        return new ApproveAllowanceLogic();
    }

    @Bean
    AutoCreationLogic autocreationLogic(
            final FeeCalculator feeCalculator,
            final EvmProperties evmProperties,
            final SyntheticTxnFactory syntheticTxnFactory,
            final MirrorEvmContractAliases mirrorEvmContractAliases) {
        return new AutoCreationLogic(feeCalculator, evmProperties, syntheticTxnFactory, mirrorEvmContractAliases);
    }

    @Bean
    MintPrecompile mintPrecompile(
            final PrecompilePricingUtils precompilePricingUtils,
            final EncodingFacade encodingFacade,
            final SyntheticTxnFactory syntheticTxnFactory,
            final MintLogic mintLogic) {
        return new MintPrecompile(precompilePricingUtils, encodingFacade, syntheticTxnFactory, mintLogic);
    }

    @Bean
    MintLogic mintLogic(final OptionValidator optionValidator) {
        return new MintLogic(optionValidator);
    }

    @Bean
    BurnLogic burnLogic(final OptionValidator optionValidator) {
        return new BurnLogic(optionValidator);
    }

    @Bean
    DissociateLogic dissociateLogic() {
        return new DissociateLogic();
    }

    @Bean
    TransferLogic transferLogic(
            final AutoCreationLogic autoCreationLogic, final MirrorEvmContractAliases mirrorEvmContractAliases) {
        return new TransferLogic(autoCreationLogic, mirrorEvmContractAliases);
    }

    @Bean
    TransferPrecompile transferPrecompile(
            final PrecompilePricingUtils pricingUtils,
            final MirrorNodeEvmProperties mirrorNodeEvmProperties,
            final TransferLogic transferLogic,
            final ContextOptionValidator contextOptionValidator,
            final AutoCreationLogic autoCreationLogic,
            final SyntheticTxnFactory syntheticTxnFactory,
            final EntityAddressSequencer entityAddressSequencer) {
        return new TransferPrecompile(
                pricingUtils,
                mirrorNodeEvmProperties,
                transferLogic,
                contextOptionValidator,
                autoCreationLogic,
                syntheticTxnFactory,
                entityAddressSequencer);
    }

    @Bean
    ERCTransferPrecompile ercTransferPrecompile(
            final PrecompilePricingUtils pricingUtils,
            final MirrorNodeEvmProperties mirrorNodeEvmProperties,
            final TransferLogic transferLogic,
            final ContextOptionValidator contextOptionValidator,
            final AutoCreationLogic autoCreationLogic,
            final SyntheticTxnFactory syntheticTxnFactory,
            final EncodingFacade encoder,
            final EntityAddressSequencer entityAddressSequencer) {
        return new ERCTransferPrecompile(
                pricingUtils,
                mirrorNodeEvmProperties,
                transferLogic,
                contextOptionValidator,
                autoCreationLogic,
                syntheticTxnFactory,
                entityAddressSequencer,
                encoder);
    }

    @Bean
    DissociatePrecompile dissociatePrecompile(
            final PrecompilePricingUtils precompilePricingUtils,
            final SyntheticTxnFactory syntheticTxnFactory,
            final DissociateLogic dissociateLogic) {
        return new DissociatePrecompile(precompilePricingUtils, syntheticTxnFactory, dissociateLogic);
    }

    @Bean
    MultiDissociatePrecompile multiDissociatePrecompile(
            final PrecompilePricingUtils precompilePricingUtils,
            final SyntheticTxnFactory syntheticTxnFactory,
            final DissociateLogic dissociateLogic) {
        return new MultiDissociatePrecompile(precompilePricingUtils, syntheticTxnFactory, dissociateLogic);
    }

    @Bean
    CreateLogic createLogic(
            final MirrorNodeEvmProperties mirrorNodeEvmProperties, final AssociateLogic associateLogic) {
        return new CreateLogic(mirrorNodeEvmProperties, associateLogic);
    }

    @Bean
    GrantKycLogic grantKycLogic() {
        return new GrantKycLogic();
    }

    @Bean
    GrantKycPrecompile grantKycPrecompile(
            final GrantKycLogic grantKycLogic,
            final SyntheticTxnFactory syntheticTxnFactory,
            final PrecompilePricingUtils pricingUtils) {
        return new GrantKycPrecompile(grantKycLogic, syntheticTxnFactory, pricingUtils);
    }

    @Bean
    BurnPrecompile burnPrecompile(
            final PrecompilePricingUtils pricingUtils,
            final EncodingFacade encoder,
            final SyntheticTxnFactory syntheticTxnFactory,
            final BurnLogic burnLogic) {
        return new BurnPrecompile(pricingUtils, encoder, syntheticTxnFactory, burnLogic);
    }

    @Bean
    ApproveAllowanceChecks approveAllowanceChecks() {
        return new ApproveAllowanceChecks();
    }

    @Bean
    DeleteAllowanceChecks deleteAllowanceChecks() {
        return new DeleteAllowanceChecks();
    }

    @Bean
    ApprovePrecompile approvePrecompile(
            final EncodingFacade encoder,
            final SyntheticTxnFactory syntheticTxnFactory,
            final PrecompilePricingUtils pricingUtils,
            final ApproveAllowanceLogic approveAllowanceLogic,
            final DeleteAllowanceLogic deleteAllowanceLogic,
            final ApproveAllowanceChecks approveAllowanceChecks,
            final DeleteAllowanceChecks deleteAllowanceChecks) {
        return new ApprovePrecompile(
                encoder,
                syntheticTxnFactory,
                pricingUtils,
                approveAllowanceLogic,
                deleteAllowanceLogic,
                approveAllowanceChecks,
                deleteAllowanceChecks);
    }

    @Bean
    TokenOpsUsage tokenOpsUsage() {
        return new TokenOpsUsage();
    }

    @Bean
    CryptoOpsUsage cryptoOpsUsage() {
        return new CryptoOpsUsage();
    }

    @Bean
    OpUsageCtxHelper opUsageCtxHelper(final Store store, final HederaEvmContractAliases hederaEvmContractAliases) {
        return new OpUsageCtxHelper(store, hederaEvmContractAliases);
    }

    @Bean
    AccessorBasedUsages accessorBasedUsages(
            final TokenOpsUsage tokenOpsUsage,
            final CryptoOpsUsage cryptoOpsUsage,
            final OpUsageCtxHelper opUsageCtxHelper) {
        return new AccessorBasedUsages(tokenOpsUsage, cryptoOpsUsage, opUsageCtxHelper);
    }

    @Bean
    WipeLogic wipeLogic(final MirrorNodeEvmProperties mirrorNodeEvmProperties) {
        return new WipeLogic(mirrorNodeEvmProperties);
    }

    @Bean
    WipeFungiblePrecompile wipeFungiblePrecompile(
            final PrecompilePricingUtils precompilePricingUtils,
            final SyntheticTxnFactory syntheticTxnFactory,
            final WipeLogic wipeLogic) {
        return new WipeFungiblePrecompile(precompilePricingUtils, syntheticTxnFactory, wipeLogic);
    }

    @Bean
    WipeNonFungiblePrecompile wipeNonFungiblePrecompile(
            final PrecompilePricingUtils precompilePricingUtils,
            final SyntheticTxnFactory syntheticTxnFactory,
            final WipeLogic wipeLogic) {
        return new WipeNonFungiblePrecompile(precompilePricingUtils, syntheticTxnFactory, wipeLogic);
    }

    @Bean
    RevokeKycLogic revokeKycLogic() {
        return new RevokeKycLogic();
    }

    @Bean
    RevokeKycPrecompile revokeKycPrecompile(
            final RevokeKycLogic revokeKycLogic,
            final SyntheticTxnFactory syntheticTxnFactory,
            final PrecompilePricingUtils precompilePricingUtils) {
        return new RevokeKycPrecompile(revokeKycLogic, syntheticTxnFactory, precompilePricingUtils);
    }

    @Bean
    TokenCreatePrecompile tokenCreatePrecompile(
            final PrecompilePricingUtils precompilePricingUtils,
            final EncodingFacade encodingFacade,
            final SyntheticTxnFactory syntheticTxnFactory,
            final OptionValidator validator,
            final CreateLogic createLogic,
            final FeeCalculator feeCalculator) {
        return new TokenCreatePrecompile(
                precompilePricingUtils, encodingFacade, syntheticTxnFactory, validator, createLogic, feeCalculator);
    }

    @Bean
    SetApprovalForAllPrecompile setApprovalForAllPrecompile(
            final SyntheticTxnFactory syntheticTxnFactory,
            final PrecompilePricingUtils pricingUtils,
            final ApproveAllowanceChecks approveAllowanceChecks,
            final ApproveAllowanceLogic approveAllowanceLogic) {
        return new SetApprovalForAllPrecompile(
                syntheticTxnFactory, pricingUtils, approveAllowanceChecks, approveAllowanceLogic);
    }

    @Bean
    DeleteLogic deleteLogic() {
        return new DeleteLogic();
    }

    @Bean
    DeleteTokenPrecompile deleteTokenPrecompile(
            final PrecompilePricingUtils precompilePricingUtils,
            final SyntheticTxnFactory syntheticTxnFactory,
            final DeleteLogic deleteLogic) {
        return new DeleteTokenPrecompile(precompilePricingUtils, syntheticTxnFactory, deleteLogic);
    }

    @Bean
    UnpauseLogic unpauseLogic() {
        return new UnpauseLogic();
    }

    @Bean
    UnpausePrecompile unpausePrecompile(
            final UnpauseLogic unpauseLogic,
            final SyntheticTxnFactory syntheticTxnFactory,
            final PrecompilePricingUtils pricingUtils) {
        return new UnpausePrecompile(pricingUtils, syntheticTxnFactory, unpauseLogic);
    }

    @Bean
    FreezeLogic freezeLogic() {
        return new FreezeLogic();
    }

    @Bean
    FreezeTokenPrecompile freezeTokenPrecompile(
            final PrecompilePricingUtils precompilePricingUtils,
            final SyntheticTxnFactory syntheticTxnFactory,
            final FreezeLogic freezeLogic) {
        return new FreezeTokenPrecompile(precompilePricingUtils, syntheticTxnFactory, freezeLogic);
    }

    @Bean
    UnfreezeLogic unfreezeLogic() {
        return new UnfreezeLogic();
    }

    @Bean
    UnfreezeTokenPrecompile unfreezeTokenPrecompile(
            final PrecompilePricingUtils precompilePricingUtils,
            final SyntheticTxnFactory syntheticTxnFactory,
            final UnfreezeLogic unfreezeLogic) {
        return new UnfreezeTokenPrecompile(precompilePricingUtils, syntheticTxnFactory, unfreezeLogic);
    }

    @Bean
    PauseLogic pauseLogic() {
        return new PauseLogic();
    }

    @Bean
    PausePrecompile pausePrecompile(
            final PrecompilePricingUtils precompilePricingUtils,
            final SyntheticTxnFactory syntheticTxnFactory,
            final PauseLogic pauseLogic) {
        return new PausePrecompile(precompilePricingUtils, syntheticTxnFactory, pauseLogic);
    }

    @Bean
    TokenUpdateLogic tokenUpdateLogic(
            final MirrorNodeEvmProperties mirrorNodeEvmProperties, final OptionValidator validator) {
        return new TokenUpdateLogic(mirrorNodeEvmProperties, validator);
    }

    @Bean
    TokenUpdatePrecompile tokenUpdatePrecompile(
            final PrecompilePricingUtils pricingUtils,
            final TokenUpdateLogic tokenUpdateLogic,
            final SyntheticTxnFactory syntheticTxnFactory,
            final MirrorNodeEvmProperties mirrorNodeEvmProperties,
            final ContextOptionValidator contextOptionValidator) {
        return new TokenUpdatePrecompile(
                pricingUtils, tokenUpdateLogic, syntheticTxnFactory, mirrorNodeEvmProperties, contextOptionValidator);
    }

    @Bean
    PrngLogic prngLogic(final RecordFileRepository recordFileRepository) {
        return new PrngLogic(() -> recordFileRepository
                .findLatest()
                .map(RecordFile::getHash)
                .map(Base64.getDecoder()::decode)
                .orElse(null));
    }

    @Bean
    PrngSystemPrecompiledContract prngSystemPrecompiledContract(
            final GasCalculatorHederaV22 gasCalculatorHederaV22,
            final PrngLogic prngLogic,
            final LivePricesSource livePricesSource,
            final PrecompilePricingUtils precompilePricingUtils) {
        return new PrngSystemPrecompiledContract(
                gasCalculatorHederaV22, prngLogic, livePricesSource, precompilePricingUtils);
    }

    @Bean
    UpdateTokenExpiryInfoPrecompile updateTokenExpiryInfoPrecompile(
            final TokenUpdateLogic tokenUpdateLogic,
            final MirrorNodeEvmProperties mirrorNodeEvmProperties,
            final ContextOptionValidator contextOptionValidator,
            final SyntheticTxnFactory syntheticTxnFactory,
            final PrecompilePricingUtils precompilePricingUtils) {
        return new UpdateTokenExpiryInfoPrecompile(
                tokenUpdateLogic,
                mirrorNodeEvmProperties,
                contextOptionValidator,
                syntheticTxnFactory,
                precompilePricingUtils);
    }

    @Bean
    TokenUpdateKeysPrecompile tokenUpdateKeysPrecompile(
            final SyntheticTxnFactory syntheticTxnFactory,
            final PrecompilePricingUtils precompilePricingUtils,
            final TokenUpdateLogic tokenUpdateLogic,
            final OptionValidator optionValidator,
            final MirrorNodeEvmProperties evmProperties) {
        return new TokenUpdateKeysPrecompile(
                syntheticTxnFactory, precompilePricingUtils, tokenUpdateLogic, optionValidator, evmProperties);
    }

    @Bean
    EvmEncodingFacade evmEncodingFacade() {
        return new EvmEncodingFacade();
    }

    @Bean
    EvmInfrastructureFactory evmInfrastructureFactory() {
        return new EvmInfrastructureFactory(evmEncodingFacade());
    }

    @Bean
    EvmHTSPrecompiledContract evmHTSPrecompiledContract() {
        return new EvmHTSPrecompiledContract(evmInfrastructureFactory());
    }

    @Bean
    HTSPrecompiledContract htsPrecompiledContract(
            final MirrorNodeEvmProperties mirrorNodeEvmProperties,
            final PrecompileMapper precompileMapper,
            final Store store,
            final TokenAccessorImpl tokenAccessor,
            final PrecompilePricingUtils precompilePricingUtils) {
        return new HTSPrecompiledContract(
                evmInfrastructureFactory(),
                mirrorNodeEvmProperties,
                precompileMapper,
                store,
                tokenAccessor,
                precompilePricingUtils);
    }

    @Bean
<<<<<<< HEAD
    HederaExtCodeHashOperationV038 hederaExtCodeHashOperationV038(
            final GasCalculator gasCalculator,
            final Predicate<Address> strictSystemAccountDetector,
            BiPredicate<Address, MessageFrame> addressValidator) {
        return new HederaExtCodeHashOperationV038(gasCalculator, addressValidator, strictSystemAccountDetector);
    }

    @Bean
    HederaExtCodeHashOperation hederaExtCodeHashOperation(
            final GasCalculator gasCalculator, BiPredicate<Address, MessageFrame> preV38AddressValidator) {
        return new HederaExtCodeHashOperation(gasCalculator, preV38AddressValidator);
    }

    @Bean
=======
>>>>>>> 170b2f86
    BiPredicate<Address, MessageFrame> addressValidator(final PrecompilesHolder precompilesHolder) {
        final var precompiles = precompilesHolder.getHederaPrecompiles().keySet().stream()
                .map(Address::fromHexString)
                .collect(Collectors.toSet());
        return (address, frame) ->
                precompiles.contains(address) || frame.getWorldUpdater().get(address) != null;
    }

    @Bean
<<<<<<< HEAD
    BiPredicate<Address, MessageFrame> preV38AddressValidator() {
        return (address, frame) -> frame.getWorldUpdater().get(address) != null;
=======
    static Predicate<Address> systemAccountDetector() {
        // all addresses between 0-750 (inclusive) are treated as system accounts
        // from the perspective of the EVM when executing Call, Balance, and SelfDestruct operations
        return address -> address.numberOfLeadingZeroBytes() >= 18
                && Integer.compareUnsigned(address.getInt(16), SYSTEM_ACCOUNT_BOUNDARY) <= 0;
>>>>>>> 170b2f86
    }

    @Bean
    static Predicate<Address> strictSystemAccountDetector() {
        // all addresses between 0-999 (inclusive) are treated as system accounts
        // from the perspective of the EVM when executing ExtCode operations
        return address -> address.numberOfLeadingZeroBytes() >= 18
                && Integer.compareUnsigned(address.getInt(16), STRICT_SYSTEM_ACCOUNT_BOUNDARY) <= 0;
    }
}<|MERGE_RESOLUTION|>--- conflicted
+++ resolved
@@ -127,10 +127,7 @@
 import java.util.stream.Collectors;
 import org.hyperledger.besu.datatypes.Address;
 import org.hyperledger.besu.evm.frame.MessageFrame;
-<<<<<<< HEAD
 import org.hyperledger.besu.evm.gascalculator.GasCalculator;
-=======
->>>>>>> 170b2f86
 import org.springframework.context.annotation.Bean;
 import org.springframework.context.annotation.Configuration;
 
@@ -140,9 +137,7 @@
 @Configuration
 public class ServicesConfiguration {
     private static final int STRICT_SYSTEM_ACCOUNT_BOUNDARY = 999;
-
     private static final int SYSTEM_ACCOUNT_BOUNDARY = 750;
-    private static final int STRICT_SYSTEM_ACCOUNT_BOUNDARY = 999;
 
     @Bean
     GasCalculatorHederaV22 gasCalculatorHederaV22(
@@ -744,7 +739,6 @@
     }
 
     @Bean
-<<<<<<< HEAD
     HederaExtCodeHashOperationV038 hederaExtCodeHashOperationV038(
             final GasCalculator gasCalculator,
             final Predicate<Address> strictSystemAccountDetector,
@@ -759,8 +753,6 @@
     }
 
     @Bean
-=======
->>>>>>> 170b2f86
     BiPredicate<Address, MessageFrame> addressValidator(final PrecompilesHolder precompilesHolder) {
         final var precompiles = precompilesHolder.getHederaPrecompiles().keySet().stream()
                 .map(Address::fromHexString)
@@ -770,16 +762,15 @@
     }
 
     @Bean
-<<<<<<< HEAD
     BiPredicate<Address, MessageFrame> preV38AddressValidator() {
         return (address, frame) -> frame.getWorldUpdater().get(address) != null;
-=======
+    }
+
     static Predicate<Address> systemAccountDetector() {
         // all addresses between 0-750 (inclusive) are treated as system accounts
         // from the perspective of the EVM when executing Call, Balance, and SelfDestruct operations
         return address -> address.numberOfLeadingZeroBytes() >= 18
                 && Integer.compareUnsigned(address.getInt(16), SYSTEM_ACCOUNT_BOUNDARY) <= 0;
->>>>>>> 170b2f86
     }
 
     @Bean
