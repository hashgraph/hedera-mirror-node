--- conflicted
+++ resolved
@@ -65,11 +65,8 @@
 import com.hedera.services.store.contracts.precompile.impl.RevokeKycPrecompile;
 import com.hedera.services.store.contracts.precompile.impl.SetApprovalForAllPrecompile;
 import com.hedera.services.store.contracts.precompile.impl.TokenCreatePrecompile;
-<<<<<<< HEAD
 import com.hedera.services.store.contracts.precompile.impl.TokenUpdateKeysPrecompile;
-=======
 import com.hedera.services.store.contracts.precompile.impl.TokenUpdatePrecompile;
->>>>>>> 08147205
 import com.hedera.services.store.contracts.precompile.impl.TransferPrecompile;
 import com.hedera.services.store.contracts.precompile.impl.UnfreezeTokenPrecompile;
 import com.hedera.services.store.contracts.precompile.impl.UnpausePrecompile;
@@ -579,7 +576,17 @@
     }
 
     @Bean
-<<<<<<< HEAD
+    TokenUpdatePrecompile tokenUpdatePrecompile(
+            PrecompilePricingUtils pricingUtils,
+            TokenUpdateLogic tokenUpdateLogic,
+            SyntheticTxnFactory syntheticTxnFactory,
+            MirrorNodeEvmProperties mirrorNodeEvmProperties,
+            ContextOptionValidator contextOptionValidator) {
+        return new TokenUpdatePrecompile(
+                pricingUtils, tokenUpdateLogic, syntheticTxnFactory, mirrorNodeEvmProperties, contextOptionValidator);
+    }
+
+    @Bean
     TokenUpdateKeysPrecompile tokenUpdateKeysPrecompile(
             SyntheticTxnFactory syntheticTxnFactory,
             PrecompilePricingUtils precompilePricingUtils,
@@ -588,15 +595,5 @@
             MirrorNodeEvmProperties evmProperties) {
         return new TokenUpdateKeysPrecompile(
                 syntheticTxnFactory, precompilePricingUtils, tokenUpdateLogic, optionValidator, evmProperties);
-=======
-    TokenUpdatePrecompile tokenUpdatePrecompile(
-            PrecompilePricingUtils pricingUtils,
-            TokenUpdateLogic tokenUpdateLogic,
-            SyntheticTxnFactory syntheticTxnFactory,
-            MirrorNodeEvmProperties mirrorNodeEvmProperties,
-            ContextOptionValidator contextOptionValidator) {
-        return new TokenUpdatePrecompile(
-                pricingUtils, tokenUpdateLogic, syntheticTxnFactory, mirrorNodeEvmProperties, contextOptionValidator);
->>>>>>> 08147205
     }
 }