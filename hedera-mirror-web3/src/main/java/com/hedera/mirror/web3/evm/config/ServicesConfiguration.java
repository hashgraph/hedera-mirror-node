/*
 * Copyright (C) 2019-2023 Hedera Hashgraph, LLC
 *
 * Licensed under the Apache License, Version 2.0 (the "License");
 * you may not use this file except in compliance with the License.
 * You may obtain a copy of the License at
 *
 *      http://www.apache.org/licenses/LICENSE-2.0
 *
 * Unless required by applicable law or agreed to in writing, software
 * distributed under the License is distributed on an "AS IS" BASIS,
 * WITHOUT WARRANTIES OR CONDITIONS OF ANY KIND, either express or implied.
 * See the License for the specific language governing permissions and
 * limitations under the License.
 */

package com.hedera.mirror.web3.evm.config;

import com.hedera.mirror.web3.evm.pricing.RatesAndFeesLoader;
import com.hedera.mirror.web3.evm.properties.MirrorNodeEvmProperties;
import com.hedera.node.app.service.evm.contracts.execution.EvmProperties;
import com.hedera.services.contracts.gascalculator.GasCalculatorHederaV22;
import com.hedera.services.fees.BasicHbarCentExchange;
import com.hedera.services.fees.FeeCalculator;
import com.hedera.services.fees.HbarCentExchange;
import com.hedera.services.fees.calc.OverflowCheckingCalc;
import com.hedera.services.fees.calculation.BasicFcfsUsagePrices;
import com.hedera.services.fees.calculation.TxnResourceUsageEstimator;
import com.hedera.services.fees.calculation.UsageBasedFeeCalculator;
import com.hedera.services.fees.calculation.UsagePricesProvider;
import com.hedera.services.fees.calculation.token.txns.TokenAssociateResourceUsage;
import com.hedera.services.fees.calculation.token.txns.TokenDissociateResourceUsage;
import com.hedera.services.fees.calculation.utils.AccessorBasedUsages;
import com.hedera.services.fees.calculation.utils.PricedUsageCalculator;
import com.hedera.services.fees.pricing.AssetsLoader;
import com.hedera.services.hapi.fees.usage.EstimatorFactory;
import com.hedera.services.hapi.fees.usage.TxnUsageEstimator;
import com.hedera.services.ledger.TransferLogic;
import com.hedera.services.store.contracts.precompile.Precompile;
import com.hedera.services.store.contracts.precompile.PrecompileMapper;
import com.hedera.services.store.contracts.precompile.SyntheticTxnFactory;
import com.hedera.services.store.contracts.precompile.codec.EncodingFacade;
import com.hedera.services.store.contracts.precompile.impl.AssociatePrecompile;
import com.hedera.services.store.contracts.precompile.impl.BurnPrecompile;
import com.hedera.services.store.contracts.precompile.impl.DissociatePrecompile;
import com.hedera.services.store.contracts.precompile.impl.MintPrecompile;
import com.hedera.services.store.contracts.precompile.impl.MultiAssociatePrecompile;
import com.hedera.services.store.contracts.precompile.impl.MultiDissociatePrecompile;
<<<<<<< HEAD
import com.hedera.services.store.contracts.precompile.impl.TokenCreatePrecompile;
=======
import com.hedera.services.store.contracts.precompile.impl.WipeFungiblePrecompile;
import com.hedera.services.store.contracts.precompile.impl.WipeNonFungiblePrecompile;
>>>>>>> 6f4830c2
import com.hedera.services.store.contracts.precompile.utils.PrecompilePricingUtils;
import com.hedera.services.txn.token.AssociateLogic;
import com.hedera.services.txn.token.BurnLogic;
import com.hedera.services.txn.token.CreateLogic;
import com.hedera.services.txn.token.DissociateLogic;
import com.hedera.services.txn.token.GrantKycLogic;
import com.hedera.services.txn.token.MintLogic;
import com.hedera.services.txn.token.WipeLogic;
import com.hedera.services.txns.crypto.ApproveAllowanceLogic;
import com.hedera.services.txns.crypto.AutoCreationLogic;
import com.hedera.services.txns.crypto.DeleteAllowanceLogic;
import com.hedera.services.txns.validation.ContextOptionValidator;
import com.hedera.services.txns.validation.OptionValidator;
import com.hedera.services.utils.accessors.AccessorFactory;
import com.hederahashgraph.api.proto.java.HederaFunctionality;
import java.util.Collections;
import java.util.EnumMap;
import java.util.List;
import java.util.Map;
import java.util.Set;
import org.springframework.context.annotation.Bean;
import org.springframework.context.annotation.Configuration;

/**
 * Spring configuration for beans related to com.hedera.services components
 */
@Configuration
public class ServicesConfiguration {

    @Bean
    GasCalculatorHederaV22 gasCalculatorHederaV22(
            BasicFcfsUsagePrices usagePricesProvider, BasicHbarCentExchange hbarCentExchange) {
        return new GasCalculatorHederaV22(usagePricesProvider, hbarCentExchange);
    }

    @Bean
    BasicFcfsUsagePrices basicFcfsUsagePrices(RatesAndFeesLoader ratesAndFeesLoader) {
        return new BasicFcfsUsagePrices(ratesAndFeesLoader);
    }

    @Bean
    AccessorBasedUsages accessorBasedUsages() {
        return new AccessorBasedUsages();
    }

    @Bean
    OverflowCheckingCalc overflowCheckingCalc() {
        return new OverflowCheckingCalc();
    }

    @Bean
    PricedUsageCalculator pricedUsageCalculator(
            AccessorBasedUsages accessorBasedUsages, OverflowCheckingCalc overflowCheckingCalc) {
        return new PricedUsageCalculator(accessorBasedUsages, overflowCheckingCalc);
    }

    @Bean
    EstimatorFactory estimatorFactory() {
        return TxnUsageEstimator::new;
    }

    @Bean
    TokenAssociateResourceUsage tokenAssociateResourceUsage(final EstimatorFactory estimatorFactory) {
        return new TokenAssociateResourceUsage(estimatorFactory);
    }

    @Bean
    TokenDissociateResourceUsage tokenDissociateResourceUsage(final EstimatorFactory estimatorFactory) {
        return new TokenDissociateResourceUsage(estimatorFactory);
    }

    @Bean
    UsageBasedFeeCalculator usageBasedFeeCalculator(
            HbarCentExchange hbarCentExchange,
            UsagePricesProvider usagePricesProvider,
            PricedUsageCalculator pricedUsageCalculator,
            List<TxnResourceUsageEstimator> txnResourceUsageEstimators) {
        // queryUsageEstimators and txnResourceUsegaEstimator will be implemented in separate PR
        final Map<HederaFunctionality, List<TxnResourceUsageEstimator>> txnUsageEstimators =
                new EnumMap<>(HederaFunctionality.class);

        for (final var estimator : txnResourceUsageEstimators) {
            if (estimator.toString().contains("TokenAssociate")) {
                txnUsageEstimators.put(HederaFunctionality.TokenAssociateToAccount, List.of(estimator));
            }
            if (estimator.toString().contains("TokenDissociate")) {
                txnUsageEstimators.put(HederaFunctionality.TokenDissociateFromAccount, List.of(estimator));
            }
        }

        return new UsageBasedFeeCalculator(
                hbarCentExchange,
                usagePricesProvider,
                pricedUsageCalculator,
                Collections.emptySet(),
                txnUsageEstimators);
    }

    @Bean
    AssetsLoader assetsLoader() {
        return new AssetsLoader();
    }

    @Bean
    AccessorFactory accessorFactory() {
        return new AccessorFactory();
    }

    @Bean
    PrecompilePricingUtils precompilePricingUtils(
            final AssetsLoader assetsLoader,
            final BasicHbarCentExchange exchange,
            final FeeCalculator feeCalculator,
            final BasicFcfsUsagePrices resourceCosts,
            final AccessorFactory accessorFactory) {
        return new PrecompilePricingUtils(assetsLoader, exchange, feeCalculator, resourceCosts, accessorFactory);
    }

    @Bean
    BasicHbarCentExchange basicHbarCentExchange(RatesAndFeesLoader ratesAndFeesLoader) {
        return new BasicHbarCentExchange(ratesAndFeesLoader);
    }

    @Bean
    AssociatePrecompile associatePrecompile(
            final PrecompilePricingUtils precompilePricingUtils,
            final SyntheticTxnFactory syntheticTxnFactory,
            final AssociateLogic associateLogic) {
        return new AssociatePrecompile(precompilePricingUtils, syntheticTxnFactory, associateLogic);
    }

    @Bean
    MultiAssociatePrecompile multiAssociatePrecompile(
            final PrecompilePricingUtils precompilePricingUtils,
            final SyntheticTxnFactory syntheticTxnFactory,
            final AssociateLogic associateLogic) {
        return new MultiAssociatePrecompile(precompilePricingUtils, syntheticTxnFactory, associateLogic);
    }

    @Bean
    PrecompileMapper precompileMapper(final Set<Precompile> precompiles) {
        return new PrecompileMapper(precompiles);
    }

    @Bean
    OptionValidator optionValidator(final MirrorNodeEvmProperties properties) {
        return new ContextOptionValidator(properties);
    }

    @Bean
    EncodingFacade encodingFacade() {
        return new EncodingFacade();
    }

    @Bean
    SyntheticTxnFactory syntheticTxnFactory() {
        return new SyntheticTxnFactory();
    }

    @Bean
    DeleteAllowanceLogic deleteAllowanceLogic() {
        return new DeleteAllowanceLogic();
    }

    @Bean
    AssociateLogic associateLogic(MirrorNodeEvmProperties mirrorNodeEvmProperties) {
        return new AssociateLogic(mirrorNodeEvmProperties);
    }

    @Bean
    ApproveAllowanceLogic approveAllowanceLogic() {
        return new ApproveAllowanceLogic();
    }

    @Bean
    AutoCreationLogic autocreationLogic(
            FeeCalculator feeCalculator, EvmProperties evmProperties, SyntheticTxnFactory syntheticTxnFactory) {
        return new AutoCreationLogic(feeCalculator, evmProperties, syntheticTxnFactory);
    }

    @Bean
    MintPrecompile mintPrecompile(
            PrecompilePricingUtils precompilePricingUtils,
            EncodingFacade encodingFacade,
            SyntheticTxnFactory syntheticTxnFactory,
            MintLogic mintLogic) {
        return new MintPrecompile(precompilePricingUtils, encodingFacade, syntheticTxnFactory, mintLogic);
    }

    @Bean
    MintLogic mintLogic(OptionValidator optionValidator) {
        return new MintLogic(optionValidator);
    }

    @Bean
    BurnLogic burnLogic(OptionValidator optionValidator) {
        return new BurnLogic(optionValidator);
    }

    @Bean
    DissociateLogic dissociateLogic() {
        return new DissociateLogic();
    }

    @Bean
    TransferLogic transferLogic(AutoCreationLogic autoCreationLogic) {
        return new TransferLogic(autoCreationLogic);
    }

    @Bean
    DissociatePrecompile dissociatePrecompile(
            final PrecompilePricingUtils precompilePricingUtils,
            final SyntheticTxnFactory syntheticTxnFactory,
            final DissociateLogic dissociateLogic) {
        return new DissociatePrecompile(precompilePricingUtils, syntheticTxnFactory, dissociateLogic);
    }

    @Bean
    MultiDissociatePrecompile multiDissociatePrecompile(
            final PrecompilePricingUtils precompilePricingUtils,
            final SyntheticTxnFactory syntheticTxnFactory,
            final DissociateLogic dissociateLogic) {
        return new MultiDissociatePrecompile(precompilePricingUtils, syntheticTxnFactory, dissociateLogic);
    }

    @Bean
    CreateLogic createLogic(final MirrorNodeEvmProperties mirrorNodeEvmProperties) {
        return new CreateLogic(mirrorNodeEvmProperties);
    }

    @Bean
    GrantKycLogic grantKycLogic() {
        return new GrantKycLogic();
    }

    @Bean
    BurnPrecompile burnPrecompile(
            final PrecompilePricingUtils pricingUtils,
            final EncodingFacade encoder,
            final SyntheticTxnFactory syntheticTxnFactory,
            final BurnLogic burnLogic) {
        return new BurnPrecompile(pricingUtils, encoder, syntheticTxnFactory, burnLogic);
    }

    @Bean
<<<<<<< HEAD
    TokenCreatePrecompile tokenCreatePrecompile(
            PrecompilePricingUtils precompilePricingUtils,
            EncodingFacade encodingFacade,
            SyntheticTxnFactory syntheticTxnFactory,
            CreateLogic createLogic) {
        return new TokenCreatePrecompile(precompilePricingUtils, encodingFacade, syntheticTxnFactory, createLogic);
=======
    WipeLogic wipeLogic(MirrorNodeEvmProperties mirrorNodeEvmProperties) {
        return new WipeLogic(mirrorNodeEvmProperties);
    }

    @Bean
    WipeFungiblePrecompile wipeFungiblePrecompile(
            PrecompilePricingUtils precompilePricingUtils,
            SyntheticTxnFactory syntheticTxnFactory,
            WipeLogic wipeLogic) {
        return new WipeFungiblePrecompile(precompilePricingUtils, syntheticTxnFactory, wipeLogic);
    }

    @Bean
    WipeNonFungiblePrecompile wipeNonFungiblePrecompile(
            PrecompilePricingUtils precompilePricingUtils,
            SyntheticTxnFactory syntheticTxnFactory,
            WipeLogic wipeLogic) {
        return new WipeNonFungiblePrecompile(precompilePricingUtils, syntheticTxnFactory, wipeLogic);
>>>>>>> 6f4830c2
    }
}<|MERGE_RESOLUTION|>--- conflicted
+++ resolved
@@ -46,12 +46,9 @@
 import com.hedera.services.store.contracts.precompile.impl.MintPrecompile;
 import com.hedera.services.store.contracts.precompile.impl.MultiAssociatePrecompile;
 import com.hedera.services.store.contracts.precompile.impl.MultiDissociatePrecompile;
-<<<<<<< HEAD
 import com.hedera.services.store.contracts.precompile.impl.TokenCreatePrecompile;
-=======
 import com.hedera.services.store.contracts.precompile.impl.WipeFungiblePrecompile;
 import com.hedera.services.store.contracts.precompile.impl.WipeNonFungiblePrecompile;
->>>>>>> 6f4830c2
 import com.hedera.services.store.contracts.precompile.utils.PrecompilePricingUtils;
 import com.hedera.services.txn.token.AssociateLogic;
 import com.hedera.services.txn.token.BurnLogic;
@@ -297,32 +294,32 @@
     }
 
     @Bean
-<<<<<<< HEAD
+    WipeLogic wipeLogic(MirrorNodeEvmProperties mirrorNodeEvmProperties) {
+        return new WipeLogic(mirrorNodeEvmProperties);
+    }
+
+    @Bean
+    WipeFungiblePrecompile wipeFungiblePrecompile(
+            PrecompilePricingUtils precompilePricingUtils,
+            SyntheticTxnFactory syntheticTxnFactory,
+            WipeLogic wipeLogic) {
+        return new WipeFungiblePrecompile(precompilePricingUtils, syntheticTxnFactory, wipeLogic);
+    }
+
+    @Bean
+    WipeNonFungiblePrecompile wipeNonFungiblePrecompile(
+            PrecompilePricingUtils precompilePricingUtils,
+            SyntheticTxnFactory syntheticTxnFactory,
+            WipeLogic wipeLogic) {
+        return new WipeNonFungiblePrecompile(precompilePricingUtils, syntheticTxnFactory, wipeLogic);
+    }
+
+    @Bean
     TokenCreatePrecompile tokenCreatePrecompile(
             PrecompilePricingUtils precompilePricingUtils,
             EncodingFacade encodingFacade,
             SyntheticTxnFactory syntheticTxnFactory,
             CreateLogic createLogic) {
         return new TokenCreatePrecompile(precompilePricingUtils, encodingFacade, syntheticTxnFactory, createLogic);
-=======
-    WipeLogic wipeLogic(MirrorNodeEvmProperties mirrorNodeEvmProperties) {
-        return new WipeLogic(mirrorNodeEvmProperties);
-    }
-
-    @Bean
-    WipeFungiblePrecompile wipeFungiblePrecompile(
-            PrecompilePricingUtils precompilePricingUtils,
-            SyntheticTxnFactory syntheticTxnFactory,
-            WipeLogic wipeLogic) {
-        return new WipeFungiblePrecompile(precompilePricingUtils, syntheticTxnFactory, wipeLogic);
-    }
-
-    @Bean
-    WipeNonFungiblePrecompile wipeNonFungiblePrecompile(
-            PrecompilePricingUtils precompilePricingUtils,
-            SyntheticTxnFactory syntheticTxnFactory,
-            WipeLogic wipeLogic) {
-        return new WipeNonFungiblePrecompile(precompilePricingUtils, syntheticTxnFactory, wipeLogic);
->>>>>>> 6f4830c2
     }
 }