--- conflicted
+++ resolved
@@ -44,7 +44,6 @@
 import com.hedera.services.store.contracts.precompile.PrecompileMapper;
 import com.hedera.services.store.contracts.precompile.SyntheticTxnFactory;
 import com.hedera.services.store.contracts.precompile.codec.EncodingFacade;
-import com.hedera.services.store.contracts.precompile.impl.ApprovePrecompile;
 import com.hedera.services.store.contracts.precompile.impl.AssociatePrecompile;
 import com.hedera.services.store.contracts.precompile.impl.BurnPrecompile;
 import com.hedera.services.store.contracts.precompile.impl.DeleteTokenPrecompile;
@@ -386,23 +385,23 @@
     }
 
     @Bean
-    WipeLogic wipeLogic(final MirrorNodeEvmProperties mirrorNodeEvmProperties) {
+    WipeLogic wipeLogic(MirrorNodeEvmProperties mirrorNodeEvmProperties) {
         return new WipeLogic(mirrorNodeEvmProperties);
     }
 
     @Bean
     WipeFungiblePrecompile wipeFungiblePrecompile(
-            final PrecompilePricingUtils precompilePricingUtils,
-            final SyntheticTxnFactory syntheticTxnFactory,
-            final WipeLogic wipeLogic) {
+            PrecompilePricingUtils precompilePricingUtils,
+            SyntheticTxnFactory syntheticTxnFactory,
+            WipeLogic wipeLogic) {
         return new WipeFungiblePrecompile(precompilePricingUtils, syntheticTxnFactory, wipeLogic);
     }
 
     @Bean
     WipeNonFungiblePrecompile wipeNonFungiblePrecompile(
-            final PrecompilePricingUtils precompilePricingUtils,
-            final SyntheticTxnFactory syntheticTxnFactory,
-            final WipeLogic wipeLogic) {
+            PrecompilePricingUtils precompilePricingUtils,
+            SyntheticTxnFactory syntheticTxnFactory,
+            WipeLogic wipeLogic) {
         return new WipeNonFungiblePrecompile(precompilePricingUtils, syntheticTxnFactory, wipeLogic);
     }
 
@@ -421,13 +420,6 @@
 
     @Bean
     TokenCreatePrecompile tokenCreatePrecompile(
-<<<<<<< HEAD
-            final PrecompilePricingUtils precompilePricingUtils,
-            final EncodingFacade encodingFacade,
-            final SyntheticTxnFactory syntheticTxnFactory,
-            final CreateLogic createLogic) {
-        return new TokenCreatePrecompile(precompilePricingUtils, encodingFacade, syntheticTxnFactory, createLogic);
-=======
             PrecompilePricingUtils precompilePricingUtils,
             EncodingFacade encodingFacade,
             SyntheticTxnFactory syntheticTxnFactory,
@@ -445,7 +437,6 @@
             final ApproveAllowanceLogic approveAllowanceLogic) {
         return new SetApprovalForAllPrecompile(
                 syntheticTxnFactory, pricingUtils, approveAllowanceChecks, approveAllowanceLogic);
->>>>>>> 20480671
     }
 
     @Bean
@@ -463,9 +454,9 @@
 
     @Bean
     DeleteTokenPrecompile deleteTokenPrecompile(
-            final PrecompilePricingUtils precompilePricingUtils,
-            final SyntheticTxnFactory syntheticTxnFactory,
-            final DeleteLogic deleteLogic) {
+            PrecompilePricingUtils precompilePricingUtils,
+            SyntheticTxnFactory syntheticTxnFactory,
+            DeleteLogic deleteLogic) {
         return new DeleteTokenPrecompile(precompilePricingUtils, syntheticTxnFactory, deleteLogic);
     }
 
@@ -515,9 +506,9 @@
 
     @Bean
     PausePrecompile pausePrecompile(
-            final PrecompilePricingUtils precompilePricingUtils,
-            final SyntheticTxnFactory syntheticTxnFactory,
-            final PauseLogic pauseLogic) {
+            PrecompilePricingUtils precompilePricingUtils,
+            SyntheticTxnFactory syntheticTxnFactory,
+            PauseLogic pauseLogic) {
         return new PausePrecompile(precompilePricingUtils, syntheticTxnFactory, pauseLogic);
     }
 }