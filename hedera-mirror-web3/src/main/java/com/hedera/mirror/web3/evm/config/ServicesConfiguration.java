/*
 * Copyright (C) 2019-2023 Hedera Hashgraph, LLC
 *
 * Licensed under the Apache License, Version 2.0 (the "License");
 * you may not use this file except in compliance with the License.
 * You may obtain a copy of the License at
 *
 *      http://www.apache.org/licenses/LICENSE-2.0
 *
 * Unless required by applicable law or agreed to in writing, software
 * distributed under the License is distributed on an "AS IS" BASIS,
 * WITHOUT WARRANTIES OR CONDITIONS OF ANY KIND, either express or implied.
 * See the License for the specific language governing permissions and
 * limitations under the License.
 */

package com.hedera.mirror.web3.evm.config;

import com.hedera.mirror.web3.evm.pricing.RatesAndFeesLoader;
import com.hedera.mirror.web3.evm.properties.MirrorNodeEvmProperties;
import com.hedera.mirror.web3.evm.store.contract.EntityAddressSequencer;
import com.hedera.node.app.service.evm.contracts.execution.EvmProperties;
import com.hedera.services.contracts.gascalculator.GasCalculatorHederaV22;
import com.hedera.services.fees.BasicHbarCentExchange;
import com.hedera.services.fees.FeeCalculator;
import com.hedera.services.fees.HbarCentExchange;
import com.hedera.services.fees.calc.OverflowCheckingCalc;
import com.hedera.services.fees.calculation.BasicFcfsUsagePrices;
import com.hedera.services.fees.calculation.QueryResourceUsageEstimator;
import com.hedera.services.fees.calculation.TxnResourceUsageEstimator;
import com.hedera.services.fees.calculation.UsageBasedFeeCalculator;
import com.hedera.services.fees.calculation.UsagePricesProvider;
import com.hedera.services.fees.calculation.crypto.queries.GetTxnRecordResourceUsage;
import com.hedera.services.fees.calculation.token.txns.TokenAssociateResourceUsage;
import com.hedera.services.fees.calculation.token.txns.TokenDeleteResourceUsage;
import com.hedera.services.fees.calculation.token.txns.TokenDissociateResourceUsage;
import com.hedera.services.fees.calculation.token.txns.TokenUpdateResourceUsage;
import com.hedera.services.fees.calculation.utils.AccessorBasedUsages;
import com.hedera.services.fees.calculation.utils.OpUsageCtxHelper;
import com.hedera.services.fees.calculation.utils.PricedUsageCalculator;
import com.hedera.services.fees.pricing.AssetsLoader;
import com.hedera.services.fees.usage.token.TokenOpsUsage;
import com.hedera.services.hapi.fees.usage.EstimatorFactory;
import com.hedera.services.hapi.fees.usage.TxnUsageEstimator;
import com.hedera.services.hapi.fees.usage.crypto.CryptoOpsUsage;
import com.hedera.services.hapi.utils.fees.CryptoFeeBuilder;
import com.hedera.services.ledger.TransferLogic;
import com.hedera.services.store.contracts.precompile.Precompile;
import com.hedera.services.store.contracts.precompile.PrecompileMapper;
import com.hedera.services.store.contracts.precompile.SyntheticTxnFactory;
import com.hedera.services.store.contracts.precompile.TokenUpdateLogic;
import com.hedera.services.store.contracts.precompile.codec.EncodingFacade;
import com.hedera.services.store.contracts.precompile.impl.ApprovePrecompile;
import com.hedera.services.store.contracts.precompile.impl.AssociatePrecompile;
import com.hedera.services.store.contracts.precompile.impl.BurnPrecompile;
import com.hedera.services.store.contracts.precompile.impl.DeleteTokenPrecompile;
import com.hedera.services.store.contracts.precompile.impl.DissociatePrecompile;
import com.hedera.services.store.contracts.precompile.impl.ERCTransferPrecompile;
import com.hedera.services.store.contracts.precompile.impl.FreezeTokenPrecompile;
import com.hedera.services.store.contracts.precompile.impl.GrantKycPrecompile;
import com.hedera.services.store.contracts.precompile.impl.MintPrecompile;
import com.hedera.services.store.contracts.precompile.impl.MultiAssociatePrecompile;
import com.hedera.services.store.contracts.precompile.impl.MultiDissociatePrecompile;
import com.hedera.services.store.contracts.precompile.impl.PausePrecompile;
import com.hedera.services.store.contracts.precompile.impl.RevokeKycPrecompile;
import com.hedera.services.store.contracts.precompile.impl.SetApprovalForAllPrecompile;
import com.hedera.services.store.contracts.precompile.impl.TokenCreatePrecompile;
import com.hedera.services.store.contracts.precompile.impl.TokenUpdateKeysPrecompile;
import com.hedera.services.store.contracts.precompile.impl.TokenUpdatePrecompile;
import com.hedera.services.store.contracts.precompile.impl.TransferPrecompile;
import com.hedera.services.store.contracts.precompile.impl.UnfreezeTokenPrecompile;
import com.hedera.services.store.contracts.precompile.impl.UnpausePrecompile;
import com.hedera.services.store.contracts.precompile.impl.UpdateTokenExpiryInfoPrecompile;
import com.hedera.services.store.contracts.precompile.impl.WipeFungiblePrecompile;
import com.hedera.services.store.contracts.precompile.impl.WipeNonFungiblePrecompile;
import com.hedera.services.store.contracts.precompile.utils.PrecompilePricingUtils;
import com.hedera.services.txn.token.AssociateLogic;
import com.hedera.services.txn.token.BurnLogic;
import com.hedera.services.txn.token.CreateLogic;
import com.hedera.services.txn.token.DeleteLogic;
import com.hedera.services.txn.token.DissociateLogic;
import com.hedera.services.txn.token.FreezeLogic;
import com.hedera.services.txn.token.GrantKycLogic;
import com.hedera.services.txn.token.MintLogic;
import com.hedera.services.txn.token.PauseLogic;
import com.hedera.services.txn.token.RevokeKycLogic;
import com.hedera.services.txn.token.UnfreezeLogic;
import com.hedera.services.txn.token.UnpauseLogic;
import com.hedera.services.txn.token.WipeLogic;
import com.hedera.services.txns.crypto.ApproveAllowanceLogic;
import com.hedera.services.txns.crypto.AutoCreationLogic;
import com.hedera.services.txns.crypto.DeleteAllowanceLogic;
import com.hedera.services.txns.crypto.validators.ApproveAllowanceChecks;
import com.hedera.services.txns.crypto.validators.DeleteAllowanceChecks;
import com.hedera.services.txns.span.ExpandHandleSpanMapAccessor;
import com.hedera.services.txns.validation.ContextOptionValidator;
import com.hedera.services.txns.validation.OptionValidator;
import com.hedera.services.utils.accessors.AccessorFactory;
import com.hederahashgraph.api.proto.java.HederaFunctionality;
import java.util.EnumMap;
import java.util.List;
import java.util.Map;
import java.util.Set;
import org.springframework.context.annotation.Bean;
import org.springframework.context.annotation.Configuration;

/**
 * Spring configuration for beans related to com.hedera.services components
 */
@Configuration
public class ServicesConfiguration {

    @Bean
    GasCalculatorHederaV22 gasCalculatorHederaV22(
            BasicFcfsUsagePrices usagePricesProvider, BasicHbarCentExchange hbarCentExchange) {
        return new GasCalculatorHederaV22(usagePricesProvider, hbarCentExchange);
    }

    @Bean
    BasicFcfsUsagePrices basicFcfsUsagePrices(RatesAndFeesLoader ratesAndFeesLoader) {
        return new BasicFcfsUsagePrices(ratesAndFeesLoader);
    }

    @Bean
    OverflowCheckingCalc overflowCheckingCalc() {
        return new OverflowCheckingCalc();
    }

    @Bean
    PricedUsageCalculator pricedUsageCalculator(
            AccessorBasedUsages accessorBasedUsages, OverflowCheckingCalc overflowCheckingCalc) {
        return new PricedUsageCalculator(accessorBasedUsages, overflowCheckingCalc);
    }

    @Bean
    EstimatorFactory estimatorFactory() {
        return TxnUsageEstimator::new;
    }

    @Bean
    TokenAssociateResourceUsage tokenAssociateResourceUsage(final EstimatorFactory estimatorFactory) {
        return new TokenAssociateResourceUsage(estimatorFactory);
    }

    @Bean
    TokenDeleteResourceUsage tokenDeleteResourceUsage(final EstimatorFactory estimatorFactory) {
        return new TokenDeleteResourceUsage(estimatorFactory);
    }

    @Bean
    TokenDissociateResourceUsage tokenDissociateResourceUsage(final EstimatorFactory estimatorFactory) {
        return new TokenDissociateResourceUsage(estimatorFactory);
    }

    @Bean
    TokenUpdateResourceUsage tokenUpdateResourceUsage(final EstimatorFactory estimatorFactory) {
        return new TokenUpdateResourceUsage(estimatorFactory);
    }

    @Bean
    UsageBasedFeeCalculator usageBasedFeeCalculator(
            HbarCentExchange hbarCentExchange,
            UsagePricesProvider usagePricesProvider,
            PricedUsageCalculator pricedUsageCalculator,
            Set<QueryResourceUsageEstimator> queryResourceUsageEstimators,
            List<TxnResourceUsageEstimator> txnResourceUsageEstimators) {
        final Map<HederaFunctionality, List<TxnResourceUsageEstimator>> txnUsageEstimators =
                new EnumMap<>(HederaFunctionality.class);

        for (final var estimator : txnResourceUsageEstimators) {
            if (estimator.toString().contains("TokenAssociate")) {
                txnUsageEstimators.put(HederaFunctionality.TokenAssociateToAccount, List.of(estimator));
            }
            if (estimator.toString().contains("TokenDissociate")) {
                txnUsageEstimators.put(HederaFunctionality.TokenDissociateFromAccount, List.of(estimator));
            }
            if (estimator.toString().contains("TokenDelete")) {
                txnUsageEstimators.put(HederaFunctionality.TokenDelete, List.of(estimator));
            }
            if (estimator.toString().contains("TokenUpdate")) {
                txnUsageEstimators.put(HederaFunctionality.TokenUpdate, List.of(estimator));
            }
        }

        return new UsageBasedFeeCalculator(
                hbarCentExchange,
                usagePricesProvider,
                pricedUsageCalculator,
                queryResourceUsageEstimators,
                txnUsageEstimators);
    }

    @Bean
    ExpandHandleSpanMapAccessor expandHandleSpanMapAccessor() {
        return new ExpandHandleSpanMapAccessor();
    }

    @Bean
    AssetsLoader assetsLoader() {
        return new AssetsLoader();
    }

    @Bean
    AccessorFactory accessorFactory() {
        return new AccessorFactory();
    }

    @Bean
    PrecompilePricingUtils precompilePricingUtils(
            final AssetsLoader assetsLoader,
            final BasicHbarCentExchange exchange,
            final FeeCalculator feeCalculator,
            final BasicFcfsUsagePrices resourceCosts,
            final AccessorFactory accessorFactory) {
        return new PrecompilePricingUtils(assetsLoader, exchange, feeCalculator, resourceCosts, accessorFactory);
    }

    @Bean
    CryptoFeeBuilder cryptoFeeBuilder() {
        return new CryptoFeeBuilder();
    }

    @Bean
    GetTxnRecordResourceUsage getTxnRecordResourceUsage(CryptoFeeBuilder cryptoFeeBuilder) {
        return new GetTxnRecordResourceUsage(cryptoFeeBuilder);
    }

    @Bean
    BasicHbarCentExchange basicHbarCentExchange(RatesAndFeesLoader ratesAndFeesLoader) {
        return new BasicHbarCentExchange(ratesAndFeesLoader);
    }

    @Bean
    AssociatePrecompile associatePrecompile(
            final PrecompilePricingUtils precompilePricingUtils,
            final SyntheticTxnFactory syntheticTxnFactory,
            final AssociateLogic associateLogic) {
        return new AssociatePrecompile(precompilePricingUtils, syntheticTxnFactory, associateLogic);
    }

    @Bean
    MultiAssociatePrecompile multiAssociatePrecompile(
            final PrecompilePricingUtils precompilePricingUtils,
            final SyntheticTxnFactory syntheticTxnFactory,
            final AssociateLogic associateLogic) {
        return new MultiAssociatePrecompile(precompilePricingUtils, syntheticTxnFactory, associateLogic);
    }

    @Bean
    PrecompileMapper precompileMapper(final Set<Precompile> precompiles) {
        return new PrecompileMapper(precompiles);
    }

    @Bean
    OptionValidator optionValidator(final MirrorNodeEvmProperties properties) {
        return new ContextOptionValidator(properties);
    }

    @Bean
    EncodingFacade encodingFacade() {
        return new EncodingFacade();
    }

    @Bean
    SyntheticTxnFactory syntheticTxnFactory() {
        return new SyntheticTxnFactory();
    }

    @Bean
    DeleteAllowanceLogic deleteAllowanceLogic() {
        return new DeleteAllowanceLogic();
    }

    @Bean
    AssociateLogic associateLogic(MirrorNodeEvmProperties mirrorNodeEvmProperties) {
        return new AssociateLogic(mirrorNodeEvmProperties);
    }

    @Bean
    ApproveAllowanceLogic approveAllowanceLogic() {
        return new ApproveAllowanceLogic();
    }

    @Bean
    AutoCreationLogic autocreationLogic(
            FeeCalculator feeCalculator, EvmProperties evmProperties, SyntheticTxnFactory syntheticTxnFactory) {
        return new AutoCreationLogic(feeCalculator, evmProperties, syntheticTxnFactory);
    }

    @Bean
    MintPrecompile mintPrecompile(
            PrecompilePricingUtils precompilePricingUtils,
            EncodingFacade encodingFacade,
            SyntheticTxnFactory syntheticTxnFactory,
            MintLogic mintLogic) {
        return new MintPrecompile(precompilePricingUtils, encodingFacade, syntheticTxnFactory, mintLogic);
    }

    @Bean
    MintLogic mintLogic(OptionValidator optionValidator) {
        return new MintLogic(optionValidator);
    }

    @Bean
    BurnLogic burnLogic(OptionValidator optionValidator) {
        return new BurnLogic(optionValidator);
    }

    @Bean
    DissociateLogic dissociateLogic() {
        return new DissociateLogic();
    }

    @Bean
    TransferLogic transferLogic(AutoCreationLogic autoCreationLogic) {
        return new TransferLogic(autoCreationLogic);
    }

    @Bean
    TransferPrecompile transferPrecompile(
            final PrecompilePricingUtils pricingUtils,
            final MirrorNodeEvmProperties mirrorNodeEvmProperties,
            final TransferLogic transferLogic,
            final ContextOptionValidator contextOptionValidator,
            final AutoCreationLogic autoCreationLogic,
            final SyntheticTxnFactory syntheticTxnFactory,
            final EntityAddressSequencer entityAddressSequencer) {
        return new TransferPrecompile(
                pricingUtils,
                mirrorNodeEvmProperties,
                transferLogic,
                contextOptionValidator,
                autoCreationLogic,
                syntheticTxnFactory,
                entityAddressSequencer);
    }

    @Bean
    ERCTransferPrecompile ercTransferPrecompile(
            final PrecompilePricingUtils pricingUtils,
            final MirrorNodeEvmProperties mirrorNodeEvmProperties,
            final TransferLogic transferLogic,
            final ContextOptionValidator contextOptionValidator,
            final AutoCreationLogic autoCreationLogic,
            final SyntheticTxnFactory syntheticTxnFactory,
            final EncodingFacade encoder,
            final EntityAddressSequencer entityAddressSequencer) {
        return new ERCTransferPrecompile(
                pricingUtils,
                mirrorNodeEvmProperties,
                transferLogic,
                contextOptionValidator,
                autoCreationLogic,
                syntheticTxnFactory,
                entityAddressSequencer,
                encoder);
    }

    @Bean
    DissociatePrecompile dissociatePrecompile(
            final PrecompilePricingUtils precompilePricingUtils,
            final SyntheticTxnFactory syntheticTxnFactory,
            final DissociateLogic dissociateLogic) {
        return new DissociatePrecompile(precompilePricingUtils, syntheticTxnFactory, dissociateLogic);
    }

    @Bean
    MultiDissociatePrecompile multiDissociatePrecompile(
            final PrecompilePricingUtils precompilePricingUtils,
            final SyntheticTxnFactory syntheticTxnFactory,
            final DissociateLogic dissociateLogic) {
        return new MultiDissociatePrecompile(precompilePricingUtils, syntheticTxnFactory, dissociateLogic);
    }

    @Bean
    CreateLogic createLogic(final MirrorNodeEvmProperties mirrorNodeEvmProperties) {
        return new CreateLogic(mirrorNodeEvmProperties);
    }

    @Bean
    GrantKycLogic grantKycLogic() {
        return new GrantKycLogic();
    }

    @Bean
    GrantKycPrecompile grantKycPrecompile(
            final GrantKycLogic grantKycLogic,
            final SyntheticTxnFactory syntheticTxnFactory,
            final PrecompilePricingUtils pricingUtils) {
        return new GrantKycPrecompile(grantKycLogic, syntheticTxnFactory, pricingUtils);
    }

    @Bean
    BurnPrecompile burnPrecompile(
            final PrecompilePricingUtils pricingUtils,
            final EncodingFacade encoder,
            final SyntheticTxnFactory syntheticTxnFactory,
            final BurnLogic burnLogic) {
        return new BurnPrecompile(pricingUtils, encoder, syntheticTxnFactory, burnLogic);
    }

    @Bean
    ApproveAllowanceChecks approveAllowanceChecks() {
        return new ApproveAllowanceChecks();
    }

    @Bean
    DeleteAllowanceChecks deleteAllowanceChecks() {
        return new DeleteAllowanceChecks();
    }

    @Bean
    ApprovePrecompile approvePrecompile(
            final EncodingFacade encoder,
            final SyntheticTxnFactory syntheticTxnFactory,
            final PrecompilePricingUtils pricingUtils,
            final ApproveAllowanceLogic approveAllowanceLogic,
            final DeleteAllowanceLogic deleteAllowanceLogic,
            final ApproveAllowanceChecks approveAllowanceChecks,
            final DeleteAllowanceChecks deleteAllowanceChecks) {
        return new ApprovePrecompile(
                encoder,
                syntheticTxnFactory,
                pricingUtils,
                approveAllowanceLogic,
                deleteAllowanceLogic,
                approveAllowanceChecks,
                deleteAllowanceChecks);
    }

    @Bean
    TokenOpsUsage tokenOpsUsage() {
        return new TokenOpsUsage();
    }

    @Bean
    CryptoOpsUsage cryptoOpsUsage() {
        return new CryptoOpsUsage();
    }

    @Bean
    OpUsageCtxHelper opUsageCtxHelper() {
        return new OpUsageCtxHelper();
    }

    @Bean
    AccessorBasedUsages accessorBasedUsages(
            final TokenOpsUsage tokenOpsUsage,
            final CryptoOpsUsage cryptoOpsUsage,
            final OpUsageCtxHelper opUsageCtxHelper) {
        return new AccessorBasedUsages(tokenOpsUsage, cryptoOpsUsage, opUsageCtxHelper);
    }

    @Bean
    WipeLogic wipeLogic(MirrorNodeEvmProperties mirrorNodeEvmProperties) {
        return new WipeLogic(mirrorNodeEvmProperties);
    }

    @Bean
    WipeFungiblePrecompile wipeFungiblePrecompile(
            PrecompilePricingUtils precompilePricingUtils,
            SyntheticTxnFactory syntheticTxnFactory,
            WipeLogic wipeLogic) {
        return new WipeFungiblePrecompile(precompilePricingUtils, syntheticTxnFactory, wipeLogic);
    }

    @Bean
    WipeNonFungiblePrecompile wipeNonFungiblePrecompile(
            PrecompilePricingUtils precompilePricingUtils,
            SyntheticTxnFactory syntheticTxnFactory,
            WipeLogic wipeLogic) {
        return new WipeNonFungiblePrecompile(precompilePricingUtils, syntheticTxnFactory, wipeLogic);
    }

    @Bean
    RevokeKycLogic revokeKycLogic() {
        return new RevokeKycLogic();
    }

    @Bean
    RevokeKycPrecompile revokeKycPrecompile(
            final RevokeKycLogic revokeKycLogic,
            final SyntheticTxnFactory syntheticTxnFactory,
            final PrecompilePricingUtils precompilePricingUtils) {
        return new RevokeKycPrecompile(revokeKycLogic, syntheticTxnFactory, precompilePricingUtils);
    }

    @Bean
    TokenCreatePrecompile tokenCreatePrecompile(
            PrecompilePricingUtils precompilePricingUtils,
            EncodingFacade encodingFacade,
            SyntheticTxnFactory syntheticTxnFactory,
            OptionValidator validator,
            CreateLogic createLogic) {
        return new TokenCreatePrecompile(
                precompilePricingUtils, encodingFacade, syntheticTxnFactory, validator, createLogic);
    }

    @Bean
    SetApprovalForAllPrecompile setApprovalForAllPrecompile(
            final SyntheticTxnFactory syntheticTxnFactory,
            final PrecompilePricingUtils pricingUtils,
            final ApproveAllowanceChecks approveAllowanceChecks,
            final ApproveAllowanceLogic approveAllowanceLogic) {
        return new SetApprovalForAllPrecompile(
                syntheticTxnFactory, pricingUtils, approveAllowanceChecks, approveAllowanceLogic);
    }

    @Bean
    DeleteLogic deleteLogic() {
        return new DeleteLogic();
    }

    @Bean
    DeleteTokenPrecompile deleteTokenPrecompile(
            PrecompilePricingUtils precompilePricingUtils,
            SyntheticTxnFactory syntheticTxnFactory,
            DeleteLogic deleteLogic) {
        return new DeleteTokenPrecompile(precompilePricingUtils, syntheticTxnFactory, deleteLogic);
    }

    @Bean
    UnpauseLogic unpauseLogic() {
        return new UnpauseLogic();
    }

    @Bean
    UnpausePrecompile unpausePrecompile(
            final UnpauseLogic unpauseLogic,
            final SyntheticTxnFactory syntheticTxnFactory,
            final PrecompilePricingUtils pricingUtils) {
        return new UnpausePrecompile(pricingUtils, syntheticTxnFactory, unpauseLogic);
    }

    @Bean
    FreezeLogic freezeLogic() {
        return new FreezeLogic();
    }

    @Bean
    FreezeTokenPrecompile freezeTokenPrecompile(
            PrecompilePricingUtils precompilePricingUtils,
            SyntheticTxnFactory syntheticTxnFactory,
            FreezeLogic freezeLogic) {
        return new FreezeTokenPrecompile(precompilePricingUtils, syntheticTxnFactory, freezeLogic);
    }

    @Bean
    UnfreezeLogic unfreezeLogic() {
        return new UnfreezeLogic();
    }

    @Bean
    UnfreezeTokenPrecompile unfreezeTokenPrecompile(
            PrecompilePricingUtils precompilePricingUtils,
            SyntheticTxnFactory syntheticTxnFactory,
            UnfreezeLogic unfreezeLogic) {
        return new UnfreezeTokenPrecompile(precompilePricingUtils, syntheticTxnFactory, unfreezeLogic);
    }

    @Bean
    PauseLogic pauseLogic() {
        return new PauseLogic();
    }

    @Bean
    PausePrecompile pausePrecompile(
            PrecompilePricingUtils precompilePricingUtils,
            SyntheticTxnFactory syntheticTxnFactory,
            PauseLogic pauseLogic) {
        return new PausePrecompile(precompilePricingUtils, syntheticTxnFactory, pauseLogic);
    }

    @Bean
    TokenUpdateLogic tokenUpdateLogic(MirrorNodeEvmProperties mirrorNodeEvmProperties, OptionValidator validator) {
        return new TokenUpdateLogic(mirrorNodeEvmProperties, validator);
    }

    @Bean
    TokenUpdatePrecompile tokenUpdatePrecompile(
            PrecompilePricingUtils pricingUtils,
            TokenUpdateLogic tokenUpdateLogic,
            SyntheticTxnFactory syntheticTxnFactory,
            MirrorNodeEvmProperties mirrorNodeEvmProperties,
            ContextOptionValidator contextOptionValidator) {
        return new TokenUpdatePrecompile(
                pricingUtils, tokenUpdateLogic, syntheticTxnFactory, mirrorNodeEvmProperties, contextOptionValidator);
    }

    @Bean
<<<<<<< HEAD
    TokenUpdateKeysPrecompile tokenUpdateKeysPrecompile(
            SyntheticTxnFactory syntheticTxnFactory,
            PrecompilePricingUtils precompilePricingUtils,
            TokenUpdateLogic tokenUpdateLogic,
            OptionValidator optionValidator,
            MirrorNodeEvmProperties evmProperties) {
        return new TokenUpdateKeysPrecompile(
                syntheticTxnFactory, precompilePricingUtils, tokenUpdateLogic, optionValidator, evmProperties);
=======
    UpdateTokenExpiryInfoPrecompile updateTokenExpiryInfoPrecompile(
            TokenUpdateLogic tokenUpdateLogic,
            MirrorNodeEvmProperties mirrorNodeEvmProperties,
            ContextOptionValidator contextOptionValidator,
            SyntheticTxnFactory syntheticTxnFactory,
            PrecompilePricingUtils precompilePricingUtils) {
        return new UpdateTokenExpiryInfoPrecompile(
                tokenUpdateLogic,
                mirrorNodeEvmProperties,
                contextOptionValidator,
                syntheticTxnFactory,
                precompilePricingUtils);
>>>>>>> f0e2b6cd
    }
}<|MERGE_RESOLUTION|>--- conflicted
+++ resolved
@@ -588,16 +588,6 @@
     }
 
     @Bean
-<<<<<<< HEAD
-    TokenUpdateKeysPrecompile tokenUpdateKeysPrecompile(
-            SyntheticTxnFactory syntheticTxnFactory,
-            PrecompilePricingUtils precompilePricingUtils,
-            TokenUpdateLogic tokenUpdateLogic,
-            OptionValidator optionValidator,
-            MirrorNodeEvmProperties evmProperties) {
-        return new TokenUpdateKeysPrecompile(
-                syntheticTxnFactory, precompilePricingUtils, tokenUpdateLogic, optionValidator, evmProperties);
-=======
     UpdateTokenExpiryInfoPrecompile updateTokenExpiryInfoPrecompile(
             TokenUpdateLogic tokenUpdateLogic,
             MirrorNodeEvmProperties mirrorNodeEvmProperties,
@@ -610,6 +600,16 @@
                 contextOptionValidator,
                 syntheticTxnFactory,
                 precompilePricingUtils);
->>>>>>> f0e2b6cd
+    }
+
+    @Bean
+    TokenUpdateKeysPrecompile tokenUpdateKeysPrecompile(
+            SyntheticTxnFactory syntheticTxnFactory,
+            PrecompilePricingUtils precompilePricingUtils,
+            TokenUpdateLogic tokenUpdateLogic,
+            OptionValidator optionValidator,
+            MirrorNodeEvmProperties evmProperties) {
+        return new TokenUpdateKeysPrecompile(
+                syntheticTxnFactory, precompilePricingUtils, tokenUpdateLogic, optionValidator, evmProperties);
     }
 }