/*
 * Copyright (C) 2019-2023 Hedera Hashgraph, LLC
 *
 * Licensed under the Apache License, Version 2.0 (the "License");
 * you may not use this file except in compliance with the License.
 * You may obtain a copy of the License at
 *
 *      http://www.apache.org/licenses/LICENSE-2.0
 *
 * Unless required by applicable law or agreed to in writing, software
 * distributed under the License is distributed on an "AS IS" BASIS,
 * WITHOUT WARRANTIES OR CONDITIONS OF ANY KIND, either express or implied.
 * See the License for the specific language governing permissions and
 * limitations under the License.
 */

package com.hedera.mirror.web3.evm.config;

import com.hedera.mirror.web3.evm.pricing.RatesAndFeesLoader;
import com.hedera.mirror.web3.evm.properties.MirrorNodeEvmProperties;
import com.hedera.mirror.web3.evm.store.contract.EntityAddressSequencer;
import com.hedera.node.app.service.evm.contracts.execution.EvmProperties;
import com.hedera.services.contracts.gascalculator.GasCalculatorHederaV22;
import com.hedera.services.fees.BasicHbarCentExchange;
import com.hedera.services.fees.FeeCalculator;
import com.hedera.services.fees.HbarCentExchange;
import com.hedera.services.fees.calc.OverflowCheckingCalc;
import com.hedera.services.fees.calculation.BasicFcfsUsagePrices;
import com.hedera.services.fees.calculation.QueryResourceUsageEstimator;
import com.hedera.services.fees.calculation.TxnResourceUsageEstimator;
import com.hedera.services.fees.calculation.UsageBasedFeeCalculator;
import com.hedera.services.fees.calculation.UsagePricesProvider;
import com.hedera.services.fees.calculation.crypto.queries.GetTxnRecordResourceUsage;
import com.hedera.services.fees.calculation.token.txns.TokenAssociateResourceUsage;
import com.hedera.services.fees.calculation.token.txns.TokenDeleteResourceUsage;
import com.hedera.services.fees.calculation.token.txns.TokenDissociateResourceUsage;
import com.hedera.services.fees.calculation.utils.AccessorBasedUsages;
import com.hedera.services.fees.calculation.utils.OpUsageCtxHelper;
import com.hedera.services.fees.calculation.utils.PricedUsageCalculator;
import com.hedera.services.fees.pricing.AssetsLoader;
import com.hedera.services.fees.usage.token.TokenOpsUsage;
import com.hedera.services.hapi.fees.usage.EstimatorFactory;
import com.hedera.services.hapi.fees.usage.TxnUsageEstimator;
import com.hedera.services.hapi.fees.usage.crypto.CryptoOpsUsage;
import com.hedera.services.hapi.utils.fees.CryptoFeeBuilder;
import com.hedera.services.ledger.TransferLogic;
import com.hedera.services.store.contracts.precompile.Precompile;
import com.hedera.services.store.contracts.precompile.PrecompileMapper;
import com.hedera.services.store.contracts.precompile.SyntheticTxnFactory;
import com.hedera.services.store.contracts.precompile.codec.EncodingFacade;
import com.hedera.services.store.contracts.precompile.impl.ApprovePrecompile;
import com.hedera.services.store.contracts.precompile.impl.AssociatePrecompile;
import com.hedera.services.store.contracts.precompile.impl.BurnPrecompile;
import com.hedera.services.store.contracts.precompile.impl.DeleteTokenPrecompile;
import com.hedera.services.store.contracts.precompile.impl.DissociatePrecompile;
import com.hedera.services.store.contracts.precompile.impl.ERCTransferPrecompile;
import com.hedera.services.store.contracts.precompile.impl.FreezeTokenPrecompile;
import com.hedera.services.store.contracts.precompile.impl.GrantKycPrecompile;
import com.hedera.services.store.contracts.precompile.impl.MintPrecompile;
import com.hedera.services.store.contracts.precompile.impl.MultiAssociatePrecompile;
import com.hedera.services.store.contracts.precompile.impl.MultiDissociatePrecompile;
import com.hedera.services.store.contracts.precompile.impl.PausePrecompile;
import com.hedera.services.store.contracts.precompile.impl.RevokeKycPrecompile;
import com.hedera.services.store.contracts.precompile.impl.SetApprovalForAllPrecompile;
import com.hedera.services.store.contracts.precompile.impl.SymbolPrecompile;
import com.hedera.services.store.contracts.precompile.impl.TokenCreatePrecompile;
import com.hedera.services.store.contracts.precompile.impl.TransferPrecompile;
import com.hedera.services.store.contracts.precompile.impl.UnfreezeTokenPrecompile;
import com.hedera.services.store.contracts.precompile.impl.UnpausePrecompile;
import com.hedera.services.store.contracts.precompile.impl.WipeFungiblePrecompile;
import com.hedera.services.store.contracts.precompile.impl.WipeNonFungiblePrecompile;
import com.hedera.services.store.contracts.precompile.utils.PrecompilePricingUtils;
import com.hedera.services.txn.token.AssociateLogic;
import com.hedera.services.txn.token.BurnLogic;
import com.hedera.services.txn.token.CreateLogic;
import com.hedera.services.txn.token.DeleteLogic;
import com.hedera.services.txn.token.DissociateLogic;
import com.hedera.services.txn.token.FreezeLogic;
import com.hedera.services.txn.token.GrantKycLogic;
import com.hedera.services.txn.token.MintLogic;
import com.hedera.services.txn.token.PauseLogic;
import com.hedera.services.txn.token.RevokeKycLogic;
import com.hedera.services.txn.token.UnfreezeLogic;
import com.hedera.services.txn.token.UnpauseLogic;
import com.hedera.services.txn.token.WipeLogic;
import com.hedera.services.txns.crypto.ApproveAllowanceLogic;
import com.hedera.services.txns.crypto.AutoCreationLogic;
import com.hedera.services.txns.crypto.DeleteAllowanceLogic;
import com.hedera.services.txns.crypto.validators.ApproveAllowanceChecks;
import com.hedera.services.txns.crypto.validators.DeleteAllowanceChecks;
import com.hedera.services.txns.span.ExpandHandleSpanMapAccessor;
import com.hedera.services.txns.validation.ContextOptionValidator;
import com.hedera.services.txns.validation.OptionValidator;
import com.hedera.services.utils.accessors.AccessorFactory;
import com.hederahashgraph.api.proto.java.HederaFunctionality;
import java.util.EnumMap;
import java.util.List;
import java.util.Map;
import java.util.Set;
import org.springframework.context.annotation.Bean;
import org.springframework.context.annotation.Configuration;

/**
 * Spring configuration for beans related to com.hedera.services components
 */
@Configuration
public class ServicesConfiguration {

    @Bean
    GasCalculatorHederaV22 gasCalculatorHederaV22(
            final BasicFcfsUsagePrices usagePricesProvider, final BasicHbarCentExchange hbarCentExchange) {
        return new GasCalculatorHederaV22(usagePricesProvider, hbarCentExchange);
    }

    @Bean
    BasicFcfsUsagePrices basicFcfsUsagePrices(final RatesAndFeesLoader ratesAndFeesLoader) {
        return new BasicFcfsUsagePrices(ratesAndFeesLoader);
    }

    @Bean
    OverflowCheckingCalc overflowCheckingCalc() {
        return new OverflowCheckingCalc();
    }

    @Bean
    PricedUsageCalculator pricedUsageCalculator(
            final AccessorBasedUsages accessorBasedUsages, final OverflowCheckingCalc overflowCheckingCalc) {
        return new PricedUsageCalculator(accessorBasedUsages, overflowCheckingCalc);
    }

    @Bean
    EstimatorFactory estimatorFactory() {
        return TxnUsageEstimator::new;
    }

    @Bean
    TokenAssociateResourceUsage tokenAssociateResourceUsage(final EstimatorFactory estimatorFactory) {
        return new TokenAssociateResourceUsage(estimatorFactory);
    }

    @Bean
    TokenDeleteResourceUsage tokenDeleteResourceUsage(final EstimatorFactory estimatorFactory) {
        return new TokenDeleteResourceUsage(estimatorFactory);
    }

    @Bean
    TokenDissociateResourceUsage tokenDissociateResourceUsage(final EstimatorFactory estimatorFactory) {
        return new TokenDissociateResourceUsage(estimatorFactory);
    }

    @Bean
    UsageBasedFeeCalculator usageBasedFeeCalculator(
<<<<<<< HEAD
            final HbarCentExchange hbarCentExchange,
            final UsagePricesProvider usagePricesProvider,
            final PricedUsageCalculator pricedUsageCalculator,
            final List<TxnResourceUsageEstimator> txnResourceUsageEstimators) {
=======
            HbarCentExchange hbarCentExchange,
            UsagePricesProvider usagePricesProvider,
            PricedUsageCalculator pricedUsageCalculator,
            Set<QueryResourceUsageEstimator> queryResourceUsageEstimators,
            List<TxnResourceUsageEstimator> txnResourceUsageEstimators) {
>>>>>>> d73df1c0
        final Map<HederaFunctionality, List<TxnResourceUsageEstimator>> txnUsageEstimators =
                new EnumMap<>(HederaFunctionality.class);

        for (final var estimator : txnResourceUsageEstimators) {
            if (estimator.toString().contains("TokenAssociate")) {
                txnUsageEstimators.put(HederaFunctionality.TokenAssociateToAccount, List.of(estimator));
            }
            if (estimator.toString().contains("TokenDissociate")) {
                txnUsageEstimators.put(HederaFunctionality.TokenDissociateFromAccount, List.of(estimator));
            }
            if (estimator.toString().contains("TokenDelete")) {
                txnUsageEstimators.put(HederaFunctionality.TokenDelete, List.of(estimator));
            }
        }

        return new UsageBasedFeeCalculator(
                hbarCentExchange,
                usagePricesProvider,
                pricedUsageCalculator,
                queryResourceUsageEstimators,
                txnUsageEstimators);
    }

    @Bean
    ExpandHandleSpanMapAccessor expandHandleSpanMapAccessor() {
        return new ExpandHandleSpanMapAccessor();
    }

    @Bean
    AssetsLoader assetsLoader() {
        return new AssetsLoader();
    }

    @Bean
    AccessorFactory accessorFactory() {
        return new AccessorFactory();
    }

    @Bean
    PrecompilePricingUtils precompilePricingUtils(
            final AssetsLoader assetsLoader,
            final BasicHbarCentExchange exchange,
            final FeeCalculator feeCalculator,
            final BasicFcfsUsagePrices resourceCosts,
            final AccessorFactory accessorFactory) {
        return new PrecompilePricingUtils(assetsLoader, exchange, feeCalculator, resourceCosts, accessorFactory);
    }

    @Bean
<<<<<<< HEAD
    BasicHbarCentExchange basicHbarCentExchange(final RatesAndFeesLoader ratesAndFeesLoader) {
=======
    CryptoFeeBuilder cryptoFeeBuilder() {
        return new CryptoFeeBuilder();
    }

    @Bean
    GetTxnRecordResourceUsage getTxnRecordResourceUsage(CryptoFeeBuilder cryptoFeeBuilder) {
        return new GetTxnRecordResourceUsage(cryptoFeeBuilder);
    }

    @Bean
    BasicHbarCentExchange basicHbarCentExchange(RatesAndFeesLoader ratesAndFeesLoader) {
>>>>>>> d73df1c0
        return new BasicHbarCentExchange(ratesAndFeesLoader);
    }

    @Bean
    AssociatePrecompile associatePrecompile(
            final PrecompilePricingUtils precompilePricingUtils,
            final SyntheticTxnFactory syntheticTxnFactory,
            final AssociateLogic associateLogic) {
        return new AssociatePrecompile(precompilePricingUtils, syntheticTxnFactory, associateLogic);
    }

    @Bean
    MultiAssociatePrecompile multiAssociatePrecompile(
            final PrecompilePricingUtils precompilePricingUtils,
            final SyntheticTxnFactory syntheticTxnFactory,
            final AssociateLogic associateLogic) {
        return new MultiAssociatePrecompile(precompilePricingUtils, syntheticTxnFactory, associateLogic);
    }

    @Bean
    PrecompileMapper precompileMapper(final Set<Precompile> precompiles) {
        return new PrecompileMapper(precompiles);
    }

    @Bean
    OptionValidator optionValidator(final MirrorNodeEvmProperties properties) {
        return new ContextOptionValidator(properties);
    }

    @Bean
    EncodingFacade encodingFacade() {
        return new EncodingFacade();
    }

    @Bean
    SyntheticTxnFactory syntheticTxnFactory() {
        return new SyntheticTxnFactory();
    }

    @Bean
    DeleteAllowanceLogic deleteAllowanceLogic() {
        return new DeleteAllowanceLogic();
    }

    @Bean
    AssociateLogic associateLogic(final MirrorNodeEvmProperties mirrorNodeEvmProperties) {
        return new AssociateLogic(mirrorNodeEvmProperties);
    }

    @Bean
    ApproveAllowanceLogic approveAllowanceLogic() {
        return new ApproveAllowanceLogic();
    }

    @Bean
    AutoCreationLogic autocreationLogic(
            final FeeCalculator feeCalculator,
            final EvmProperties evmProperties,
            final SyntheticTxnFactory syntheticTxnFactory) {
        return new AutoCreationLogic(feeCalculator, evmProperties, syntheticTxnFactory);
    }

    @Bean
    MintPrecompile mintPrecompile(
            final PrecompilePricingUtils precompilePricingUtils,
            final EncodingFacade encodingFacade,
            final SyntheticTxnFactory syntheticTxnFactory,
            final MintLogic mintLogic) {
        return new MintPrecompile(precompilePricingUtils, encodingFacade, syntheticTxnFactory, mintLogic);
    }

    @Bean
    MintLogic mintLogic(final OptionValidator optionValidator) {
        return new MintLogic(optionValidator);
    }

    @Bean
    BurnLogic burnLogic(final OptionValidator optionValidator) {
        return new BurnLogic(optionValidator);
    }

    @Bean
    DissociateLogic dissociateLogic() {
        return new DissociateLogic();
    }

    @Bean
    TransferLogic transferLogic(final AutoCreationLogic autoCreationLogic) {
        return new TransferLogic(autoCreationLogic);
    }

    @Bean
    TransferPrecompile transferPrecompile(
            final PrecompilePricingUtils pricingUtils,
            final MirrorNodeEvmProperties mirrorNodeEvmProperties,
            final TransferLogic transferLogic,
            final ContextOptionValidator contextOptionValidator,
            final AutoCreationLogic autoCreationLogic,
            final SyntheticTxnFactory syntheticTxnFactory,
            final EntityAddressSequencer entityAddressSequencer) {
        return new TransferPrecompile(
                pricingUtils,
                mirrorNodeEvmProperties,
                transferLogic,
                contextOptionValidator,
                autoCreationLogic,
                syntheticTxnFactory,
                entityAddressSequencer);
    }

    @Bean
    ERCTransferPrecompile ercTransferPrecompile(
            final PrecompilePricingUtils pricingUtils,
            final MirrorNodeEvmProperties mirrorNodeEvmProperties,
            final TransferLogic transferLogic,
            final ContextOptionValidator contextOptionValidator,
            final AutoCreationLogic autoCreationLogic,
            final SyntheticTxnFactory syntheticTxnFactory,
            final EncodingFacade encoder,
            final EntityAddressSequencer entityAddressSequencer) {
        return new ERCTransferPrecompile(
                pricingUtils,
                mirrorNodeEvmProperties,
                transferLogic,
                contextOptionValidator,
                autoCreationLogic,
                syntheticTxnFactory,
                entityAddressSequencer,
                encoder);
    }

    @Bean
    DissociatePrecompile dissociatePrecompile(
            final PrecompilePricingUtils precompilePricingUtils,
            final SyntheticTxnFactory syntheticTxnFactory,
            final DissociateLogic dissociateLogic) {
        return new DissociatePrecompile(precompilePricingUtils, syntheticTxnFactory, dissociateLogic);
    }

    @Bean
    MultiDissociatePrecompile multiDissociatePrecompile(
            final PrecompilePricingUtils precompilePricingUtils,
            final SyntheticTxnFactory syntheticTxnFactory,
            final DissociateLogic dissociateLogic) {
        return new MultiDissociatePrecompile(precompilePricingUtils, syntheticTxnFactory, dissociateLogic);
    }

    @Bean
    CreateLogic createLogic(final MirrorNodeEvmProperties mirrorNodeEvmProperties) {
        return new CreateLogic(mirrorNodeEvmProperties);
    }

    @Bean
    GrantKycLogic grantKycLogic() {
        return new GrantKycLogic();
    }

    @Bean
    GrantKycPrecompile grantKycPrecompile(
            final GrantKycLogic grantKycLogic,
            final SyntheticTxnFactory syntheticTxnFactory,
            final PrecompilePricingUtils pricingUtils) {
        return new GrantKycPrecompile(grantKycLogic, syntheticTxnFactory, pricingUtils);
    }

    @Bean
    BurnPrecompile burnPrecompile(
            final PrecompilePricingUtils pricingUtils,
            final EncodingFacade encoder,
            final SyntheticTxnFactory syntheticTxnFactory,
            final BurnLogic burnLogic) {
        return new BurnPrecompile(pricingUtils, encoder, syntheticTxnFactory, burnLogic);
    }

    @Bean
    ApproveAllowanceChecks approveAllowanceChecks() {
        return new ApproveAllowanceChecks();
    }

    @Bean
    DeleteAllowanceChecks deleteAllowanceChecks() {
        return new DeleteAllowanceChecks();
    }

    @Bean
    ApprovePrecompile approvePrecompile(
            final EncodingFacade encoder,
            final SyntheticTxnFactory syntheticTxnFactory,
            final PrecompilePricingUtils pricingUtils,
            final ApproveAllowanceLogic approveAllowanceLogic,
            final DeleteAllowanceLogic deleteAllowanceLogic,
            final ApproveAllowanceChecks approveAllowanceChecks,
            final DeleteAllowanceChecks deleteAllowanceChecks) {
        return new ApprovePrecompile(
                encoder,
                syntheticTxnFactory,
                pricingUtils,
                approveAllowanceLogic,
                deleteAllowanceLogic,
                approveAllowanceChecks,
                deleteAllowanceChecks);
    }

    @Bean
    TokenOpsUsage tokenOpsUsage() {
        return new TokenOpsUsage();
    }

    @Bean
    CryptoOpsUsage cryptoOpsUsage() {
        return new CryptoOpsUsage();
    }

    @Bean
    OpUsageCtxHelper opUsageCtxHelper() {
        return new OpUsageCtxHelper();
    }

    @Bean
    AccessorBasedUsages accessorBasedUsages(
            final TokenOpsUsage tokenOpsUsage,
            final CryptoOpsUsage cryptoOpsUsage,
            final OpUsageCtxHelper opUsageCtxHelper) {
        return new AccessorBasedUsages(tokenOpsUsage, cryptoOpsUsage, opUsageCtxHelper);
    }

    @Bean
    WipeLogic wipeLogic(final MirrorNodeEvmProperties mirrorNodeEvmProperties) {
        return new WipeLogic(mirrorNodeEvmProperties);
    }

    @Bean
    WipeFungiblePrecompile wipeFungiblePrecompile(
            final PrecompilePricingUtils precompilePricingUtils,
            final SyntheticTxnFactory syntheticTxnFactory,
            final WipeLogic wipeLogic) {
        return new WipeFungiblePrecompile(precompilePricingUtils, syntheticTxnFactory, wipeLogic);
    }

    @Bean
    WipeNonFungiblePrecompile wipeNonFungiblePrecompile(
            final PrecompilePricingUtils precompilePricingUtils,
            final SyntheticTxnFactory syntheticTxnFactory,
            final WipeLogic wipeLogic) {
        return new WipeNonFungiblePrecompile(precompilePricingUtils, syntheticTxnFactory, wipeLogic);
    }

    @Bean
    RevokeKycLogic revokeKycLogic() {
        return new RevokeKycLogic();
    }

    @Bean
    RevokeKycPrecompile revokeKycPrecompile(
            final RevokeKycLogic revokeKycLogic,
            final SyntheticTxnFactory syntheticTxnFactory,
            final PrecompilePricingUtils precompilePricingUtils) {
        return new RevokeKycPrecompile(revokeKycLogic, syntheticTxnFactory, precompilePricingUtils);
    }

    @Bean
    TokenCreatePrecompile tokenCreatePrecompile(
            final PrecompilePricingUtils precompilePricingUtils,
            final EncodingFacade encodingFacade,
            final SyntheticTxnFactory syntheticTxnFactory,
            final OptionValidator validator,
            final CreateLogic createLogic) {
        return new TokenCreatePrecompile(
                precompilePricingUtils, encodingFacade, syntheticTxnFactory, validator, createLogic);
    }

    @Bean
    SetApprovalForAllPrecompile setApprovalForAllPrecompile(
            final SyntheticTxnFactory syntheticTxnFactory,
            final PrecompilePricingUtils pricingUtils,
            final ApproveAllowanceChecks approveAllowanceChecks,
            final ApproveAllowanceLogic approveAllowanceLogic) {
        return new SetApprovalForAllPrecompile(
                syntheticTxnFactory, pricingUtils, approveAllowanceChecks, approveAllowanceLogic);
    }

    @Bean
    SymbolPrecompile symbolPrecompile(
            final SyntheticTxnFactory syntheticTxnFactory,
            final EncodingFacade encoder,
            final PrecompilePricingUtils pricingUtils) {
        return new SymbolPrecompile(syntheticTxnFactory, encoder, pricingUtils);
    }

    @Bean
    DeleteLogic deleteLogic() {
        return new DeleteLogic();
    }

    @Bean
    DeleteTokenPrecompile deleteTokenPrecompile(
            final PrecompilePricingUtils precompilePricingUtils,
            final SyntheticTxnFactory syntheticTxnFactory,
            final DeleteLogic deleteLogic) {
        return new DeleteTokenPrecompile(precompilePricingUtils, syntheticTxnFactory, deleteLogic);
    }

    @Bean
    UnpauseLogic unpauseLogic() {
        return new UnpauseLogic();
    }

    @Bean
    UnpausePrecompile unpausePrecompile(
            final UnpauseLogic unpauseLogic,
            final SyntheticTxnFactory syntheticTxnFactory,
            final PrecompilePricingUtils pricingUtils) {
        return new UnpausePrecompile(pricingUtils, syntheticTxnFactory, unpauseLogic);
    }

    @Bean
    FreezeLogic freezeLogic() {
        return new FreezeLogic();
    }

    @Bean
    FreezeTokenPrecompile freezeTokenPrecompile(
            final PrecompilePricingUtils precompilePricingUtils,
            final SyntheticTxnFactory syntheticTxnFactory,
            final FreezeLogic freezeLogic) {
        return new FreezeTokenPrecompile(precompilePricingUtils, syntheticTxnFactory, freezeLogic);
    }

    @Bean
    UnfreezeLogic unfreezeLogic() {
        return new UnfreezeLogic();
    }

    @Bean
    UnfreezeTokenPrecompile unfreezeTokenPrecompile(
            final PrecompilePricingUtils precompilePricingUtils,
            final SyntheticTxnFactory syntheticTxnFactory,
            final UnfreezeLogic unfreezeLogic) {
        return new UnfreezeTokenPrecompile(precompilePricingUtils, syntheticTxnFactory, unfreezeLogic);
    }

    @Bean
    PauseLogic pauseLogic() {
        return new PauseLogic();
    }

    @Bean
    PausePrecompile pausePrecompile(
            final PrecompilePricingUtils precompilePricingUtils,
            final SyntheticTxnFactory syntheticTxnFactory,
            final PauseLogic pauseLogic) {
        return new PausePrecompile(precompilePricingUtils, syntheticTxnFactory, pauseLogic);
    }
}<|MERGE_RESOLUTION|>--- conflicted
+++ resolved
@@ -150,18 +150,11 @@
 
     @Bean
     UsageBasedFeeCalculator usageBasedFeeCalculator(
-<<<<<<< HEAD
-            final HbarCentExchange hbarCentExchange,
-            final UsagePricesProvider usagePricesProvider,
-            final PricedUsageCalculator pricedUsageCalculator,
-            final List<TxnResourceUsageEstimator> txnResourceUsageEstimators) {
-=======
             HbarCentExchange hbarCentExchange,
             UsagePricesProvider usagePricesProvider,
             PricedUsageCalculator pricedUsageCalculator,
             Set<QueryResourceUsageEstimator> queryResourceUsageEstimators,
             List<TxnResourceUsageEstimator> txnResourceUsageEstimators) {
->>>>>>> d73df1c0
         final Map<HederaFunctionality, List<TxnResourceUsageEstimator>> txnUsageEstimators =
                 new EnumMap<>(HederaFunctionality.class);
 
@@ -211,9 +204,6 @@
     }
 
     @Bean
-<<<<<<< HEAD
-    BasicHbarCentExchange basicHbarCentExchange(final RatesAndFeesLoader ratesAndFeesLoader) {
-=======
     CryptoFeeBuilder cryptoFeeBuilder() {
         return new CryptoFeeBuilder();
     }
@@ -224,8 +214,7 @@
     }
 
     @Bean
-    BasicHbarCentExchange basicHbarCentExchange(RatesAndFeesLoader ratesAndFeesLoader) {
->>>>>>> d73df1c0
+    BasicHbarCentExchange basicHbarCentExchange(final RatesAndFeesLoader ratesAndFeesLoader) {
         return new BasicHbarCentExchange(ratesAndFeesLoader);
     }
 
