--- conflicted
+++ resolved
@@ -325,13 +325,14 @@
     }
 
     @Bean
-<<<<<<< HEAD
     GrantKycPrecompile grantKycPrecompile(
             final GrantKycLogic grantKycLogic,
             final SyntheticTxnFactory syntheticTxnFactory,
             final PrecompilePricingUtils pricingUtils) {
         return new GrantKycPrecompile(grantKycLogic, syntheticTxnFactory, pricingUtils);
-=======
+    }
+
+    @Bean
     WipeFungiblePrecompile wipeFungiblePrecompile(
             PrecompilePricingUtils precompilePricingUtils,
             SyntheticTxnFactory syntheticTxnFactory,
@@ -345,6 +346,5 @@
             SyntheticTxnFactory syntheticTxnFactory,
             WipeLogic wipeLogic) {
         return new WipeNonFungiblePrecompile(precompilePricingUtils, syntheticTxnFactory, wipeLogic);
->>>>>>> a580098b
     }
 }