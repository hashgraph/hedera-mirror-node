/*
 * Copyright (C) 2023 Hedera Hashgraph, LLC
 *
 * Licensed under the Apache License, Version 2.0 (the "License");
 * you may not use this file except in compliance with the License.
 * You may obtain a copy of the License at
 *
 *      http://www.apache.org/licenses/LICENSE-2.0
 *
 * Unless required by applicable law or agreed to in writing, software
 * distributed under the License is distributed on an "AS IS" BASIS,
 * WITHOUT WARRANTIES OR CONDITIONS OF ANY KIND, either express or implied.
 * See the License for the specific language governing permissions and
 * limitations under the License.
 */

package com.hedera.mirror.web3.repository;

import com.hedera.mirror.common.domain.entity.AbstractCryptoAllowance;
import com.hedera.mirror.common.domain.entity.CryptoAllowance;
import java.util.List;
import org.springframework.data.jpa.repository.Query;
import org.springframework.data.repository.CrudRepository;

public interface CryptoAllowanceRepository extends CrudRepository<CryptoAllowance, AbstractCryptoAllowance.Id> {
    List<CryptoAllowance> findByOwner(long owner);

<<<<<<< HEAD
    // TODO
    List<CryptoAllowance> findByOwnerAndTimestamp(Long ownerId, long timestamp);
=======
    /**
     * Retrieves the most recent state of the crypto allowances by their owner id up to a given block timestamp.
     * It takes into account the crypto transfers that happened up to the given block timestamp, sums them up
     * and decreases the crypto allowances' amounts with the transfers that occurred.
     *
     * @param owner the owner ID of the crypto allowance to be retrieved.
     * @param blockTimestamp the block timestamp used to filter the results.
     * @return a list containing the crypto allowances' states for the specified owner at the specified timestamp.
     *         If there is no record found for the given criteria, an empty list is returned.
     */
    @Query(
            value =
                    """
                    with crypto_allowances as (
                        select *
                        from
                        (
                            select *, row_number() over (
                                partition by spender
                                order by lower(timestamp_range) desc
                            ) as row_number
                            from
                            (
                                (
                                    select *
                                    from crypto_allowance
                                    where owner = :owner
                                        and lower(timestamp_range) <= :blockTimestamp
                                )
                                union all
                                (
                                    select *
                                    from crypto_allowance_history
                                    where owner = :owner
                                        and lower(timestamp_range) <= :blockTimestamp
                                )
                            ) as all_crypto_allowances
                        ) as grouped_crypto_allowances
                        where row_number = 1
                        ), transfers as (
                        select entity_id, sum(ct.amount) as amount
                        from crypto_transfer ct join crypto_allowances ca on ct.entity_id = ca.spender
                        where entity_id in (select spender from crypto_allowances)
                            and is_approval is true
                            and consensus_timestamp <= :blockTimestamp
                            and consensus_timestamp > lower(ca.timestamp_range)
                        group by entity_id
                        )
                     select amount_granted, owner, payer_account_id, spender, timestamp_range, coalesce(amount - coalesce((select amount from transfers tr where tr.entity_id = ca.spender), 0), 0) as amount
                     from crypto_allowances ca
                    """,
            nativeQuery = true)
    List<CryptoAllowance> findByOwnerAndTimestamp(long owner, long blockTimestamp);
>>>>>>> 84ed154b
}<|MERGE_RESOLUTION|>--- conflicted
+++ resolved
@@ -25,10 +25,6 @@
 public interface CryptoAllowanceRepository extends CrudRepository<CryptoAllowance, AbstractCryptoAllowance.Id> {
     List<CryptoAllowance> findByOwner(long owner);
 
-<<<<<<< HEAD
-    // TODO
-    List<CryptoAllowance> findByOwnerAndTimestamp(Long ownerId, long timestamp);
-=======
     /**
      * Retrieves the most recent state of the crypto allowances by their owner id up to a given block timestamp.
      * It takes into account the crypto transfers that happened up to the given block timestamp, sums them up
@@ -82,5 +78,4 @@
                     """,
             nativeQuery = true)
     List<CryptoAllowance> findByOwnerAndTimestamp(long owner, long blockTimestamp);
->>>>>>> 84ed154b
 }