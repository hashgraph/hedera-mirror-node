/*
 * Copyright (C) 2023 Hedera Hashgraph, LLC
 *
 * Licensed under the Apache License, Version 2.0 (the "License");
 * you may not use this file except in compliance with the License.
 * You may obtain a copy of the License at
 *
 *      http://www.apache.org/licenses/LICENSE-2.0
 *
 * Unless required by applicable law or agreed to in writing, software
 * distributed under the License is distributed on an "AS IS" BASIS,
 * WITHOUT WARRANTIES OR CONDITIONS OF ANY KIND, either express or implied.
 * See the License for the specific language governing permissions and
 * limitations under the License.
 */

package com.hedera.mirror.web3.repository;

import com.hedera.mirror.common.domain.entity.AbstractCryptoAllowance;
import com.hedera.mirror.common.domain.entity.CryptoAllowance;
import java.util.List;
import org.springframework.data.jpa.repository.Query;
import org.springframework.data.repository.CrudRepository;

public interface CryptoAllowanceRepository extends CrudRepository<CryptoAllowance, AbstractCryptoAllowance.Id> {
    List<CryptoAllowance> findByOwner(long owner);

    /**
     * Retrieves the most recent state of the crypto allowances by their owner id up to a given block timestamp.
     * It takes into account the crypto transfers that happened up to the given block timestamp, sums them up
     * and decreases the crypto allowances' amounts with the transfers that occurred.
     *
     * @param owner the owner ID of the crypto allowance to be retrieved.
     * @param blockTimestamp the block timestamp used to filter the results.
     * @return a list containing the crypto allowances' states for the specified owner at the specified timestamp.
     *         If there is no record found for the given criteria, an empty list is returned.
     */
    @Query(
            value =
                    """
                    with crypto_allowances as (
                        select *
                        from
                        (
                            select *, row_number() over (
                                partition by spender
                                order by lower(timestamp_range) desc
                            ) as row_number
                            from
                            (
                                (
                                    select *
                                    from crypto_allowance
                                    where owner = :owner
                                        and lower(timestamp_range) <= :blockTimestamp
                                )
                                union all
                                (
                                    select *
                                    from crypto_allowance_history
                                    where owner = :owner
                                        and lower(timestamp_range) <= :blockTimestamp
                                )
                            ) as all_crypto_allowances
                        ) as grouped_crypto_allowances
<<<<<<< HEAD
                        where row_number = 1
                        ), transfers as (
                        select entity_id, sum(ct.amount) as amount
                        from crypto_transfer ct join crypto_allowances ca on ct.entity_id = ca.spender
                        where entity_id in (select spender from crypto_allowances)
                            and is_approval is true
                            and consensus_timestamp <= :blockTimestamp
                            and consensus_timestamp > lower(ca.timestamp_range)
                        group by entity_id
                        )
                     select amount_granted, owner, payer_account_id, spender, timestamp_range, coalesce(amount - coalesce((select amount from transfers tr where tr.entity_id = ca.spender), 0), 0) as amount
                     from crypto_allowances ca
=======
                        where row_number = 1 and amount_granted > 0
                        ), transfers as (
                        select spender, sum(ct.amount) as amount
                        from crypto_transfer ct
                            join crypto_allowances ca
                            on ct.entity_id = ca.owner
                                and ct.payer_account_id = ca.spender
                        where is_approval is true
                            and consensus_timestamp <= :blockTimestamp
                            and consensus_timestamp > lower(ca.timestamp_range)
                        group by spender
                        )
                    select *
                    from (
                        select amount_granted, owner, payer_account_id, spender, timestamp_range, amount_granted + coalesce((select amount from transfers tr where tr.spender = ca.spender), 0) as amount
                        from crypto_allowances ca
                    ) result
                    where amount > 0
>>>>>>> d204fa0a
                    """,
            nativeQuery = true)
    List<CryptoAllowance> findByOwnerAndTimestamp(long owner, long blockTimestamp);
}<|MERGE_RESOLUTION|>--- conflicted
+++ resolved
@@ -63,20 +63,6 @@
                                 )
                             ) as all_crypto_allowances
                         ) as grouped_crypto_allowances
-<<<<<<< HEAD
-                        where row_number = 1
-                        ), transfers as (
-                        select entity_id, sum(ct.amount) as amount
-                        from crypto_transfer ct join crypto_allowances ca on ct.entity_id = ca.spender
-                        where entity_id in (select spender from crypto_allowances)
-                            and is_approval is true
-                            and consensus_timestamp <= :blockTimestamp
-                            and consensus_timestamp > lower(ca.timestamp_range)
-                        group by entity_id
-                        )
-                     select amount_granted, owner, payer_account_id, spender, timestamp_range, coalesce(amount - coalesce((select amount from transfers tr where tr.entity_id = ca.spender), 0), 0) as amount
-                     from crypto_allowances ca
-=======
                         where row_number = 1 and amount_granted > 0
                         ), transfers as (
                         select spender, sum(ct.amount) as amount
@@ -95,7 +81,6 @@
                         from crypto_allowances ca
                     ) result
                     where amount > 0
->>>>>>> d204fa0a
                     """,
             nativeQuery = true)
     List<CryptoAllowance> findByOwnerAndTimestamp(long owner, long blockTimestamp);
