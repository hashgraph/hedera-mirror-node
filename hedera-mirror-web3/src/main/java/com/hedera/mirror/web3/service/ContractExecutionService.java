--- conflicted
+++ resolved
@@ -21,6 +21,7 @@
 import com.google.common.base.Stopwatch;
 import com.hedera.mirror.web3.common.ContractCallContext;
 import com.hedera.mirror.web3.evm.contracts.execution.MirrorEvmTxProcessor;
+import com.hedera.mirror.web3.evm.contracts.execution.traceability.TracerType;
 import com.hedera.mirror.web3.evm.store.Store;
 import com.hedera.mirror.web3.service.model.ContractExecutionParameters;
 import com.hedera.mirror.web3.service.utils.BinaryGasEstimator;
@@ -46,11 +47,7 @@
             RecordFileService recordFileService,
             ThrottleProperties throttleProperties,
             Bucket gasLimitBucket) {
-<<<<<<< HEAD
         super(mirrorEvmTxProcessor, gasLimitBucket, throttleProperties, recordFileService, store, meterRegistry);
-=======
-        super(mirrorEvmTxProcessor, gasLimitBucket, throttleProperties, meterRegistry, recordFileService, store);
->>>>>>> 8f25a317
         this.binaryGasEstimator = binaryGasEstimator;
     }
 
@@ -60,19 +57,15 @@
             var stringResult = "";
 
             try {
-<<<<<<< HEAD
                 updateGasLimitMetric(params.getCallType(), params.getGas());
 
-=======
-                updateGasLimitMetric(params);
->>>>>>> 8f25a317
                 Bytes result;
                 if (params.isEstimate()) {
                     // eth_estimateGas initialization - historical timestamp is Optional.empty()
                     ctx.initializeStackFrames(store.getStackedStateFrames());
                     result = estimateGas(params, ctx);
                 } else {
-                    final var ethCallTxnResult = callContract(params, ctx);
+                    final var ethCallTxnResult = callContract(params, TracerType.OPERATION, ctx);
 
                     validateResult(ethCallTxnResult, params.getCallType());
 
@@ -100,7 +93,7 @@
      * gas used in the first step, while the upper bound is the inputted gas parameter.
      */
     private Bytes estimateGas(final ContractExecutionParameters params, final ContractCallContext ctx) {
-        final var processingResult = doProcessCall(params, params.getGas(), true, ctx);
+        final var processingResult = doProcessCall(params, params.getGas(), true, TracerType.OPERATION, ctx);
         validateResult(processingResult, CallType.ETH_ESTIMATE_GAS);
 
         final var gasUsedByInitialCall = processingResult.getGasUsed();
@@ -112,11 +105,7 @@
 
         final var estimatedGas = binaryGasEstimator.search(
                 (totalGas, iterations) -> updateGasUsedMetric(CallType.ETH_ESTIMATE_GAS, totalGas, iterations),
-<<<<<<< HEAD
                 gas -> doProcessCall(params, gas, false, TracerType.OPERATION, ctx),
-=======
-                gas -> doProcessCall(params, gas, false, ctx),
->>>>>>> 8f25a317
                 gasUsedByInitialCall,
                 params.getGas());
 
