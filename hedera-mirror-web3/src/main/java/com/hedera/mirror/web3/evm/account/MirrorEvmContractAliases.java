/*
 * Copyright (C) 2019-2023 Hedera Hashgraph, LLC
 *
 * Licensed under the Apache License, Version 2.0 (the "License");
 * you may not use this file except in compliance with the License.
 * You may obtain a copy of the License at
 *
 *      http://www.apache.org/licenses/LICENSE-2.0
 *
 * Unless required by applicable law or agreed to in writing, software
 * distributed under the License is distributed on an "AS IS" BASIS,
 * WITHOUT WARRANTIES OR CONDITIONS OF ANY KIND, either express or implied.
 * See the License for the specific language governing permissions and
 * limitations under the License.
 */

package com.hedera.mirror.web3.evm.account;

import static com.hedera.mirror.common.util.DomainUtils.toEvmAddress;

import com.hedera.mirror.web3.evm.store.contract.MirrorEntityAccess;
import com.hedera.mirror.web3.exception.EntityNotFoundException;
import com.hedera.node.app.service.evm.accounts.HederaEvmContractAliases;
import java.util.HashMap;
import java.util.HashSet;
import java.util.Map;
import java.util.Optional;
import java.util.Set;
import lombok.RequiredArgsConstructor;
import org.apache.tuweni.bytes.Bytes;
import org.hyperledger.besu.datatypes.Address;

@RequiredArgsConstructor
public class MirrorEvmContractAliases extends HederaEvmContractAliases {
    final Map<Address, Address> aliases = new HashMap<>();
    final Map<Address, Address> pendingAliases = new HashMap<>();
    final Set<Address> pendingRemovals = new HashSet<>();

    private final MirrorEntityAccess mirrorEntityAccess;

    @Override
    public Address resolveForEvm(Address addressOrAlias) {
        if (isMirror(addressOrAlias)) {
            return addressOrAlias;
        }

        return resolveFromAliases(addressOrAlias).orElseGet(() -> resolveFromEntityAccess(addressOrAlias));
    }

    private Optional<Address> resolveFromAliases(Address alias) {
        if (pendingAliases.containsKey(alias)) {
            return Optional.ofNullable(pendingAliases.get(alias));
        }
        if (aliases.containsKey(alias) && !pendingRemovals.contains(alias)) {
            return Optional.ofNullable(aliases.get(alias));
        }
        return Optional.empty();
    }

    private Address resolveFromEntityAccess(Address addressOrAlias) {
        final var entity = mirrorEntityAccess
                .findEntity(addressOrAlias)
                .orElseThrow(() -> new EntityNotFoundException("No such contract or token: " + addressOrAlias));

<<<<<<< HEAD
        final var entityId = entity.toEntityId();
        return Address.wrap(Bytes.wrap(toEvmAddress(entityId)));
=======
        if (entity.getType() != EntityType.TOKEN && entity.getType() != EntityType.CONTRACT) {
            throw new InvalidParametersException("Not a contract or token: " + addressOrAlias);
        }

        final var resolvedAddress = Address.wrap(Bytes.wrap(toEvmAddress(entity.toEntityId())));
        link(addressOrAlias, resolvedAddress);

        return resolvedAddress;
>>>>>>> 2f48ca67
    }

    public boolean isInUse(final Address address) {
        return aliases.containsKey(address) && !pendingRemovals.contains(address)
                || pendingAliases.containsKey(address);
    }

    public void link(final Address alias, final Address address) {
        pendingAliases.put(alias, address);
        pendingRemovals.remove(alias);
    }

    public void unlink(Address alias) {
        pendingRemovals.add(alias);
        pendingAliases.remove(alias);
    }

    public void commit() {
        aliases.putAll(pendingAliases);
        aliases.keySet().removeAll(pendingRemovals);

        resetPendingChanges();
    }

    public void resetPendingChanges() {
        pendingAliases.clear();
        pendingRemovals.clear();
    }
}<|MERGE_RESOLUTION|>--- conflicted
+++ resolved
@@ -18,8 +18,10 @@
 
 import static com.hedera.mirror.common.util.DomainUtils.toEvmAddress;
 
+import com.hedera.mirror.common.domain.entity.EntityType;
 import com.hedera.mirror.web3.evm.store.contract.MirrorEntityAccess;
 import com.hedera.mirror.web3.exception.EntityNotFoundException;
+import com.hedera.mirror.web3.exception.InvalidParametersException;
 import com.hedera.node.app.service.evm.accounts.HederaEvmContractAliases;
 import java.util.HashMap;
 import java.util.HashSet;
@@ -62,10 +64,6 @@
                 .findEntity(addressOrAlias)
                 .orElseThrow(() -> new EntityNotFoundException("No such contract or token: " + addressOrAlias));
 
-<<<<<<< HEAD
-        final var entityId = entity.toEntityId();
-        return Address.wrap(Bytes.wrap(toEvmAddress(entityId)));
-=======
         if (entity.getType() != EntityType.TOKEN && entity.getType() != EntityType.CONTRACT) {
             throw new InvalidParametersException("Not a contract or token: " + addressOrAlias);
         }
@@ -74,7 +72,6 @@
         link(addressOrAlias, resolvedAddress);
 
         return resolvedAddress;
->>>>>>> 2f48ca67
     }
 
     public boolean isInUse(final Address address) {
