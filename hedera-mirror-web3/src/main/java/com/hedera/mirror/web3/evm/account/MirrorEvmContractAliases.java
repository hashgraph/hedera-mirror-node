/*
 * Copyright (C) 2019-2023 Hedera Hashgraph, LLC
 *
 * Licensed under the Apache License, Version 2.0 (the "License");
 * you may not use this file except in compliance with the License.
 * You may obtain a copy of the License at
 *
 *      http://www.apache.org/licenses/LICENSE-2.0
 *
 * Unless required by applicable law or agreed to in writing, software
 * distributed under the License is distributed on an "AS IS" BASIS,
 * WITHOUT WARRANTIES OR CONDITIONS OF ANY KIND, either express or implied.
 * See the License for the specific language governing permissions and
 * limitations under the License.
 */

package com.hedera.mirror.web3.evm.account;

import static com.hedera.mirror.common.util.DomainUtils.toEvmAddress;
import static com.hedera.services.utils.MiscUtils.isRecoveredEvmAddress;

import com.hedera.mirror.common.domain.entity.EntityType;
import com.hedera.mirror.web3.evm.store.contract.MirrorEntityAccess;
import com.hedera.mirror.web3.exception.EntityNotFoundException;
import com.hedera.mirror.web3.exception.InvalidParametersException;
import com.hedera.node.app.service.evm.accounts.HederaEvmContractAliases;
import com.hedera.node.app.service.evm.utils.EthSigsUtils;
import com.hedera.services.jproto.JECDSASecp256k1Key;
import com.hedera.services.jproto.JKey;
import edu.umd.cs.findbugs.annotations.Nullable;
import java.util.HashMap;
import java.util.HashSet;
import java.util.Map;
import java.util.Optional;
import java.util.Set;
import lombok.RequiredArgsConstructor;
import org.apache.tuweni.bytes.Bytes;
import org.hyperledger.besu.datatypes.Address;

@RequiredArgsConstructor
public class MirrorEvmContractAliases extends HederaEvmContractAliases {

    final Map<Address, Address> aliases = new HashMap<>();
    final Map<Address, Address> pendingAliases = new HashMap<>();
    final Set<Address> pendingRemovals = new HashSet<>();

    private final MirrorEntityAccess mirrorEntityAccess;

    public boolean maybeLinkEvmAddress(@Nullable final JKey key, final Address address) {
        final var evmAddress = tryAddressRecovery(key);
        if (isRecoveredEvmAddress(evmAddress)) {
            link(Address.wrap(Bytes.wrap(evmAddress)), address); // NOSONAR we have a null check
            return true;
        } else {
            return false;
        }
    }

    @Nullable
    private byte[] tryAddressRecovery(@Nullable final JKey key) {
        if (key != null) {
            // Only compressed keys are stored at the moment
            final var keyBytes = key.getECDSASecp256k1Key();
            if (keyBytes.length == JECDSASecp256k1Key.ECDSA_SECP256K1_COMPRESSED_KEY_LENGTH) {
                final var evmAddress = EthSigsUtils.recoverAddressFromPubKey(keyBytes);
                if (isRecoveredEvmAddress(evmAddress)) {
                    return evmAddress;
                }
            }
        }
        return null;
    }

    @Override
    public Address resolveForEvm(Address addressOrAlias) {
        if (isMirror(addressOrAlias)) {
            return addressOrAlias;
        }

        return resolveFromAliases(addressOrAlias).orElseGet(() -> resolveFromEntityAccess(addressOrAlias));
    }

    private Optional<Address> resolveFromAliases(Address alias) {
        if (pendingAliases.containsKey(alias)) {
            return Optional.ofNullable(pendingAliases.get(alias));
        }
        if (aliases.containsKey(alias) && !pendingRemovals.contains(alias)) {
            return Optional.ofNullable(aliases.get(alias));
        }
        return Optional.empty();
    }

    private Address resolveFromEntityAccess(Address addressOrAlias) {
        final var entity = mirrorEntityAccess
                .findEntity(addressOrAlias)
                .orElseThrow(() -> new EntityNotFoundException("No such contract or token: " + addressOrAlias));

        if (entity.getType() != EntityType.TOKEN && entity.getType() != EntityType.CONTRACT) {
            throw new InvalidParametersException("Not a contract or token: " + addressOrAlias);
        }

        final var resolvedAddress = Address.wrap(Bytes.wrap(toEvmAddress(entity.toEntityId())));
        link(addressOrAlias, resolvedAddress);

        return resolvedAddress;
    }

    public boolean isInUse(final Address address) {
        return aliases.containsKey(address) && !pendingRemovals.contains(address)
                || pendingAliases.containsKey(address);
    }

<<<<<<< HEAD
    public void link(final Address alias, final Address address1) {
        pendingChanges.put(alias, address1);
=======
    public void link(final Address alias, final Address address) {
        pendingAliases.put(alias, address);
        pendingRemovals.remove(alias);
>>>>>>> 2f48ca67
    }

    public void unlink(Address alias) {
        pendingRemovals.add(alias);
        pendingAliases.remove(alias);
    }

    public void commit() {
        aliases.putAll(pendingAliases);
        aliases.keySet().removeAll(pendingRemovals);

        resetPendingChanges();
    }

    public void resetPendingChanges() {
        pendingAliases.clear();
        pendingRemovals.clear();
    }
}<|MERGE_RESOLUTION|>--- conflicted
+++ resolved
@@ -110,14 +110,9 @@
                 || pendingAliases.containsKey(address);
     }
 
-<<<<<<< HEAD
-    public void link(final Address alias, final Address address1) {
-        pendingChanges.put(alias, address1);
-=======
     public void link(final Address alias, final Address address) {
         pendingAliases.put(alias, address);
         pendingRemovals.remove(alias);
->>>>>>> 2f48ca67
     }
 
     public void unlink(Address alias) {
