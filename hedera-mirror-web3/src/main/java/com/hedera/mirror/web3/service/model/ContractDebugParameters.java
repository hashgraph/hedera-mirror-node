/*
 * Copyright (C) 2024 Hedera Hashgraph, LLC
 *
 * Licensed under the Apache License, Version 2.0 (the "License");
 * you may not use this file except in compliance with the License.
 * You may obtain a copy of the License at
 *
 *      http://www.apache.org/licenses/LICENSE-2.0
 *
 * Unless required by applicable law or agreed to in writing, software
 * distributed under the License is distributed on an "AS IS" BASIS,
 * WITHOUT WARRANTIES OR CONDITIONS OF ANY KIND, either express or implied.
 * See the License for the specific language governing permissions and
 * limitations under the License.
 */

package com.hedera.mirror.web3.service.model;

import com.hedera.mirror.web3.evm.contracts.execution.traceability.TracerType;
import com.hedera.mirror.web3.viewmodel.BlockType;
import com.hedera.node.app.service.evm.store.models.HederaEvmAccount;
import jakarta.validation.constraints.AssertFalse;
import jakarta.validation.constraints.NotNull;
import jakarta.validation.constraints.Positive;
import jakarta.validation.constraints.PositiveOrZero;
import lombok.Builder;
import lombok.RequiredArgsConstructor;
import lombok.Value;
import org.apache.tuweni.bytes.Bytes;
import org.hyperledger.besu.datatypes.Address;

@Value
@Builder(toBuilder = true)
@RequiredArgsConstructor
public class ContractDebugParameters implements CallServiceParameters {
<<<<<<< HEAD

=======
>>>>>>> e6d19d78
    @NotNull
    BlockType block;

    @NotNull
    Bytes callData;

    @NotNull
    CallType callType = CallType.ETH_DEBUG_TRACE_TRANSACTION;

    @Positive
    long consensusTimestamp;

    @PositiveOrZero
    long gas;

    @AssertFalse
    boolean isEstimate = false;

    @AssertFalse
    boolean isStatic = false;

    @NotNull
    Address receiver;

    @NotNull
    HederaEvmAccount sender;

    @NotNull
    TracerType tracerType = TracerType.OPCODE;

    @PositiveOrZero
    long value;
}<|MERGE_RESOLUTION|>--- conflicted
+++ resolved
@@ -33,10 +33,6 @@
 @Builder(toBuilder = true)
 @RequiredArgsConstructor
 public class ContractDebugParameters implements CallServiceParameters {
-<<<<<<< HEAD
-
-=======
->>>>>>> e6d19d78
     @NotNull
     BlockType block;
 
