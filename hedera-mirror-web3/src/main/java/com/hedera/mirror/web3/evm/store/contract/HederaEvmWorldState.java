--- conflicted
+++ resolved
@@ -69,6 +69,7 @@
         this.mirrorEvmContractAliases = mirrorEvmContractAliases;
         this.entityAddressSequencer = entityAddressSequencer;
         this.stackedStateFrames = stackedStateFrames;
+        stackedStateFrames.push();
     }
 
     public Account get(final Address address) {
@@ -113,16 +114,12 @@
                 stackedStateFrames);
     }
 
-<<<<<<< HEAD
-    public static class Updater extends AbstractLedgerWorldUpdater<HederaEvmMutableWorldState, Account>
-=======
     @Override
     public void close() {
         // default no-op
     }
 
-    public static class Updater extends AbstractLedgerEvmWorldUpdater<HederaEvmMutableWorldState, Account>
->>>>>>> 3ff44d75
+    public static class Updater extends AbstractLedgerWorldUpdater<HederaEvmMutableWorldState, Account>
             implements HederaEvmWorldUpdater {
         private final HederaEvmEntityAccess hederaEvmEntityAccess;
         private final TokenAccessor tokenAccessor;
@@ -167,6 +164,15 @@
         }
 
         @Override
+        public void commit() {
+            final var topFrame = stackedStateFrames.top();
+            if (stackedStateFrames.height() > 1) { // commit only to upstream RWCachingStateFrame
+                topFrame.commit();
+                stackedStateFrames.pop();
+            }
+        }
+
+        @Override
         public WorldUpdater updater() {
             return new HederaEvmStackedWorldStateUpdater(
                     this,
