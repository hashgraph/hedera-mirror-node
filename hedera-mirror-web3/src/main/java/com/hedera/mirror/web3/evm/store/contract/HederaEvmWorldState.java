/*
 * Copyright (C) 2023 Hedera Hashgraph, LLC
 *
 * Licensed under the Apache License, Version 2.0 (the "License");
 * you may not use this file except in compliance with the License.
 * You may obtain a copy of the License at
 *
 *      http://www.apache.org/licenses/LICENSE-2.0
 *
 * Unless required by applicable law or agreed to in writing, software
 * distributed under the License is distributed on an "AS IS" BASIS,
 * WITHOUT WARRANTIES OR CONDITIONS OF ANY KIND, either express or implied.
 * See the License for the specific language governing permissions and
 * limitations under the License.
 */

package com.hedera.mirror.web3.evm.store.contract;

import static com.hedera.services.utils.EntityIdUtils.asTypedEvmAddress;

import com.hedera.mirror.web3.evm.account.MirrorEvmContractAliases;
import com.hedera.mirror.web3.evm.store.StackedStateFrames;
import com.hedera.node.app.service.evm.accounts.AccountAccessor;
import com.hedera.node.app.service.evm.contracts.execution.EvmProperties;
import com.hedera.node.app.service.evm.store.contracts.AbstractCodeCache;
import com.hedera.node.app.service.evm.store.contracts.AbstractLedgerEvmWorldUpdater;
import com.hedera.node.app.service.evm.store.contracts.HederaEvmEntityAccess;
import com.hedera.node.app.service.evm.store.contracts.HederaEvmMutableWorldState;
import com.hedera.node.app.service.evm.store.contracts.HederaEvmWorldStateTokenAccount;
import com.hedera.node.app.service.evm.store.contracts.HederaEvmWorldUpdater;
import com.hedera.node.app.service.evm.store.contracts.WorldStateAccount;
import com.hedera.node.app.service.evm.store.tokens.TokenAccessor;
import java.util.stream.Stream;
import org.apache.tuweni.bytes.Bytes32;
import org.hyperledger.besu.datatypes.Address;
import org.hyperledger.besu.datatypes.Hash;
import org.hyperledger.besu.datatypes.Wei;
import org.hyperledger.besu.evm.account.Account;
import org.hyperledger.besu.evm.worldstate.WorldUpdater;

public class HederaEvmWorldState implements HederaEvmMutableWorldState {

    private final HederaEvmEntityAccess hederaEvmEntityAccess;
    private final EvmProperties evmProperties;
    private final AbstractCodeCache abstractCodeCache;
    private final AccountAccessor accountAccessor;
    private final TokenAccessor tokenAccessor;
    private final EntityAddressSequencer entityAddressSequencer;
<<<<<<< HEAD
    private final StackedStateFrames<Object> stackedStateFrames;
=======
    private final MirrorEvmContractAliases mirrorAliasManager;
>>>>>>> d183e83e

    @SuppressWarnings("java:S107")
    public HederaEvmWorldState(
            final HederaEvmEntityAccess hederaEvmEntityAccess,
            final EvmProperties evmProperties,
            final AbstractCodeCache abstractCodeCache,
            final AccountAccessor accountAccessor,
            final TokenAccessor tokenAccessor,
            final EntityAddressSequencer entityAddressSequencer,
            final MirrorEvmContractAliases mirrorAliasManager,
            final StackedStateFrames<Object> stackedStateFrames) {
        this.hederaEvmEntityAccess = hederaEvmEntityAccess;
        this.evmProperties = evmProperties;
        this.abstractCodeCache = abstractCodeCache;
        this.accountAccessor = accountAccessor;
        this.tokenAccessor = tokenAccessor;
        this.entityAddressSequencer = entityAddressSequencer;
        this.stackedStateFrames = stackedStateFrames;
<<<<<<< HEAD
=======
        stackedStateFrames.push();
        this.mirrorAliasManager = mirrorAliasManager;
>>>>>>> d183e83e
    }

    public Account get(final Address address) {
        if (address == null) {
            return null;
        }
        if (hederaEvmEntityAccess.isTokenAccount(address) && evmProperties.isRedirectTokenCallsEnabled()) {
            return new HederaEvmWorldStateTokenAccount(address);
        }
        if (!hederaEvmEntityAccess.isUsable(address)) {
            return null;
        }
        final long balance = hederaEvmEntityAccess.getBalance(address);
        return new WorldStateAccount(address, Wei.of(balance), abstractCodeCache, hederaEvmEntityAccess);
    }

    @Override
    public Hash rootHash() {
        return Hash.EMPTY;
    }

    @Override
    public Hash frontierRootHash() {
        return rootHash();
    }

    @Override
    public Stream<StreamableAccount> streamAccounts(Bytes32 startKeyHash, int limit) {
        throw new UnsupportedOperationException();
    }

    @Override
    public HederaEvmWorldUpdater updater() {
        return new Updater(
                this,
                accountAccessor,
                hederaEvmEntityAccess,
                tokenAccessor,
                evmProperties,
                entityAddressSequencer,
                mirrorAliasManager,
                stackedStateFrames);
    }

    @Override
    public void close() {
        // default no-op
    }

    public static class Updater extends AbstractLedgerEvmWorldUpdater<HederaEvmMutableWorldState, Account>
            implements HederaEvmWorldUpdater {
        private final HederaEvmEntityAccess hederaEvmEntityAccess;
        private final TokenAccessor tokenAccessor;
        private final EvmProperties evmProperties;
        private final EntityAddressSequencer entityAddressSequencer;
        private final StackedStateFrames<Object> stackedStateFrames;

        private final MirrorEvmContractAliases mirrorAliasManager;

        @SuppressWarnings("java:S107")
        protected Updater(
                final HederaEvmWorldState world,
                final AccountAccessor accountAccessor,
                final HederaEvmEntityAccess hederaEvmEntityAccess,
                final TokenAccessor tokenAccessor,
                final EvmProperties evmProperties,
                final EntityAddressSequencer contractAddressState,
                final MirrorEvmContractAliases mirrorAliasManager,
                final StackedStateFrames<Object> stackedStateFrames) {
            super(world, accountAccessor);
            this.tokenAccessor = tokenAccessor;
            this.hederaEvmEntityAccess = hederaEvmEntityAccess;
            this.evmProperties = evmProperties;
            this.entityAddressSequencer = contractAddressState;
            this.stackedStateFrames = stackedStateFrames;
            this.mirrorAliasManager = mirrorAliasManager;
        }

        @Override
        public Address newContractAddress(Address address) {
            return asTypedEvmAddress(entityAddressSequencer.getNewContractId(address));
        }

        @Override
        public long getSbhRefund() {
            return 0;
        }

        @Override
        public Account getForMutation(final Address address) {
            final HederaEvmWorldState wrapped = (HederaEvmWorldState) wrappedWorldView();
            return wrapped.get(address);
        }

        @Override
        public void commit() {
            final var topFrame = stackedStateFrames.top();
            if (stackedStateFrames.height() > 1) { // commit only to upstream RWCachingStateFrame
                topFrame.commit();
                stackedStateFrames.pop();
            }
        }

        @Override
        public WorldUpdater updater() {
            return new HederaEvmStackedWorldStateUpdater(
                    this,
                    accountAccessor,
                    hederaEvmEntityAccess,
                    tokenAccessor,
                    evmProperties,
                    mirrorAliasManager,
                    stackedStateFrames);
        }
    }
}<|MERGE_RESOLUTION|>--- conflicted
+++ resolved
@@ -46,11 +46,8 @@
     private final AccountAccessor accountAccessor;
     private final TokenAccessor tokenAccessor;
     private final EntityAddressSequencer entityAddressSequencer;
-<<<<<<< HEAD
     private final StackedStateFrames<Object> stackedStateFrames;
-=======
     private final MirrorEvmContractAliases mirrorAliasManager;
->>>>>>> d183e83e
 
     @SuppressWarnings("java:S107")
     public HederaEvmWorldState(
@@ -69,11 +66,8 @@
         this.tokenAccessor = tokenAccessor;
         this.entityAddressSequencer = entityAddressSequencer;
         this.stackedStateFrames = stackedStateFrames;
-<<<<<<< HEAD
-=======
         stackedStateFrames.push();
         this.mirrorAliasManager = mirrorAliasManager;
->>>>>>> d183e83e
     }
 
     public Account get(final Address address) {
