--- conflicted
+++ resolved
@@ -18,13 +18,7 @@
 
 import static com.hedera.services.utils.EntityIdUtils.asTypedEvmAddress;
 
-<<<<<<< HEAD
-import com.hedera.mirror.web3.evm.account.AccountAccessorImpl;
 import com.hedera.mirror.web3.evm.store.StackedStateFrames;
-import com.hedera.mirror.web3.evm.token.TokenAccessorImpl;
-=======
-import com.hedera.mirror.web3.evm.store.StackedStateFrames;
->>>>>>> 99f220a7
 import com.hedera.node.app.service.evm.accounts.AccountAccessor;
 import com.hedera.node.app.service.evm.contracts.execution.EvmProperties;
 import com.hedera.node.app.service.evm.store.contracts.AbstractCodeCache;
@@ -45,35 +39,24 @@
 
 public class HederaEvmWorldState implements HederaEvmMutableWorldState {
 
-    private final MirrorEntityAccess hederaEvmEntityAccess;
+    private final HederaEvmEntityAccess hederaEvmEntityAccess;
     private final EvmProperties evmProperties;
     private final AbstractCodeCache abstractCodeCache;
-<<<<<<< HEAD
-    private final AccountAccessorImpl accountAccessor;
-    private final TokenAccessorImpl tokenAccessor;
-=======
 
     private final AccountAccessor accountAccessor;
     private final TokenAccessor tokenAccessor;
     private final StackedStateFrames<Object> stackedStateFrames;
 
->>>>>>> 99f220a7
     private final EntityAddressSequencer entityAddressSequencer;
 
     public HederaEvmWorldState(
-            final MirrorEntityAccess hederaEvmEntityAccess,
+            final HederaEvmEntityAccess hederaEvmEntityAccess,
             final EvmProperties evmProperties,
             final AbstractCodeCache abstractCodeCache,
-<<<<<<< HEAD
-            final AccountAccessorImpl accountAccessor,
-            final TokenAccessorImpl tokenAccessor,
-            final EntityAddressSequencer entityAddressSequencer) {
-=======
             final AccountAccessor accountAccessor,
             final TokenAccessor tokenAccessor,
             final EntityAddressSequencer entityAddressSequencer,
             final StackedStateFrames<Object> stackedStateFrames) {
->>>>>>> 99f220a7
         this.hederaEvmEntityAccess = hederaEvmEntityAccess;
         this.evmProperties = evmProperties;
         this.abstractCodeCache = abstractCodeCache;
@@ -82,12 +65,6 @@
         this.entityAddressSequencer = entityAddressSequencer;
         this.stackedStateFrames = stackedStateFrames;
         stackedStateFrames.push();
-    }
-
-    public void setState(StackedStateFrames<Object> stackedStateFrames) {
-        this.tokenAccessor.setStackedStateFrames(stackedStateFrames);
-        this.hederaEvmEntityAccess.setStackedStateFrames(stackedStateFrames);
-        this.accountAccessor.setStackedStateFrames(stackedStateFrames);
     }
 
     public Account get(final Address address) {
