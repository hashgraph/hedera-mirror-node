/*
 * Copyright (C) 2023 Hedera Hashgraph, LLC
 *
 * Licensed under the Apache License, Version 2.0 (the "License");
 * you may not use this file except in compliance with the License.
 * You may obtain a copy of the License at
 *
 *      http://www.apache.org/licenses/LICENSE-2.0
 *
 * Unless required by applicable law or agreed to in writing, software
 * distributed under the License is distributed on an "AS IS" BASIS,
 * WITHOUT WARRANTIES OR CONDITIONS OF ANY KIND, either express or implied.
 * See the License for the specific language governing permissions and
 * limitations under the License.
 */

package com.hedera.mirror.web3.evm.store.contract;

import static com.hedera.services.utils.EntityIdUtils.asTypedEvmAddress;

import com.hedera.mirror.web3.evm.account.MirrorEvmContractAliases;
import com.hedera.mirror.web3.evm.store.Store;
import com.hedera.node.app.service.evm.accounts.AccountAccessor;
import com.hedera.node.app.service.evm.contracts.execution.EvmProperties;
import com.hedera.node.app.service.evm.store.contracts.AbstractCodeCache;
import com.hedera.node.app.service.evm.store.contracts.AbstractLedgerEvmWorldUpdater;
import com.hedera.node.app.service.evm.store.contracts.HederaEvmEntityAccess;
import com.hedera.node.app.service.evm.store.contracts.HederaEvmMutableWorldState;
import com.hedera.node.app.service.evm.store.contracts.HederaEvmWorldStateTokenAccount;
import com.hedera.node.app.service.evm.store.contracts.HederaEvmWorldUpdater;
import com.hedera.node.app.service.evm.store.contracts.WorldStateAccount;
import com.hedera.node.app.service.evm.store.tokens.TokenAccessor;
import java.util.stream.Stream;
import org.apache.tuweni.bytes.Bytes32;
import org.hyperledger.besu.datatypes.Address;
import org.hyperledger.besu.datatypes.Hash;
import org.hyperledger.besu.datatypes.Wei;
import org.hyperledger.besu.evm.account.Account;
import org.hyperledger.besu.evm.worldstate.WorldUpdater;

@SuppressWarnings("java:S107")
public class HederaEvmWorldState implements HederaEvmMutableWorldState {

    private final HederaEvmEntityAccess hederaEvmEntityAccess;
    private final EvmProperties evmProperties;
    private final AbstractCodeCache abstractCodeCache;

    private final AccountAccessor accountAccessor;
    private final TokenAccessor tokenAccessor;
    private final Store store;

    private final EntityAddressSequencer entityAddressSequencer;
    private final MirrorEvmContractAliases mirrorEvmContractAliases;

    @SuppressWarnings("java:S107")
    public HederaEvmWorldState(
            final HederaEvmEntityAccess hederaEvmEntityAccess,
            final EvmProperties evmProperties,
            final AbstractCodeCache abstractCodeCache,
            final AccountAccessor accountAccessor,
            final TokenAccessor tokenAccessor,
            final EntityAddressSequencer entityAddressSequencer,
            final MirrorEvmContractAliases mirrorEvmContractAliases,
            final Store store) {
        this.hederaEvmEntityAccess = hederaEvmEntityAccess;
        this.evmProperties = evmProperties;
        this.abstractCodeCache = abstractCodeCache;
        this.accountAccessor = accountAccessor;
        this.tokenAccessor = tokenAccessor;
        this.mirrorEvmContractAliases = mirrorEvmContractAliases;
        this.entityAddressSequencer = entityAddressSequencer;
        this.store = store;
        this.store.wrap();
    }

    public Account get(final Address address) {
        if (address == null) {
            return null;
        }
        if (hederaEvmEntityAccess.isTokenAccount(address) && evmProperties.isRedirectTokenCallsEnabled()) {
            return new HederaEvmWorldStateTokenAccount(address);
        }
        if (!hederaEvmEntityAccess.isUsable(address)) {
            return null;
        }
        final long balance = hederaEvmEntityAccess.getBalance(address);
        return new WorldStateAccount(address, Wei.of(balance), abstractCodeCache, hederaEvmEntityAccess);
    }

    @Override
    public Hash rootHash() {
        return Hash.EMPTY;
    }

    @Override
    public Hash frontierRootHash() {
        return rootHash();
    }

    @Override
    public Stream<StreamableAccount> streamAccounts(Bytes32 startKeyHash, int limit) {
        throw new UnsupportedOperationException();
    }

    @Override
    public HederaEvmWorldUpdater updater() {
        return new Updater(
                this,
                accountAccessor,
                hederaEvmEntityAccess,
                tokenAccessor,
                evmProperties,
                entityAddressSequencer,
                mirrorEvmContractAliases,
                store);
    }

    @Override
    public void close() {
        // default no-op
    }

    public static class Updater extends AbstractLedgerEvmWorldUpdater<HederaEvmMutableWorldState, Account>
            implements HederaEvmWorldUpdater {
        private final HederaEvmEntityAccess hederaEvmEntityAccess;
        private final TokenAccessor tokenAccessor;
        private final EvmProperties evmProperties;
        private final EntityAddressSequencer entityAddressSequencer;
        private final MirrorEvmContractAliases mirrorEvmContractAliases;
        private final Store store;

        @SuppressWarnings("java:S107")
        protected Updater(
                final HederaEvmWorldState world,
                final AccountAccessor accountAccessor,
                final HederaEvmEntityAccess hederaEvmEntityAccess,
                final TokenAccessor tokenAccessor,
                final EvmProperties evmProperties,
                final EntityAddressSequencer contractAddressState,
                final MirrorEvmContractAliases mirrorEvmContractAliases,
                final Store store) {
            super(world, accountAccessor);
            this.tokenAccessor = tokenAccessor;
            this.hederaEvmEntityAccess = hederaEvmEntityAccess;
            this.evmProperties = evmProperties;
            this.entityAddressSequencer = contractAddressState;
            this.mirrorEvmContractAliases = mirrorEvmContractAliases;
            this.store = store;
        }

        @Override
        public Address newContractAddress(Address sponsor) {
            return asTypedEvmAddress(entityAddressSequencer.getNewContractId(sponsor));
        }

        @Override
        public long getSbhRefund() {
            return 0;
        }

        @Override
        public Account getForMutation(final Address address) {
            final HederaEvmWorldState wrapped = (HederaEvmWorldState) wrappedWorldView();
            return wrapped.get(address);
        }

        @Override
<<<<<<< HEAD
        public void commit() {
            store.commit();
        }

        @Override
=======
>>>>>>> 0b8a158a
        public WorldUpdater updater() {
            return new HederaEvmStackedWorldStateUpdater(
                    this,
                    accountAccessor,
                    hederaEvmEntityAccess,
                    tokenAccessor,
                    evmProperties,
                    entityAddressSequencer,
                    mirrorEvmContractAliases,
                    store);
        }
    }
}<|MERGE_RESOLUTION|>--- conflicted
+++ resolved
@@ -165,14 +165,6 @@
         }
 
         @Override
-<<<<<<< HEAD
-        public void commit() {
-            store.commit();
-        }
-
-        @Override
-=======
->>>>>>> 0b8a158a
         public WorldUpdater updater() {
             return new HederaEvmStackedWorldStateUpdater(
                     this,
