--- conflicted
+++ resolved
@@ -19,7 +19,6 @@
 import static com.hedera.mirror.common.util.DomainUtils.EVM_ADDRESS_LENGTH;
 import static com.hedera.mirror.common.util.DomainUtils.convertToNanosMax;
 import static com.hedera.mirror.web3.evm.utils.EvmTokenUtils.toAddress;
-import static com.hedera.mirror.web3.service.model.CallServiceParameters.CallType.ETH_DEBUG_TRACE_TRANSACTION;
 import static com.hedera.node.app.service.evm.accounts.HederaEvmContractAliases.isMirror;
 
 import com.hedera.mirror.common.domain.contract.ContractResult;
@@ -41,7 +40,6 @@
 import com.hedera.mirror.web3.repository.ContractTransactionHashRepository;
 import com.hedera.mirror.web3.repository.EthereumTransactionRepository;
 import com.hedera.mirror.web3.repository.TransactionRepository;
-import com.hedera.mirror.web3.service.model.CallServiceParameters;
 import com.hedera.mirror.web3.service.model.ContractDebugParameters;
 import com.hedera.mirror.web3.viewmodel.BlockType;
 import com.hedera.node.app.service.evm.store.models.HederaEvmAccount;
@@ -71,16 +69,8 @@
     @Override
     public OpcodesResponse processOpcodeCall(@NonNull TransactionIdOrHashParameter transactionIdOrHashParameter,
                                              @NonNull OpcodeTracerOptions options) {
-<<<<<<< HEAD
         final ContractDebugParameters params = buildCallServiceParameters(transactionIdOrHashParameter);
-        if (!gasLimitBucket.tryConsume(params.getGas())) {
-            throw new RateLimitException("Rate limit exceeded.");
-        }
         final OpcodesProcessingResult result = contractDebugService.processOpcodeCall(params, options);
-=======
-        final CallServiceParameters params = buildCallServiceParameters(transactionIdOrHashParameter);
-        final OpcodesProcessingResult result = contractCallService.processOpcodeCall(params, options);
->>>>>>> 7ba53961
         return buildOpcodesResponse(result);
     }
 
