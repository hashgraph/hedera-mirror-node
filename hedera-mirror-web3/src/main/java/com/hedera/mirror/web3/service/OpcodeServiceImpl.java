/*
 * Copyright (C) 2024 Hedera Hashgraph, LLC
 *
 * Licensed under the Apache License, Version 2.0 (the "License");
 * you may not use this file except in compliance with the License.
 * You may obtain a copy of the License at
 *
 *      http://www.apache.org/licenses/LICENSE-2.0
 *
 * Unless required by applicable law or agreed to in writing, software
 * distributed under the License is distributed on an "AS IS" BASIS,
 * WITHOUT WARRANTIES OR CONDITIONS OF ANY KIND, either express or implied.
 * See the License for the specific language governing permissions and
 * limitations under the License.
 */

package com.hedera.mirror.web3.service;

import static com.hedera.mirror.common.domain.transaction.TransactionType.CONTRACTCREATEINSTANCE;
import static com.hedera.mirror.common.util.DomainUtils.EVM_ADDRESS_LENGTH;
import static com.hedera.mirror.common.util.DomainUtils.convertToNanosMax;
import static com.hedera.mirror.web3.evm.utils.EvmTokenUtils.toAddress;
import static com.hedera.node.app.service.evm.accounts.HederaEvmContractAliases.isMirror;

import com.hedera.mirror.common.domain.contract.ContractResult;
import com.hedera.mirror.common.domain.contract.ContractTransactionHash;
import com.hedera.mirror.common.domain.entity.Entity;
import com.hedera.mirror.common.domain.entity.EntityId;
import com.hedera.mirror.common.domain.transaction.EthereumTransaction;
import com.hedera.mirror.common.domain.transaction.Transaction;
import com.hedera.mirror.common.domain.transaction.TransactionType;
import com.hedera.mirror.rest.model.Opcode;
import com.hedera.mirror.rest.model.OpcodesResponse;
import com.hedera.mirror.web3.common.TransactionHashParameter;
import com.hedera.mirror.web3.common.TransactionIdOrHashParameter;
import com.hedera.mirror.web3.common.TransactionIdParameter;
import com.hedera.mirror.web3.evm.contracts.execution.OpcodesProcessingResult;
import com.hedera.mirror.web3.evm.contracts.execution.traceability.OpcodeTracerOptions;
import com.hedera.mirror.web3.evm.store.accessor.EntityDatabaseAccessor;
import com.hedera.mirror.web3.exception.EntityNotFoundException;
import com.hedera.mirror.web3.repository.ContractResultRepository;
import com.hedera.mirror.web3.repository.ContractTransactionHashRepository;
import com.hedera.mirror.web3.repository.EthereumTransactionRepository;
import com.hedera.mirror.web3.repository.TransactionRepository;
import com.hedera.mirror.web3.service.model.ContractDebugParameters;
import com.hedera.mirror.web3.viewmodel.BlockType;
import com.hedera.node.app.service.evm.store.models.HederaEvmAccount;
import java.math.BigInteger;
import java.util.Optional;
import java.util.stream.Collectors;
import lombok.CustomLog;
import lombok.RequiredArgsConstructor;
import org.apache.commons.lang3.ArrayUtils;
import org.apache.tuweni.bytes.Bytes;
import org.hyperledger.besu.datatypes.Address;
import org.springframework.lang.NonNull;
import org.springframework.stereotype.Service;

@Service
@CustomLog
@RequiredArgsConstructor
public class OpcodeServiceImpl implements OpcodeService {

    private final RecordFileService recordFileService;
    private final ContractDebugService contractDebugService;
    private final ContractTransactionHashRepository contractTransactionHashRepository;
    private final EthereumTransactionRepository ethereumTransactionRepository;
    private final TransactionRepository transactionRepository;
    private final ContractResultRepository contractResultRepository;
    private final EntityDatabaseAccessor entityDatabaseAccessor;

    @Override
    public OpcodesResponse processOpcodeCall(
            @NonNull TransactionIdOrHashParameter transactionIdOrHashParameter, @NonNull OpcodeTracerOptions options) {
        final ContractDebugParameters params = buildCallServiceParameters(transactionIdOrHashParameter);
        final OpcodesProcessingResult result = contractDebugService.processOpcodeCall(params, options);
        return buildOpcodesResponse(result);
    }

    private ContractDebugParameters buildCallServiceParameters(
            @NonNull TransactionIdOrHashParameter transactionIdOrHash) {
        final Long consensusTimestamp;
        final Optional<Transaction> transaction;
        final Optional<EthereumTransaction> ethereumTransaction;

        switch (transactionIdOrHash) {
            case TransactionHashParameter transactionHash -> {
                ContractTransactionHash contractTransactionHash = contractTransactionHashRepository
                        .findByHash(transactionHash.hash().toArray())
                        .orElseThrow(() ->
                                new EntityNotFoundException("Contract transaction hash not found: " + transactionHash));

                transaction = Optional.empty();
                consensusTimestamp = contractTransactionHash.getConsensusTimestamp();
                ethereumTransaction = ethereumTransactionRepository.findByConsensusTimestampAndPayerAccountId(
                        consensusTimestamp, EntityId.of(contractTransactionHash.getPayerAccountId()));
            }
            case TransactionIdParameter transactionId -> {
                final var validStartNs = convertToNanosMax(transactionId.validStart());
                final var payerAccountId = transactionId.payerAccountId();

                transaction = transactionRepository.findByPayerAccountIdAndValidStartNs(payerAccountId, validStartNs);
                if (transaction.isEmpty()) {
                    throw new EntityNotFoundException("Transaction not found: " + transactionId);
                }
                consensusTimestamp = transaction.get().getConsensusTimestamp();
                ethereumTransaction = ethereumTransactionRepository.findByConsensusTimestampAndPayerAccountId(
                        consensusTimestamp, transaction.get().getPayerAccountId());
            }
        }

        return buildCallServiceParameters(consensusTimestamp, transaction, ethereumTransaction);
    }

    private OpcodesResponse buildOpcodesResponse(@NonNull OpcodesProcessingResult result) {
        final Optional<Address> recipientAddress =
                result.transactionProcessingResult().getRecipient();

        final Optional<Entity> recipientEntity =
                recipientAddress.flatMap(address -> entityDatabaseAccessor.get(address, Optional.empty()));

        return new OpcodesResponse()
                .address(recipientEntity
                        .map(this::getEntityAddress)
                        .map(Address::toHexString)
                        .orElse(Address.ZERO.toHexString()))
                .contractId(recipientEntity
                        .map(Entity::toEntityId)
                        .map(EntityId::toString)
                        .orElse(null))
                .failed(!result.transactionProcessingResult().isSuccessful())
                .gas(result.transactionProcessingResult().getGasUsed())
                .opcodes(result.opcodes().stream()
                        .map(opcode -> new Opcode()
                                .depth(opcode.depth())
                                .gas(opcode.gas())
                                .gasCost(opcode.gasCost())
                                .op(opcode.op())
                                .pc(opcode.pc())
                                .reason(opcode.reason())
                                .stack(opcode.stack().stream()
                                        .map(Bytes::toHexString)
                                        .toList())
                                .memory(opcode.memory().stream()
                                        .map(Bytes::toHexString)
                                        .toList())
                                .storage(opcode.storage().entrySet().stream()
                                        .collect(Collectors.toMap(
                                                entry -> entry.getKey().toHexString(),
                                                entry -> entry.getValue().toHexString()))))
                        .toList())
                .returnValue(
                        Optional.ofNullable(result.transactionProcessingResult().getOutput())
                                .map(Bytes::toHexString)
                                .orElse(Bytes.EMPTY.toHexString()));
    }

    private ContractDebugParameters buildCallServiceParameters(
            Long consensusTimestamp, Optional<Transaction> transaction, Optional<EthereumTransaction> ethTransaction) {
        final ContractResult contractResult = contractResultRepository
                .findById(consensusTimestamp)
                .orElseThrow(() -> new EntityNotFoundException("Contract result not found: " + consensusTimestamp));

        final BlockType blockType = recordFileService
                .findByTimestamp(consensusTimestamp)
                .map(recordFile -> BlockType.of(recordFile.getIndex().toString()))
                .orElse(BlockType.LATEST);

        final Integer transactionType =
                transaction.map(Transaction::getType).orElse(TransactionType.UNKNOWN.getProtoId());

        return ContractDebugParameters.builder()
                .block(blockType)
                .callData(getCallData(ethTransaction, contractResult))
                .consensusTimestamp(consensusTimestamp)
                .gas(getGasLimit(ethTransaction, contractResult))
                .receiver(getReceiverAddress(ethTransaction, contractResult, transactionType))
                .sender(new HederaEvmAccount(getSenderAddress(contractResult)))
                .value(getValue(ethTransaction, contractResult).longValue())
<<<<<<< HEAD
                .callData(getCallData(ethTransaction, contractResult))
                .consensusTimestamp(consensusTimestamp)
                .block(blockType)
=======
>>>>>>> e6d19d78
                .build();
    }

    private Address getSenderAddress(ContractResult contractResult) {
        return entityDatabaseAccessor.evmAddressFromId(contractResult.getSenderId(), Optional.empty());
    }

    private Address getReceiverAddress(
            Optional<EthereumTransaction> ethereumTransaction, ContractResult contractResult, Integer transactionType) {
        return ethereumTransaction
                .flatMap(transaction -> {
                    if (ArrayUtils.isEmpty(transaction.getToAddress())) {
                        return Optional.of(Address.ZERO);
                    }
                    Address address = Address.wrap(Bytes.wrap(transaction.getToAddress()));
                    if (isMirror(address.toArrayUnsafe())) {
                        return entityDatabaseAccessor
                                .get(address, Optional.empty())
                                .map(this::getEntityAddress);
                    }
                    return Optional.of(address);
                })
                .orElseGet(() -> {
                    if (transactionType.equals(CONTRACTCREATEINSTANCE.getProtoId())) {
                        return Address.ZERO;
                    }
                    final var contractId = EntityId.of(contractResult.getContractId());
                    return entityDatabaseAccessor.evmAddressFromId(contractId, Optional.empty());
                });
    }

    private Long getGasLimit(Optional<EthereumTransaction> ethereumTransaction, ContractResult contractResult) {
        return ethereumTransaction.map(EthereumTransaction::getGasLimit).orElse(contractResult.getGasLimit());
    }

    private BigInteger getValue(Optional<EthereumTransaction> ethereumTransaction, ContractResult contractResult) {
        return ethereumTransaction
                .map(transaction -> new BigInteger(transaction.getValue()))
                .or(() -> Optional.ofNullable(contractResult.getAmount()).map(BigInteger::valueOf))
                .orElse(BigInteger.ZERO);
    }

    private Bytes getCallData(Optional<EthereumTransaction> ethereumTransaction, ContractResult contractResult) {
        final byte[] callData = ethereumTransaction
                .map(EthereumTransaction::getCallData)
                .orElse(contractResult.getFunctionParameters());

        return Optional.ofNullable(callData).map(Bytes::of).orElse(Bytes.EMPTY);
    }

    private Address getEntityAddress(Entity entity) {
        if (entity.getEvmAddress() != null && entity.getEvmAddress().length == EVM_ADDRESS_LENGTH) {
            return Address.wrap(Bytes.wrap(entity.getEvmAddress()));
        }
        if (entity.getAlias() != null && entity.getAlias().length == EVM_ADDRESS_LENGTH) {
            return Address.wrap(Bytes.wrap(entity.getAlias()));
        }
        return EntityId.isEmpty(entity.toEntityId()) ? Address.ZERO : toAddress(entity.toEntityId());
    }
}<|MERGE_RESOLUTION|>--- conflicted
+++ resolved
@@ -177,12 +177,6 @@
                 .receiver(getReceiverAddress(ethTransaction, contractResult, transactionType))
                 .sender(new HederaEvmAccount(getSenderAddress(contractResult)))
                 .value(getValue(ethTransaction, contractResult).longValue())
-<<<<<<< HEAD
-                .callData(getCallData(ethTransaction, contractResult))
-                .consensusTimestamp(consensusTimestamp)
-                .block(blockType)
-=======
->>>>>>> e6d19d78
                 .build();
     }
 
