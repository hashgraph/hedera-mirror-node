--- conflicted
+++ resolved
@@ -19,6 +19,7 @@
 import static com.hedera.mirror.common.util.DomainUtils.EVM_ADDRESS_LENGTH;
 import static com.hedera.mirror.common.util.DomainUtils.convertToNanosMax;
 import static com.hedera.mirror.web3.evm.utils.EvmTokenUtils.toAddress;
+import static com.hedera.mirror.web3.service.model.CallServiceParameters.CallType.ETH_DEBUG_TRACE_TRANSACTION;
 
 import com.hedera.mirror.common.domain.contract.ContractResult;
 import com.hedera.mirror.common.domain.contract.ContractTransactionHash;
@@ -40,7 +41,7 @@
 import com.hedera.mirror.web3.repository.ContractTransactionHashRepository;
 import com.hedera.mirror.web3.repository.EthereumTransactionRepository;
 import com.hedera.mirror.web3.repository.TransactionRepository;
-import com.hedera.mirror.web3.service.model.ContractCallDebugServiceParameters;
+import com.hedera.mirror.web3.service.model.CallServiceParameters;
 import com.hedera.mirror.web3.viewmodel.BlockType;
 import com.hedera.node.app.service.evm.store.models.HederaEvmAccount;
 import io.github.bucket4j.Bucket;
@@ -69,9 +70,6 @@
     private final Bucket gasLimitBucket;
 
     @Override
-<<<<<<< HEAD
-    public ContractCallDebugServiceParameters buildCallServiceParameters(@NonNull TransactionIdOrHashParameter transactionIdOrHash) {
-=======
     public OpcodesResponse processOpcodeCall(@NonNull TransactionIdOrHashParameter transactionIdOrHashParameter,
                                              @NonNull OpcodeTracerOptions options) {
         final CallServiceParameters params = buildCallServiceParameters(transactionIdOrHashParameter);
@@ -83,7 +81,6 @@
     }
 
     private CallServiceParameters buildCallServiceParameters(@NonNull TransactionIdOrHashParameter transactionIdOrHash) {
->>>>>>> 6409af9b
         final Long consensusTimestamp;
         final Optional<EthereumTransaction> ethereumTransaction;
 
@@ -145,7 +142,7 @@
                                 .depth(opcode.depth())
                                 .gas(opcode.gas())
                                 .gasCost(opcode.gasCost())
-                                .op(opcode.op().isPresent() ? opcode.op().get() : null)
+                                .op(opcode.op())
                                 .pc(opcode.pc())
                                 .reason(opcode.reason())
                                 .stack(opcode.stack().stream()
@@ -165,7 +162,7 @@
                         .orElse(Bytes.EMPTY.toHexString()));
     }
 
-    private ContractCallDebugServiceParameters buildCallServiceParameters(Long consensusTimestamp,
+    private CallServiceParameters buildCallServiceParameters(Long consensusTimestamp,
                                                              Optional<EthereumTransaction> ethTransaction) {
         final ContractResult contractResult = contractResultRepository.findById(consensusTimestamp)
                 .orElseThrow(() -> new EntityNotFoundException("Contract result not found"));
@@ -174,12 +171,15 @@
                 .map(recordFile -> BlockType.of(recordFile.getIndex().toString()))
                 .orElse(BlockType.LATEST);
 
-        return ContractCallDebugServiceParameters.builder()
+        return CallServiceParameters.builder()
                 .sender(new HederaEvmAccount(getSenderAddress(contractResult)))
                 .receiver(getReceiverAddress(ethTransaction, contractResult))
                 .gas(getGasLimit(ethTransaction, contractResult))
                 .value(getValue(ethTransaction, contractResult).longValue())
                 .callData(getCallData(ethTransaction, contractResult))
+                .isStatic(false)
+                .callType(ETH_DEBUG_TRACE_TRANSACTION)
+                .isEstimate(false)
                 .block(blockType)
                 .build();
     }
