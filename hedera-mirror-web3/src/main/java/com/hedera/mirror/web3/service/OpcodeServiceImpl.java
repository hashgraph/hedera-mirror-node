--- conflicted
+++ resolved
@@ -154,17 +154,10 @@
                                 .orElse(Bytes.EMPTY.toHexString()));
     }
 
-<<<<<<< HEAD
     private ContractDebugParameters buildCallServiceParameters(
-            Long consensusTimestamp, Optional<EthereumTransaction> ethTransaction) {
+            Long consensusTimestamp, Optional<Transaction> transaction, Optional<EthereumTransaction> ethTransaction) {
         final ContractResult contractResult = contractResultRepository
                 .findById(consensusTimestamp)
-=======
-    private CallServiceParameters buildCallServiceParameters(Long consensusTimestamp,
-                                                             Optional<Transaction> transaction,
-                                                             Optional<EthereumTransaction> ethTransaction) {
-        final ContractResult contractResult = contractResultRepository.findById(consensusTimestamp)
->>>>>>> d803313b
                 .orElseThrow(() -> new EntityNotFoundException("Contract result not found"));
 
         final BlockType blockType = recordFileService
@@ -172,15 +165,10 @@
                 .map(recordFile -> BlockType.of(recordFile.getIndex().toString()))
                 .orElse(BlockType.LATEST);
 
-<<<<<<< HEAD
+        final Integer transactionType =
+                transaction.map(Transaction::getType).orElse(TransactionType.UNKNOWN.getProtoId());
+
         return ContractDebugParameters.builder()
-=======
-        final Integer transactionType = transaction
-                .map(Transaction::getType)
-                .orElse(TransactionType.UNKNOWN.getProtoId());
-
-        return CallServiceParameters.builder()
->>>>>>> d803313b
                 .sender(new HederaEvmAccount(getSenderAddress(contractResult)))
                 .receiver(getReceiverAddress(ethTransaction, contractResult, transactionType))
                 .gas(getGasLimit(ethTransaction, contractResult))
@@ -195,14 +183,8 @@
         return entityDatabaseAccessor.evmAddressFromId(contractResult.getSenderId(), Optional.empty());
     }
 
-<<<<<<< HEAD
     private Address getReceiverAddress(
-            Optional<EthereumTransaction> ethereumTransaction, ContractResult contractResult) {
-=======
-    private Address getReceiverAddress(Optional<EthereumTransaction> ethereumTransaction,
-                                       ContractResult contractResult,
-                                       Integer transactionType) {
->>>>>>> d803313b
+            Optional<EthereumTransaction> ethereumTransaction, ContractResult contractResult, Integer transactionType) {
         return ethereumTransaction
                 .flatMap(transaction -> {
                     if (ArrayUtils.isEmpty(transaction.getToAddress())) {
