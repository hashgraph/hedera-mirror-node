/*
 * Copyright (C) 2024 Hedera Hashgraph, LLC
 *
 * Licensed under the Apache License, Version 2.0 (the "License");
 * you may not use this file except in compliance with the License.
 * You may obtain a copy of the License at
 *
 *      http://www.apache.org/licenses/LICENSE-2.0
 *
 * Unless required by applicable law or agreed to in writing, software
 * distributed under the License is distributed on an "AS IS" BASIS,
 * WITHOUT WARRANTIES OR CONDITIONS OF ANY KIND, either express or implied.
 * See the License for the specific language governing permissions and
 * limitations under the License.
 */

package com.hedera.mirror.web3.service;

import static com.hedera.mirror.common.util.DomainUtils.EVM_ADDRESS_LENGTH;
import static com.hedera.mirror.common.util.DomainUtils.convertToNanosMax;
import static com.hedera.mirror.web3.evm.utils.EvmTokenUtils.toAddress;
<<<<<<< HEAD
=======
import static com.hedera.mirror.web3.service.model.CallServiceParameters.CallType.ETH_DEBUG_TRACE_TRANSACTION;
import static com.hedera.node.app.service.evm.accounts.HederaEvmContractAliases.isMirror;
>>>>>>> 46cd9d70

import com.hedera.mirror.common.domain.contract.ContractResult;
import com.hedera.mirror.common.domain.contract.ContractTransactionHash;
import com.hedera.mirror.common.domain.entity.Entity;
import com.hedera.mirror.common.domain.entity.EntityId;
import com.hedera.mirror.common.domain.transaction.EthereumTransaction;
import com.hedera.mirror.common.domain.transaction.Transaction;
import com.hedera.mirror.rest.model.Opcode;
import com.hedera.mirror.rest.model.OpcodesResponse;
import com.hedera.mirror.web3.common.TransactionHashParameter;
import com.hedera.mirror.web3.common.TransactionIdOrHashParameter;
import com.hedera.mirror.web3.common.TransactionIdParameter;
import com.hedera.mirror.web3.evm.contracts.execution.OpcodesProcessingResult;
import com.hedera.mirror.web3.evm.contracts.execution.traceability.OpcodeTracerOptions;
import com.hedera.mirror.web3.evm.store.accessor.EntityDatabaseAccessor;
import com.hedera.mirror.web3.exception.EntityNotFoundException;
import com.hedera.mirror.web3.exception.RateLimitException;
import com.hedera.mirror.web3.repository.ContractResultRepository;
import com.hedera.mirror.web3.repository.ContractTransactionHashRepository;
import com.hedera.mirror.web3.repository.EthereumTransactionRepository;
import com.hedera.mirror.web3.repository.TransactionRepository;
import com.hedera.mirror.web3.service.model.ContractDebugParameters;
import com.hedera.mirror.web3.viewmodel.BlockType;
import com.hedera.node.app.service.evm.store.models.HederaEvmAccount;
import io.github.bucket4j.Bucket;
import java.math.BigInteger;
import java.util.Optional;
import java.util.stream.Collectors;
import lombok.CustomLog;
import lombok.RequiredArgsConstructor;
import org.apache.tuweni.bytes.Bytes;
import org.hyperledger.besu.datatypes.Address;
import org.springframework.lang.NonNull;
import org.springframework.stereotype.Service;

@Service
@CustomLog
@RequiredArgsConstructor
public class OpcodeServiceImpl implements OpcodeService {

    private final RecordFileService recordFileService;
    private final ContractDebugService contractDebugService;
    private final ContractTransactionHashRepository contractTransactionHashRepository;
    private final EthereumTransactionRepository ethereumTransactionRepository;
    private final TransactionRepository transactionRepository;
    private final ContractResultRepository contractResultRepository;
    private final EntityDatabaseAccessor entityDatabaseAccessor;
    private final Bucket gasLimitBucket;

    @Override
    public OpcodesResponse processOpcodeCall(@NonNull TransactionIdOrHashParameter transactionIdOrHashParameter,
                                             @NonNull OpcodeTracerOptions options) {
        final ContractDebugParameters params = buildCallServiceParameters(transactionIdOrHashParameter);
        if (!gasLimitBucket.tryConsume(params.getGas())) {
            throw new RateLimitException("Rate limit exceeded.");
        }
        final OpcodesProcessingResult result = contractDebugService.processOpcodeCall(params, options);
        return buildOpcodesResponse(result);
    }

    private ContractDebugParameters buildCallServiceParameters(@NonNull TransactionIdOrHashParameter transactionIdOrHash) {
        final Long consensusTimestamp;
        final Optional<EthereumTransaction> ethereumTransaction;

        switch (transactionIdOrHash) {
            case TransactionHashParameter transactionHash -> {
                ContractTransactionHash contractTransactionHash = contractTransactionHashRepository
                        .findByHash(transactionHash.hash().toArray())
                        .orElseThrow(() -> new EntityNotFoundException("Contract transaction hash not found"));

                consensusTimestamp = contractTransactionHash.getConsensusTimestamp();

                ethereumTransaction = ethereumTransactionRepository.findByConsensusTimestampAndPayerAccountId(
                        consensusTimestamp, EntityId.of(contractTransactionHash.getPayerAccountId()));
            }
            case TransactionIdParameter transactionId -> {
                final var validStartNs = convertToNanosMax(transactionId.validStart());
                Transaction transaction = transactionRepository
                        .findByPayerAccountIdAndValidStartNs(transactionId.payerAccountId(), validStartNs)
                        .orElseThrow(() -> new EntityNotFoundException("Transaction not found"));

                consensusTimestamp = transaction.getConsensusTimestamp();

                ethereumTransaction = ethereumTransactionRepository.findByConsensusTimestampAndPayerAccountId(
                        consensusTimestamp, transaction.getPayerAccountId());
            }
        }

        return buildCallServiceParameters(consensusTimestamp, ethereumTransaction);
    }

    private OpcodesResponse buildOpcodesResponse(@NonNull OpcodesProcessingResult result) {
        final Optional<Address> recipientAddress =
                result.transactionProcessingResult().getRecipient();

        final Optional<Entity> recipientEntity =
                recipientAddress.flatMap(address -> entityDatabaseAccessor.get(address, Optional.empty()));

        return new OpcodesResponse()
                .address(recipientEntity
                        .map(this::getEntityAddress)
                        .map(Address::toHexString)
                        .orElse(Address.ZERO.toHexString()))
                .contractId(recipientEntity
                        .map(Entity::toEntityId)
                        .map(EntityId::toString)
                        .orElse(null))
                .failed(!result.transactionProcessingResult().isSuccessful())
                .gas(result.transactionProcessingResult().getGasUsed())
                .opcodes(result.opcodes().stream()
                        .map(opcode -> new Opcode()
                                .depth(opcode.depth())
                                .gas(opcode.gas())
                                .gasCost(opcode.gasCost())
                                .op(opcode.op())
                                .pc(opcode.pc())
                                .reason(opcode.reason())
                                .stack(opcode.stack().stream()
                                        .map(Bytes::toHexString)
                                        .toList())
                                .memory(opcode.memory().stream()
                                        .map(Bytes::toHexString)
                                        .toList())
                                .storage(opcode.storage()
                                        .entrySet().stream()
                                        .collect(Collectors.toMap(
                                                entry -> entry.getKey().toHexString(),
                                                entry -> entry.getValue().toHexString()))))
                        .toList())
                .returnValue(Optional.ofNullable(result.transactionProcessingResult().getOutput())
                        .map(Bytes::toHexString)
                        .orElse(Bytes.EMPTY.toHexString()));
    }

    private ContractDebugParameters buildCallServiceParameters(Long consensusTimestamp,
                                                               Optional<EthereumTransaction> ethTransaction) {
        final ContractResult contractResult = contractResultRepository.findById(consensusTimestamp)
                .orElseThrow(() -> new EntityNotFoundException("Contract result not found"));

        final BlockType blockType = recordFileService.findByTimestamp(consensusTimestamp)
                .map(recordFile -> BlockType.of(recordFile.getIndex().toString()))
                .orElse(BlockType.LATEST);

        return ContractDebugParameters.builder()
                .block(blockType)
                .callData(getCallData(ethTransaction, contractResult))
                .consensusTimestamp(consensusTimestamp)
                .gas(getGasLimit(ethTransaction, contractResult))
                .receiver(getReceiverAddress(ethTransaction, contractResult))
                .sender(new HederaEvmAccount(getSenderAddress(contractResult)))
                .value(getValue(ethTransaction, contractResult).longValue())
                .build();
    }

    private Address getSenderAddress(ContractResult contractResult) {
        return entityDatabaseAccessor.evmAddressFromId(contractResult.getSenderId(), Optional.empty());
    }

    private Address getReceiverAddress(Optional<EthereumTransaction> ethereumTransaction, ContractResult contractResult) {
        return ethereumTransaction
                .filter(transaction -> transaction.getToAddress() != null)
                .map(transaction -> Address.wrap(Bytes.wrap(transaction.getToAddress())))
                .flatMap(address -> {
                    if (isMirror(address.toArrayUnsafe())) {
                        return entityDatabaseAccessor.get(address, Optional.empty()).map(this::getEntityAddress);
                    }
                    return Optional.of(address);
                })
                .orElseGet(() -> {
                    final var contractId = EntityId.of(contractResult.getContractId());
                    return entityDatabaseAccessor.evmAddressFromId(contractId, Optional.empty());
                });
    }

    private Long getGasLimit(Optional<EthereumTransaction> ethereumTransaction, ContractResult contractResult) {
        return ethereumTransaction
                .map(EthereumTransaction::getGasLimit)
                .orElse(contractResult.getGasLimit());
    }

    private BigInteger getValue(Optional<EthereumTransaction> ethereumTransaction, ContractResult contractResult) {
        return ethereumTransaction
                .map(transaction -> new BigInteger(transaction.getValue()))
                .or(() -> Optional.ofNullable(contractResult.getAmount()).map(BigInteger::valueOf))
                .orElse(BigInteger.ZERO);
    }

    private Bytes getCallData(Optional<EthereumTransaction> ethereumTransaction, ContractResult contractResult) {
        final byte[] callData = ethereumTransaction
                .map(EthereumTransaction::getCallData)
                .orElse(contractResult.getFunctionParameters());

        return Optional.ofNullable(callData)
                .map(Bytes::of)
                .orElse(Bytes.EMPTY);
    }

    private Address getEntityAddress(Entity entity) {
        if (entity.getEvmAddress() != null) {
            return Address.wrap(Bytes.wrap(entity.getEvmAddress()));
        }
        if (entity.getAlias() != null && entity.getAlias().length == EVM_ADDRESS_LENGTH) {
            return Address.wrap(Bytes.wrap(entity.getAlias()));
        }
        return toAddress(entity.toEntityId());
    }
}<|MERGE_RESOLUTION|>--- conflicted
+++ resolved
@@ -19,11 +19,8 @@
 import static com.hedera.mirror.common.util.DomainUtils.EVM_ADDRESS_LENGTH;
 import static com.hedera.mirror.common.util.DomainUtils.convertToNanosMax;
 import static com.hedera.mirror.web3.evm.utils.EvmTokenUtils.toAddress;
-<<<<<<< HEAD
-=======
 import static com.hedera.mirror.web3.service.model.CallServiceParameters.CallType.ETH_DEBUG_TRACE_TRANSACTION;
 import static com.hedera.node.app.service.evm.accounts.HederaEvmContractAliases.isMirror;
->>>>>>> 46cd9d70
 
 import com.hedera.mirror.common.domain.contract.ContractResult;
 import com.hedera.mirror.common.domain.contract.ContractTransactionHash;
@@ -45,7 +42,7 @@
 import com.hedera.mirror.web3.repository.ContractTransactionHashRepository;
 import com.hedera.mirror.web3.repository.EthereumTransactionRepository;
 import com.hedera.mirror.web3.repository.TransactionRepository;
-import com.hedera.mirror.web3.service.model.ContractDebugParameters;
+import com.hedera.mirror.web3.service.model.CallServiceParameters;
 import com.hedera.mirror.web3.viewmodel.BlockType;
 import com.hedera.node.app.service.evm.store.models.HederaEvmAccount;
 import io.github.bucket4j.Bucket;
@@ -65,7 +62,7 @@
 public class OpcodeServiceImpl implements OpcodeService {
 
     private final RecordFileService recordFileService;
-    private final ContractDebugService contractDebugService;
+    private final ContractCallService contractCallService;
     private final ContractTransactionHashRepository contractTransactionHashRepository;
     private final EthereumTransactionRepository ethereumTransactionRepository;
     private final TransactionRepository transactionRepository;
@@ -76,15 +73,15 @@
     @Override
     public OpcodesResponse processOpcodeCall(@NonNull TransactionIdOrHashParameter transactionIdOrHashParameter,
                                              @NonNull OpcodeTracerOptions options) {
-        final ContractDebugParameters params = buildCallServiceParameters(transactionIdOrHashParameter);
+        final CallServiceParameters params = buildCallServiceParameters(transactionIdOrHashParameter);
         if (!gasLimitBucket.tryConsume(params.getGas())) {
             throw new RateLimitException("Rate limit exceeded.");
         }
-        final OpcodesProcessingResult result = contractDebugService.processOpcodeCall(params, options);
+        final OpcodesProcessingResult result = contractCallService.processOpcodeCall(params, options);
         return buildOpcodesResponse(result);
     }
 
-    private ContractDebugParameters buildCallServiceParameters(@NonNull TransactionIdOrHashParameter transactionIdOrHash) {
+    private CallServiceParameters buildCallServiceParameters(@NonNull TransactionIdOrHashParameter transactionIdOrHash) {
         final Long consensusTimestamp;
         final Optional<EthereumTransaction> ethereumTransaction;
 
@@ -158,8 +155,8 @@
                         .orElse(Bytes.EMPTY.toHexString()));
     }
 
-    private ContractDebugParameters buildCallServiceParameters(Long consensusTimestamp,
-                                                               Optional<EthereumTransaction> ethTransaction) {
+    private CallServiceParameters buildCallServiceParameters(Long consensusTimestamp,
+                                                             Optional<EthereumTransaction> ethTransaction) {
         final ContractResult contractResult = contractResultRepository.findById(consensusTimestamp)
                 .orElseThrow(() -> new EntityNotFoundException("Contract result not found"));
 
@@ -167,14 +164,16 @@
                 .map(recordFile -> BlockType.of(recordFile.getIndex().toString()))
                 .orElse(BlockType.LATEST);
 
-        return ContractDebugParameters.builder()
+        return CallServiceParameters.builder()
+                .sender(new HederaEvmAccount(getSenderAddress(contractResult)))
+                .receiver(getReceiverAddress(ethTransaction, contractResult))
+                .gas(getGasLimit(ethTransaction, contractResult))
+                .value(getValue(ethTransaction, contractResult).longValue())
+                .callData(getCallData(ethTransaction, contractResult))
+                .isStatic(false)
+                .callType(ETH_DEBUG_TRACE_TRANSACTION)
+                .isEstimate(false)
                 .block(blockType)
-                .callData(getCallData(ethTransaction, contractResult))
-                .consensusTimestamp(consensusTimestamp)
-                .gas(getGasLimit(ethTransaction, contractResult))
-                .receiver(getReceiverAddress(ethTransaction, contractResult))
-                .sender(new HederaEvmAccount(getSenderAddress(contractResult)))
-                .value(getValue(ethTransaction, contractResult).longValue())
                 .build();
     }
 
