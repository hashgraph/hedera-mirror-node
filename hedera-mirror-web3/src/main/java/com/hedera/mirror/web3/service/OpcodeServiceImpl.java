--- conflicted
+++ resolved
@@ -156,28 +156,16 @@
     }
 
     private ContractDebugParameters buildCallServiceParameters(
-<<<<<<< HEAD
-            Long consensusTimestamp, Optional<EthereumTransaction> ethTransaction) {
-        final ContractResult contractResult = contractResultRepository
-                .findById(consensusTimestamp)
-                .orElseThrow(() -> new EntityNotFoundException("Contract result not found"));
-=======
             Long consensusTimestamp, Optional<Transaction> transaction, Optional<EthereumTransaction> ethTransaction) {
         final ContractResult contractResult = contractResultRepository
                 .findById(consensusTimestamp)
                 .orElseThrow(() -> new EntityNotFoundException("Contract result not found: " + consensusTimestamp));
->>>>>>> 106300ce
 
         final BlockType blockType = recordFileService
                 .findByTimestamp(consensusTimestamp)
                 .map(recordFile -> BlockType.of(recordFile.getIndex().toString()))
                 .orElse(BlockType.LATEST);
 
-<<<<<<< HEAD
-        return ContractDebugParameters.builder()
-                .sender(new HederaEvmAccount(getSenderAddress(contractResult)))
-                .receiver(getReceiverAddress(ethTransaction, contractResult))
-=======
         final Integer transactionType =
                 transaction.map(Transaction::getType).orElse(TransactionType.UNKNOWN.getProtoId());
 
@@ -185,16 +173,10 @@
                 .block(blockType)
                 .callData(getCallData(ethTransaction, contractResult))
                 .consensusTimestamp(consensusTimestamp)
->>>>>>> 106300ce
                 .gas(getGasLimit(ethTransaction, contractResult))
                 .receiver(getReceiverAddress(ethTransaction, contractResult, transactionType))
                 .sender(new HederaEvmAccount(getSenderAddress(contractResult)))
                 .value(getValue(ethTransaction, contractResult).longValue())
-<<<<<<< HEAD
-                .callData(getCallData(ethTransaction, contractResult))
-                .block(blockType)
-=======
->>>>>>> 106300ce
                 .build();
     }
 
@@ -203,11 +185,7 @@
     }
 
     private Address getReceiverAddress(
-<<<<<<< HEAD
-            Optional<EthereumTransaction> ethereumTransaction, ContractResult contractResult) {
-=======
             Optional<EthereumTransaction> ethereumTransaction, ContractResult contractResult, Integer transactionType) {
->>>>>>> 106300ce
         return ethereumTransaction
                 .flatMap(transaction -> {
                     if (ArrayUtils.isEmpty(transaction.getToAddress())) {
