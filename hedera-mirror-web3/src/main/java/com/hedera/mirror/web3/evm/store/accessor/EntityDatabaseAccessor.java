--- conflicted
+++ resolved
@@ -16,18 +16,14 @@
 
 package com.hedera.mirror.web3.evm.store.accessor;
 
-import static com.hedera.mirror.common.util.DomainUtils.EVM_ADDRESS_LENGTH;
 import static com.hedera.mirror.web3.evm.utils.EvmTokenUtils.entityIdNumFromEvmAddress;
-import static com.hedera.mirror.web3.evm.utils.EvmTokenUtils.toAddress;
 import static com.hedera.node.app.service.evm.accounts.HederaEvmContractAliases.isMirror;
 
 import com.hedera.mirror.common.domain.entity.Entity;
-import com.hedera.mirror.common.domain.entity.EntityId;
 import com.hedera.mirror.web3.repository.EntityRepository;
 import jakarta.inject.Named;
 import java.util.Optional;
 import lombok.RequiredArgsConstructor;
-import org.apache.tuweni.bytes.Bytes;
 import org.hyperledger.besu.datatypes.Address;
 import org.jetbrains.annotations.NotNull;
 
@@ -46,30 +42,4 @@
             return entityRepository.findByEvmAddressAndDeletedIsFalse(addressBytes);
         }
     }
-<<<<<<< HEAD
-
-    public Optional<Entity> getById(Long entityId) {
-        return entityRepository.findByIdAndDeletedIsFalse(entityId);
-    }
-
-    public Address evmAddressFromId(EntityId entityId) {
-        Entity entity =
-                entityRepository.findByIdAndDeletedIsFalse(entityId.getId()).orElse(null);
-
-        if (entity == null) {
-            return Address.ZERO;
-        }
-
-        if (entity.getEvmAddress() != null) {
-            return Address.wrap(Bytes.wrap(entity.getEvmAddress()));
-        }
-
-        if (entity.getAlias() != null && entity.getAlias().length == EVM_ADDRESS_LENGTH) {
-            return Address.wrap(Bytes.wrap(entity.getAlias()));
-        }
-
-        return toAddress(entityId);
-    }
-=======
->>>>>>> 6485479b
 }