--- conflicted
+++ resolved
@@ -37,18 +37,9 @@
     private final EntityRepository entityRepository;
 
     @Override
-<<<<<<< HEAD
-    public @NotNull Optional<Entity> get(@NotNull Object key) {
-        if (key instanceof EntityId entityId) {
-            return entityRepository.findByIdAndDeletedIsFalse((entityId).getId());
-        }
-        var address = (Address) key;
-        var addressBytes = address.toArrayUnsafe();
-=======
     public @NotNull Optional<Entity> get(@NotNull Object address) {
         final var castedAddress = (Address) address;
         final var addressBytes = (castedAddress).toArrayUnsafe();
->>>>>>> d183e83e
         if (isMirror(addressBytes)) {
             final var entityId = entityIdNumFromEvmAddress(castedAddress);
             return entityRepository.findByIdAndDeletedIsFalse(entityId);
