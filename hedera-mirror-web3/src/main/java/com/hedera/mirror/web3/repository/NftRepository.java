package com.hedera.mirror.web3.repository;

/*-
 * ‌
 * Hedera Mirror Node
 * ​
 * Copyright (C) 2019 - 2023 Hedera Hashgraph, LLC
 * ​
 * Licensed under the Apache License, Version 2.0 (the "License");
 * you may not use this file except in compliance with the License.
 * You may obtain a copy of the License at
 *
 *      http://www.apache.org/licenses/LICENSE-2.0
 *
 * Unless required by applicable law or agreed to in writing, software
 * distributed under the License is distributed on an "AS IS" BASIS,
 * WITHOUT WARRANTIES OR CONDITIONS OF ANY KIND, either express or implied.
 * See the License for the specific language governing permissions and
 * limitations under the License.
 * ‍
 */

<<<<<<< HEAD
import static com.hedera.mirror.web3.evm.config.EvmConfiguration.CACHE_MANAGER_TOKEN;

import java.util.Optional;
import org.springframework.cache.annotation.Cacheable;
import org.springframework.data.jpa.repository.Query;
=======
>>>>>>> 42766a43
import org.springframework.data.repository.CrudRepository;

import com.hedera.mirror.common.domain.token.Nft;
import com.hedera.mirror.common.domain.token.NftId;

<<<<<<< HEAD
public interface NftRepository extends CrudRepository<Nft, NftId> {

    @Query(value = "select spender from nft where token_id = ?1 and serial_number = ?2",
            nativeQuery = true)
    @Cacheable(cacheNames = "nft.spender", cacheManager = CACHE_MANAGER_TOKEN , unless = "#result == null")
    Optional<Long> findSpender(final Long tokenId, final Long serialNo);

    @Query(value = "select account_id from nft where token_id = ?1 and serial_number = ?2",
            nativeQuery = true)
    @Cacheable(cacheNames = "nft.owner", cacheManager = CACHE_MANAGER_TOKEN , unless = "#result == null")
    Optional<Long> findOwner(final Long tokenId, final Long serialNo);

    @Query(value = "select metadata from nft where token_id = ?1 and serial_number = ?2",
            nativeQuery = true)
    @Cacheable(cacheNames = "nft.metadata", cacheManager = CACHE_MANAGER_TOKEN , unless = "#result == null")
    Optional<byte[]> findMetadata(final Long tokenId, final Long serialNo);
}
=======
public interface NftRepository extends CrudRepository<Nft, NftId> {}
>>>>>>> 42766a43
<|MERGE_RESOLUTION|>--- conflicted
+++ resolved
@@ -20,37 +20,9 @@
  * ‍
  */
 
-<<<<<<< HEAD
-import static com.hedera.mirror.web3.evm.config.EvmConfiguration.CACHE_MANAGER_TOKEN;
-
-import java.util.Optional;
-import org.springframework.cache.annotation.Cacheable;
-import org.springframework.data.jpa.repository.Query;
-=======
->>>>>>> 42766a43
 import org.springframework.data.repository.CrudRepository;
 
 import com.hedera.mirror.common.domain.token.Nft;
 import com.hedera.mirror.common.domain.token.NftId;
 
-<<<<<<< HEAD
-public interface NftRepository extends CrudRepository<Nft, NftId> {
-
-    @Query(value = "select spender from nft where token_id = ?1 and serial_number = ?2",
-            nativeQuery = true)
-    @Cacheable(cacheNames = "nft.spender", cacheManager = CACHE_MANAGER_TOKEN , unless = "#result == null")
-    Optional<Long> findSpender(final Long tokenId, final Long serialNo);
-
-    @Query(value = "select account_id from nft where token_id = ?1 and serial_number = ?2",
-            nativeQuery = true)
-    @Cacheable(cacheNames = "nft.owner", cacheManager = CACHE_MANAGER_TOKEN , unless = "#result == null")
-    Optional<Long> findOwner(final Long tokenId, final Long serialNo);
-
-    @Query(value = "select metadata from nft where token_id = ?1 and serial_number = ?2",
-            nativeQuery = true)
-    @Cacheable(cacheNames = "nft.metadata", cacheManager = CACHE_MANAGER_TOKEN , unless = "#result == null")
-    Optional<byte[]> findMetadata(final Long tokenId, final Long serialNo);
-}
-=======
-public interface NftRepository extends CrudRepository<Nft, NftId> {}
->>>>>>> 42766a43
+public interface NftRepository extends CrudRepository<Nft, NftId> {}