--- conflicted
+++ resolved
@@ -19,10 +19,7 @@
 import static com.hedera.mirror.web3.convert.BytesDecoder.maybeDecodeSolidityErrorStringToReadableMessage;
 import static com.hedera.mirror.web3.evm.exception.ResponseCodeUtil.getStatusOrDefault;
 import static com.hedera.mirror.web3.service.model.CallServiceParameters.CallType;
-<<<<<<< HEAD
-=======
 import static com.hedera.mirror.web3.service.model.CallServiceParameters.CallType.ERROR;
->>>>>>> e58b3a26
 import static org.apache.logging.log4j.util.Strings.EMPTY;
 
 import com.hedera.mirror.web3.common.ContractCallContext;
@@ -139,7 +136,7 @@
 
     protected void validateResult(final HederaEvmTransactionProcessingResult txnResult, final CallType type) {
         if (!txnResult.isSuccessful()) {
-            updateGasUsedMetric(CallType.ERROR, txnResult.getGasUsed(), 1);
+            updateGasUsedMetric(ERROR, txnResult.getGasUsed(), 1);
             var revertReason = txnResult.getRevertReason().orElse(Bytes.EMPTY);
             var detail = maybeDecodeSolidityErrorStringToReadableMessage(revertReason);
             throw new MirrorEvmTransactionException(getStatusOrDefault(txnResult), detail, revertReason.toHexString());
@@ -155,12 +152,6 @@
     }
 
     protected void updateGasLimitMetric(final CallType callType, final long gasLimit) {
-<<<<<<< HEAD
-        gasLimitCounter
-                .withTags("type", callType.toString())
-                .increment(gasLimit);
-=======
         gasLimitCounter.withTags("type", callType.toString()).increment(gasLimit);
->>>>>>> e58b3a26
     }
 }