package com.hedera.mirror.web3.service;

/*-
 * ‌
 * Hedera Mirror Node
 * ​
 * Copyright (C) 2019 - 2023 Hedera Hashgraph, LLC
 * ​
 * Licensed under the Apache License, Version 2.0 (the "License");
 * you may not use this file except in compliance with the License.
 * You may obtain a copy of the License at
 *
 *      http://www.apache.org/licenses/LICENSE-2.0
 *
 * Unless required by applicable law or agreed to in writing, software
 * distributed under the License is distributed on an "AS IS" BASIS,
 * WITHOUT WARRANTIES OR CONDITIONS OF ANY KIND, either express or implied.
 * See the License for the specific language governing permissions and
 * limitations under the License.
 * ‍
 */

import static com.hedera.mirror.web3.convert.BytesDecoder.decodeEvmRevertReasonBytesToReadableMessage;
import static com.hedera.mirror.web3.evm.exception.ResponseCodeUtil.getStatusOrDefault;

import io.micrometer.core.instrument.Counter;
import io.micrometer.core.instrument.MeterRegistry;
import java.util.Arrays;
import java.util.Collections;
import java.util.EnumMap;
import java.util.Map;
import javax.inject.Named;
import org.apache.tuweni.bytes.Bytes;

import com.hedera.mirror.web3.evm.contracts.execution.MirrorEvmTxProcessorFacade;
import com.hedera.mirror.web3.exception.InvalidTransactionException;
import com.hedera.mirror.web3.service.model.CallServiceParameters;
import com.hedera.mirror.web3.service.model.CallServiceParameters.CallType;
import com.hedera.node.app.service.evm.contracts.execution.HederaEvmTransactionProcessingResult;

@Named
public class ContractCallService {
    private final MirrorEvmTxProcessorFacade mirrorEvmTxProcessorFacade;
    private final Map<CallType, Counter> gasPerSecondMetricMap;

    public ContractCallService(final MirrorEvmTxProcessorFacade mirrorEvmTxProcessorFacade, final MeterRegistry meterRegistry) {
        this.mirrorEvmTxProcessorFacade = mirrorEvmTxProcessorFacade;

        final var gasPerSecondMetricEnumMap = new EnumMap<CallType, Counter>(CallType.class);
        Arrays.stream(CallType.values()).forEach(type ->
                gasPerSecondMetricEnumMap.put(type, Counter.builder("hedera.mirror.web3.call.gas")
                .description("The amount of gas consumed by the EVM")
                .tag("type", type.toString())
                .register(meterRegistry)));

        gasPerSecondMetricMap = Collections.unmodifiableMap(gasPerSecondMetricEnumMap);
    }

    public String processCall(final CallServiceParameters body) {
        final var txnResult = doProcessCall(body);

        final var callResult = txnResult.getOutput() != null
                ? txnResult.getOutput() : Bytes.EMPTY;

        return callResult.toHexString();
    }

    private HederaEvmTransactionProcessingResult doProcessCall(final CallServiceParameters body) {
        HederaEvmTransactionProcessingResult txnResult;

        try {
            txnResult =
                    mirrorEvmTxProcessorFacade.execute(
                            body.getSender(),
                            body.getReceiver(),
                            body.getProvidedGasLimit(),
                            body.getValue(),
                            body.getCallData(),
                            body.isStatic());

            if(!txnResult.isSuccessful()) {
                onComplete(CallType.ERROR, txnResult);

<<<<<<< HEAD
            if (!txnResult.isSuccessful()) {
                var revertReason = txnResult.getRevertReason().orElse(Bytes.EMPTY);

                throw new InvalidTransactionException(getStatusOrDefault(txnResult), decodeEvmRevertReasonBytesToReadableMessage(revertReason));
=======
                throw new InvalidTransactionException(getStatusOrDefault(txnResult));
            } else {
                onComplete(body.getCallType(), txnResult);
>>>>>>> 51552f4d
            }
        } catch (IllegalStateException | IllegalArgumentException e) {
            throw new InvalidTransactionException(e.getMessage());
        }
        return txnResult;
    }

    private void onComplete(final CallType callType, final HederaEvmTransactionProcessingResult result) {
        final var counter = gasPerSecondMetricMap.get(callType);
        counter.increment(result.getGasUsed());
    }
}<|MERGE_RESOLUTION|>--- conflicted
+++ resolved
@@ -81,16 +81,10 @@
             if(!txnResult.isSuccessful()) {
                 onComplete(CallType.ERROR, txnResult);
 
-<<<<<<< HEAD
-            if (!txnResult.isSuccessful()) {
                 var revertReason = txnResult.getRevertReason().orElse(Bytes.EMPTY);
-
                 throw new InvalidTransactionException(getStatusOrDefault(txnResult), decodeEvmRevertReasonBytesToReadableMessage(revertReason));
-=======
-                throw new InvalidTransactionException(getStatusOrDefault(txnResult));
             } else {
                 onComplete(body.getCallType(), txnResult);
->>>>>>> 51552f4d
             }
         } catch (IllegalStateException | IllegalArgumentException e) {
             throw new InvalidTransactionException(e.getMessage());
