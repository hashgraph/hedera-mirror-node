/*
 * Copyright (C) 2023 Hedera Hashgraph, LLC
 *
 * Licensed under the Apache License, Version 2.0 (the "License");
 * you may not use this file except in compliance with the License.
 * You may obtain a copy of the License at
 *
 *      http://www.apache.org/licenses/LICENSE-2.0
 *
 * Unless required by applicable law or agreed to in writing, software
 * distributed under the License is distributed on an "AS IS" BASIS,
 * WITHOUT WARRANTIES OR CONDITIONS OF ANY KIND, either express or implied.
 * See the License for the specific language governing permissions and
 * limitations under the License.
 */

package com.hedera.mirror.web3.service;

import static com.hedera.mirror.web3.convert.BytesDecoder.maybeDecodeSolidityErrorStringToReadableMessage;
import static com.hedera.mirror.web3.evm.exception.ResponseCodeUtil.getStatusOrDefault;
import static com.hedera.mirror.web3.service.model.CallServiceParameters.CallType.ERROR;
import static com.hedera.mirror.web3.service.model.CallServiceParameters.CallType.ETH_ESTIMATE_GAS;
import static org.apache.logging.log4j.util.Strings.EMPTY;

import com.google.common.base.Stopwatch;
import com.hedera.mirror.web3.common.ThreadLocalHolder;
import com.hedera.mirror.web3.evm.contracts.execution.MirrorEvmTxProcessor;
import com.hedera.mirror.web3.evm.store.Store;
import com.hedera.mirror.web3.exception.MirrorEvmTransactionException;
import com.hedera.mirror.web3.service.model.CallServiceParameters;
import com.hedera.mirror.web3.service.model.CallServiceParameters.CallType;
import com.hedera.mirror.web3.service.utils.BinaryGasEstimator;
import com.hedera.node.app.service.evm.contracts.execution.HederaEvmTransactionProcessingResult;
import io.micrometer.core.instrument.Counter;
import io.micrometer.core.instrument.MeterRegistry;
import jakarta.inject.Named;
import java.time.Instant;
import java.util.Objects;
import lombok.CustomLog;
import lombok.RequiredArgsConstructor;
import org.apache.tuweni.bytes.Bytes;
import org.springframework.context.ApplicationContext;

@CustomLog
@Named
@RequiredArgsConstructor
public class ContractCallService {

    private final Counter.Builder gasCounter =
            Counter.builder("hedera.mirror.web3.call.gas").description("The amount of gas consumed by the EVM");
    private final ApplicationContext ctx;
    private final MeterRegistry meterRegistry;
    private final BinaryGasEstimator binaryGasEstimator;
    private final Store store;

    public String processCall(final CallServiceParameters params) {
        var stopwatch = Stopwatch.createStarted();
        var stringResult = "";

        try {
            ThreadLocalHolder.startThread(store.getStackedStateFrames());
            ThreadLocalHolder.setMirrorEvmTxProcessor((MirrorEvmTxProcessor) ctx.getBean("mirrorEvmTxProcessor"));

            Bytes result;
            if (params.isEstimate()) {
                result = estimateGas(params);
            } else {
                final var ethCallTxnResult = doProcessCall(params, params.getGas(), false);

                validateResult(ethCallTxnResult, params.getCallType());

                result = Objects.requireNonNullElse(ethCallTxnResult.getOutput(), Bytes.EMPTY);
            }

            return result.toHexString();
        } finally {
            ThreadLocalHolder.cleanThread();
            ThreadLocalHolder.setMirrorEvmTxProcessor(null);
            log.debug("Processed request {} in {}: {}", params, stopwatch, stringResult);
        }
    }

    /**
     * This method estimates the amount of gas required to execute a smart contract function. The estimation process
     * involves two steps:
     * <p>
     * 1. Firstly, a call is made with user inputted gas value (default and maximum value for this parameter is 15
     * million) to determine if the call estimation is possible. This step is intended to quickly identify any issues
     * that would prevent the estimation from succeeding.
     * <p>
     * 2. Finally, if the first step is successful, a binary search is initiated. The lower bound of the search is the
     * gas used in the first step, while the upper bound is the inputted gas parameter.
     */
    private Bytes estimateGas(final CallServiceParameters params) {
        HederaEvmTransactionProcessingResult processingResult = doProcessCall(params, params.getGas(), true);
        validateResult(processingResult, ETH_ESTIMATE_GAS);

        final var gasUsedByInitialCall = processingResult.getGasUsed();

        // sanity check ensuring gasUsed is always lower than the inputted one
        if (gasUsedByInitialCall >= params.getGas()) {
            return Bytes.ofUnsignedLong(gasUsedByInitialCall);
        }

        final var estimatedGas = binaryGasEstimator.search(
                (totalGas, iterations) -> updateGasMetric(ETH_ESTIMATE_GAS, totalGas, iterations),
                gas -> doProcessCall(params, gas, true),
                gasUsedByInitialCall,
                params.getGas());

        return Bytes.ofUnsignedLong(estimatedGas);
    }

    private HederaEvmTransactionProcessingResult doProcessCall(
            final CallServiceParameters params, final long estimatedGas, final boolean isEstimate) {
        HederaEvmTransactionProcessingResult transactionResult;
        try {
<<<<<<< HEAD
            transactionResult = mirrorEvmTxProcessor
                    .get()
=======
            transactionResult = ThreadLocalHolder.getMirrorEvmTxProcessor()
>>>>>>> 4a7f49e3
                    .execute(
                            params.getSender(),
                            params.getReceiver(),
                            params.isEstimate() ? estimatedGas : params.getGas(),
                            params.getValue(),
                            params.getCallData(),
                            Instant.now(),
                            params.isStatic(),
                            isEstimate);
        } catch (IllegalStateException | IllegalArgumentException e) {
            throw new MirrorEvmTransactionException(e.getMessage(), EMPTY, EMPTY);
        }
        return transactionResult;
    }

    private void validateResult(final HederaEvmTransactionProcessingResult txnResult, final CallType type) {
        if (!txnResult.isSuccessful()) {
            updateGasMetric(ERROR, txnResult.getGasUsed(), 1);
            var revertReason = txnResult.getRevertReason().orElse(Bytes.EMPTY);
            var detail = maybeDecodeSolidityErrorStringToReadableMessage(revertReason);
            throw new MirrorEvmTransactionException(getStatusOrDefault(txnResult), detail, revertReason.toHexString());
        } else {
            updateGasMetric(type, txnResult.getGasUsed(), 1);
        }
    }

    private void updateGasMetric(final CallType callType, final long gasUsed, final int iterations) {
        gasCounter
                .tag("type", callType.toString())
                .tag("iteration", String.valueOf(iterations))
                .register(meterRegistry)
                .increment(gasUsed);
    }
}<|MERGE_RESOLUTION|>--- conflicted
+++ resolved
@@ -115,12 +115,7 @@
             final CallServiceParameters params, final long estimatedGas, final boolean isEstimate) {
         HederaEvmTransactionProcessingResult transactionResult;
         try {
-<<<<<<< HEAD
-            transactionResult = mirrorEvmTxProcessor
-                    .get()
-=======
             transactionResult = ThreadLocalHolder.getMirrorEvmTxProcessor()
->>>>>>> 4a7f49e3
                     .execute(
                             params.getSender(),
                             params.getReceiver(),
