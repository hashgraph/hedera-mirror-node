--- conflicted
+++ resolved
@@ -24,7 +24,6 @@
 
 import com.google.common.base.Stopwatch;
 import com.hedera.mirror.web3.evm.contracts.execution.MirrorEvmTxProcessorFacade;
-import com.hedera.mirror.web3.evm.properties.MirrorNodeEvmProperties;
 import com.hedera.mirror.web3.exception.InvalidTransactionException;
 import com.hedera.mirror.web3.service.model.CallServiceParameters;
 import com.hedera.mirror.web3.service.model.CallServiceParameters.CallType;
@@ -47,54 +46,11 @@
             Counter.builder("hedera.mirror.web3.call.gas").description("The amount of gas consumed by the EVM");
     private final MirrorEvmTxProcessorFacade mirrorEvmTxProcessorFacade;
     private final MeterRegistry meterRegistry;
-<<<<<<< HEAD
-    private final MirrorNodeEvmProperties properties;
-=======
     private final BinaryGasEstimator binaryGasEstimator;
->>>>>>> f319cbfc
 
     public String processCall(final CallServiceParameters params) {
         var stopwatch = Stopwatch.createStarted();
         var stringResult = "";
-<<<<<<< HEAD
-
-        try {
-            if (params.isEstimate()) {
-                stringResult = estimateGas(params);
-                return stringResult;
-            }
-
-            final var ethCallTxnResult = doProcessCall(params, params.getGas());
-            validateResult(ethCallTxnResult, params.getCallType());
-
-            final var callResult = Objects.requireNonNullElse(ethCallTxnResult.getOutput(), Bytes.EMPTY);
-            stringResult = callResult.toHexString();
-            return stringResult;
-        } finally {
-            log.debug("Processed request {} in {}: {}", params, stopwatch, stringResult);
-        }
-    }
-
-    /**
-     * This method estimates the amount of gas required to execute a smart contract function. The estimation process
-     * involves two steps:
-     * <p>
-     * 1. Firstly, a call is made with user inputted gas value (default and maximum value for this parameter is 15
-     * million) to determine if the call estimation is possible. This step is intended to quickly identify any issues
-     * that would prevent the estimation from succeeding.
-     * <p>
-     * 2. Finally, if the first step is successful, a binary search is initiated. The lower bound of the search is the
-     * gas used in the first step, while the upper bound is the inputted gas parameter.
-     */
-    private String estimateGas(final CallServiceParameters params) {
-        HederaEvmTransactionProcessingResult processingResult = doProcessCall(params, params.getGas());
-        validateResult(processingResult, ETH_ESTIMATE_GAS);
-
-        BinaryGasEstimator binaryGasEstimator = new BinaryGasEstimator(properties);
-        final var gasUsedByInitialCall = processingResult.getGasUsed();
-        final var estimatedGas = binaryGasEstimator.search(
-                (rs, count) -> updateGasMetric(ETH_ESTIMATE_GAS, rs, count),
-=======
 
         try {
             if (params.isEstimate()) {
@@ -137,7 +93,6 @@
 
         final var estimatedGas = binaryGasEstimator.search(
                 (totalGas, iterations) -> updateGasMetric(ETH_ESTIMATE_GAS, totalGas, iterations),
->>>>>>> f319cbfc
                 gas -> doProcessCall(params, gas),
                 gasUsedByInitialCall,
                 params.getGas());
@@ -164,37 +119,20 @@
 
     private void validateResult(final HederaEvmTransactionProcessingResult txnResult, final CallType type) {
         if (!txnResult.isSuccessful()) {
-<<<<<<< HEAD
-            updateGasMetric(ERROR, txnResult, 1);
-=======
             updateGasMetric(ERROR, txnResult.getGasUsed(), 1);
->>>>>>> f319cbfc
             var revertReason = txnResult.getRevertReason().orElse(Bytes.EMPTY);
             var detail = maybeDecodeSolidityErrorStringToReadableMessage(revertReason);
             throw new InvalidTransactionException(getStatusOrDefault(txnResult), detail, revertReason.toHexString());
         } else {
-<<<<<<< HEAD
-            updateGasMetric(type, txnResult, 1);
-        }
-    }
-
-    private void updateGasMetric(
-            final CallType callType, final HederaEvmTransactionProcessingResult result, final int iterations) {
-=======
             updateGasMetric(type, txnResult.getGasUsed(), 1);
         }
     }
 
     private void updateGasMetric(final CallType callType, final long gasUsed, final int iterations) {
->>>>>>> f319cbfc
         gasCounter
                 .tag("type", callType.toString())
                 .tag("iteration", String.valueOf(iterations))
                 .register(meterRegistry)
-<<<<<<< HEAD
-                .increment(result.getGasUsed());
-=======
                 .increment(gasUsed);
->>>>>>> f319cbfc
     }
 }