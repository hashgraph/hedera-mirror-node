/*
 * Copyright (C) 2023-2024 Hedera Hashgraph, LLC
 *
 * Licensed under the Apache License, Version 2.0 (the "License");
 * you may not use this file except in compliance with the License.
 * You may obtain a copy of the License at
 *
 *      http://www.apache.org/licenses/LICENSE-2.0
 *
 * Unless required by applicable law or agreed to in writing, software
 * distributed under the License is distributed on an "AS IS" BASIS,
 * WITHOUT WARRANTIES OR CONDITIONS OF ANY KIND, either express or implied.
 * See the License for the specific language governing permissions and
 * limitations under the License.
 */

package com.hedera.mirror.web3.service;

import static com.hedera.mirror.web3.convert.BytesDecoder.maybeDecodeSolidityErrorStringToReadableMessage;
import static com.hedera.mirror.web3.evm.exception.ResponseCodeUtil.getStatusOrDefault;
import static com.hedera.mirror.web3.service.model.CallServiceParameters.CallType.ERROR;
import static com.hedera.mirror.web3.service.model.CallServiceParameters.CallType.ETH_DEBUG_TRACE_TRANSACTION;
import static com.hedera.mirror.web3.service.model.CallServiceParameters.CallType.ETH_ESTIMATE_GAS;
import static org.apache.logging.log4j.util.Strings.EMPTY;

import com.google.common.base.Stopwatch;
import com.hedera.mirror.common.domain.contract.ContractAction;
import com.hedera.mirror.web3.common.ContractCallContext;
import com.hedera.mirror.web3.common.TransactionIdOrHashParameter;
import com.hedera.mirror.web3.evm.contracts.execution.MirrorEvmTxProcessor;
import com.hedera.mirror.web3.evm.contracts.execution.OpcodesProcessingResult;
import com.hedera.mirror.web3.evm.contracts.execution.traceability.OpcodeTracerOptions;
import com.hedera.mirror.web3.evm.contracts.execution.traceability.TracerType;
import com.hedera.mirror.web3.evm.store.Store;
import com.hedera.mirror.web3.exception.BlockNumberNotFoundException;
import com.hedera.mirror.web3.exception.MirrorEvmTransactionException;
import com.hedera.mirror.web3.service.model.CallServiceParameters;
import com.hedera.mirror.web3.service.model.CallServiceParameters.CallType;
import com.hedera.mirror.web3.service.utils.BinaryGasEstimator;
import com.hedera.mirror.web3.throttle.ThrottleProperties;
import com.hedera.mirror.web3.viewmodel.BlockType;
import com.hedera.node.app.service.evm.contracts.execution.HederaEvmTransactionProcessingResult;
import io.github.bucket4j.Bucket;
import io.micrometer.core.instrument.Counter;
import io.micrometer.core.instrument.Meter.MeterProvider;
import io.micrometer.core.instrument.MeterRegistry;
import jakarta.inject.Named;
import java.util.List;
import java.util.Objects;
import lombok.CustomLog;
import org.apache.tuweni.bytes.Bytes;
import org.springframework.lang.Nullable;

@CustomLog
@Named
public class ContractCallService {

    static final String GAS_METRIC = "hedera.mirror.web3.call.gas";

    private final BinaryGasEstimator binaryGasEstimator;
    private final MeterProvider<Counter> gasCounter;
    private final Store store;
    private final MirrorEvmTxProcessor mirrorEvmTxProcessor;
    private final RecordFileService recordFileService;
    private final ContractActionService contractActionService;
    private final ThrottleProperties throttleProperties;
    private final Bucket gasLimitBucket;

    public ContractCallService(
            MeterRegistry meterRegistry,
            BinaryGasEstimator binaryGasEstimator,
            Store store,
            MirrorEvmTxProcessor mirrorEvmTxProcessor,
            RecordFileService recordFileService,
            ContractActionService contractActionService,
            ThrottleProperties throttleProperties,
            Bucket gasLimitBucket) {
        this.binaryGasEstimator = binaryGasEstimator;
        this.gasCounter = Counter.builder(GAS_METRIC)
                .description("The amount of gas consumed by the EVM")
                .withRegistry(meterRegistry);
        this.store = store;
        this.mirrorEvmTxProcessor = mirrorEvmTxProcessor;
        this.recordFileService = recordFileService;
        this.contractActionService = contractActionService;
        this.throttleProperties = throttleProperties;
        this.gasLimitBucket = gasLimitBucket;
    }

    public String processCall(final CallServiceParameters params) {
        return ContractCallContext.run(ctx -> {
            var stopwatch = Stopwatch.createStarted();
            var stringResult = "";

            try {
                Bytes result;
                if (params.isEstimate()) {
                    // eth_estimateGas initialization - historical timestamp is Optional.empty()
                    ctx.initializeStackFrames(store.getStackedStateFrames());
                    result = estimateGas(params, ctx);
                } else {
<<<<<<< HEAD
                    final var ethCallTxnResult = callContract(params, TracerType.OPERATION, ctx);
=======
                    BlockType block = params.getBlock();
                    // if we have historical call then set corresponding file record
                    if (block != BlockType.LATEST) {
                        var recordFileOptional = recordFileService
                                .findByBlockType(block)
                                .orElseThrow(BlockNumberNotFoundException::new);
                        ctx.setRecordFile(recordFileOptional);
                    }
                    // eth_call initialization - historical timestamp is Optional.of(recordFile.getConsensusEnd())
                    // if the call is historical
                    ctx.initializeStackFrames(store.getStackedStateFrames());
                    final var ethCallTxnResult = doProcessCall(params, params.getGas(), true);
>>>>>>> 09d45a9f

                    validateResult(ethCallTxnResult, params.getCallType());

                    result = Objects.requireNonNullElse(ethCallTxnResult.getOutput(), Bytes.EMPTY);
                }

                stringResult = result.toHexString();
            } finally {
                log.debug("Processed request {} in {}: {}", params, stopwatch, stringResult);
            }

            return stringResult;
        });
    }

    public OpcodesProcessingResult processOpcodeCall(final CallServiceParameters params,
                                                     final OpcodeTracerOptions opcodeTracerOptions,
                                                     @Nullable final TransactionIdOrHashParameter transactionIdOrHash) {
        return ContractCallContext.run(ctx -> {
            if (transactionIdOrHash != null && transactionIdOrHash.isValid()) {
                List<ContractAction> contractActions = contractActionService.findFromTransaction(transactionIdOrHash);
                ctx.setContractActions(contractActions);
            }
            ctx.setOpcodeTracerOptions(opcodeTracerOptions);
            final var ethCallTxnResult = callContract(params, TracerType.OPCODE, ctx);
            validateResult(ethCallTxnResult, params.getCallType());
            return OpcodesProcessingResult.builder()
                    .transactionProcessingResult(ethCallTxnResult)
                    .opcodes(ctx.getOpcodes())
                    .build();
        });
    }

    /**
     * This method is responsible for calling a smart contract function. The method is divided into two main parts:
     * <p>
     *     1. If the call is historical, the method retrieves the corresponding record file and initializes
     *     the contract call context with the historical state. The method then proceeds to call the contract.
     * </p>
     * <p>
     *     2. If the call is not historical, the method initializes the contract call context with the current state
     *     and proceeds to call the contract.
     * </p>
     *
     * @param params the call service parameters
     * @param tracerType the type of tracer to use
     * @param ctx the contract call context
     * @return {@link HederaEvmTransactionProcessingResult} of the contract call
     * @throws MirrorEvmTransactionException if any pre-checks
     * fail with {@link IllegalStateException} or {@link IllegalArgumentException}
     */
    private HederaEvmTransactionProcessingResult callContract(CallServiceParameters params,
                                                              TracerType tracerType,
                                                              ContractCallContext ctx) throws MirrorEvmTransactionException {
        // if we have historical call, then set the corresponding record file in the context
        if (params.getBlock() != BlockType.LATEST) {
            ctx.setRecordFile(recordFileService
                    .findRecordFileByBlock(params.getBlock())
                    .orElseThrow(BlockNumberNotFoundException::new));
        }
        // initializes the stack frame with the current state or historical state (if the call is historical)
        ctx.initializeStackFrames(store.getStackedStateFrames());
        return doProcessCall(params, params.getGas(), true, tracerType, ctx);
    }

    /**
     * This method estimates the amount of gas required to execute a smart contract function. The estimation process
     * involves two steps:
     * <p>
     * 1. Firstly, a call is made with user inputted gas value (default and maximum value for this parameter is 15
     * million) to determine if the call estimation is possible. This step is intended to quickly identify any issues
     * that would prevent the estimation from succeeding.
     * <p>
     * 2. Finally, if the first step is successful, a binary search is initiated. The lower bound of the search is the
     * gas used in the first step, while the upper bound is the inputted gas parameter.
     */
    private Bytes estimateGas(final CallServiceParameters params, final ContractCallContext ctx) {
        final var processingResult = doProcessCall(params, params.getGas(), true, TracerType.OPERATION, ctx);
        validateResult(processingResult, ETH_ESTIMATE_GAS);

        final var gasUsedByInitialCall = processingResult.getGasUsed();

        // sanity check ensuring gasUsed is always lower than the inputted one
        if (gasUsedByInitialCall >= params.getGas()) {
            return Bytes.ofUnsignedLong(gasUsedByInitialCall);
        }

        final var estimatedGas = binaryGasEstimator.search(
                (totalGas, iterations) -> updateGasMetric(ETH_ESTIMATE_GAS, totalGas, iterations),
                gas -> doProcessCall(params, gas, false, TracerType.OPERATION, ctx),
                gasUsedByInitialCall,
                params.getGas());

        return Bytes.ofUnsignedLong(estimatedGas);
    }

    private HederaEvmTransactionProcessingResult doProcessCall(CallServiceParameters params,
                                                               long estimatedGas,
                                                               boolean restoreGasToThrottleBucket,
                                                               TracerType tracerType,
                                                               ContractCallContext ctx) throws MirrorEvmTransactionException {
        try {
            var result = mirrorEvmTxProcessor.execute(params, estimatedGas, tracerType, ctx);
            if (!restoreGasToThrottleBucket) {
                return result;
            }

            restoreGasToBucket(result, params.getGas());
            return result;
        } catch (IllegalStateException | IllegalArgumentException e) {
            throw new MirrorEvmTransactionException(e.getMessage(), EMPTY, EMPTY);
        }
    }

    private void restoreGasToBucket(HederaEvmTransactionProcessingResult result, long gasLimit) {
        // If the transaction fails, gasUsed is equal to gasLimit, so restore the configured refund percent
        // of the gasLimit value back in the bucket.
        final var gasLimitToRestoreBaseline = (long) (gasLimit * throttleProperties.getGasLimitRefundPercent() / 100f);
        if (!result.isSuccessful() && gasLimit == result.getGasUsed()) {
            gasLimitBucket.addTokens(gasLimitToRestoreBaseline);
        } else {
            // The transaction was successful or reverted, so restore the remaining gas back in the bucket or
            // the configured refund percent of the gasLimit value back in the bucket - whichever is lower.
            gasLimitBucket.addTokens(Math.min(gasLimit - result.getGasUsed(), gasLimitToRestoreBaseline));
        }
    }

    private void validateResult(final HederaEvmTransactionProcessingResult txnResult, final CallType type) {
        if (!txnResult.isSuccessful()) {
            updateGasMetric(ERROR, txnResult.getGasUsed(), 1);
            var revertReason = txnResult.getRevertReason().orElse(Bytes.EMPTY);
            var detail = maybeDecodeSolidityErrorStringToReadableMessage(revertReason);
            if (type == ETH_DEBUG_TRACE_TRANSACTION) {
                log.warn("Transaction failed with status: {}, detail: {}, revertReason: {}",
                        getStatusOrDefault(txnResult), detail, revertReason.toHexString());
            } else {
                throw new MirrorEvmTransactionException(getStatusOrDefault(txnResult), detail, revertReason.toHexString());
            }
        } else {
            updateGasMetric(type, txnResult.getGasUsed(), 1);
        }
    }

    private void updateGasMetric(final CallType callType, final long gasUsed, final int iterations) {
        gasCounter
                .withTags("type", callType.toString(), "iteration", String.valueOf(iterations))
                .increment(gasUsed);
    }
}<|MERGE_RESOLUTION|>--- conflicted
+++ resolved
@@ -99,22 +99,7 @@
                     ctx.initializeStackFrames(store.getStackedStateFrames());
                     result = estimateGas(params, ctx);
                 } else {
-<<<<<<< HEAD
                     final var ethCallTxnResult = callContract(params, TracerType.OPERATION, ctx);
-=======
-                    BlockType block = params.getBlock();
-                    // if we have historical call then set corresponding file record
-                    if (block != BlockType.LATEST) {
-                        var recordFileOptional = recordFileService
-                                .findByBlockType(block)
-                                .orElseThrow(BlockNumberNotFoundException::new);
-                        ctx.setRecordFile(recordFileOptional);
-                    }
-                    // eth_call initialization - historical timestamp is Optional.of(recordFile.getConsensusEnd())
-                    // if the call is historical
-                    ctx.initializeStackFrames(store.getStackedStateFrames());
-                    final var ethCallTxnResult = doProcessCall(params, params.getGas(), true);
->>>>>>> 09d45a9f
 
                     validateResult(ethCallTxnResult, params.getCallType());
 
@@ -132,12 +117,10 @@
 
     public OpcodesProcessingResult processOpcodeCall(final CallServiceParameters params,
                                                      final OpcodeTracerOptions opcodeTracerOptions,
-                                                     @Nullable final TransactionIdOrHashParameter transactionIdOrHash) {
+                                                     final TransactionIdOrHashParameter transactionIdOrHash) {
         return ContractCallContext.run(ctx -> {
-            if (transactionIdOrHash != null && transactionIdOrHash.isValid()) {
-                List<ContractAction> contractActions = contractActionService.findFromTransaction(transactionIdOrHash);
-                ctx.setContractActions(contractActions);
-            }
+            List<ContractAction> contractActions = contractActionService.findFromTransaction(transactionIdOrHash);
+            ctx.setContractActions(contractActions);
             ctx.setOpcodeTracerOptions(opcodeTracerOptions);
             final var ethCallTxnResult = callContract(params, TracerType.OPCODE, ctx);
             validateResult(ethCallTxnResult, params.getCallType());
@@ -172,7 +155,7 @@
         // if we have historical call, then set the corresponding record file in the context
         if (params.getBlock() != BlockType.LATEST) {
             ctx.setRecordFile(recordFileService
-                    .findRecordFileByBlock(params.getBlock())
+                        .findByBlockType(params.getBlock())
                     .orElseThrow(BlockNumberNotFoundException::new));
         }
         // initializes the stack frame with the current state or historical state (if the call is historical)
