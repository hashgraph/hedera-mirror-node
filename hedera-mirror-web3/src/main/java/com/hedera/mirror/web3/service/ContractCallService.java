--- conflicted
+++ resolved
@@ -2,34 +2,23 @@
 
 import static com.hedera.mirror.web3.convert.BytesDecoder.maybeDecodeSolidityErrorStringToReadableMessage;
 import static com.hedera.mirror.web3.evm.exception.ResponseCodeUtil.getStatusOrDefault;
-<<<<<<< HEAD
-import static com.hedera.mirror.web3.service.model.BaseCallServiceParameters.CallType.ERROR;
-=======
 import static com.hedera.mirror.web3.service.model.CallServiceParameters.CallType.ERROR;
->>>>>>> 8f25a317
 import static org.apache.logging.log4j.util.Strings.EMPTY;
 
 import com.hedera.mirror.web3.common.ContractCallContext;
 import com.hedera.mirror.web3.evm.contracts.execution.MirrorEvmTxProcessor;
-<<<<<<< HEAD
 import com.hedera.mirror.web3.evm.contracts.execution.traceability.TracerType;
 import com.hedera.mirror.web3.evm.store.Store;
-=======
-import com.hedera.mirror.web3.evm.store.Store;
 import com.hedera.mirror.web3.exception.BlockNumberNotFoundException;
->>>>>>> 8f25a317
 import com.hedera.mirror.web3.exception.MirrorEvmTransactionException;
 import com.hedera.mirror.web3.service.model.CallServiceParameters;
-<<<<<<< HEAD
-=======
-import com.hedera.mirror.web3.service.model.ContractExecutionParameters;
->>>>>>> 8f25a317
+import com.hedera.mirror.web3.service.model.CallServiceParameters.CallType;
 import com.hedera.mirror.web3.throttle.ThrottleProperties;
 import com.hedera.mirror.web3.viewmodel.BlockType;
 import com.hedera.node.app.service.evm.contracts.execution.HederaEvmTransactionProcessingResult;
 import io.github.bucket4j.Bucket;
 import io.micrometer.core.instrument.Counter;
-import io.micrometer.core.instrument.Meter.MeterProvider;
+import io.micrometer.core.instrument.Meter;
 import io.micrometer.core.instrument.MeterRegistry;
 import jakarta.inject.Named;
 import lombok.CustomLog;
@@ -37,7 +26,6 @@
 
 @Named
 @CustomLog
-<<<<<<< HEAD
 public class ContractCallService {
 
     static final String GAS_LIMIT_METRIC = "hedera.mirror.web3.call.gas.limit";
@@ -46,38 +34,19 @@
     protected final RecordFileService recordFileService;
     protected final Store store;
 
-=======
-public abstract class ContractCallService {
-    static final String GAS_LIMIT_METRIC = "hedera.mirror.web3.call.gas.limit";
-    static final String GAS_USED_METRIC = "hedera.mirror.web3.call.gas.used";
->>>>>>> 8f25a317
     private final MirrorEvmTxProcessor mirrorEvmTxProcessor;
     private final ThrottleProperties throttleProperties;
-<<<<<<< HEAD
     private final Bucket gasLimitBucket;
     private final Meter.MeterProvider<Counter> gasLimitCounter;
     private final Meter.MeterProvider<Counter> gasUsedCounter;
-=======
-    private final MeterProvider<Counter> gasLimitCounter;
-    private final MeterProvider<Counter> gasUsedCounter;
-    private final RecordFileService recordFileService;
->>>>>>> 8f25a317
 
-    protected final Store store;
-
-    protected ContractCallService(
+    public ContractCallService(
             MirrorEvmTxProcessor mirrorEvmTxProcessor,
             Bucket gasLimitBucket,
             ThrottleProperties throttleProperties,
-<<<<<<< HEAD
             RecordFileService recordFileService,
             Store store,
             MeterRegistry meterRegistry
-=======
-            MeterRegistry meterRegistry,
-            RecordFileService recordFileService,
-            Store store
->>>>>>> 8f25a317
     ) {
         this.mirrorEvmTxProcessor = mirrorEvmTxProcessor;
         this.gasLimitBucket = gasLimitBucket;
@@ -90,8 +59,6 @@
         this.gasUsedCounter = Counter.builder(GAS_USED_METRIC)
                 .description("The amount of gas consumed by the EVM")
                 .withRegistry(meterRegistry);
-<<<<<<< HEAD
-=======
     }
 
     /**
@@ -106,12 +73,14 @@
      * </p>
      *
      * @param params the call service parameters
+     * @param tracerType the type of tracer to use
      * @param ctx the contract call context
      * @return {@link HederaEvmTransactionProcessingResult} of the contract call
      * @throws MirrorEvmTransactionException if any pre-checks
      * fail with {@link IllegalStateException} or {@link IllegalArgumentException}
      */
     protected HederaEvmTransactionProcessingResult callContract(CallServiceParameters params,
+                                                                TracerType tracerType,
                                                                 ContractCallContext ctx) throws MirrorEvmTransactionException {
         // if we have historical call, then set the corresponding record file in the context
         if (params.getBlock() != BlockType.LATEST) {
@@ -121,16 +90,16 @@
         }
         // initializes the stack frame with the current state or historical state (if the call is historical)
         ctx.initializeStackFrames(store.getStackedStateFrames());
-        return doProcessCall(params, params.getGas(), true, ctx);
->>>>>>> 8f25a317
+        return doProcessCall(params, params.getGas(), true, tracerType, ctx);
     }
 
     protected HederaEvmTransactionProcessingResult doProcessCall(CallServiceParameters params,
                                                                  long estimatedGas,
                                                                  boolean restoreGasToThrottleBucket,
+                                                                 TracerType tracerType,
                                                                  ContractCallContext ctx) throws MirrorEvmTransactionException {
         try {
-            var result = mirrorEvmTxProcessor.execute(params, estimatedGas, params.getTracerType(), ctx);
+            var result = mirrorEvmTxProcessor.execute(params, estimatedGas, tracerType, ctx);
             if (!restoreGasToThrottleBucket) {
                 return result;
             }
@@ -155,7 +124,7 @@
         }
     }
 
-    protected void validateResult(final HederaEvmTransactionProcessingResult txnResult, final ContractExecutionParameters.CallType type) {
+    protected void validateResult(final HederaEvmTransactionProcessingResult txnResult, final CallType type) {
         if (!txnResult.isSuccessful()) {
             updateGasUsedMetric(ERROR, txnResult.getGasUsed(), 1);
             var revertReason = txnResult.getRevertReason().orElse(Bytes.EMPTY);
@@ -166,26 +135,15 @@
         }
     }
 
-<<<<<<< HEAD
-    protected void updateGasUsedMetric(final BaseCallServiceParameters.CallType callType, final long gasUsed, final int iterations) {
-=======
-    protected void updateGasUsedMetric(final CallServiceParameters.CallType callType, final long gasUsed, final int iterations) {
->>>>>>> 8f25a317
+    protected void updateGasUsedMetric(final CallType callType, final long gasUsed, final int iterations) {
         gasUsedCounter
                 .withTags("type", callType.toString(), "iteration", String.valueOf(iterations))
                 .increment(gasUsed);
     }
 
-<<<<<<< HEAD
-    protected void updateGasLimitMetric(final BaseCallServiceParameters.CallType callType, final long gasLimit) {
+    protected void updateGasLimitMetric(final CallType callType, final long gasLimit) {
         gasLimitCounter
                 .withTags("type", callType.toString())
                 .increment(gasLimit);
-=======
-    protected void updateGasLimitMetric(final CallServiceParameters params) {
-        gasLimitCounter
-                .withTags("type", params.getCallType().toString())
-                .increment(params.getGas());
->>>>>>> 8f25a317
     }
 }