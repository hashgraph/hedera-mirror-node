--- conflicted
+++ resolved
@@ -63,8 +63,6 @@
 
     private HederaEvmTransactionProcessingResult doProcessCall(final CallServiceParameters body) {
         HederaEvmTransactionProcessingResult txnResult;
-<<<<<<< HEAD
-=======
 
         try {
             txnResult =
@@ -75,16 +73,7 @@
                             body.getValue(),
                             body.getCallData(),
                             body.isStatic());
->>>>>>> 40dc5965
 
-        try {
-            txnResult = mirrorEvmTxProcessor.execute(
-                    body.getSender(),
-                    body.getReceiver(),
-                    body.getProvidedGasLimit(),
-                    body.getValue(),
-                    body.getCallData(),
-                    body.isStatic());
             if (!txnResult.isSuccessful()) {
                 throw new InvalidTransactionException(getStatusOrDefault(txnResult));
             }
