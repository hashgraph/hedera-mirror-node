/*
 * Copyright (C) 2023-2024 Hedera Hashgraph, LLC
 *
 * Licensed under the Apache License, Version 2.0 (the "License");
 * you may not use this file except in compliance with the License.
 * You may obtain a copy of the License at
 *
 *      http://www.apache.org/licenses/LICENSE-2.0
 *
 * Unless required by applicable law or agreed to in writing, software
 * distributed under the License is distributed on an "AS IS" BASIS,
 * WITHOUT WARRANTIES OR CONDITIONS OF ANY KIND, either express or implied.
 * See the License for the specific language governing permissions and
 * limitations under the License.
 */

package com.hedera.mirror.web3.service;

import static com.hedera.mirror.web3.convert.BytesDecoder.maybeDecodeSolidityErrorStringToReadableMessage;
import static com.hedera.mirror.web3.evm.exception.ResponseCodeUtil.getStatusOrDefault;
import static com.hedera.mirror.web3.service.model.CallServiceParameters.CallType.ERROR;
import static com.hedera.mirror.web3.service.model.CallServiceParameters.CallType.ETH_ESTIMATE_GAS;
import static org.apache.logging.log4j.util.Strings.EMPTY;

import com.google.common.base.Stopwatch;
import com.hedera.mirror.common.domain.contract.ContractAction;
import com.hedera.mirror.common.domain.transaction.EthereumTransaction;
import com.hedera.mirror.common.domain.transaction.Transaction;
import com.hedera.mirror.web3.common.ContractCallContext;
import com.hedera.mirror.web3.common.TransactionIdOrHashParameter;
import com.hedera.mirror.web3.evm.contracts.execution.MirrorEvmTxProcessor;
import com.hedera.mirror.web3.evm.contracts.execution.OpcodesProcessingResult;
import com.hedera.mirror.web3.evm.contracts.execution.traceability.OpcodeTracerOptions;
import com.hedera.mirror.web3.evm.store.Store;
import com.hedera.mirror.web3.exception.BlockNumberNotFoundException;
import com.hedera.mirror.web3.exception.MirrorEvmTransactionException;
import com.hedera.mirror.web3.service.model.CallServiceParameters;
import com.hedera.mirror.web3.service.model.CallServiceParameters.CallType;
import com.hedera.mirror.web3.service.utils.BinaryGasEstimator;
import com.hedera.mirror.web3.viewmodel.BlockType;
import com.hedera.node.app.service.evm.contracts.execution.HederaEvmTransactionProcessingResult;
import com.hedera.node.app.service.evm.contracts.execution.HederaEvmTxProcessor;
import edu.umd.cs.findbugs.annotations.NonNull;
import io.micrometer.core.instrument.Counter;
import io.micrometer.core.instrument.Meter.MeterProvider;
import io.micrometer.core.instrument.MeterRegistry;
import jakarta.inject.Named;

import java.util.List;
import java.util.Objects;
import java.util.Optional;

import lombok.CustomLog;
import lombok.SneakyThrows;
import org.apache.tuweni.bytes.Bytes;

@CustomLog
@Named
public class ContractCallService {

    static final String GAS_METRIC = "hedera.mirror.web3.call.gas";

    private final BinaryGasEstimator binaryGasEstimator;
    private final MeterProvider<Counter> gasCounter;
    private final Store store;
    private final MirrorEvmTxProcessor mirrorEvmTxProcessor;
    private final RecordFileService recordFileService;
    private final ContractActionService contractActionService;
    private final TransactionService transactionService;
    private final EthereumTransactionService ethereumTransactionService;

    public ContractCallService(
            MeterRegistry meterRegistry,
            BinaryGasEstimator binaryGasEstimator,
            Store store,
            MirrorEvmTxProcessor mirrorEvmTxProcessor,
            RecordFileService recordFileService,
            ContractActionService contractActionService,
            TransactionService transactionService,
            EthereumTransactionService ethereumTransactionService) {
        this.binaryGasEstimator = binaryGasEstimator;
        this.gasCounter = Counter.builder(GAS_METRIC)
                .description("The amount of gas consumed by the EVM")
                .withRegistry(meterRegistry);
        this.store = store;
        this.mirrorEvmTxProcessor = mirrorEvmTxProcessor;
        this.recordFileService = recordFileService;
        this.transactionService = transactionService;
        this.contractActionService = contractActionService;
        this.ethereumTransactionService = ethereumTransactionService;
    }

    public String processCall(final CallServiceParameters params) {
        return ContractCallContext.run(ctx -> {
            var stopwatch = Stopwatch.createStarted();
            var stringResult = "";

            try {
                Bytes result;
                if (params.isEstimate()) {
                    // eth_estimateGas initialization - historical timestamp is Optional.empty()
                    ctx.initializeStackFrames(store.getStackedStateFrames());
                    result = estimateGas(params);
                } else {
                    final var ethCallTxnResult = getCallTxnResult(params, HederaEvmTxProcessor.TracerType.OPERATION, ctx);

                    validateResult(ethCallTxnResult, params.getCallType());

                    result = Objects.requireNonNullElse(ethCallTxnResult.getOutput(), Bytes.EMPTY);
                }

                stringResult = result.toHexString();
            } finally {
                log.debug("Processed request {} in {}: {}", params, stopwatch, stringResult);
            }

            return stringResult;
        });
    }

<<<<<<< HEAD
    public OpcodesProcessingResult processOpcodeCall(final CallServiceParameters params, TransactionIdOrHashParameter transactionIdOrHashParameter) {
        return ContractCallContext.run(ctx -> {
            List<ContractAction> contractActions = getContractAction(transactionIdOrHashParameter);
            ctx.setContractActions(contractActions);
            final var ethCallTxnResult = getCallTxnResult(params, HederaEvmTxProcessor.TracerType.OPCODE, ctx);
            validateResult(ethCallTxnResult, params.getCallType());
            return OpcodesProcessingResult.builder()
                    .transactionProcessingResult(ethCallTxnResult)
                    .opcodes(ctx.getOpcodes())
                    .build();
        });
    }

    @SneakyThrows
    public List<ContractAction> getContractAction(@NonNull TransactionIdOrHashParameter transactionIdOrHash) {
        final Optional<Transaction> transaction;
        final Optional<EthereumTransaction> ethTransaction;

        if (transactionIdOrHash.isHash()) {
            ethTransaction = ethereumTransactionService.findByHash(transactionIdOrHash.hash().toByteArray());
            transaction = ethTransaction
                    .map(EthereumTransaction::getConsensusTimestamp)
                    .flatMap(transactionService::findByConsensusTimestamp);
        } else if (transactionIdOrHash.isTransactionId()) {
            transaction = transactionService.findByTransactionId(transactionIdOrHash.transactionID());
            ethTransaction = transaction
                    .map(Transaction::getConsensusTimestamp)
                    .flatMap(ethereumTransactionService::findByConsensusTimestamp);
        } else {
            throw new IllegalArgumentException("Invalid transaction ID or hash: %s".formatted(transactionIdOrHash));
        }

        return contractActionService.findContractActionByConsensusTimestamp(transaction.get().getConsensusTimestamp());
    }

    private HederaEvmTransactionProcessingResult getCallTxnResult(CallServiceParameters params,
                                                                  HederaEvmTxProcessor.TracerType tracerType,
                                                                  ContractCallContext ctx) throws MirrorEvmTransactionException {
        // if we have historical call then set corresponding file record
        if (params.getBlock() != BlockType.LATEST) {
            ctx.setRecordFile(recordFileService
                    .findRecordFileByBlock(params.getBlock())
                    .orElseThrow(BlockNumberNotFoundException::new));
        }
        // eth_call initialization - historical timestamp is Optional.of(recordFile.getConsensusEnd())
        // if the call is historical
        ctx.initializeStackFrames(store.getStackedStateFrames());
        return doProcessCall(params, params.getGas(), tracerType, ctx);
=======
    public OpcodesProcessingResult processOpcodeCall(final CallServiceParameters params,
                                                     final OpcodeTracerOptions options) {
        throw new UnsupportedOperationException("Not implemented");
>>>>>>> 97481d5a
    }

    /**
     * This method estimates the amount of gas required to execute a smart contract function. The estimation process
     * involves two steps:
     * <p>
     * 1. Firstly, a call is made with user inputted gas value (default and maximum value for this parameter is 15
     * million) to determine if the call estimation is possible. This step is intended to quickly identify any issues
     * that would prevent the estimation from succeeding.
     * <p>
     * 2. Finally, if the first step is successful, a binary search is initiated. The lower bound of the search is the
     * gas used in the first step, while the upper bound is the inputted gas parameter.
     */
    private Bytes estimateGas(final CallServiceParameters params) {
        final var processingResult = doProcessCall(params, params.getGas(), HederaEvmTxProcessor.TracerType.OPERATION, null);
        validateResult(processingResult, ETH_ESTIMATE_GAS);

        final var gasUsedByInitialCall = processingResult.getGasUsed();

        // sanity check ensuring gasUsed is always lower than the inputted one
        if (gasUsedByInitialCall >= params.getGas()) {
            return Bytes.ofUnsignedLong(gasUsedByInitialCall);
        }

        final var estimatedGas = binaryGasEstimator.search(
                (totalGas, iterations) -> updateGasMetric(ETH_ESTIMATE_GAS, totalGas, iterations),
                gas -> doProcessCall(params, gas, HederaEvmTxProcessor.TracerType.OPERATION, null),
                gasUsedByInitialCall,
                params.getGas());

        return Bytes.ofUnsignedLong(estimatedGas);
    }

    private HederaEvmTransactionProcessingResult doProcessCall(CallServiceParameters params,
                                                               long estimatedGas,
                                                               HederaEvmTxProcessor.TracerType tracerType,
                                                               ContractCallContext ctx) throws MirrorEvmTransactionException {
        try {
            return mirrorEvmTxProcessor.execute(params, estimatedGas, tracerType, ctx);
        } catch (IllegalStateException | IllegalArgumentException e) {
            throw new MirrorEvmTransactionException(e.getMessage(), EMPTY, EMPTY);
        }
    }

    private void validateResult(final HederaEvmTransactionProcessingResult txnResult, final CallType type) {
        if (!txnResult.isSuccessful()) {
            updateGasMetric(ERROR, txnResult.getGasUsed(), 1);
            var revertReason = txnResult.getRevertReason().orElse(Bytes.EMPTY);
            var detail = maybeDecodeSolidityErrorStringToReadableMessage(revertReason);
            throw new MirrorEvmTransactionException(getStatusOrDefault(txnResult), detail, revertReason.toHexString());
        } else {
            updateGasMetric(type, txnResult.getGasUsed(), 1);
        }
    }

    private void updateGasMetric(final CallType callType, final long gasUsed, final int iterations) {
        gasCounter
                .withTags("type", callType.toString(), "iteration", String.valueOf(iterations))
                .increment(gasUsed);
    }
}<|MERGE_RESOLUTION|>--- conflicted
+++ resolved
@@ -118,7 +118,6 @@
         });
     }
 
-<<<<<<< HEAD
     public OpcodesProcessingResult processOpcodeCall(final CallServiceParameters params, TransactionIdOrHashParameter transactionIdOrHashParameter) {
         return ContractCallContext.run(ctx -> {
             List<ContractAction> contractActions = getContractAction(transactionIdOrHashParameter);
@@ -167,11 +166,6 @@
         // if the call is historical
         ctx.initializeStackFrames(store.getStackedStateFrames());
         return doProcessCall(params, params.getGas(), tracerType, ctx);
-=======
-    public OpcodesProcessingResult processOpcodeCall(final CallServiceParameters params,
-                                                     final OpcodeTracerOptions options) {
-        throw new UnsupportedOperationException("Not implemented");
->>>>>>> 97481d5a
     }
 
     /**
