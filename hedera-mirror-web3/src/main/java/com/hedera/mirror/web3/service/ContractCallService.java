--- conflicted
+++ resolved
@@ -29,17 +29,9 @@
 import com.hedera.mirror.web3.exception.BlockNumberNotFoundException;
 import com.hedera.mirror.web3.exception.MirrorEvmTransactionException;
 import com.hedera.mirror.web3.service.model.CallServiceParameters;
-import com.hedera.mirror.web3.state.MirrorNodeState;
 import com.hedera.mirror.web3.throttle.ThrottleProperties;
 import com.hedera.mirror.web3.viewmodel.BlockType;
 import com.hedera.node.app.service.evm.contracts.execution.HederaEvmTransactionProcessingResult;
-<<<<<<< HEAD
-import com.hedera.node.app.state.SingleTransactionRecord;
-import com.hedera.node.app.workflows.standalone.TransactionExecutors;
-import com.hedera.node.config.data.EntitiesConfig;
-import com.swirlds.config.api.Configuration;
-=======
->>>>>>> 7bcab711
 import io.github.bucket4j.Bucket;
 import io.micrometer.core.instrument.Counter;
 import io.micrometer.core.instrument.Meter.MeterProvider;
@@ -61,17 +53,7 @@
     private final ThrottleProperties throttleProperties;
     private final Bucket gasLimitBucket;
     private final MirrorNodeEvmProperties mirrorNodeEvmProperties;
-<<<<<<< HEAD
-    private final MirrorNodeState mirrorNodeState;
-
-    private static final Configuration DEFAULT_CONFIG = new ConfigProviderImpl().getConfiguration();
-    private static final AccountID TREASURY_ACCOUNT_ID =
-            AccountID.newBuilder().accountNum(2).build();
-    private static final Duration TRANSACTION_DURATION = new Duration(15);
-    private static final Timestamp TRANSACTION_START = new Timestamp(0, 0);
-=======
     private final TransactionExecutionService transactionExecutionService;
->>>>>>> 7bcab711
 
     protected ContractCallService(
             MirrorEvmTxProcessor mirrorEvmTxProcessor,
@@ -81,11 +63,7 @@
             RecordFileService recordFileService,
             Store store,
             MirrorNodeEvmProperties mirrorNodeEvmProperties,
-<<<<<<< HEAD
-            MirrorNodeState mirrorNodeState) {
-=======
             TransactionExecutionService transactionExecutionService) {
->>>>>>> 7bcab711
         this.gasLimitCounter = Counter.builder(GAS_LIMIT_METRIC)
                 .description("The amount of gas limit sent in the request")
                 .withRegistry(meterRegistry);
@@ -152,149 +130,6 @@
         }
     }
 
-<<<<<<< HEAD
-    private Map<String, String> buildTransactionExecutorProperties() {
-        final var mirrorNodeProperties = mirrorNodeEvmProperties.getProperties();
-        mirrorNodeProperties.put(
-                "contracts.evm.version",
-                "v"
-                        + mirrorNodeEvmProperties.getSemanticEvmVersion().major() + "."
-                        + mirrorNodeEvmProperties.getSemanticEvmVersion().minor());
-        mirrorNodeProperties.put(
-                "ledger.id",
-                Bytes.wrap(mirrorNodeEvmProperties.getNetwork().getLedgerId()).toHexString());
-        return mirrorNodeProperties;
-    }
-
-    private HederaEvmTransactionProcessingResult buildSuccessResult(
-            final boolean isContractCreate,
-            final List<SingleTransactionRecord> receipt,
-            final CallServiceParameters params) {
-        var result = isContractCreate
-                ? receipt.getFirst().transactionRecord().contractCreateResult()
-                : receipt.getFirst().transactionRecord().contractCallResult();
-
-        return HederaEvmTransactionProcessingResult.successful(
-                List.of(),
-                result.gasUsed(),
-                0L,
-                0L,
-                Bytes.wrap(result.contractCallResult().toByteArray()),
-                params.getReceiver());
-    }
-
-    private HederaEvmTransactionProcessingResult buildFailedResult(
-            final List<SingleTransactionRecord> receipt, final boolean isContractCreate) {
-        var result = isContractCreate
-                ? receipt.getFirst().transactionRecord().contractCreateResultOrThrow()
-                : receipt.getFirst().transactionRecord().contractCallResultOrThrow();
-        var status = receipt.getFirst().transactionRecord().receipt().status();
-
-        return HederaEvmTransactionProcessingResult.failed(
-                result.gasUsed(),
-                0L,
-                0L,
-                Optional.of(Bytes.wrap(status.protoName().getBytes())),
-                Optional.empty());
-    }
-
-    private TransactionBody buildFileCreateTransactionBody(final CallServiceParameters params, long maxLifetime) {
-        return TransactionBody.newBuilder()
-                .fileCreate(FileCreateTransactionBody.newBuilder()
-                        .contents(com.hedera.pbj.runtime.io.buffer.Bytes.wrap(
-                                params.getCallData().toArray()))
-                        .expirationTime(new Timestamp(maxLifetime, 0))
-                        .build())
-                .transactionID(TransactionID.newBuilder()
-                        .transactionValidStart(TRANSACTION_START)
-                        .accountID(TREASURY_ACCOUNT_ID)
-                        .build())
-                .nodeAccountID(TREASURY_ACCOUNT_ID)
-                .transactionValidDuration(TRANSACTION_DURATION)
-                .build();
-    }
-
-    private TransactionBody buildContractCreateTransactionBody(
-            final FileID fileID, long estimatedGas, long maxLifetime) {
-        return TransactionBody.newBuilder()
-                .contractCreateInstance(ContractCreateTransactionBody.newBuilder()
-                        .fileID(fileID)
-                        .gas(estimatedGas)
-                        .autoRenewPeriod(new Duration(maxLifetime))
-                        .build())
-                .transactionID(TransactionID.newBuilder()
-                        .transactionValidStart(TRANSACTION_START)
-                        .accountID(TREASURY_ACCOUNT_ID)
-                        .build())
-                .nodeAccountID(TREASURY_ACCOUNT_ID)
-                .transactionValidDuration(TRANSACTION_DURATION)
-                .build();
-    }
-
-    private TransactionBody buildContractCallTransactionBody(
-            final CallServiceParameters params, final long estimatedGas) {
-        return TransactionBody.newBuilder()
-                .contractCall(ContractCallTransactionBody.newBuilder()
-                        .contractID(ContractID.newBuilder()
-                                .evmAddress(com.hedera.pbj.runtime.io.buffer.Bytes.wrap(
-                                        params.getReceiver().toArrayUnsafe()))
-                                .build())
-                        .functionParameters(com.hedera.pbj.runtime.io.buffer.Bytes.wrap(
-                                params.getCallData().toArray()))
-                        .gas(estimatedGas)
-                        .build())
-                .nodeAccountID(TREASURY_ACCOUNT_ID)
-                .transactionID(TransactionID.newBuilder()
-                        .transactionValidStart(TRANSACTION_START)
-                        .accountID(TREASURY_ACCOUNT_ID)
-                        .build())
-                .transactionValidDuration(TRANSACTION_DURATION)
-                .build();
-    }
-
-    private HederaEvmTransactionProcessingResult processModularizedCall(
-            final CallServiceParameters params, final long estimatedGas) {
-        final var isContractCreate = params.getReceiver().isZero();
-        final var maxLifetime =
-                DEFAULT_CONFIG.getConfigData(EntitiesConfig.class).maxLifetime();
-        var executor = TransactionExecutors.TRANSACTION_EXECUTORS.newExecutor(
-                mirrorNodeState, buildTransactionExecutorProperties(), null);
-
-        TransactionBody transactionBody;
-        HederaEvmTransactionProcessingResult result;
-        if (isContractCreate) {
-            // Upload the init bytecode
-            transactionBody = buildFileCreateTransactionBody(params, maxLifetime);
-            var uploadReceipt = executor.execute(transactionBody, Instant.EPOCH);
-            final var fileID = uploadReceipt
-                    .getFirst()
-                    .transactionRecord()
-                    .receiptOrThrow()
-                    .fileIDOrThrow();
-            final var file = File.newBuilder()
-                    .fileId(fileID)
-                    .contents(com.hedera.pbj.runtime.io.buffer.Bytes.wrap(
-                            params.getCallData().toFastHex(false).getBytes()))
-                    .build();
-            // Set the context variables for the uploaded contract.
-            ContractCallContext.get().setFile(Optional.of(file));
-
-            // Create the contract with the init bytecode
-            transactionBody = buildContractCreateTransactionBody(fileID, estimatedGas, maxLifetime);
-        } else {
-            transactionBody = buildContractCallTransactionBody(params, estimatedGas);
-        }
-        var receipt = executor.execute(transactionBody, Instant.EPOCH);
-        if (receipt.getFirst().transactionRecord().receiptOrThrow().status() == ResponseCodeEnum.SUCCESS) {
-            result = buildSuccessResult(isContractCreate, receipt, params);
-        } else {
-            result = buildFailedResult(receipt, isContractCreate);
-        }
-        return result;
-    }
-
-=======
->>>>>>> 7bcab711
     private void restoreGasToBucket(HederaEvmTransactionProcessingResult result, long gasLimit) {
         // If the transaction fails, gasUsed is equal to gasLimit, so restore the configured refund percent
         // of the gasLimit value back in the bucket.
