--- conflicted
+++ resolved
@@ -37,10 +37,7 @@
 import java.util.function.LongFunction;
 import javax.inject.Named;
 import lombok.CustomLog;
-<<<<<<< HEAD
-=======
 import org.apache.commons.lang3.StringUtils;
->>>>>>> d9fb77ca
 import org.apache.tuweni.bytes.Bytes;
 
 import com.hedera.mirror.web3.evm.contracts.execution.MirrorEvmTxProcessorFacade;
@@ -59,12 +56,8 @@
     private final Map<CallType, Counter> gasPerSecondMetricMap;
     private final MirrorNodeEvmProperties properties;
 
-<<<<<<< HEAD
     public ContractCallService(final MirrorEvmTxProcessorFacade mirrorEvmTxProcessorFacade,
                                final MeterRegistry meterRegistry, MirrorNodeEvmProperties properties) {
-=======
-    public ContractCallService(MirrorEvmTxProcessorFacade mirrorEvmTxProcessorFacade, MeterRegistry meterRegistry) {
->>>>>>> d9fb77ca
         this.mirrorEvmTxProcessorFacade = mirrorEvmTxProcessorFacade;
         this.properties = properties;
 
@@ -78,8 +71,8 @@
         gasPerSecondMetricMap = Collections.unmodifiableMap(gasPerSecondMetricEnumMap);
     }
 
-<<<<<<< HEAD
     public String processCall(final CallServiceParameters params) {
+        var stopwatch = Stopwatch.createStarted();
         if (params.isEstimate()) {
             return estimateGas(params);
         }
@@ -88,19 +81,9 @@
 
         final var callResult = ethCallTxnResult.getOutput() != null
                 ? ethCallTxnResult.getOutput() : Bytes.EMPTY;
-
-        return callResult.toHexString();
-=======
-    public String processCall(final CallServiceParameters body) {
-        var stopwatch = Stopwatch.createStarted();
-        final var txnResult = doProcessCall(body);
-
-        final var callResult = txnResult.getOutput() != null
-                ? txnResult.getOutput() : Bytes.EMPTY;
         final var stringResult = callResult.toHexString();
-        log.debug("Processed request {} in {}: {}", body, stopwatch, stringResult);
+        log.debug("Processed request {} in {}: {}", params, stopwatch, stringResult);
         return stringResult;
->>>>>>> d9fb77ca
     }
 
     private String estimateGas(final CallServiceParameters params) {
@@ -109,7 +92,6 @@
         }
         LongFunction<HederaEvmTransactionProcessingResult> callProcessor = (gas) -> doProcessCall(params, gas);
 
-<<<<<<< HEAD
         HederaEvmTransactionProcessingResult initialCallResult = callProcessor.apply(params.getGas());
         validateTxnResult(initialCallResult, ETH_ESTIMATE_GAS);
         final long gasUsedByInitialCall = initialCallResult.getGasUsed();
@@ -139,24 +121,6 @@
 
             if (err || gasUsed == 0) {
                 lo = mid;
-=======
-        try {
-            txnResult =
-                    mirrorEvmTxProcessorFacade.execute(
-                            body.getSender(),
-                            body.getReceiver(),
-                            body.getProvidedGasLimit(),
-                            body.getValue(),
-                            body.getCallData(),
-                            body.isStatic());
-
-            if (!txnResult.isSuccessful()) {
-                onComplete(CallType.ERROR, txnResult);
-
-                var revertReason = txnResult.getRevertReason().orElse(Bytes.EMPTY);
-                throw new InvalidTransactionException(getStatusOrDefault(txnResult),
-                        maybeDecodeSolidityErrorStringToReadableMessage(revertReason), revertReason.toHexString());
->>>>>>> d9fb77ca
             } else {
                 hi = mid;
                 if (Math.abs(prevGasLimit - mid) < minDiffBetweenIterations) {
