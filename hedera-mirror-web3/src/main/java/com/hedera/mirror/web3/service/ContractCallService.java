--- conflicted
+++ resolved
@@ -55,39 +55,27 @@
     private final MeterProvider<Counter> gasCounter;
     private final Store store;
     private final MirrorEvmTxProcessor mirrorEvmTxProcessor;
-<<<<<<< HEAD
     private final RecordFileService recordFileService;
-=======
-    private final RecordFileRepository recordFileRepository;
     private final ThrottleProperties throttleProperties;
     private final Bucket gasLimitBucket;
->>>>>>> 8ee1a5fb
 
     public ContractCallService(
             MeterRegistry meterRegistry,
             BinaryGasEstimator binaryGasEstimator,
             Store store,
             MirrorEvmTxProcessor mirrorEvmTxProcessor,
-<<<<<<< HEAD
-            RecordFileService recordFileService) {
-=======
-            RecordFileRepository recordFileRepository,
+            RecordFileService recordFileService,
             ThrottleProperties throttleProperties,
             Bucket gasLimitBucket) {
->>>>>>> 8ee1a5fb
         this.binaryGasEstimator = binaryGasEstimator;
         this.gasCounter = Counter.builder(GAS_METRIC)
                 .description("The amount of gas consumed by the EVM")
                 .withRegistry(meterRegistry);
         this.store = store;
         this.mirrorEvmTxProcessor = mirrorEvmTxProcessor;
-<<<<<<< HEAD
         this.recordFileService = recordFileService;
-=======
-        this.recordFileRepository = recordFileRepository;
         this.throttleProperties = throttleProperties;
         this.gasLimitBucket = gasLimitBucket;
->>>>>>> 8ee1a5fb
     }
 
     public String processCall(final CallServiceParameters params) {
