/*
 * Copyright (C) 2023 Hedera Hashgraph, LLC
 *
 * Licensed under the Apache License, Version 2.0 (the "License");
 * you may not use this file except in compliance with the License.
 * You may obtain a copy of the License at
 *
 *      http://www.apache.org/licenses/LICENSE-2.0
 *
 * Unless required by applicable law or agreed to in writing, software
 * distributed under the License is distributed on an "AS IS" BASIS,
 * WITHOUT WARRANTIES OR CONDITIONS OF ANY KIND, either express or implied.
 * See the License for the specific language governing permissions and
 * limitations under the License.
 */

package com.hedera.mirror.web3.service;

import static com.hedera.mirror.web3.convert.BytesDecoder.maybeDecodeSolidityErrorStringToReadableMessage;
import static com.hedera.mirror.web3.evm.exception.ResponseCodeUtil.getStatusOrDefault;
import static com.hedera.mirror.web3.service.model.CallServiceParameters.CallType.ERROR;
import static com.hedera.mirror.web3.service.model.CallServiceParameters.CallType.ETH_ESTIMATE_GAS;
import static org.apache.logging.log4j.util.Strings.EMPTY;

import com.google.common.base.Stopwatch;
import com.hedera.mirror.web3.evm.contracts.execution.MirrorEvmTxProcessorFacade;
import com.hedera.mirror.web3.exception.InvalidTransactionException;
import com.hedera.mirror.web3.service.model.CallServiceParameters;
import com.hedera.mirror.web3.service.model.CallServiceParameters.CallType;
import com.hedera.node.app.service.evm.contracts.execution.HederaEvmTransactionProcessingResult;
import io.micrometer.core.instrument.Counter;
import javax.inject.Named;
import io.micrometer.core.instrument.MeterRegistry;
import lombok.CustomLog;
import org.apache.tuweni.bytes.Bytes;

<<<<<<< HEAD
import com.hedera.mirror.web3.evm.contracts.execution.MirrorEvmTxProcessorFacade;
import com.hedera.mirror.web3.evm.properties.MirrorNodeEvmProperties;
import com.hedera.mirror.web3.exception.InvalidTransactionException;
import com.hedera.mirror.web3.service.model.CallServiceParameters;
import com.hedera.mirror.web3.service.model.CallServiceParameters.CallType;
import com.hedera.node.app.service.evm.contracts.execution.HederaEvmTransactionProcessingResult;

=======
>>>>>>> b0f969c0
@CustomLog
@Named
public class ContractCallService {

    private final MirrorEvmTxProcessorFacade mirrorEvmTxProcessorFacade;
    private final MeterRegistry meterRegistry;
    private final Counter.Builder gasCounter = Counter.builder("hedera.mirror.web3.call.gas")
        .description("The amount of gas consumed by the EVM");
    private final MirrorNodeEvmProperties properties;

    public ContractCallService(final MirrorEvmTxProcessorFacade mirrorEvmTxProcessorFacade, MeterRegistry meterRegistry, MirrorNodeEvmProperties properties) {
        this.mirrorEvmTxProcessorFacade = mirrorEvmTxProcessorFacade;
<<<<<<< HEAD
        this.meterRegistry = meterRegistry;
        this.properties = properties;
=======

        final var gasPerSecondMetricEnumMap = new EnumMap<CallType, Counter>(CallType.class);
        Arrays.stream(CallType.values())
                .forEach(type -> gasPerSecondMetricEnumMap.put(
                        type,
                        Counter.builder("hedera.mirror.web3.call.gas")
                                .description("The amount of gas consumed by the EVM")
                                .tag("type", type.toString())
                                .register(meterRegistry)));

        gasPerSecondMetricMap = Collections.unmodifiableMap(gasPerSecondMetricEnumMap);
>>>>>>> b0f969c0
    }

    public String processCall(final CallServiceParameters params) {
        var stopwatch = Stopwatch.createStarted();
        String stringResult = "";
        try {
            if (params.isEstimate()) {
                stringResult = estimateGas(params);
                return stringResult;
            }
            final var ethCallTxnResult = doProcessCall(params, params.getGas());
            validateTxnResult(ethCallTxnResult, params.getCallType());

            final var callResult = ethCallTxnResult.getOutput() != null
                    ? ethCallTxnResult.getOutput() : Bytes.EMPTY;
            stringResult = callResult.toHexString();
            return stringResult;
        } finally {
            log.debug("Processed request {} in {}: {}", params, stopwatch, stringResult);
        }
    }

<<<<<<< HEAD
    /**
     * This method estimates the amount of gas required to execute a smart contract function.
     * The estimation process involves three steps:
     * 1. Firstly, a call is made with the maximum gas value of 15 million to determine if the call
     *    estimation is possible. This step is intended to quickly identify any issues that would
     *    prevent the estimation from succeeding.
     *
     * 2. Finally, if the first step is successful, a binary search is initiated.
     *    The lower bound of the search is the gas used in the first step, while the upper bound
     *    is half of the maximum gas value .
     */
    private String estimateGas(final CallServiceParameters params) {
        HederaEvmTransactionProcessingResult processingResult = doProcessCall(params, properties.getMaxGasToUseLimit());
        validateTxnResult(processingResult, ETH_ESTIMATE_GAS);

        final var gasUsedByInitialCall = processingResult.getGasUsed();
        final var estimatedGas = binarySearch(params, gasUsedByInitialCall, properties.getMaxGasToUseLimit() / 2);

        return Long.toHexString(estimatedGas);
=======
        final var callResult = txnResult.getOutput() != null ? txnResult.getOutput() : Bytes.EMPTY;
        final var stringResult = callResult.toHexString();
        log.debug("Processed request {} in {}: {}", body, stopwatch, stringResult);
        return stringResult;
>>>>>>> b0f969c0
    }

    /**
     * Future work: move to another class and compare performance with interpolation algo.
     */
    private long binarySearch(final CallServiceParameters params, long lo, long hi) {
        long prevGasLimit = lo;
        int iterationsMade = 0;
       do {
           long mid = (hi + lo) / 2 ;
           HederaEvmTransactionProcessingResult transactionResult = doProcessCall(params, mid);
           updateGasMetric(ETH_ESTIMATE_GAS, transactionResult, ++iterationsMade);
           boolean err = !transactionResult.isSuccessful() || transactionResult.getGasUsed() < 0;
            long gasUsed = err ? prevGasLimit : transactionResult.getGasUsed();
            if (err || gasUsed == 0) {
                lo = mid;
            } else {
                hi = mid;
                if (Math.abs(prevGasLimit - mid) < properties.getDiffBetweenIterations()) {
                    lo = hi;
                }
            }
            prevGasLimit = mid;
        } while (lo + 1 < hi);
        return hi;
    }

    private HederaEvmTransactionProcessingResult doProcessCall(final CallServiceParameters params,
                                                               final long estimatedGas) {
        HederaEvmTransactionProcessingResult transactionResult;
        try {
<<<<<<< HEAD
            transactionResult =
                    mirrorEvmTxProcessorFacade.execute(
                            params.getSender(),
                            params.getReceiver(),
                            params.isEstimate() ? estimatedGas : params.getGas(),
                            params.getValue(),
                            params.getCallData(),
                            params.isStatic());
=======
            txnResult = mirrorEvmTxProcessorFacade.execute(
                    body.getSender(),
                    body.getReceiver(),
                    body.getProvidedGasLimit(),
                    body.getValue(),
                    body.getCallData(),
                    body.isStatic());

            if (!txnResult.isSuccessful()) {
                onComplete(CallType.ERROR, txnResult);

                var revertReason = txnResult.getRevertReason().orElse(Bytes.EMPTY);
                throw new InvalidTransactionException(
                        getStatusOrDefault(txnResult),
                        maybeDecodeSolidityErrorStringToReadableMessage(revertReason),
                        revertReason.toHexString());
            } else {
                onComplete(body.getCallType(), txnResult);
            }
>>>>>>> b0f969c0
        } catch (IllegalStateException | IllegalArgumentException e) {
            throw new InvalidTransactionException(e.getMessage(), EMPTY, EMPTY);
        }
        return transactionResult;
    }

    private void validateTxnResult(final HederaEvmTransactionProcessingResult txnResult,
                                   final CallType type) {
        if (!txnResult.isSuccessful()) {
            updateGasMetric(ERROR, txnResult, 1);

            var revertReason = txnResult.getRevertReason().orElse(Bytes.EMPTY);
            throw new InvalidTransactionException(getStatusOrDefault(txnResult),
                    maybeDecodeSolidityErrorStringToReadableMessage(revertReason), revertReason.toHexString());
        } else {
            updateGasMetric(type, txnResult, 1);
        }
    }

    private void updateGasMetric(final CallType callType, final HederaEvmTransactionProcessingResult result,
                                 final int iterations) {
       gasCounter.tag("type", callType.toString())
                .tag("iteration", String.valueOf(iterations))
                .register(meterRegistry)
                .increment(result.getGasUsed());
    }
}<|MERGE_RESOLUTION|>--- conflicted
+++ resolved
@@ -13,7 +13,6 @@
  * See the License for the specific language governing permissions and
  * limitations under the License.
  */
-
 package com.hedera.mirror.web3.service;
 
 import static com.hedera.mirror.web3.convert.BytesDecoder.maybeDecodeSolidityErrorStringToReadableMessage;
@@ -23,18 +22,14 @@
 import static org.apache.logging.log4j.util.Strings.EMPTY;
 
 import com.google.common.base.Stopwatch;
-import com.hedera.mirror.web3.evm.contracts.execution.MirrorEvmTxProcessorFacade;
-import com.hedera.mirror.web3.exception.InvalidTransactionException;
-import com.hedera.mirror.web3.service.model.CallServiceParameters;
-import com.hedera.mirror.web3.service.model.CallServiceParameters.CallType;
-import com.hedera.node.app.service.evm.contracts.execution.HederaEvmTransactionProcessingResult;
 import io.micrometer.core.instrument.Counter;
+import io.micrometer.core.instrument.MeterRegistry;
+import java.util.Objects;
 import javax.inject.Named;
-import io.micrometer.core.instrument.MeterRegistry;
 import lombok.CustomLog;
+import lombok.RequiredArgsConstructor;
 import org.apache.tuweni.bytes.Bytes;
 
-<<<<<<< HEAD
 import com.hedera.mirror.web3.evm.contracts.execution.MirrorEvmTxProcessorFacade;
 import com.hedera.mirror.web3.evm.properties.MirrorNodeEvmProperties;
 import com.hedera.mirror.web3.exception.InvalidTransactionException;
@@ -42,51 +37,31 @@
 import com.hedera.mirror.web3.service.model.CallServiceParameters.CallType;
 import com.hedera.node.app.service.evm.contracts.execution.HederaEvmTransactionProcessingResult;
 
-=======
->>>>>>> b0f969c0
 @CustomLog
 @Named
+@RequiredArgsConstructor
 public class ContractCallService {
 
+    private final Counter.Builder gasCounter = Counter.builder("hedera.mirror.web3.call.gas")
+            .description("The amount of gas consumed by the EVM");
     private final MirrorEvmTxProcessorFacade mirrorEvmTxProcessorFacade;
     private final MeterRegistry meterRegistry;
-    private final Counter.Builder gasCounter = Counter.builder("hedera.mirror.web3.call.gas")
-        .description("The amount of gas consumed by the EVM");
     private final MirrorNodeEvmProperties properties;
-
-    public ContractCallService(final MirrorEvmTxProcessorFacade mirrorEvmTxProcessorFacade, MeterRegistry meterRegistry, MirrorNodeEvmProperties properties) {
-        this.mirrorEvmTxProcessorFacade = mirrorEvmTxProcessorFacade;
-<<<<<<< HEAD
-        this.meterRegistry = meterRegistry;
-        this.properties = properties;
-=======
-
-        final var gasPerSecondMetricEnumMap = new EnumMap<CallType, Counter>(CallType.class);
-        Arrays.stream(CallType.values())
-                .forEach(type -> gasPerSecondMetricEnumMap.put(
-                        type,
-                        Counter.builder("hedera.mirror.web3.call.gas")
-                                .description("The amount of gas consumed by the EVM")
-                                .tag("type", type.toString())
-                                .register(meterRegistry)));
-
-        gasPerSecondMetricMap = Collections.unmodifiableMap(gasPerSecondMetricEnumMap);
->>>>>>> b0f969c0
-    }
 
     public String processCall(final CallServiceParameters params) {
         var stopwatch = Stopwatch.createStarted();
-        String stringResult = "";
+        var stringResult = "";
+
         try {
             if (params.isEstimate()) {
                 stringResult = estimateGas(params);
                 return stringResult;
             }
+
             final var ethCallTxnResult = doProcessCall(params, params.getGas());
-            validateTxnResult(ethCallTxnResult, params.getCallType());
+            validateResult(ethCallTxnResult, params.getCallType());
 
-            final var callResult = ethCallTxnResult.getOutput() != null
-                    ? ethCallTxnResult.getOutput() : Bytes.EMPTY;
+            final var callResult = Objects.requireNonNullElse(ethCallTxnResult.getOutput(), Bytes.EMPTY);
             stringResult = callResult.toHexString();
             return stringResult;
         } finally {
@@ -94,32 +69,25 @@
         }
     }
 
-<<<<<<< HEAD
     /**
-     * This method estimates the amount of gas required to execute a smart contract function.
-     * The estimation process involves three steps:
-     * 1. Firstly, a call is made with the maximum gas value of 15 million to determine if the call
-     *    estimation is possible. This step is intended to quickly identify any issues that would
-     *    prevent the estimation from succeeding.
-     *
-     * 2. Finally, if the first step is successful, a binary search is initiated.
-     *    The lower bound of the search is the gas used in the first step, while the upper bound
-     *    is half of the maximum gas value .
+     * This method estimates the amount of gas required to execute a smart contract function. The estimation process
+     * involves two steps:
+     * <p>
+     * 1. Firstly, a call is made with the maximum gas value of 15 million to determine if the call estimation is
+     * possible. This step is intended to quickly identify any issues that would prevent the estimation from
+     * succeeding.
+     * <p>
+     * 2. Finally, if the first step is successful, a binary search is initiated. The lower bound of the search is the
+     * gas used in the first step, while the upper bound is half of the maximum gas value .
      */
     private String estimateGas(final CallServiceParameters params) {
         HederaEvmTransactionProcessingResult processingResult = doProcessCall(params, properties.getMaxGasToUseLimit());
-        validateTxnResult(processingResult, ETH_ESTIMATE_GAS);
+        validateResult(processingResult, ETH_ESTIMATE_GAS);
 
         final var gasUsedByInitialCall = processingResult.getGasUsed();
         final var estimatedGas = binarySearch(params, gasUsedByInitialCall, properties.getMaxGasToUseLimit() / 2);
 
         return Long.toHexString(estimatedGas);
-=======
-        final var callResult = txnResult.getOutput() != null ? txnResult.getOutput() : Bytes.EMPTY;
-        final var stringResult = callResult.toHexString();
-        log.debug("Processed request {} in {}: {}", body, stopwatch, stringResult);
-        return stringResult;
->>>>>>> b0f969c0
     }
 
     /**
@@ -128,11 +96,12 @@
     private long binarySearch(final CallServiceParameters params, long lo, long hi) {
         long prevGasLimit = lo;
         int iterationsMade = 0;
-       do {
-           long mid = (hi + lo) / 2 ;
-           HederaEvmTransactionProcessingResult transactionResult = doProcessCall(params, mid);
-           updateGasMetric(ETH_ESTIMATE_GAS, transactionResult, ++iterationsMade);
-           boolean err = !transactionResult.isSuccessful() || transactionResult.getGasUsed() < 0;
+
+        do {
+            long mid = (hi + lo) / 2;
+            HederaEvmTransactionProcessingResult transactionResult = doProcessCall(params, mid);
+            updateGasMetric(ETH_ESTIMATE_GAS, transactionResult, ++iterationsMade);
+            boolean err = !transactionResult.isSuccessful() || transactionResult.getGasUsed() < 0;
             long gasUsed = err ? prevGasLimit : transactionResult.getGasUsed();
             if (err || gasUsed == 0) {
                 lo = mid;
@@ -144,6 +113,7 @@
             }
             prevGasLimit = mid;
         } while (lo + 1 < hi);
+
         return hi;
     }
 
@@ -151,7 +121,6 @@
                                                                final long estimatedGas) {
         HederaEvmTransactionProcessingResult transactionResult;
         try {
-<<<<<<< HEAD
             transactionResult =
                     mirrorEvmTxProcessorFacade.execute(
                             params.getSender(),
@@ -160,41 +129,18 @@
                             params.getValue(),
                             params.getCallData(),
                             params.isStatic());
-=======
-            txnResult = mirrorEvmTxProcessorFacade.execute(
-                    body.getSender(),
-                    body.getReceiver(),
-                    body.getProvidedGasLimit(),
-                    body.getValue(),
-                    body.getCallData(),
-                    body.isStatic());
-
-            if (!txnResult.isSuccessful()) {
-                onComplete(CallType.ERROR, txnResult);
-
-                var revertReason = txnResult.getRevertReason().orElse(Bytes.EMPTY);
-                throw new InvalidTransactionException(
-                        getStatusOrDefault(txnResult),
-                        maybeDecodeSolidityErrorStringToReadableMessage(revertReason),
-                        revertReason.toHexString());
-            } else {
-                onComplete(body.getCallType(), txnResult);
-            }
->>>>>>> b0f969c0
         } catch (IllegalStateException | IllegalArgumentException e) {
             throw new InvalidTransactionException(e.getMessage(), EMPTY, EMPTY);
         }
         return transactionResult;
     }
 
-    private void validateTxnResult(final HederaEvmTransactionProcessingResult txnResult,
-                                   final CallType type) {
+    private void validateResult(final HederaEvmTransactionProcessingResult txnResult, final CallType type) {
         if (!txnResult.isSuccessful()) {
             updateGasMetric(ERROR, txnResult, 1);
-
             var revertReason = txnResult.getRevertReason().orElse(Bytes.EMPTY);
-            throw new InvalidTransactionException(getStatusOrDefault(txnResult),
-                    maybeDecodeSolidityErrorStringToReadableMessage(revertReason), revertReason.toHexString());
+            var detail = maybeDecodeSolidityErrorStringToReadableMessage(revertReason);
+            throw new InvalidTransactionException(getStatusOrDefault(txnResult), detail, revertReason.toHexString());
         } else {
             updateGasMetric(type, txnResult, 1);
         }
@@ -202,7 +148,7 @@
 
     private void updateGasMetric(final CallType callType, final HederaEvmTransactionProcessingResult result,
                                  final int iterations) {
-       gasCounter.tag("type", callType.toString())
+        gasCounter.tag("type", callType.toString())
                 .tag("iteration", String.valueOf(iterations))
                 .register(meterRegistry)
                 .increment(result.getGasUsed());
