/*
 * Copyright (C) 2023-2024 Hedera Hashgraph, LLC
 *
 * Licensed under the Apache License, Version 2.0 (the "License");
 * you may not use this file except in compliance with the License.
 * You may obtain a copy of the License at
 *
 *      http://www.apache.org/licenses/LICENSE-2.0
 *
 * Unless required by applicable law or agreed to in writing, software
 * distributed under the License is distributed on an "AS IS" BASIS,
 * WITHOUT WARRANTIES OR CONDITIONS OF ANY KIND, either express or implied.
 * See the License for the specific language governing permissions and
 * limitations under the License.
 */

package com.hedera.mirror.web3.service;

import static com.hedera.mirror.web3.common.ContractCallContext.init;
import static com.hedera.mirror.web3.convert.BytesDecoder.maybeDecodeSolidityErrorStringToReadableMessage;
import static com.hedera.mirror.web3.evm.exception.ResponseCodeUtil.getStatusOrDefault;
import static com.hedera.mirror.web3.service.model.CallServiceParameters.CallType.ERROR;
import static com.hedera.mirror.web3.service.model.CallServiceParameters.CallType.ETH_ESTIMATE_GAS;
import static org.apache.logging.log4j.util.Strings.EMPTY;

import com.google.common.base.Stopwatch;
import com.hedera.mirror.common.domain.transaction.RecordFile;
import com.hedera.mirror.web3.common.ContractCallContext;
import com.hedera.mirror.web3.evm.contracts.execution.MirrorEvmTxProcessor;
import com.hedera.mirror.web3.evm.store.Store;
import com.hedera.mirror.web3.exception.BlockNumberNotFoundException;
import com.hedera.mirror.web3.exception.BlockNumberOutOfRangeException;
import com.hedera.mirror.web3.exception.MirrorEvmTransactionException;
import com.hedera.mirror.web3.repository.RecordFileRepository;
import com.hedera.mirror.web3.service.model.CallServiceParameters;
import com.hedera.mirror.web3.service.model.CallServiceParameters.CallType;
import com.hedera.mirror.web3.service.utils.BinaryGasEstimator;
import com.hedera.mirror.web3.viewmodel.BlockType;
import com.hedera.node.app.service.evm.contracts.execution.HederaEvmTransactionProcessingResult;
import io.micrometer.core.instrument.Counter;
import io.micrometer.core.instrument.MeterRegistry;
import jakarta.inject.Named;
import java.util.Objects;
import java.util.Optional;
import lombok.CustomLog;
import lombok.RequiredArgsConstructor;
import org.apache.tuweni.bytes.Bytes;

@CustomLog
@Named
@RequiredArgsConstructor
public class ContractCallService {

    private static final String UNKNOWN_BLOCK_NUMBER = "Unknown block number";

    private final Counter.Builder gasCounter =
            Counter.builder("hedera.mirror.web3.call.gas").description("The amount of gas consumed by the EVM");
    private final MeterRegistry meterRegistry;
    private final BinaryGasEstimator binaryGasEstimator;
    private final Store store;
    private final MirrorEvmTxProcessor mirrorEvmTxProcessor;
    private final RecordFileRepository recordFileRepository;

    @SuppressWarnings("try")
    public String processCall(final CallServiceParameters params) {
        var stopwatch = Stopwatch.createStarted();
        var stringResult = "";

        try (ContractCallContext ctx = init()) {
            Bytes result;
            if (params.isEstimate()) {
                // eth_estimateGas initialization - historical timestamp is Optional.empty()
                ctx.initializeStackFrames(store.getStackedStateFrames());
                result = estimateGas(params);
            } else {
                BlockType block = params.getBlock();
                // if we have historical call then set corresponding file record
                if (block != BlockType.LATEST) {
<<<<<<< HEAD
                    Optional<RecordFile> recordFileOptional = findRecordFileByBlock(block);
                    if (recordFileOptional.isPresent()) {
                        ctx.setRecordFile(recordFileOptional.get());
                    } else {
                        // the block passed is valid but not found in DB
                        throw new BlockNumberNotFoundException(UNKNOWN_BLOCK_NUMBER);
                    }
=======
                    var recordFileOptional =
                            findRecordFileByBlock(block).orElseThrow(BlockNumberNotFoundException::new);
                    ctx.setRecordFile(recordFileOptional);
>>>>>>> 273ea0d2
                }
                // eth_call initialization - historical timestamp is Optional.of(recordFile.getConsensusEnd())
                // if the call is historical
                ctx.initializeStackFrames(store.getStackedStateFrames());
                final var ethCallTxnResult = doProcessCall(params, params.getGas());

                validateResult(ethCallTxnResult, params.getCallType());

                result = Objects.requireNonNullElse(ethCallTxnResult.getOutput(), Bytes.EMPTY);
            }
            return result.toHexString();
        } finally {
            log.debug("Processed request {} in {}: {}", params, stopwatch, stringResult);
        }
    }

    /**
     * This method estimates the amount of gas required to execute a smart contract function. The estimation process
     * involves two steps:
     * <p>
     * 1. Firstly, a call is made with user inputted gas value (default and maximum value for this parameter is 15
     * million) to determine if the call estimation is possible. This step is intended to quickly identify any issues
     * that would prevent the estimation from succeeding.
     * <p>
     * 2. Finally, if the first step is successful, a binary search is initiated. The lower bound of the search is the
     * gas used in the first step, while the upper bound is the inputted gas parameter.
     */
    private Bytes estimateGas(final CallServiceParameters params) {
        HederaEvmTransactionProcessingResult processingResult = doProcessCall(params, params.getGas());
        validateResult(processingResult, ETH_ESTIMATE_GAS);

        final var gasUsedByInitialCall = processingResult.getGasUsed();

        // sanity check ensuring gasUsed is always lower than the inputted one
        if (gasUsedByInitialCall >= params.getGas()) {
            return Bytes.ofUnsignedLong(gasUsedByInitialCall);
        }

        final var estimatedGas = binaryGasEstimator.search(
                (totalGas, iterations) -> updateGasMetric(ETH_ESTIMATE_GAS, totalGas, iterations),
                gas -> doProcessCall(params, gas),
                gasUsedByInitialCall,
                params.getGas());

        return Bytes.ofUnsignedLong(estimatedGas);
    }

    private HederaEvmTransactionProcessingResult doProcessCall(
            final CallServiceParameters params, final long estimatedGas) {
        HederaEvmTransactionProcessingResult transactionResult;
        try {
            transactionResult = mirrorEvmTxProcessor.execute(params, estimatedGas);
        } catch (IllegalStateException | IllegalArgumentException e) {
            throw new MirrorEvmTransactionException(e.getMessage(), EMPTY, EMPTY);
        }
        return transactionResult;
    }

    private void validateResult(final HederaEvmTransactionProcessingResult txnResult, final CallType type) {
        if (!txnResult.isSuccessful()) {
            updateGasMetric(ERROR, txnResult.getGasUsed(), 1);
            var revertReason = txnResult.getRevertReason().orElse(Bytes.EMPTY);
            var detail = maybeDecodeSolidityErrorStringToReadableMessage(revertReason);
            throw new MirrorEvmTransactionException(getStatusOrDefault(txnResult), detail, revertReason.toHexString());
        } else {
            updateGasMetric(type, txnResult.getGasUsed(), 1);
        }
    }

    private void updateGasMetric(final CallType callType, final long gasUsed, final int iterations) {
        gasCounter
                .tag("type", callType.toString())
                .tag("iteration", String.valueOf(iterations))
                .register(meterRegistry)
                .increment(gasUsed);
    }

    private Optional<RecordFile> findRecordFileByBlock(BlockType block) {
        if (block == BlockType.EARLIEST) {
            return recordFileRepository.findEarliest();
        }

        long latestBlock = recordFileRepository
                .findLatestIndex()
                .orElseThrow(() -> new BlockNumberOutOfRangeException(UNKNOWN_BLOCK_NUMBER));

        if (block.number() > latestBlock) {
            throw new BlockNumberOutOfRangeException(UNKNOWN_BLOCK_NUMBER);
        }
        return recordFileRepository.findByIndex(block.number());
    }
}<|MERGE_RESOLUTION|>--- conflicted
+++ resolved
@@ -76,19 +76,9 @@
                 BlockType block = params.getBlock();
                 // if we have historical call then set corresponding file record
                 if (block != BlockType.LATEST) {
-<<<<<<< HEAD
-                    Optional<RecordFile> recordFileOptional = findRecordFileByBlock(block);
-                    if (recordFileOptional.isPresent()) {
-                        ctx.setRecordFile(recordFileOptional.get());
-                    } else {
-                        // the block passed is valid but not found in DB
-                        throw new BlockNumberNotFoundException(UNKNOWN_BLOCK_NUMBER);
-                    }
-=======
                     var recordFileOptional =
                             findRecordFileByBlock(block).orElseThrow(BlockNumberNotFoundException::new);
                     ctx.setRecordFile(recordFileOptional);
->>>>>>> 273ea0d2
                 }
                 // eth_call initialization - historical timestamp is Optional.of(recordFile.getConsensusEnd())
                 // if the call is historical
