/*
 * Copyright (C) 2024 Hedera Hashgraph, LLC
 *
 * Licensed under the Apache License, Version 2.0 (the "License");
 * you may not use this file except in compliance with the License.
 * You may obtain a copy of the License at
 *
 *      http://www.apache.org/licenses/LICENSE-2.0
 *
 * Unless required by applicable law or agreed to in writing, software
 * distributed under the License is distributed on an "AS IS" BASIS,
 * WITHOUT WARRANTIES OR CONDITIONS OF ANY KIND, either express or implied.
 * See the License for the specific language governing permissions and
 * limitations under the License.
 */

package com.hedera.mirror.web3.state;

import static com.hedera.services.utils.EntityIdUtils.toEntityId;

import com.hedera.hapi.node.base.FileID;
import com.hedera.hapi.node.state.file.File;
import com.hedera.mirror.common.domain.entity.AbstractEntity;
import com.hedera.mirror.common.domain.entity.EntityId;
import com.hedera.mirror.common.domain.file.FileData;
import com.hedera.mirror.common.util.DomainUtils;
import com.hedera.mirror.web3.common.ContractCallContext;
import com.hedera.mirror.web3.repository.EntityRepository;
import com.hedera.mirror.web3.repository.FileDataRepository;
import com.hedera.mirror.web3.utils.Suppliers;
import com.hedera.pbj.runtime.io.buffer.Bytes;
import com.swirlds.state.spi.ReadableKVStateBase;
import jakarta.annotation.Nonnull;
import jakarta.inject.Named;
import java.time.Instant;
import java.util.Collections;
import java.util.Iterator;
import java.util.Optional;
import java.util.function.Supplier;

/**
 * This class serves as a repository layer between hedera app services read only state and the Postgres database in
 * mirror-node. The file data, which is read from the database is converted to the PBJ generated format, so that it can
 * properly be utilized by the hedera app components
 */
@Named
public class FileReadableKVState extends ReadableKVStateBase<FileID, File> {

    private final FileDataRepository fileDataRepository;
    private final EntityRepository entityRepository;

    public FileReadableKVState(final FileDataRepository fileDataRepository, final EntityRepository entityRepository) {
        super("FILES");
        this.fileDataRepository = fileDataRepository;
        this.entityRepository = entityRepository;
    }

    @Override
    protected File readFromDataSource(@Nonnull FileID key) {
        final var timestamp = ContractCallContext.getTimestamp();
<<<<<<< HEAD
        final var fileEntityId = toEntityId(key);
        final var fileId = fileEntityId.getId();

        final var contextFileId = ContractCallContext.get().getFileID();
        // If we are in a contract create case, the fileID and the init bytecode are in the ContractCallContext
        if (contextFileId.isPresent()
                && contextFileId.get().equals(key)
                && ContractCallContext.get().getInitBytecode().isPresent()) {
            return File.newBuilder()
                    .fileId(key)
                    .contents(ContractCallContext.get().getInitBytecode().get())
                    .build();
        }

        return timestamp
                .map(t -> fileDataRepository.getFileAtTimestamp(fileId, t))
                .orElseGet(() -> fileDataRepository.findByEntityId(fileEntityId))
=======
        final var fileId = toEntityId(key).getId();

        return timestamp
                .map(t -> fileDataRepository.getFileAtTimestamp(fileId, t))
                .orElseGet(() -> fileDataRepository.getFileAtTimestamp(fileId, getCurrentTimestamp()))
>>>>>>> 7a27fcdb
                .map(fileData -> mapToFile(fileData, key, timestamp))
                .orElse(null);
    }

    @Nonnull
    @Override
    protected Iterator<FileID> iterateFromDataSource() {
        return Collections.emptyIterator();
    }

    @Override
    public long size() {
        return 0;
    }

    private File mapToFile(final FileData fileData, final FileID key, final Optional<Long> timestamp) {
        return File.newBuilder()
                .contents(Bytes.wrap(fileData.getFileData()))
                .expirationSecond(getExpirationSeconds(toEntityId(key), timestamp))
                .fileId(key)
                .build();
    }

    private Supplier<Long> getExpirationSeconds(final EntityId entityId, final Optional<Long> timestamp) {
        return Suppliers.memoize(() -> timestamp
                .map(t -> entityRepository.findActiveByIdAndTimestamp(entityId.getId(), t))
                .orElseGet(() -> entityRepository.findByIdAndDeletedIsFalse(entityId.getId()))
                .map(AbstractEntity::getExpirationTimestamp)
                .orElse(null));
    }

    private long getCurrentTimestamp() {
        final var now = Instant.now();
        return DomainUtils.convertToNanos(now.getEpochSecond(), now.getNano());
    }
}<|MERGE_RESOLUTION|>--- conflicted
+++ resolved
@@ -58,31 +58,11 @@
     @Override
     protected File readFromDataSource(@Nonnull FileID key) {
         final var timestamp = ContractCallContext.getTimestamp();
-<<<<<<< HEAD
-        final var fileEntityId = toEntityId(key);
-        final var fileId = fileEntityId.getId();
-
-        final var contextFileId = ContractCallContext.get().getFileID();
-        // If we are in a contract create case, the fileID and the init bytecode are in the ContractCallContext
-        if (contextFileId.isPresent()
-                && contextFileId.get().equals(key)
-                && ContractCallContext.get().getInitBytecode().isPresent()) {
-            return File.newBuilder()
-                    .fileId(key)
-                    .contents(ContractCallContext.get().getInitBytecode().get())
-                    .build();
-        }
-
-        return timestamp
-                .map(t -> fileDataRepository.getFileAtTimestamp(fileId, t))
-                .orElseGet(() -> fileDataRepository.findByEntityId(fileEntityId))
-=======
         final var fileId = toEntityId(key).getId();
 
         return timestamp
                 .map(t -> fileDataRepository.getFileAtTimestamp(fileId, t))
                 .orElseGet(() -> fileDataRepository.getFileAtTimestamp(fileId, getCurrentTimestamp()))
->>>>>>> 7a27fcdb
                 .map(fileData -> mapToFile(fileData, key, timestamp))
                 .orElse(null);
     }
