--- conflicted
+++ resolved
@@ -57,8 +57,7 @@
 
     @Override
     protected File readFromDataSource(@Nonnull FileID key) {
-<<<<<<< HEAD
-        final var timestamp = ContractCallContext.getTimestamp();
+        final var timestamp = ContractCallContext.get().getTimestamp();
         final var fileEntityId = toEntityId(key);
         final var fileId = fileEntityId.getId();
 
@@ -68,10 +67,6 @@
             return contextFile.get();
         }
 
-=======
-        final var timestamp = ContractCallContext.get().getTimestamp();
-        final var fileId = toEntityId(key).getId();
->>>>>>> ea96aec5
         return timestamp
                 .map(t -> fileDataRepository.getFileAtTimestamp(fileId, t))
                 .orElseGet(() -> fileDataRepository.getFileAtTimestamp(fileId, getCurrentTimestamp()))
