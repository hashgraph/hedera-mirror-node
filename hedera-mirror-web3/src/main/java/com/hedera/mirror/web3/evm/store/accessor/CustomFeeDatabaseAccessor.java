--- conflicted
+++ resolved
@@ -33,21 +33,12 @@
 
 @Named
 @RequiredArgsConstructor
-<<<<<<< HEAD
-public class CustomFeeDatabaseAccessor extends DatabaseAccessor<Object, List<CustomFee>> {
-
-=======
 public class CustomFeeDatabaseAccessor extends DatabaseAccessor<Long, List<CustomFee>> {
->>>>>>> 99f220a7
     private final CustomFeeRepository customFeeRepository;
 
     private final EntityDatabaseAccessor entityDatabaseAccessor;
 
     @Override
-<<<<<<< HEAD
-    public @NonNull Optional<List<CustomFee>> get(@NonNull Object key) {
-        return Optional.ofNullable(customFeeRepository.findByTokenId((Long) key));
-=======
     public @NonNull Optional<List<CustomFee>> get(@NonNull Long tokenId) {
         final var customFeesList = customFeeRepository.findByTokenId(tokenId).stream()
                 .filter(customFee -> customFee.getCollectorAccountId() != null)
@@ -95,6 +86,5 @@
         }
 
         return customFeeConstructed;
->>>>>>> 99f220a7
     }
 }