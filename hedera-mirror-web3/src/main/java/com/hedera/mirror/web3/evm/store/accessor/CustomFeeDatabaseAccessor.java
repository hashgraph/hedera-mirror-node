--- conflicted
+++ resolved
@@ -40,19 +40,9 @@
     private final EntityDatabaseAccessor entityDatabaseAccessor;
 
     @Override
-<<<<<<< HEAD
-    public @NonNull Optional<List<CustomFee>> get(@NonNull Long tokenId) {
-        final var customFeeOptional = customFeeRepository.findById(tokenId);
+    public @NonNull Optional<List<CustomFee>> get(@NonNull Object tokenId) {
+        final var customFeeOptional = customFeeRepository.findById((Long) tokenId);
         return customFeeOptional.isEmpty() ? Optional.empty() : Optional.of(mapCustomFee(customFeeOptional.get()));
-=======
-    public @NonNull Optional<List<CustomFee>> get(@NonNull Object tokenId) {
-        final var customFeesList = customFeeRepository.findByTokenId((Long) tokenId).stream()
-                .filter(customFee -> customFee.getCollectorAccountId() != null)
-                .map(this::mapCustomFee)
-                .toList();
-
-        return Optional.of(customFeesList);
->>>>>>> 5e281ccd
     }
 
     private List<CustomFee> mapCustomFee(com.hedera.mirror.common.domain.transaction.CustomFee customFee) {
