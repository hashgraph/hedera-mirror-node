/*
 * Copyright (C) 2023 Hedera Hashgraph, LLC
 *
 * Licensed under the Apache License, Version 2.0 (the "License");
 * you may not use this file except in compliance with the License.
 * You may obtain a copy of the License at
 *
 *      http://www.apache.org/licenses/LICENSE-2.0
 *
 * Unless required by applicable law or agreed to in writing, software
 * distributed under the License is distributed on an "AS IS" BASIS,
 * WITHOUT WARRANTIES OR CONDITIONS OF ANY KIND, either express or implied.
 * See the License for the specific language governing permissions and
 * limitations under the License.
 */

package com.hedera.mirror.web3.evm.store.contract;

import com.hedera.mirror.web3.evm.account.MirrorEvmContractAliases;
import com.hedera.mirror.web3.evm.store.StackedStateFrames;
import com.hedera.node.app.service.evm.accounts.AccountAccessor;
import com.hedera.node.app.service.evm.accounts.HederaEvmContractAliases;
import com.hedera.node.app.service.evm.store.contracts.AbstractLedgerEvmWorldUpdater;
import com.hedera.node.app.service.evm.store.contracts.HederaEvmEntityAccess;
import com.hedera.node.app.service.evm.store.models.UpdateTrackingAccount;
import com.hedera.node.app.service.evm.store.tokens.TokenAccessor;
import org.hyperledger.besu.datatypes.Address;
import org.hyperledger.besu.evm.account.Account;
import org.hyperledger.besu.evm.worldstate.WorldView;

public class AbstractEvmStackedLedgerUpdater<W extends WorldView, A extends Account>
        extends AbstractLedgerEvmWorldUpdater<AbstractLedgerEvmWorldUpdater<W, A>, UpdateTrackingAccount<A>> {

<<<<<<< HEAD
    protected final MirrorEvmContractAliases mirrorEvmContractAliases;
=======
    protected MirrorEvmContractAliases mirrorEvmContractAliases;

>>>>>>> 3f99556d
    private final StackedStateFrames<Object> stackedStateFrames;

    protected AbstractEvmStackedLedgerUpdater(
            final AbstractLedgerEvmWorldUpdater<W, A> world,
            final AccountAccessor accountAccessor,
            final TokenAccessor tokenAccessor,
            final HederaEvmEntityAccess entityAccess,
            final MirrorEvmContractAliases mirrorEvmContractAliases,
            final StackedStateFrames<Object> stackedStateFrames) {
        super(world, accountAccessor, tokenAccessor, entityAccess);
        this.mirrorEvmContractAliases = mirrorEvmContractAliases;
        this.mirrorEvmContractAliases.resetPendingChanges();
        this.stackedStateFrames = stackedStateFrames;

        this.mirrorEvmContractAliases = mirrorEvmContractAliases;
    }

    @Override
    public UpdateTrackingAccount<A> getForMutation(Address address) {
        final var wrapped = wrappedWorldView();
        final A account = wrapped.getForMutation(address);
        return account == null ? null : new UpdateTrackingAccount<>(account, null);
    }

    @Override
    public void commit() {
        final var topFrame = stackedStateFrames.top();
        if (stackedStateFrames.height() > 1) { // commit only to upstream RWCachingStateFrame
            topFrame.commit();
            stackedStateFrames.pop();
        }

        mirrorEvmContractAliases.commit();

        // partially copied from services
        final var wrapped = wrappedWorldView();
        for (final var updatedAccount : getUpdatedAccounts().values()) {
            var mutable = wrapped.getUpdatedAccounts().get(updatedAccount.getAddress());
            if (mutable == null) {
                mutable = updatedAccount.getWrappedAccount();
                if (mutable == null) {
                    mutable = new UpdateTrackingAccount<>(updatedAccount.getAddress(), null);
                }
                wrapped.getUpdatedAccounts().put(mutable.getAddress(), mutable);
            }
            mutable.setNonce(updatedAccount.getNonce());
            if (!updatedAccount.wrappedAccountIsTokenProxy()) {
                mutable.setBalance(updatedAccount.getBalance());
            }
            if (updatedAccount.codeWasUpdated()) {
                mutable.setCode(updatedAccount.getCode());
            }
            if (updatedAccount.getStorageWasCleared()) {
                mutable.clearStorage();
            }
            updatedAccount.getUpdatedStorage().forEach(mutable::setStorageValue);
        }
    }

<<<<<<< HEAD
    @Override
    public void revert() {
        mirrorEvmContractAliases.resetPendingChanges();
=======
    public HederaEvmContractAliases aliases() {
        return mirrorEvmContractAliases;
>>>>>>> 3f99556d
    }
}<|MERGE_RESOLUTION|>--- conflicted
+++ resolved
@@ -31,12 +31,8 @@
 public class AbstractEvmStackedLedgerUpdater<W extends WorldView, A extends Account>
         extends AbstractLedgerEvmWorldUpdater<AbstractLedgerEvmWorldUpdater<W, A>, UpdateTrackingAccount<A>> {
 
-<<<<<<< HEAD
-    protected final MirrorEvmContractAliases mirrorEvmContractAliases;
-=======
     protected MirrorEvmContractAliases mirrorEvmContractAliases;
 
->>>>>>> 3f99556d
     private final StackedStateFrames<Object> stackedStateFrames;
 
     protected AbstractEvmStackedLedgerUpdater(
@@ -96,13 +92,12 @@
         }
     }
 
-<<<<<<< HEAD
+    public HederaEvmContractAliases aliases() {
+        return mirrorEvmContractAliases;
+    }
+
     @Override
     public void revert() {
         mirrorEvmContractAliases.resetPendingChanges();
-=======
-    public HederaEvmContractAliases aliases() {
-        return mirrorEvmContractAliases;
->>>>>>> 3f99556d
     }
 }