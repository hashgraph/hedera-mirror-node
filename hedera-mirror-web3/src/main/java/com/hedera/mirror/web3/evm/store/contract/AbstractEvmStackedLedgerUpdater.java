/*
 * Copyright (C) 2023 Hedera Hashgraph, LLC
 *
 * Licensed under the Apache License, Version 2.0 (the "License");
 * you may not use this file except in compliance with the License.
 * You may obtain a copy of the License at
 *
 *      http://www.apache.org/licenses/LICENSE-2.0
 *
 * Unless required by applicable law or agreed to in writing, software
 * distributed under the License is distributed on an "AS IS" BASIS,
 * WITHOUT WARRANTIES OR CONDITIONS OF ANY KIND, either express or implied.
 * See the License for the specific language governing permissions and
 * limitations under the License.
 */

package com.hedera.mirror.web3.evm.store.contract;

import com.hedera.mirror.web3.evm.account.MirrorEvmContractAliases;
import com.hedera.mirror.web3.evm.store.Store;
import com.hedera.node.app.service.evm.accounts.AccountAccessor;
import com.hedera.node.app.service.evm.accounts.HederaEvmContractAliases;
import com.hedera.node.app.service.evm.store.contracts.AbstractLedgerEvmWorldUpdater;
import com.hedera.node.app.service.evm.store.contracts.HederaEvmEntityAccess;
import com.hedera.node.app.service.evm.store.models.UpdateTrackingAccount;
import com.hedera.node.app.service.evm.store.tokens.TokenAccessor;
import org.hyperledger.besu.datatypes.Address;
import org.hyperledger.besu.evm.account.Account;
import org.hyperledger.besu.evm.worldstate.WorldView;

public class AbstractEvmStackedLedgerUpdater<W extends WorldView, A extends Account>
        extends AbstractLedgerEvmWorldUpdater<AbstractLedgerEvmWorldUpdater<W, A>, UpdateTrackingAccount<A>> {

<<<<<<< HEAD
    private final Store store;
=======
    protected final Store store;
>>>>>>> 0b8a158a
    protected MirrorEvmContractAliases mirrorEvmContractAliases;

    protected AbstractEvmStackedLedgerUpdater(
            final AbstractLedgerEvmWorldUpdater<W, A> world,
            final AccountAccessor accountAccessor,
            final TokenAccessor tokenAccessor,
            final HederaEvmEntityAccess entityAccess,
            final MirrorEvmContractAliases mirrorEvmContractAliases,
            final Store store) {
        super(world, accountAccessor, tokenAccessor, entityAccess);
        this.mirrorEvmContractAliases = mirrorEvmContractAliases;
        this.mirrorEvmContractAliases.resetPendingChanges();
        this.store = store;
    }

    @Override
    public UpdateTrackingAccount<A> getForMutation(Address address) {
        final var wrapped = wrappedWorldView();
        final A account = wrapped.getForMutation(address);
        return account == null ? null : new UpdateTrackingAccount<>(account, null);
    }

    @Override
    public void commit() {
        store.commit();
        mirrorEvmContractAliases.commit();

        // partially copied from services
        final var wrapped = wrappedWorldView();
        for (final var updatedAccount : getUpdatedAccounts().values()) {
            var mutable = wrapped.getUpdatedAccounts().get(updatedAccount.getAddress());
            if (mutable == null) {
                mutable = updatedAccount.getWrappedAccount();
                if (mutable == null) {
                    mutable = new UpdateTrackingAccount<>(updatedAccount.getAddress(), null);
                }
                wrapped.getUpdatedAccounts().put(mutable.getAddress(), mutable);
            }
            mutable.setNonce(updatedAccount.getNonce());
            if (!updatedAccount.wrappedAccountIsTokenProxy()) {
                mutable.setBalance(updatedAccount.getBalance());
            }
            if (updatedAccount.codeWasUpdated()) {
                mutable.setCode(updatedAccount.getCode());
            }
            if (updatedAccount.getStorageWasCleared()) {
                mutable.clearStorage();
            }
            updatedAccount.getUpdatedStorage().forEach(mutable::setStorageValue);
        }
    }

    public HederaEvmContractAliases aliases() {
        return mirrorEvmContractAliases;
    }

    @Override
    public void revert() {
        mirrorEvmContractAliases.resetPendingChanges();
    }
}<|MERGE_RESOLUTION|>--- conflicted
+++ resolved
@@ -31,11 +31,7 @@
 public class AbstractEvmStackedLedgerUpdater<W extends WorldView, A extends Account>
         extends AbstractLedgerEvmWorldUpdater<AbstractLedgerEvmWorldUpdater<W, A>, UpdateTrackingAccount<A>> {
 
-<<<<<<< HEAD
-    private final Store store;
-=======
     protected final Store store;
->>>>>>> 0b8a158a
     protected MirrorEvmContractAliases mirrorEvmContractAliases;
 
     protected AbstractEvmStackedLedgerUpdater(
