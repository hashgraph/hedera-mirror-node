--- conflicted
+++ resolved
@@ -65,12 +65,12 @@
 
     @Getter
     @NotNull
-<<<<<<< HEAD
-    private HederaNetwork network = HederaNetwork.TESTNET;
-=======
     @DurationMin(seconds = 100)
     private Duration rateLimit = Duration.ofSeconds(100L);
->>>>>>> 7cf2e159
+
+    @Getter
+    @NotNull
+    private HederaNetwork network = HederaNetwork.TESTNET;
 
     @Override
     public boolean isRedirectTokenCallsEnabled() {
