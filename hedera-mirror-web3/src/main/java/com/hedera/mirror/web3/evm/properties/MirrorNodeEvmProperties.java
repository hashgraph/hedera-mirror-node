/*
 * Copyright (C) 2019-2023 Hedera Hashgraph, LLC
 *
 * Licensed under the Apache License, Version 2.0 (the "License");
 * you may not use this file except in compliance with the License.
 * You may obtain a copy of the License at
 *
 *      http://www.apache.org/licenses/LICENSE-2.0
 *
 * Unless required by applicable law or agreed to in writing, software
 * distributed under the License is distributed on an "AS IS" BASIS,
 * WITHOUT WARRANTIES OR CONDITIONS OF ANY KIND, either express or implied.
 * See the License for the specific language governing permissions and
 * limitations under the License.
 */

package com.hedera.mirror.web3.evm.properties;

import static com.hedera.mirror.web3.evm.contracts.execution.EvmOperationConstructionUtil.EVM_VERSION;
import static com.swirlds.common.utility.CommonUtils.unhex;

import com.hedera.mirror.common.domain.entity.EntityType;
import com.hedera.node.app.service.evm.contracts.execution.EvmProperties;
import jakarta.validation.constraints.Max;
import jakarta.validation.constraints.Min;
import jakarta.validation.constraints.NotBlank;
import jakarta.validation.constraints.NotNull;
import jakarta.validation.constraints.Positive;
import java.time.Duration;
import java.util.HashSet;
import java.util.Set;
import lombok.Getter;
import lombok.RequiredArgsConstructor;
import lombok.Setter;
import org.apache.tuweni.bytes.Bytes32;
import org.hibernate.validator.constraints.time.DurationMin;
import org.hyperledger.besu.datatypes.Address;
import org.hyperledger.besu.evm.EvmSpecVersion;
import org.springframework.boot.context.properties.ConfigurationProperties;
import org.springframework.validation.annotation.Validated;

@Setter
@Validated
@ConfigurationProperties(prefix = "hedera.mirror.web3.evm")
public class MirrorNodeEvmProperties implements EvmProperties {

    @Getter
    private boolean allowTreasuryToOwnNfts = true;

    @NotNull
    private Set<EntityType> autoRenewTargetTypes = new HashSet<>();

    @Getter
    @Positive
    private long estimateGasIterationThreshold = 4200L;

    private boolean directTokenCall = true;

    private boolean dynamicEvmVersion = true;

    @NotBlank
    private String evmVersion = EVM_VERSION;

    @Getter
    @NotNull
    private EvmSpecVersion evmSpecVersion = EvmSpecVersion.SHANGHAI;

    @Getter
    @NotNull
    @DurationMin(seconds = 1)
    private Duration expirationCacheTime = Duration.ofMinutes(10L);

    @NotBlank
    private String fundingAccount = "0x0000000000000000000000000000000000000062";

    @Getter
    private long htsDefaultGasCost = 10000;

    @Getter
    private boolean limitTokenAssociations = false;

    @Getter
    @Min(1)
    private long maxAutoRenewDuration = 10000L;

    @Getter
    @Min(1)
    private int maxBatchSizeBurn = 10;

    @Getter
    @Min(1)
    private int maxBatchSizeMint = 10;

    @Getter
    @Min(1)
    private int maxBatchSizeWipe = 10;

    private int maxCustomFeesAllowed = 10;

    // maximum iteration count for estimate gas' search algorithm
    @Getter
    private int maxGasEstimateRetriesCount = 20;

    // used by eth_estimateGas only
    @Min(1)
    @Max(100)
    private int maxGasRefundPercentage = 100;

    @Getter
    @Min(1)
    private int maxMemoUtf8Bytes = 100;

    @Getter
    private int maxNftMetadataBytes = 100;

    @Getter
    @Min(1)
    private int maxTokenNameUtf8Bytes = 10;

    @Getter
    @Min(1)
    private int maxTokensPerAccount = 1000;

    @Getter
    @Min(1)
    private int maxTokenSymbolUtf8Bytes = 10;

    @Getter
    @Min(1)
    private long minAutoRenewDuration = 1000L;

    @Getter
    @NotNull
    private HederaNetwork network = HederaNetwork.TESTNET;

    @Getter
    @NotNull
    @DurationMin(seconds = 100)
    private Duration rateLimit = Duration.ofSeconds(100L);

<<<<<<< HEAD
    @NotNull
    private Set<EntityType> autoRenewTargetTypes = new HashSet<>();

    @Getter
    private boolean limitTokenAssociations = false;

    @Getter
    @Min(1)
    private int maxMemoUtf8Bytes = 100;

    @Getter
    @Min(1)
    private int maxTokenSymbolUtf8Bytes = 10;

    @Getter
    @Min(1)
    private int maxTokenNameUtf8Bytes = 10;

    @Getter
    @Min(1)
    private long minAutoRenewDuration = 1000L;

    @Getter
    @Min(1)
    private long maxAutoRenewDuration = 10000L;

    @Getter
    private boolean allowTreasuryToOwnNfts = true;

=======
>>>>>>> bda54da4
    public boolean shouldAutoRenewAccounts() {
        return autoRenewTargetTypes.contains(EntityType.ACCOUNT);
    }

    public boolean shouldAutoRenewContracts() {
        return autoRenewTargetTypes.contains(EntityType.CONTRACT);
    }

    public boolean shouldAutoRenewSomeEntityType() {
        return !autoRenewTargetTypes.isEmpty();
    }

    @Override
    public boolean isRedirectTokenCallsEnabled() {
        return directTokenCall;
    }

    @Override
    public boolean isLazyCreationEnabled() {
        return true;
    }

    @Override
    public boolean isCreate2Enabled() {
        return true;
    }

    @Override
    public boolean dynamicEvmVersion() {
        return dynamicEvmVersion;
    }

    @Override
    public Bytes32 chainIdBytes32() {
        return network.getChainId();
    }

    @Override
    public String evmVersion() {
        return evmVersion;
    }

    @Override
    public Address fundingAccountAddress() {
        return Address.fromHexString(fundingAccount);
    }

    @Override
    public int maxGasRefundPercentage() {
        return maxGasRefundPercentage;
    }

    public int maxCustomFeesAllowed() {
        return maxCustomFeesAllowed;
    }

    @Getter
    @RequiredArgsConstructor
    public enum HederaNetwork {
        MAINNET(unhex("00"), Bytes32.fromHexString("0x0127")),
        TESTNET(unhex("01"), Bytes32.fromHexString("0x0128")),
        PREVIEWNET(unhex("02"), Bytes32.fromHexString("0x0129")),
        OTHER(unhex("03"), Bytes32.fromHexString("0x012A"));

        private final byte[] ledgerId;
        private final Bytes32 chainId;
    }
}<|MERGE_RESOLUTION|>--- conflicted
+++ resolved
@@ -138,38 +138,6 @@
     @DurationMin(seconds = 100)
     private Duration rateLimit = Duration.ofSeconds(100L);
 
-<<<<<<< HEAD
-    @NotNull
-    private Set<EntityType> autoRenewTargetTypes = new HashSet<>();
-
-    @Getter
-    private boolean limitTokenAssociations = false;
-
-    @Getter
-    @Min(1)
-    private int maxMemoUtf8Bytes = 100;
-
-    @Getter
-    @Min(1)
-    private int maxTokenSymbolUtf8Bytes = 10;
-
-    @Getter
-    @Min(1)
-    private int maxTokenNameUtf8Bytes = 10;
-
-    @Getter
-    @Min(1)
-    private long minAutoRenewDuration = 1000L;
-
-    @Getter
-    @Min(1)
-    private long maxAutoRenewDuration = 10000L;
-
-    @Getter
-    private boolean allowTreasuryToOwnNfts = true;
-
-=======
->>>>>>> bda54da4
     public boolean shouldAutoRenewAccounts() {
         return autoRenewTargetTypes.contains(EntityType.ACCOUNT);
     }
