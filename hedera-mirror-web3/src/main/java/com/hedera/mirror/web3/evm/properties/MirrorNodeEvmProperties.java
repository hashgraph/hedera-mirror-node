/*
 * Copyright (C) 2019-2023 Hedera Hashgraph, LLC
 *
 * Licensed under the Apache License, Version 2.0 (the "License");
 * you may not use this file except in compliance with the License.
 * You may obtain a copy of the License at
 *
 *      http://www.apache.org/licenses/LICENSE-2.0
 *
 * Unless required by applicable law or agreed to in writing, software
 * distributed under the License is distributed on an "AS IS" BASIS,
 * WITHOUT WARRANTIES OR CONDITIONS OF ANY KIND, either express or implied.
 * See the License for the specific language governing permissions and
 * limitations under the License.
 */

package com.hedera.mirror.web3.evm.properties;

import static com.hedera.mirror.web3.evm.contracts.execution.EvmOperationConstructionUtil.EVM_VERSION;
import static com.swirlds.common.utility.CommonUtils.unhex;

import com.hedera.node.app.service.evm.contracts.execution.EvmProperties;
import jakarta.validation.constraints.Max;
import jakarta.validation.constraints.Min;
import jakarta.validation.constraints.NotBlank;
import jakarta.validation.constraints.NotNull;
import jakarta.validation.constraints.Positive;
import java.time.Duration;
import lombok.Getter;
import lombok.RequiredArgsConstructor;
import lombok.Setter;
import org.apache.tuweni.bytes.Bytes32;
import org.hibernate.validator.constraints.time.DurationMin;
import org.hyperledger.besu.datatypes.Address;
import org.springframework.boot.context.properties.ConfigurationProperties;
import org.springframework.validation.annotation.Validated;

@Setter
@Validated
@ConfigurationProperties(prefix = "hedera.mirror.web3.evm")
public class MirrorNodeEvmProperties implements EvmProperties {

    @NotNull
    private HederaChainId chainId = HederaChainId.TESTNET;

    @Getter
    @Positive
    private long estimateGasIterationThreshold = 4200L;

    private boolean directTokenCall = true;

    private boolean dynamicEvmVersion = true;

    @NotBlank
    private String evmVersion = EVM_VERSION;

    @Getter
    @NotNull
    @DurationMin(seconds = 1)
    private Duration expirationCacheTime = Duration.ofMinutes(10L);

    @NotBlank
    private String fundingAccount = "0x0000000000000000000000000000000000000062";

    @Getter
    private long htsDefaultGasCost = 10000;

    // maximum iteration count for estimate gas' search algorithm
    @Getter
    private int maxGasEstimateRetriesCount = 20;

    // used by eth_estimateGas only
    @Min(1)
    @Max(100)
    private int maxGasRefundPercentage = 100;

    @Getter
<<<<<<< HEAD
=======
    @Min(1)
>>>>>>> 7f419f3e
    private int maxTokensPerAccount = 1000;

    @Getter
    @NotNull
    private HederaNetwork network = HederaNetwork.TESTNET;

    @Getter
    @NotNull
    @DurationMin(seconds = 100)
    private Duration rateLimit = Duration.ofSeconds(100L);

    @Getter
    private boolean tokenAssociationsLimited = true;

    @Override
    public boolean isRedirectTokenCallsEnabled() {
        return directTokenCall;
    }

    @Override
    public boolean isLazyCreationEnabled() {
        return true;
    }

    @Override
    public boolean isCreate2Enabled() {
        return true;
    }

    @Override
    public boolean dynamicEvmVersion() {
        return dynamicEvmVersion;
    }

    @Override
    public Bytes32 chainIdBytes32() {
        return Bytes32.fromHexString(chainId.getChainId());
    }

    @Override
    public String evmVersion() {
        return evmVersion;
    }

    @Override
    public Address fundingAccountAddress() {
        return Address.fromHexString(fundingAccount);
    }

    @Override
    public int maxGasRefundPercentage() {
        return maxGasRefundPercentage;
    }

    @Getter
    @RequiredArgsConstructor
    public enum HederaNetwork {
        MAINNET(unhex("00")),
        TESTNET(unhex("01")),
        PREVIEWNET(unhex("02")),
        OTHER(unhex("03"));

        private final byte[] ledgerId;
    }

    @Getter
    @RequiredArgsConstructor
    public enum HederaChainId {
        MAINNET("0x0127"),
        TESTNET("0x0128"),
        PREVIEWNET("0x0129"),
        OTHER("0x12A");

        private final String chainId;
    }
}<|MERGE_RESOLUTION|>--- conflicted
+++ resolved
@@ -75,10 +75,7 @@
     private int maxGasRefundPercentage = 100;
 
     @Getter
-<<<<<<< HEAD
-=======
     @Min(1)
->>>>>>> 7f419f3e
     private int maxTokensPerAccount = 1000;
 
     @Getter
@@ -89,9 +86,6 @@
     @NotNull
     @DurationMin(seconds = 100)
     private Duration rateLimit = Duration.ofSeconds(100L);
-
-    @Getter
-    private boolean tokenAssociationsLimited = true;
 
     @Override
     public boolean isRedirectTokenCallsEnabled() {
