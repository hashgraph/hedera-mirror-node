--- conflicted
+++ resolved
@@ -32,15 +32,8 @@
 import org.springframework.boot.context.properties.ConfigurationProperties;
 import org.springframework.validation.annotation.Validated;
 
-<<<<<<< HEAD
-=======
-import com.hedera.node.app.service.evm.contracts.execution.EvmProperties;
-
-import java.time.Duration;
-
 import static com.swirlds.common.utility.CommonUtils.unhex;
 
->>>>>>> 02cf8647
 @Setter
 @Validated
 @ConfigurationProperties(prefix = "hedera.mirror.web3.evm")
@@ -98,10 +91,10 @@
         return maxGasRefundPercentage;
     }
 
-<<<<<<< HEAD
     public int cacheRecordsTtl() {
         return 180;
-=======
+    }
+
     @Getter
     @RequiredArgsConstructor
     public enum HederaNetwork {
@@ -111,6 +104,5 @@
         OTHER(unhex("03"));
 
         private final byte [] ledgerId;
->>>>>>> 02cf8647
     }
 }