/*-
 * ‌
 * Hedera Mirror Node
 * ​
 * Copyright (C) 2019 - 2023 Hedera Hashgraph, LLC
 * ​
 * Licensed under the Apache License, Version 2.0 (the "License");
 * you may not use this file except in compliance with the License.
 * You may obtain a copy of the License at
 *
 *      http://www.apache.org/licenses/LICENSE-2.0
 *
 * Unless required by applicable law or agreed to in writing, software
 * distributed under the License is distributed on an "AS IS" BASIS,
 * WITHOUT WARRANTIES OR CONDITIONS OF ANY KIND, either express or implied.
 * See the License for the specific language governing permissions and
 * limitations under the License.
 * ‍
 */

package com.hedera.mirror.web3.evm.properties;

import static com.hedera.mirror.web3.evm.contracts.execution.EvmOperationConstructionUtil.EVM_VERSION;
import static com.swirlds.common.utility.CommonUtils.unhex;

import com.hedera.node.app.service.evm.contracts.execution.EvmProperties;
import java.time.Duration;
import javax.validation.constraints.Max;
import javax.validation.constraints.Min;
import javax.validation.constraints.NotBlank;
import javax.validation.constraints.NotNull;
import lombok.Getter;
import lombok.RequiredArgsConstructor;
import lombok.Setter;
import org.apache.tuweni.bytes.Bytes32;
import org.hibernate.validator.constraints.time.DurationMin;
import org.hyperledger.besu.datatypes.Address;
import org.springframework.boot.context.properties.ConfigurationProperties;
import org.springframework.validation.annotation.Validated;

@Setter
@Validated
@ConfigurationProperties(prefix = "hedera.mirror.web3.evm")
public class MirrorNodeEvmProperties implements EvmProperties {
    @Getter
    private boolean allowanceEnabled = false;

<<<<<<< HEAD
=======
    @Getter
    private boolean approvedForAllEnabled = false;

>>>>>>> ed0ad885
    private boolean directTokenCall = true;

    private boolean dynamicEvmVersion = true;

    @NotBlank
    private String evmVersion = EVM_VERSION;

    @NotBlank
    private String fundingAccount = "0x0000000000000000000000000000000000000062";

    @Min(1)
    @Max(100)
    private int maxGasRefundPercentage = 20;

    @Getter
    @NotNull
    @DurationMin(seconds = 1)
    private Duration expirationCacheTime = Duration.ofMinutes(10L);

    @Getter
    @NotNull
    @DurationMin(seconds = 100)
    private Duration rateLimit = Duration.ofSeconds(100L);

    @Getter
    @NotNull
    private HederaNetwork network = HederaNetwork.TESTNET;

    @Override
    public boolean isRedirectTokenCallsEnabled() {
        return directTokenCall;
    }

    @Override
    public boolean isLazyCreationEnabled() {
        return true;
    }

    @Override
    public boolean isCreate2Enabled() {
        return true;
    }

    @Override
    public boolean dynamicEvmVersion() {
        return dynamicEvmVersion;
    }

    @Override
    public Bytes32 chainIdBytes32() {
        return null;
    }

    @Override
    public String evmVersion() {
        return evmVersion;
    }

    @Override
    public Address fundingAccountAddress() {
        return Address.fromHexString(fundingAccount);
    }

    @Override
    public int maxGasRefundPercentage() {
        return maxGasRefundPercentage;
    }

    @Getter
    @RequiredArgsConstructor
    public enum HederaNetwork {
        MAINNET(unhex("00")),
        TESTNET(unhex("01")),
        PREVIEWNET(unhex("02")),
        OTHER(unhex("03"));

        private final byte[] ledgerId;
    }
}<|MERGE_RESOLUTION|>--- conflicted
+++ resolved
@@ -45,12 +45,9 @@
     @Getter
     private boolean allowanceEnabled = false;
 
-<<<<<<< HEAD
-=======
     @Getter
     private boolean approvedForAllEnabled = false;
 
->>>>>>> ed0ad885
     private boolean directTokenCall = true;
 
     private boolean dynamicEvmVersion = true;
