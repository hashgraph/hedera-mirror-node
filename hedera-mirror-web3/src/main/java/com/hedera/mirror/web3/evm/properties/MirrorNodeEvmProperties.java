--- conflicted
+++ resolved
@@ -50,11 +50,7 @@
 
     @Getter
     @Positive
-<<<<<<< HEAD
     private long estimateGasIterationThreshold = 4200L;
-=======
-    private long estimateGasIterationThreshold = 3600L;
->>>>>>> 0ebfc9f2
 
     private boolean directTokenCall = true;
 
