/*
 * Copyright (C) 2019-2023 Hedera Hashgraph, LLC
 *
 * Licensed under the Apache License, Version 2.0 (the "License");
 * you may not use this file except in compliance with the License.
 * You may obtain a copy of the License at
 *
 *      http://www.apache.org/licenses/LICENSE-2.0
 *
 * Unless required by applicable law or agreed to in writing, software
 * distributed under the License is distributed on an "AS IS" BASIS,
 * WITHOUT WARRANTIES OR CONDITIONS OF ANY KIND, either express or implied.
 * See the License for the specific language governing permissions and
 * limitations under the License.
 */

package com.hedera.mirror.web3.evm.config;

import com.github.benmanes.caffeine.cache.Caffeine;
import com.hedera.mirror.web3.evm.pricing.RatesAndFeesLoader;
import com.hedera.mirror.web3.evm.properties.MirrorNodeEvmProperties;
import com.hedera.mirror.web3.repository.properties.CacheProperties;
import com.hedera.node.app.service.evm.contracts.execution.EvmProperties;
import com.hedera.services.contracts.gascalculator.GasCalculatorHederaV22;
import com.hedera.services.fees.BasicHbarCentExchange;
import com.hedera.services.fees.FeeCalculator;
import com.hedera.services.fees.HbarCentExchange;
import com.hedera.services.fees.calc.OverflowCheckingCalc;
import com.hedera.services.fees.calculation.BasicFcfsUsagePrices;
import com.hedera.services.fees.calculation.TxnResourceUsageEstimator;
import com.hedera.services.fees.calculation.UsageBasedFeeCalculator;
import com.hedera.services.fees.calculation.UsagePricesProvider;
import com.hedera.services.fees.calculation.token.txns.TokenAssociateResourceUsage;
import com.hedera.services.fees.calculation.token.txns.TokenDissociateResourceUsage;
import com.hedera.services.fees.calculation.utils.AccessorBasedUsages;
import com.hedera.services.fees.calculation.utils.PricedUsageCalculator;
import com.hedera.services.fees.pricing.AssetsLoader;
import com.hedera.services.hapi.fees.usage.EstimatorFactory;
import com.hedera.services.hapi.fees.usage.TxnUsageEstimator;
import com.hedera.services.ledger.TransferLogic;
import com.hedera.services.store.contracts.precompile.Precompile;
import com.hedera.services.store.contracts.precompile.PrecompileMapper;
import com.hedera.services.store.contracts.precompile.SyntheticTxnFactory;
import com.hedera.services.store.contracts.precompile.codec.EncodingFacade;
import com.hedera.services.store.contracts.precompile.impl.AssociatePrecompile;
<<<<<<< HEAD
import com.hedera.services.store.contracts.precompile.impl.BurnPrecompile;
=======
import com.hedera.services.store.contracts.precompile.impl.DissociatePrecompile;
>>>>>>> 6363f0b1
import com.hedera.services.store.contracts.precompile.impl.MintPrecompile;
import com.hedera.services.store.contracts.precompile.impl.MultiAssociatePrecompile;
import com.hedera.services.store.contracts.precompile.impl.MultiDissociatePrecompile;
import com.hedera.services.store.contracts.precompile.utils.PrecompilePricingUtils;
import com.hedera.services.txn.token.AssociateLogic;
import com.hedera.services.txn.token.BurnLogic;
import com.hedera.services.txn.token.DissociateLogic;
import com.hedera.services.txn.token.MintLogic;
import com.hedera.services.txns.crypto.ApproveAllowanceLogic;
import com.hedera.services.txns.crypto.AutoCreationLogic;
import com.hedera.services.txns.crypto.DeleteAllowanceLogic;
import com.hedera.services.txns.validation.ContextOptionValidator;
import com.hedera.services.txns.validation.OptionValidator;
import com.hedera.services.utils.accessors.AccessorFactory;
import com.hederahashgraph.api.proto.java.HederaFunctionality;
import java.util.Collections;
import java.util.HashMap;
import java.util.List;
import java.util.Map;
import java.util.Set;
import java.util.concurrent.TimeUnit;
import lombok.RequiredArgsConstructor;
import org.springframework.cache.CacheManager;
import org.springframework.cache.annotation.EnableCaching;
import org.springframework.cache.caffeine.CaffeineCacheManager;
import org.springframework.context.annotation.Bean;
import org.springframework.context.annotation.Configuration;
import org.springframework.context.annotation.Primary;

@Configuration
@EnableCaching
@RequiredArgsConstructor
public class EvmConfiguration {

    public static final String CACHE_MANAGER_FEE = "cacheManagerFee";
    public static final String CACHE_MANAGER_10MIN = "cacheManager10Min";
    public static final String CACHE_MANAGER_500MS = "cacheManager500Ms";
    public static final String CACHE_MANAGER_STATE = "cacheManagerState";
    public static final String CACHE_MANAGER_ENTITY = "cacheManagerEntity";
    public static final String CACHE_MANAGER_TOKEN = "cacheManagerToken";
    private final CacheProperties cacheProperties;

    @Bean(CACHE_MANAGER_STATE)
    CacheManager cacheManagerState() {
        final CaffeineCacheManager caffeineCacheManager = new CaffeineCacheManager();
        caffeineCacheManager.setCacheSpecification(cacheProperties.getContractState());
        return caffeineCacheManager;
    }

    @Bean(CACHE_MANAGER_ENTITY)
    CacheManager cacheManagerEntity() {
        final CaffeineCacheManager caffeineCacheManager = new CaffeineCacheManager();
        caffeineCacheManager.setCacheSpecification(cacheProperties.getEntity());
        return caffeineCacheManager;
    }

    @Bean(CACHE_MANAGER_TOKEN)
    CacheManager cacheManagerToken() {
        final CaffeineCacheManager caffeineCacheManager = new CaffeineCacheManager();
        caffeineCacheManager.setCacheSpecification(cacheProperties.getToken());
        return caffeineCacheManager;
    }

    @Bean(CACHE_MANAGER_FEE)
    CacheManager cacheManagerFee() {
        final CaffeineCacheManager caffeineCacheManager = new CaffeineCacheManager();
        caffeineCacheManager.setCacheSpecification(cacheProperties.getFee());
        return caffeineCacheManager;
    }

    @Bean(CACHE_MANAGER_10MIN)
    @Primary
    CacheManager cacheManager10Min() {
        final var caffeine =
                Caffeine.newBuilder().expireAfterWrite(10, TimeUnit.MINUTES).maximumSize(10000);
        final CaffeineCacheManager caffeineCacheManager = new CaffeineCacheManager();
        caffeineCacheManager.setCaffeine(caffeine);
        return caffeineCacheManager;
    }

    @Bean(CACHE_MANAGER_500MS)
    CacheManager cacheManager500MS() {
        final var caffeine = Caffeine.newBuilder()
                .expireAfterWrite(500, TimeUnit.MILLISECONDS)
                .maximumSize(1);
        final CaffeineCacheManager caffeineCacheManager = new CaffeineCacheManager();
        caffeineCacheManager.setCaffeine(caffeine);
        return caffeineCacheManager;
    }

    @Bean
    GasCalculatorHederaV22 gasCalculatorHederaV22(
            final BasicFcfsUsagePrices usagePricesProvider, final BasicHbarCentExchange hbarCentExchange) {
        return new GasCalculatorHederaV22(usagePricesProvider, hbarCentExchange);
    }

    @Bean
    BasicFcfsUsagePrices basicFcfsUsagePrices(final RatesAndFeesLoader ratesAndFeesLoader) {
        return new BasicFcfsUsagePrices(ratesAndFeesLoader);
    }

    @Bean
    AccessorBasedUsages accessorBasedUsages() {
        return new AccessorBasedUsages();
    }

    @Bean
    OverflowCheckingCalc overflowCheckingCalc() {
        return new OverflowCheckingCalc();
    }

    @Bean
    PricedUsageCalculator pricedUsageCalculator(
            final AccessorBasedUsages accessorBasedUsages, final OverflowCheckingCalc overflowCheckingCalc) {
        return new PricedUsageCalculator(accessorBasedUsages, overflowCheckingCalc);
    }

    @Bean
    EstimatorFactory estimatorFactory() {
        return TxnUsageEstimator::new;
    }

    @Bean
    TokenAssociateResourceUsage tokenAssociateResourceUsage(final EstimatorFactory estimatorFactory) {
        return new TokenAssociateResourceUsage(estimatorFactory);
    }

    @Bean
    TokenDissociateResourceUsage tokenDissociateResourceUsage(final EstimatorFactory estimatorFactory) {
        return new TokenDissociateResourceUsage(estimatorFactory);
    }

    @Bean
    UsageBasedFeeCalculator usageBasedFeeCalculator(
            final HbarCentExchange hbarCentExchange,
            final UsagePricesProvider usagePricesProvider,
            final PricedUsageCalculator pricedUsageCalculator,
            final List<TxnResourceUsageEstimator> txnResourceUsageEstimators) {
        // queryUsageEstimators and txnResourceUsegaEstimator will be implemented in separate PR
        final Map<HederaFunctionality, List<TxnResourceUsageEstimator>> txnUsageEstimators = new HashMap<>();

        for (final var estimator : txnResourceUsageEstimators) {
            if (estimator.toString().contains("TokenAssociate")) {
                txnUsageEstimators.put(HederaFunctionality.TokenAssociateToAccount, List.of(estimator));
            }
            if (estimator.toString().contains("TokenDissociate")) {
                txnUsageEstimators.put(HederaFunctionality.TokenDissociateFromAccount, List.of(estimator));
            }
        }

        return new UsageBasedFeeCalculator(
                hbarCentExchange,
                usagePricesProvider,
                pricedUsageCalculator,
                Collections.emptySet(),
                txnUsageEstimators);
    }

    @Bean
    AssetsLoader assetsLoader() {
        return new AssetsLoader();
    }

    @Bean
    AccessorFactory accessorFactory() {
        return new AccessorFactory();
    }

    @Bean
    PrecompilePricingUtils precompilePricingUtils(
            final AssetsLoader assetsLoader,
            final BasicHbarCentExchange exchange,
            final FeeCalculator feeCalculator,
            final BasicFcfsUsagePrices resourceCosts,
            final AccessorFactory accessorFactory) {
        return new PrecompilePricingUtils(assetsLoader, exchange, feeCalculator, resourceCosts, accessorFactory);
    }

    @Bean
    BasicHbarCentExchange basicHbarCentExchange(final RatesAndFeesLoader ratesAndFeesLoader) {
        return new BasicHbarCentExchange(ratesAndFeesLoader);
    }

    @Bean
    AssociatePrecompile associatePrecompile(
            final PrecompilePricingUtils precompilePricingUtils,
            final SyntheticTxnFactory syntheticTxnFactory,
            final AssociateLogic associateLogic) {
        return new AssociatePrecompile(precompilePricingUtils, syntheticTxnFactory, associateLogic);
    }

    @Bean
    MultiAssociatePrecompile multiAssociatePrecompile(
            final PrecompilePricingUtils precompilePricingUtils,
            final SyntheticTxnFactory syntheticTxnFactory,
            final AssociateLogic associateLogic) {
        return new MultiAssociatePrecompile(precompilePricingUtils, syntheticTxnFactory, associateLogic);
    }

    @Bean
    PrecompileMapper precompileMapper(final Set<Precompile> precompiles) {
        return new PrecompileMapper(precompiles);
    }

    @Bean
    OptionValidator optionValidator(final MirrorNodeEvmProperties properties) {
        return new ContextOptionValidator(properties);
    }

    @Bean
    EncodingFacade encodingFacade() {
        return new EncodingFacade();
    }

    @Bean
    SyntheticTxnFactory syntheticTxnFactory() {
        return new SyntheticTxnFactory();
    }

    @Bean
<<<<<<< HEAD
    AssociateLogic associateLogic(final MirrorNodeEvmProperties mirrorNodeEvmProperties) {
=======
    DeleteAllowanceLogic deleteAllowanceLogic() {
        return new DeleteAllowanceLogic();
    }

    @Bean
    AssociateLogic associateLogic(MirrorNodeEvmProperties mirrorNodeEvmProperties) {
>>>>>>> 6363f0b1
        return new AssociateLogic(mirrorNodeEvmProperties);
    }

    @Bean
    ApproveAllowanceLogic approveAllowanceLogic() {
        return new ApproveAllowanceLogic();
    }

    @Bean
<<<<<<< HEAD
    AutoCreationLogic autocreationLogic(final FeeCalculator feeCalculator, final EvmProperties evmProperties) {
        return new AutoCreationLogic(feeCalculator, evmProperties);
=======
    AutoCreationLogic autocreationLogic(
            FeeCalculator feeCalculator, EvmProperties evmProperties, SyntheticTxnFactory syntheticTxnFactory) {
        return new AutoCreationLogic(feeCalculator, evmProperties, syntheticTxnFactory);
>>>>>>> 6363f0b1
    }

    @Bean
    MintPrecompile mintPrecompile(
            PrecompilePricingUtils precompilePricingUtils,
            EncodingFacade encodingFacade,
            SyntheticTxnFactory syntheticTxnFactory,
            MintLogic mintLogic) {
        return new MintPrecompile(precompilePricingUtils, encodingFacade, syntheticTxnFactory, mintLogic);
    }

    @Bean
    MintLogic mintLogic(final OptionValidator optionValidator) {
        return new MintLogic(optionValidator);
    }

    @Bean
    BurnPrecompile burnPrecompile(
            final PrecompilePricingUtils pricingUtils,
            final EncodingFacade encoder,
            final SyntheticTxnFactory syntheticTxnFactory,
            final BurnLogic burnLogic) {
        return new BurnPrecompile(pricingUtils, encoder, syntheticTxnFactory, burnLogic);
    }

    @Bean
    BurnLogic burnLogic(final OptionValidator optionValidator) {
        return new BurnLogic(optionValidator);
    }

    @Bean
    DissociateLogic dissociateLogic() {
        return new DissociateLogic();
    }

    @Bean
    TransferLogic transferLogic(AutoCreationLogic autoCreationLogic) {
        return new TransferLogic(autoCreationLogic);
    }

    @Bean
    DissociatePrecompile dissociatePrecompile(
            final PrecompilePricingUtils precompilePricingUtils,
            final SyntheticTxnFactory syntheticTxnFactory,
            final DissociateLogic dissociateLogic) {
        return new DissociatePrecompile(precompilePricingUtils, syntheticTxnFactory, dissociateLogic);
    }

    @Bean
    MultiDissociatePrecompile multiDissociatePrecompile(
            final PrecompilePricingUtils precompilePricingUtils,
            final SyntheticTxnFactory syntheticTxnFactory,
            final DissociateLogic dissociateLogic) {
        return new MultiDissociatePrecompile(precompilePricingUtils, syntheticTxnFactory, dissociateLogic);
    }
}<|MERGE_RESOLUTION|>--- conflicted
+++ resolved
@@ -43,11 +43,8 @@
 import com.hedera.services.store.contracts.precompile.SyntheticTxnFactory;
 import com.hedera.services.store.contracts.precompile.codec.EncodingFacade;
 import com.hedera.services.store.contracts.precompile.impl.AssociatePrecompile;
-<<<<<<< HEAD
 import com.hedera.services.store.contracts.precompile.impl.BurnPrecompile;
-=======
 import com.hedera.services.store.contracts.precompile.impl.DissociatePrecompile;
->>>>>>> 6363f0b1
 import com.hedera.services.store.contracts.precompile.impl.MintPrecompile;
 import com.hedera.services.store.contracts.precompile.impl.MultiAssociatePrecompile;
 import com.hedera.services.store.contracts.precompile.impl.MultiDissociatePrecompile;
@@ -268,16 +265,12 @@
     }
 
     @Bean
-<<<<<<< HEAD
-    AssociateLogic associateLogic(final MirrorNodeEvmProperties mirrorNodeEvmProperties) {
-=======
     DeleteAllowanceLogic deleteAllowanceLogic() {
         return new DeleteAllowanceLogic();
     }
 
     @Bean
-    AssociateLogic associateLogic(MirrorNodeEvmProperties mirrorNodeEvmProperties) {
->>>>>>> 6363f0b1
+    AssociateLogic associateLogic(final MirrorNodeEvmProperties mirrorNodeEvmProperties) {
         return new AssociateLogic(mirrorNodeEvmProperties);
     }
 
@@ -287,14 +280,9 @@
     }
 
     @Bean
-<<<<<<< HEAD
-    AutoCreationLogic autocreationLogic(final FeeCalculator feeCalculator, final EvmProperties evmProperties) {
-        return new AutoCreationLogic(feeCalculator, evmProperties);
-=======
     AutoCreationLogic autocreationLogic(
-            FeeCalculator feeCalculator, EvmProperties evmProperties, SyntheticTxnFactory syntheticTxnFactory) {
+            final FeeCalculator feeCalculator, final EvmProperties evmProperties, SyntheticTxnFactory syntheticTxnFactory) {
         return new AutoCreationLogic(feeCalculator, evmProperties, syntheticTxnFactory);
->>>>>>> 6363f0b1
     }
 
     @Bean
