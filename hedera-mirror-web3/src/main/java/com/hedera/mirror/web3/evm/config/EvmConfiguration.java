--- conflicted
+++ resolved
@@ -288,7 +288,8 @@
     @Bean
     EVM evm046(
             final HederaPrngSeedOperation prngSeedOperation,
-            final HederaSelfDestructOperationV046 hederaSelfDestructOperationV046) {
+            final HederaSelfDestructOperationV046 hederaSelfDestructOperationV046,
+            final HederaBalanceOperationV038 hederaBalanceOperationV038) {
         return evm(
                 gasCalculator,
                 mirrorNodeEvmProperties,
@@ -296,6 +297,7 @@
                 hederaBlockHashOperation,
                 hederaExtCodeHashOperationV038,
                 hederaSelfDestructOperationV046,
+                hederaBalanceOperationV038,
                 EvmSpecVersion.SHANGHAI,
                 MainnetEVMs::registerShanghaiOperations);
     }
@@ -316,10 +318,6 @@
     }
 
     @Bean
-<<<<<<< HEAD
-    HederaSelfDestructOperationV046 hederaSelfDestructOperationV046(final GasCalculator gasCalculator) {
-        return new HederaSelfDestructOperationV046(gasCalculator, addressValidator, systemAccountDetector);
-=======
     HederaBalanceOperation hederaBalanceOperation(final GasCalculator gasCalculator) {
         return new HederaBalanceOperation(gasCalculator, addressValidator);
     }
@@ -328,7 +326,11 @@
     HederaBalanceOperationV038 hederaBalanceOperationV038(final GasCalculator gasCalculator) {
         return new HederaBalanceOperationV038(
                 gasCalculator, addressValidator, systemAccountDetector, mirrorNodeEvmProperties);
->>>>>>> ab95205c
+    }
+
+    @Bean
+    HederaSelfDestructOperationV046 hederaSelfDestructOperationV046(final GasCalculator gasCalculator) {
+        return new HederaSelfDestructOperationV046(gasCalculator, addressValidator, systemAccountDetector);
     }
 
     @Bean
