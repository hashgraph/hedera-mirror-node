/*
 * Copyright (C) 2019-2023 Hedera Hashgraph, LLC
 *
 * Licensed under the Apache License, Version 2.0 (the "License");
 * you may not use this file except in compliance with the License.
 * You may obtain a copy of the License at
 *
 *      http://www.apache.org/licenses/LICENSE-2.0
 *
 * Unless required by applicable law or agreed to in writing, software
 * distributed under the License is distributed on an "AS IS" BASIS,
 * WITHOUT WARRANTIES OR CONDITIONS OF ANY KIND, either express or implied.
 * See the License for the specific language governing permissions and
 * limitations under the License.
 */

package com.hedera.mirror.web3.evm.config;

import com.github.benmanes.caffeine.cache.Caffeine;
import com.hedera.mirror.web3.evm.pricing.RatesAndFeesLoader;
import com.hedera.mirror.web3.evm.properties.MirrorNodeEvmProperties;
import com.hedera.mirror.web3.repository.properties.CacheProperties;
import com.hedera.node.app.service.evm.contracts.execution.EvmProperties;
import com.hedera.services.contracts.gascalculator.GasCalculatorHederaV22;
import com.hedera.services.fees.BasicHbarCentExchange;
import com.hedera.services.fees.FeeCalculator;
import com.hedera.services.fees.HbarCentExchange;
import com.hedera.services.fees.calc.OverflowCheckingCalc;
import com.hedera.services.fees.calculation.BasicFcfsUsagePrices;
import com.hedera.services.fees.calculation.TxnResourceUsageEstimator;
import com.hedera.services.fees.calculation.UsageBasedFeeCalculator;
import com.hedera.services.fees.calculation.UsagePricesProvider;
import com.hedera.services.fees.calculation.token.txns.TokenAssociateResourceUsage;
import com.hedera.services.fees.calculation.token.txns.TokenDissociateResourceUsage;
import com.hedera.services.fees.calculation.utils.AccessorBasedUsages;
import com.hedera.services.fees.calculation.utils.PricedUsageCalculator;
import com.hedera.services.fees.pricing.AssetsLoader;
import com.hedera.services.hapi.fees.usage.EstimatorFactory;
import com.hedera.services.hapi.fees.usage.TxnUsageEstimator;
import com.hedera.services.ledger.TransferLogic;
import com.hedera.services.store.contracts.precompile.Precompile;
import com.hedera.services.store.contracts.precompile.PrecompileMapper;
import com.hedera.services.store.contracts.precompile.SyntheticTxnFactory;
import com.hedera.services.store.contracts.precompile.codec.EncodingFacade;
import com.hedera.services.store.contracts.precompile.impl.AssociatePrecompile;
import com.hedera.services.store.contracts.precompile.impl.DissociatePrecompile;
import com.hedera.services.store.contracts.precompile.impl.MintPrecompile;
import com.hedera.services.store.contracts.precompile.impl.MultiAssociatePrecompile;
<<<<<<< HEAD
import com.hedera.services.store.contracts.precompile.impl.TransferPrecompile;
=======
import com.hedera.services.store.contracts.precompile.impl.MultiDissociatePrecompile;
>>>>>>> 6363f0b1
import com.hedera.services.store.contracts.precompile.utils.PrecompilePricingUtils;
import com.hedera.services.txn.token.AssociateLogic;
import com.hedera.services.txn.token.BurnLogic;
import com.hedera.services.txn.token.DissociateLogic;
import com.hedera.services.txn.token.MintLogic;
import com.hedera.services.txns.crypto.ApproveAllowanceLogic;
import com.hedera.services.txns.crypto.AutoCreationLogic;
import com.hedera.services.txns.crypto.DeleteAllowanceLogic;
import com.hedera.services.txns.validation.ContextOptionValidator;
import com.hedera.services.txns.validation.OptionValidator;
import com.hedera.services.utils.accessors.AccessorFactory;
import com.hederahashgraph.api.proto.java.HederaFunctionality;
import java.util.Collections;
import java.util.HashMap;
import java.util.List;
import java.util.Map;
import java.util.Set;
import java.util.concurrent.TimeUnit;
import lombok.RequiredArgsConstructor;
import org.springframework.cache.CacheManager;
import org.springframework.cache.annotation.EnableCaching;
import org.springframework.cache.caffeine.CaffeineCacheManager;
import org.springframework.context.annotation.Bean;
import org.springframework.context.annotation.Configuration;
import org.springframework.context.annotation.Primary;

@Configuration
@EnableCaching
@RequiredArgsConstructor
public class EvmConfiguration {

    public static final String CACHE_MANAGER_FEE = "cacheManagerFee";
    public static final String CACHE_MANAGER_10MIN = "cacheManager10Min";
    public static final String CACHE_MANAGER_500MS = "cacheManager500Ms";
    public static final String CACHE_MANAGER_STATE = "cacheManagerState";
    public static final String CACHE_MANAGER_ENTITY = "cacheManagerEntity";
    public static final String CACHE_MANAGER_TOKEN = "cacheManagerToken";
    private final CacheProperties cacheProperties;

    @Bean(CACHE_MANAGER_STATE)
    CacheManager cacheManagerState() {
        final CaffeineCacheManager caffeineCacheManager = new CaffeineCacheManager();
        caffeineCacheManager.setCacheSpecification(cacheProperties.getContractState());
        return caffeineCacheManager;
    }

    @Bean(CACHE_MANAGER_ENTITY)
    CacheManager cacheManagerEntity() {
        final CaffeineCacheManager caffeineCacheManager = new CaffeineCacheManager();
        caffeineCacheManager.setCacheSpecification(cacheProperties.getEntity());
        return caffeineCacheManager;
    }

    @Bean(CACHE_MANAGER_TOKEN)
    CacheManager cacheManagerToken() {
        final CaffeineCacheManager caffeineCacheManager = new CaffeineCacheManager();
        caffeineCacheManager.setCacheSpecification(cacheProperties.getToken());
        return caffeineCacheManager;
    }

    @Bean(CACHE_MANAGER_FEE)
    CacheManager cacheManagerFee() {
        final CaffeineCacheManager caffeineCacheManager = new CaffeineCacheManager();
        caffeineCacheManager.setCacheSpecification(cacheProperties.getFee());
        return caffeineCacheManager;
    }

    @Bean(CACHE_MANAGER_10MIN)
    @Primary
    CacheManager cacheManager10Min() {
        final var caffeine =
                Caffeine.newBuilder().expireAfterWrite(10, TimeUnit.MINUTES).maximumSize(10000);
        final CaffeineCacheManager caffeineCacheManager = new CaffeineCacheManager();
        caffeineCacheManager.setCaffeine(caffeine);
        return caffeineCacheManager;
    }

    @Bean(CACHE_MANAGER_500MS)
    CacheManager cacheManager500MS() {
        final var caffeine = Caffeine.newBuilder()
                .expireAfterWrite(500, TimeUnit.MILLISECONDS)
                .maximumSize(1);
        final CaffeineCacheManager caffeineCacheManager = new CaffeineCacheManager();
        caffeineCacheManager.setCaffeine(caffeine);
        return caffeineCacheManager;
    }

    @Bean
    GasCalculatorHederaV22 gasCalculatorHederaV22(
            BasicFcfsUsagePrices usagePricesProvider, BasicHbarCentExchange hbarCentExchange) {
        return new GasCalculatorHederaV22(usagePricesProvider, hbarCentExchange);
    }

    @Bean
    BasicFcfsUsagePrices basicFcfsUsagePrices(RatesAndFeesLoader ratesAndFeesLoader) {
        return new BasicFcfsUsagePrices(ratesAndFeesLoader);
    }

    @Bean
    AccessorBasedUsages accessorBasedUsages() {
        return new AccessorBasedUsages();
    }

    @Bean
    OverflowCheckingCalc overflowCheckingCalc() {
        return new OverflowCheckingCalc();
    }

    @Bean
    PricedUsageCalculator pricedUsageCalculator(
            AccessorBasedUsages accessorBasedUsages, OverflowCheckingCalc overflowCheckingCalc) {
        return new PricedUsageCalculator(accessorBasedUsages, overflowCheckingCalc);
    }

    @Bean
    EstimatorFactory estimatorFactory() {
        return TxnUsageEstimator::new;
    }

    @Bean
    TokenAssociateResourceUsage tokenAssociateResourceUsage(final EstimatorFactory estimatorFactory) {
        return new TokenAssociateResourceUsage(estimatorFactory);
    }

    @Bean
    TokenDissociateResourceUsage tokenDissociateResourceUsage(final EstimatorFactory estimatorFactory) {
        return new TokenDissociateResourceUsage(estimatorFactory);
    }

    @Bean
    UsageBasedFeeCalculator usageBasedFeeCalculator(
            HbarCentExchange hbarCentExchange,
            UsagePricesProvider usagePricesProvider,
            PricedUsageCalculator pricedUsageCalculator,
            List<TxnResourceUsageEstimator> txnResourceUsageEstimators) {
        // queryUsageEstimators and txnResourceUsegaEstimator will be implemented in separate PR
        final Map<HederaFunctionality, List<TxnResourceUsageEstimator>> txnUsageEstimators = new HashMap<>();

        for (final var estimator : txnResourceUsageEstimators) {
            if (estimator.toString().contains("TokenAssociate")) {
                txnUsageEstimators.put(HederaFunctionality.TokenAssociateToAccount, List.of(estimator));
            }
            if (estimator.toString().contains("TokenDissociate")) {
                txnUsageEstimators.put(HederaFunctionality.TokenDissociateFromAccount, List.of(estimator));
            }
        }

        return new UsageBasedFeeCalculator(
                hbarCentExchange,
                usagePricesProvider,
                pricedUsageCalculator,
                Collections.emptySet(),
                txnUsageEstimators);
    }

    @Bean
    AssetsLoader assetsLoader() {
        return new AssetsLoader();
    }

    @Bean
    AccessorFactory accessorFactory() {
        return new AccessorFactory();
    }

    @Bean
    PrecompilePricingUtils precompilePricingUtils(
            final AssetsLoader assetsLoader,
            final BasicHbarCentExchange exchange,
            final FeeCalculator feeCalculator,
            final BasicFcfsUsagePrices resourceCosts,
            final AccessorFactory accessorFactory) {
        return new PrecompilePricingUtils(assetsLoader, exchange, feeCalculator, resourceCosts, accessorFactory);
    }

    @Bean
    BasicHbarCentExchange basicHbarCentExchange(RatesAndFeesLoader ratesAndFeesLoader) {
        return new BasicHbarCentExchange(ratesAndFeesLoader);
    }

    @Bean
    AssociatePrecompile associatePrecompile(
            final PrecompilePricingUtils precompilePricingUtils,
            final SyntheticTxnFactory syntheticTxnFactory,
            final AssociateLogic associateLogic) {
        return new AssociatePrecompile(precompilePricingUtils, syntheticTxnFactory, associateLogic);
    }

    @Bean
    TransferPrecompile transferPrecompile(
            final PrecompilePricingUtils precompilePricingUtils, final MirrorNodeEvmProperties properties) {
        return new TransferPrecompile(precompilePricingUtils, properties);
    }

    @Bean
    MultiAssociatePrecompile multiAssociatePrecompile(
            final PrecompilePricingUtils precompilePricingUtils,
            final SyntheticTxnFactory syntheticTxnFactory,
            final AssociateLogic associateLogic) {
        return new MultiAssociatePrecompile(precompilePricingUtils, syntheticTxnFactory, associateLogic);
    }

    @Bean
    PrecompileMapper precompileMapper(final Set<Precompile> precompiles) {
        return new PrecompileMapper(precompiles);
    }

    @Bean
    OptionValidator optionValidator(final MirrorNodeEvmProperties properties) {
        return new ContextOptionValidator(properties);
    }

    @Bean
    EncodingFacade encodingFacade() {
        return new EncodingFacade();
    }

    @Bean
    SyntheticTxnFactory syntheticTxnFactory() {
        return new SyntheticTxnFactory();
    }

    @Bean
    DeleteAllowanceLogic deleteAllowanceLogic() {
        return new DeleteAllowanceLogic();
    }

    @Bean
    AssociateLogic associateLogic(MirrorNodeEvmProperties mirrorNodeEvmProperties) {
        return new AssociateLogic(mirrorNodeEvmProperties);
    }

    @Bean
    ApproveAllowanceLogic approveAllowanceLogic() {
        return new ApproveAllowanceLogic();
    }

    @Bean
    AutoCreationLogic autocreationLogic(
            FeeCalculator feeCalculator, EvmProperties evmProperties, SyntheticTxnFactory syntheticTxnFactory) {
        return new AutoCreationLogic(feeCalculator, evmProperties, syntheticTxnFactory);
    }

    @Bean
    MintPrecompile mintPrecompile(
            PrecompilePricingUtils precompilePricingUtils,
            EncodingFacade encodingFacade,
            SyntheticTxnFactory syntheticTxnFactory,
            MintLogic mintLogic) {
        return new MintPrecompile(precompilePricingUtils, encodingFacade, syntheticTxnFactory, mintLogic);
    }

    @Bean
    MintLogic mintLogic(OptionValidator optionValidator) {
        return new MintLogic(optionValidator);
    }

    @Bean
    BurnLogic burnLogic(OptionValidator optionValidator) {
        return new BurnLogic(optionValidator);
    }

    @Bean
    DissociateLogic dissociateLogic() {
        return new DissociateLogic();
    }

    @Bean
    TransferLogic transferLogic(AutoCreationLogic autoCreationLogic) {
        return new TransferLogic(autoCreationLogic);
    }

    @Bean
    DissociatePrecompile dissociatePrecompile(
            final PrecompilePricingUtils precompilePricingUtils,
            final SyntheticTxnFactory syntheticTxnFactory,
            final DissociateLogic dissociateLogic) {
        return new DissociatePrecompile(precompilePricingUtils, syntheticTxnFactory, dissociateLogic);
    }

    @Bean
    MultiDissociatePrecompile multiDissociatePrecompile(
            final PrecompilePricingUtils precompilePricingUtils,
            final SyntheticTxnFactory syntheticTxnFactory,
            final DissociateLogic dissociateLogic) {
        return new MultiDissociatePrecompile(precompilePricingUtils, syntheticTxnFactory, dissociateLogic);
    }
}<|MERGE_RESOLUTION|>--- conflicted
+++ resolved
@@ -46,11 +46,7 @@
 import com.hedera.services.store.contracts.precompile.impl.DissociatePrecompile;
 import com.hedera.services.store.contracts.precompile.impl.MintPrecompile;
 import com.hedera.services.store.contracts.precompile.impl.MultiAssociatePrecompile;
-<<<<<<< HEAD
-import com.hedera.services.store.contracts.precompile.impl.TransferPrecompile;
-=======
 import com.hedera.services.store.contracts.precompile.impl.MultiDissociatePrecompile;
->>>>>>> 6363f0b1
 import com.hedera.services.store.contracts.precompile.utils.PrecompilePricingUtils;
 import com.hedera.services.txn.token.AssociateLogic;
 import com.hedera.services.txn.token.BurnLogic;
@@ -240,12 +236,6 @@
     }
 
     @Bean
-    TransferPrecompile transferPrecompile(
-            final PrecompilePricingUtils precompilePricingUtils, final MirrorNodeEvmProperties properties) {
-        return new TransferPrecompile(precompilePricingUtils, properties);
-    }
-
-    @Bean
     MultiAssociatePrecompile multiAssociatePrecompile(
             final PrecompilePricingUtils precompilePricingUtils,
             final SyntheticTxnFactory syntheticTxnFactory,
