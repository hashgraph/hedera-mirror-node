--- conflicted
+++ resolved
@@ -86,11 +86,7 @@
     public static final String CACHE_MANAGER_RECORD_FILE_LATEST = "recordFileLatest";
     public static final String CACHE_MANAGER_RECORD_FILE_EARLIEST = "recordFileEarliest";
     public static final String CACHE_MANAGER_RECORD_FILE_INDEX = "recordFileIndex";
-<<<<<<< HEAD
     public static final String CACHE_MANAGER_RECORD_FILE_TIMESTAMP = "recordFileTimestamp";
-    public static final String CACHE_MANAGER_CONTRACT_STATE = "contractState";
-=======
->>>>>>> 20827c04
     public static final String CACHE_MANAGER_SYSTEM_FILE = "systemFile";
     public static final String CACHE_MANAGER_TOKEN = "token";
     public static final String CACHE_NAME = "default";
