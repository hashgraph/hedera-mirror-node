/*
 * Copyright (C) 2019-2023 Hedera Hashgraph, LLC
 *
 * Licensed under the Apache License, Version 2.0 (the "License");
 * you may not use this file except in compliance with the License.
 * You may obtain a copy of the License at
 *
 *      http://www.apache.org/licenses/LICENSE-2.0
 *
 * Unless required by applicable law or agreed to in writing, software
 * distributed under the License is distributed on an "AS IS" BASIS,
 * WITHOUT WARRANTIES OR CONDITIONS OF ANY KIND, either express or implied.
 * See the License for the specific language governing permissions and
 * limitations under the License.
 */

package com.hedera.mirror.web3.evm.config;

import com.github.benmanes.caffeine.cache.Caffeine;
import com.hedera.mirror.web3.repository.properties.CacheProperties;
<<<<<<< HEAD
import com.hedera.node.app.service.evm.contracts.execution.EvmProperties;
import com.hedera.services.contracts.gascalculator.GasCalculatorHederaV22;
import com.hedera.services.fees.BasicHbarCentExchange;
import com.hedera.services.fees.FeeCalculator;
import com.hedera.services.fees.HbarCentExchange;
import com.hedera.services.fees.calc.OverflowCheckingCalc;
import com.hedera.services.fees.calculation.BasicFcfsUsagePrices;
import com.hedera.services.fees.calculation.TxnResourceUsageEstimator;
import com.hedera.services.fees.calculation.UsageBasedFeeCalculator;
import com.hedera.services.fees.calculation.UsagePricesProvider;
import com.hedera.services.fees.calculation.token.txns.TokenAssociateResourceUsage;
import com.hedera.services.fees.calculation.token.txns.TokenDissociateResourceUsage;
import com.hedera.services.fees.calculation.utils.AccessorBasedUsages;
import com.hedera.services.fees.calculation.utils.PricedUsageCalculator;
import com.hedera.services.fees.pricing.AssetsLoader;
import com.hedera.services.hapi.fees.usage.EstimatorFactory;
import com.hedera.services.hapi.fees.usage.TxnUsageEstimator;
import com.hedera.services.ledger.TransferLogic;
import com.hedera.services.store.contracts.precompile.Precompile;
import com.hedera.services.store.contracts.precompile.PrecompileMapper;
import com.hedera.services.store.contracts.precompile.SyntheticTxnFactory;
import com.hedera.services.store.contracts.precompile.codec.EncodingFacade;
import com.hedera.services.store.contracts.precompile.impl.AssociatePrecompile;
import com.hedera.services.store.contracts.precompile.impl.BurnPrecompile;
import com.hedera.services.store.contracts.precompile.impl.DissociatePrecompile;
import com.hedera.services.store.contracts.precompile.impl.MintPrecompile;
import com.hedera.services.store.contracts.precompile.impl.MultiAssociatePrecompile;
import com.hedera.services.store.contracts.precompile.impl.MultiDissociatePrecompile;
import com.hedera.services.store.contracts.precompile.utils.PrecompilePricingUtils;
import com.hedera.services.txn.token.AssociateLogic;
import com.hedera.services.txn.token.BurnLogic;
import com.hedera.services.txn.token.CreateLogic;
import com.hedera.services.txn.token.DissociateLogic;
import com.hedera.services.txn.token.MintLogic;
import com.hedera.services.txns.crypto.ApproveAllowanceLogic;
import com.hedera.services.txns.crypto.AutoCreationLogic;
import com.hedera.services.txns.crypto.DeleteAllowanceLogic;
import com.hedera.services.txns.validation.ContextOptionValidator;
import com.hedera.services.txns.validation.OptionValidator;
import com.hedera.services.utils.accessors.AccessorFactory;
import com.hederahashgraph.api.proto.java.HederaFunctionality;
import java.util.Collections;
import java.util.HashMap;
import java.util.List;
import java.util.Map;
import java.util.Set;
=======
>>>>>>> 5ac5f976
import java.util.concurrent.TimeUnit;
import lombok.RequiredArgsConstructor;
import org.springframework.cache.CacheManager;
import org.springframework.cache.annotation.EnableCaching;
import org.springframework.cache.caffeine.CaffeineCacheManager;
import org.springframework.context.annotation.Bean;
import org.springframework.context.annotation.Configuration;
import org.springframework.context.annotation.Primary;

@Configuration
@EnableCaching
@RequiredArgsConstructor
public class EvmConfiguration {

    public static final String CACHE_MANAGER_FEE = "cacheManagerFee";
    public static final String CACHE_MANAGER_10MIN = "cacheManager10Min";
    public static final String CACHE_MANAGER_500MS = "cacheManager500Ms";
    public static final String CACHE_MANAGER_STATE = "cacheManagerState";
    public static final String CACHE_MANAGER_ENTITY = "cacheManagerEntity";
    public static final String CACHE_MANAGER_TOKEN = "cacheManagerToken";
    private final CacheProperties cacheProperties;

    @Bean(CACHE_MANAGER_STATE)
    CacheManager cacheManagerState() {
        final CaffeineCacheManager caffeineCacheManager = new CaffeineCacheManager();
        caffeineCacheManager.setCacheSpecification(cacheProperties.getContractState());
        return caffeineCacheManager;
    }

    @Bean(CACHE_MANAGER_ENTITY)
    CacheManager cacheManagerEntity() {
        final CaffeineCacheManager caffeineCacheManager = new CaffeineCacheManager();
        caffeineCacheManager.setCacheSpecification(cacheProperties.getEntity());
        return caffeineCacheManager;
    }

    @Bean(CACHE_MANAGER_TOKEN)
    CacheManager cacheManagerToken() {
        final CaffeineCacheManager caffeineCacheManager = new CaffeineCacheManager();
        caffeineCacheManager.setCacheSpecification(cacheProperties.getToken());
        return caffeineCacheManager;
    }

    @Bean(CACHE_MANAGER_FEE)
    CacheManager cacheManagerFee() {
        final CaffeineCacheManager caffeineCacheManager = new CaffeineCacheManager();
        caffeineCacheManager.setCacheSpecification(cacheProperties.getFee());
        return caffeineCacheManager;
    }

    @Bean(CACHE_MANAGER_10MIN)
    @Primary
    CacheManager cacheManager10Min() {
        final var caffeine =
                Caffeine.newBuilder().expireAfterWrite(10, TimeUnit.MINUTES).maximumSize(10000);
        final CaffeineCacheManager caffeineCacheManager = new CaffeineCacheManager();
        caffeineCacheManager.setCaffeine(caffeine);
        return caffeineCacheManager;
    }

    @Bean(CACHE_MANAGER_500MS)
    CacheManager cacheManager500MS() {
        final var caffeine = Caffeine.newBuilder()
                .expireAfterWrite(500, TimeUnit.MILLISECONDS)
                .maximumSize(1);
        final CaffeineCacheManager caffeineCacheManager = new CaffeineCacheManager();
        caffeineCacheManager.setCaffeine(caffeine);
        return caffeineCacheManager;
    }
<<<<<<< HEAD

    @Bean
    GasCalculatorHederaV22 gasCalculatorHederaV22(
            final BasicFcfsUsagePrices usagePricesProvider, final BasicHbarCentExchange hbarCentExchange) {
        return new GasCalculatorHederaV22(usagePricesProvider, hbarCentExchange);
    }

    @Bean
    BasicFcfsUsagePrices basicFcfsUsagePrices(final RatesAndFeesLoader ratesAndFeesLoader) {
        return new BasicFcfsUsagePrices(ratesAndFeesLoader);
    }

    @Bean
    AccessorBasedUsages accessorBasedUsages() {
        return new AccessorBasedUsages();
    }

    @Bean
    OverflowCheckingCalc overflowCheckingCalc() {
        return new OverflowCheckingCalc();
    }

    @Bean
    PricedUsageCalculator pricedUsageCalculator(
            final AccessorBasedUsages accessorBasedUsages, final OverflowCheckingCalc overflowCheckingCalc) {
        return new PricedUsageCalculator(accessorBasedUsages, overflowCheckingCalc);
    }

    @Bean
    EstimatorFactory estimatorFactory() {
        return TxnUsageEstimator::new;
    }

    @Bean
    TokenAssociateResourceUsage tokenAssociateResourceUsage(final EstimatorFactory estimatorFactory) {
        return new TokenAssociateResourceUsage(estimatorFactory);
    }

    @Bean
    TokenDissociateResourceUsage tokenDissociateResourceUsage(final EstimatorFactory estimatorFactory) {
        return new TokenDissociateResourceUsage(estimatorFactory);
    }

    @Bean
    UsageBasedFeeCalculator usageBasedFeeCalculator(
            final HbarCentExchange hbarCentExchange,
            final UsagePricesProvider usagePricesProvider,
            final PricedUsageCalculator pricedUsageCalculator,
            final List<TxnResourceUsageEstimator> txnResourceUsageEstimators) {
        // queryUsageEstimators and txnResourceUsegaEstimator will be implemented in separate PR
        final Map<HederaFunctionality, List<TxnResourceUsageEstimator>> txnUsageEstimators = new HashMap<>();

        for (final var estimator : txnResourceUsageEstimators) {
            if (estimator.toString().contains("TokenAssociate")) {
                txnUsageEstimators.put(HederaFunctionality.TokenAssociateToAccount, List.of(estimator));
            }
            if (estimator.toString().contains("TokenDissociate")) {
                txnUsageEstimators.put(HederaFunctionality.TokenDissociateFromAccount, List.of(estimator));
            }
        }

        return new UsageBasedFeeCalculator(
                hbarCentExchange,
                usagePricesProvider,
                pricedUsageCalculator,
                Collections.emptySet(),
                txnUsageEstimators);
    }

    @Bean
    AssetsLoader assetsLoader() {
        return new AssetsLoader();
    }

    @Bean
    AccessorFactory accessorFactory() {
        return new AccessorFactory();
    }

    @Bean
    PrecompilePricingUtils precompilePricingUtils(
            final AssetsLoader assetsLoader,
            final BasicHbarCentExchange exchange,
            final FeeCalculator feeCalculator,
            final BasicFcfsUsagePrices resourceCosts,
            final AccessorFactory accessorFactory) {
        return new PrecompilePricingUtils(assetsLoader, exchange, feeCalculator, resourceCosts, accessorFactory);
    }

    @Bean
    BasicHbarCentExchange basicHbarCentExchange(final RatesAndFeesLoader ratesAndFeesLoader) {
        return new BasicHbarCentExchange(ratesAndFeesLoader);
    }

    @Bean
    AssociatePrecompile associatePrecompile(
            final PrecompilePricingUtils precompilePricingUtils,
            final SyntheticTxnFactory syntheticTxnFactory,
            final AssociateLogic associateLogic) {
        return new AssociatePrecompile(precompilePricingUtils, syntheticTxnFactory, associateLogic);
    }

    @Bean
    MultiAssociatePrecompile multiAssociatePrecompile(
            final PrecompilePricingUtils precompilePricingUtils,
            final SyntheticTxnFactory syntheticTxnFactory,
            final AssociateLogic associateLogic) {
        return new MultiAssociatePrecompile(precompilePricingUtils, syntheticTxnFactory, associateLogic);
    }

    @Bean
    PrecompileMapper precompileMapper(final Set<Precompile> precompiles) {
        return new PrecompileMapper(precompiles);
    }

    @Bean
    OptionValidator optionValidator(final MirrorNodeEvmProperties properties) {
        return new ContextOptionValidator(properties);
    }

    @Bean
    EncodingFacade encodingFacade() {
        return new EncodingFacade();
    }

    @Bean
    SyntheticTxnFactory syntheticTxnFactory() {
        return new SyntheticTxnFactory();
    }

    @Bean
    DeleteAllowanceLogic deleteAllowanceLogic() {
        return new DeleteAllowanceLogic();
    }

    @Bean
    AssociateLogic associateLogic(final MirrorNodeEvmProperties mirrorNodeEvmProperties) {
        return new AssociateLogic(mirrorNodeEvmProperties);
    }

    @Bean
    ApproveAllowanceLogic approveAllowanceLogic() {
        return new ApproveAllowanceLogic();
    }

    @Bean
    AutoCreationLogic autocreationLogic(
            final FeeCalculator feeCalculator,
            final EvmProperties evmProperties,
            SyntheticTxnFactory syntheticTxnFactory) {
        return new AutoCreationLogic(feeCalculator, evmProperties, syntheticTxnFactory);
    }

    @Bean
    MintPrecompile mintPrecompile(
            PrecompilePricingUtils precompilePricingUtils,
            EncodingFacade encodingFacade,
            SyntheticTxnFactory syntheticTxnFactory,
            MintLogic mintLogic) {
        return new MintPrecompile(precompilePricingUtils, encodingFacade, syntheticTxnFactory, mintLogic);
    }

    @Bean
    MintLogic mintLogic(final OptionValidator optionValidator) {
        return new MintLogic(optionValidator);
    }

    @Bean
    BurnPrecompile burnPrecompile(
            final PrecompilePricingUtils pricingUtils,
            final EncodingFacade encoder,
            final SyntheticTxnFactory syntheticTxnFactory,
            final BurnLogic burnLogic) {
        return new BurnPrecompile(pricingUtils, encoder, syntheticTxnFactory, burnLogic);
    }

    @Bean
    BurnLogic burnLogic(final OptionValidator optionValidator) {
        return new BurnLogic(optionValidator);
    }

    @Bean
    DissociateLogic dissociateLogic() {
        return new DissociateLogic();
    }

    @Bean
    TransferLogic transferLogic(AutoCreationLogic autoCreationLogic) {
        return new TransferLogic(autoCreationLogic);
    }

    @Bean
    DissociatePrecompile dissociatePrecompile(
            final PrecompilePricingUtils precompilePricingUtils,
            final SyntheticTxnFactory syntheticTxnFactory,
            final DissociateLogic dissociateLogic) {
        return new DissociatePrecompile(precompilePricingUtils, syntheticTxnFactory, dissociateLogic);
    }

    @Bean
    MultiDissociatePrecompile multiDissociatePrecompile(
            final PrecompilePricingUtils precompilePricingUtils,
            final SyntheticTxnFactory syntheticTxnFactory,
            final DissociateLogic dissociateLogic) {
        return new MultiDissociatePrecompile(precompilePricingUtils, syntheticTxnFactory, dissociateLogic);
    }

    @Bean
    CreateLogic createLogic(final MirrorNodeEvmProperties mirrorNodeEvmProperties) {
        return new CreateLogic(mirrorNodeEvmProperties);
    }
=======
>>>>>>> 5ac5f976
}<|MERGE_RESOLUTION|>--- conflicted
+++ resolved
@@ -18,55 +18,6 @@
 
 import com.github.benmanes.caffeine.cache.Caffeine;
 import com.hedera.mirror.web3.repository.properties.CacheProperties;
-<<<<<<< HEAD
-import com.hedera.node.app.service.evm.contracts.execution.EvmProperties;
-import com.hedera.services.contracts.gascalculator.GasCalculatorHederaV22;
-import com.hedera.services.fees.BasicHbarCentExchange;
-import com.hedera.services.fees.FeeCalculator;
-import com.hedera.services.fees.HbarCentExchange;
-import com.hedera.services.fees.calc.OverflowCheckingCalc;
-import com.hedera.services.fees.calculation.BasicFcfsUsagePrices;
-import com.hedera.services.fees.calculation.TxnResourceUsageEstimator;
-import com.hedera.services.fees.calculation.UsageBasedFeeCalculator;
-import com.hedera.services.fees.calculation.UsagePricesProvider;
-import com.hedera.services.fees.calculation.token.txns.TokenAssociateResourceUsage;
-import com.hedera.services.fees.calculation.token.txns.TokenDissociateResourceUsage;
-import com.hedera.services.fees.calculation.utils.AccessorBasedUsages;
-import com.hedera.services.fees.calculation.utils.PricedUsageCalculator;
-import com.hedera.services.fees.pricing.AssetsLoader;
-import com.hedera.services.hapi.fees.usage.EstimatorFactory;
-import com.hedera.services.hapi.fees.usage.TxnUsageEstimator;
-import com.hedera.services.ledger.TransferLogic;
-import com.hedera.services.store.contracts.precompile.Precompile;
-import com.hedera.services.store.contracts.precompile.PrecompileMapper;
-import com.hedera.services.store.contracts.precompile.SyntheticTxnFactory;
-import com.hedera.services.store.contracts.precompile.codec.EncodingFacade;
-import com.hedera.services.store.contracts.precompile.impl.AssociatePrecompile;
-import com.hedera.services.store.contracts.precompile.impl.BurnPrecompile;
-import com.hedera.services.store.contracts.precompile.impl.DissociatePrecompile;
-import com.hedera.services.store.contracts.precompile.impl.MintPrecompile;
-import com.hedera.services.store.contracts.precompile.impl.MultiAssociatePrecompile;
-import com.hedera.services.store.contracts.precompile.impl.MultiDissociatePrecompile;
-import com.hedera.services.store.contracts.precompile.utils.PrecompilePricingUtils;
-import com.hedera.services.txn.token.AssociateLogic;
-import com.hedera.services.txn.token.BurnLogic;
-import com.hedera.services.txn.token.CreateLogic;
-import com.hedera.services.txn.token.DissociateLogic;
-import com.hedera.services.txn.token.MintLogic;
-import com.hedera.services.txns.crypto.ApproveAllowanceLogic;
-import com.hedera.services.txns.crypto.AutoCreationLogic;
-import com.hedera.services.txns.crypto.DeleteAllowanceLogic;
-import com.hedera.services.txns.validation.ContextOptionValidator;
-import com.hedera.services.txns.validation.OptionValidator;
-import com.hedera.services.utils.accessors.AccessorFactory;
-import com.hederahashgraph.api.proto.java.HederaFunctionality;
-import java.util.Collections;
-import java.util.HashMap;
-import java.util.List;
-import java.util.Map;
-import java.util.Set;
-=======
->>>>>>> 5ac5f976
 import java.util.concurrent.TimeUnit;
 import lombok.RequiredArgsConstructor;
 import org.springframework.cache.CacheManager;
@@ -136,218 +87,4 @@
         caffeineCacheManager.setCaffeine(caffeine);
         return caffeineCacheManager;
     }
-<<<<<<< HEAD
-
-    @Bean
-    GasCalculatorHederaV22 gasCalculatorHederaV22(
-            final BasicFcfsUsagePrices usagePricesProvider, final BasicHbarCentExchange hbarCentExchange) {
-        return new GasCalculatorHederaV22(usagePricesProvider, hbarCentExchange);
-    }
-
-    @Bean
-    BasicFcfsUsagePrices basicFcfsUsagePrices(final RatesAndFeesLoader ratesAndFeesLoader) {
-        return new BasicFcfsUsagePrices(ratesAndFeesLoader);
-    }
-
-    @Bean
-    AccessorBasedUsages accessorBasedUsages() {
-        return new AccessorBasedUsages();
-    }
-
-    @Bean
-    OverflowCheckingCalc overflowCheckingCalc() {
-        return new OverflowCheckingCalc();
-    }
-
-    @Bean
-    PricedUsageCalculator pricedUsageCalculator(
-            final AccessorBasedUsages accessorBasedUsages, final OverflowCheckingCalc overflowCheckingCalc) {
-        return new PricedUsageCalculator(accessorBasedUsages, overflowCheckingCalc);
-    }
-
-    @Bean
-    EstimatorFactory estimatorFactory() {
-        return TxnUsageEstimator::new;
-    }
-
-    @Bean
-    TokenAssociateResourceUsage tokenAssociateResourceUsage(final EstimatorFactory estimatorFactory) {
-        return new TokenAssociateResourceUsage(estimatorFactory);
-    }
-
-    @Bean
-    TokenDissociateResourceUsage tokenDissociateResourceUsage(final EstimatorFactory estimatorFactory) {
-        return new TokenDissociateResourceUsage(estimatorFactory);
-    }
-
-    @Bean
-    UsageBasedFeeCalculator usageBasedFeeCalculator(
-            final HbarCentExchange hbarCentExchange,
-            final UsagePricesProvider usagePricesProvider,
-            final PricedUsageCalculator pricedUsageCalculator,
-            final List<TxnResourceUsageEstimator> txnResourceUsageEstimators) {
-        // queryUsageEstimators and txnResourceUsegaEstimator will be implemented in separate PR
-        final Map<HederaFunctionality, List<TxnResourceUsageEstimator>> txnUsageEstimators = new HashMap<>();
-
-        for (final var estimator : txnResourceUsageEstimators) {
-            if (estimator.toString().contains("TokenAssociate")) {
-                txnUsageEstimators.put(HederaFunctionality.TokenAssociateToAccount, List.of(estimator));
-            }
-            if (estimator.toString().contains("TokenDissociate")) {
-                txnUsageEstimators.put(HederaFunctionality.TokenDissociateFromAccount, List.of(estimator));
-            }
-        }
-
-        return new UsageBasedFeeCalculator(
-                hbarCentExchange,
-                usagePricesProvider,
-                pricedUsageCalculator,
-                Collections.emptySet(),
-                txnUsageEstimators);
-    }
-
-    @Bean
-    AssetsLoader assetsLoader() {
-        return new AssetsLoader();
-    }
-
-    @Bean
-    AccessorFactory accessorFactory() {
-        return new AccessorFactory();
-    }
-
-    @Bean
-    PrecompilePricingUtils precompilePricingUtils(
-            final AssetsLoader assetsLoader,
-            final BasicHbarCentExchange exchange,
-            final FeeCalculator feeCalculator,
-            final BasicFcfsUsagePrices resourceCosts,
-            final AccessorFactory accessorFactory) {
-        return new PrecompilePricingUtils(assetsLoader, exchange, feeCalculator, resourceCosts, accessorFactory);
-    }
-
-    @Bean
-    BasicHbarCentExchange basicHbarCentExchange(final RatesAndFeesLoader ratesAndFeesLoader) {
-        return new BasicHbarCentExchange(ratesAndFeesLoader);
-    }
-
-    @Bean
-    AssociatePrecompile associatePrecompile(
-            final PrecompilePricingUtils precompilePricingUtils,
-            final SyntheticTxnFactory syntheticTxnFactory,
-            final AssociateLogic associateLogic) {
-        return new AssociatePrecompile(precompilePricingUtils, syntheticTxnFactory, associateLogic);
-    }
-
-    @Bean
-    MultiAssociatePrecompile multiAssociatePrecompile(
-            final PrecompilePricingUtils precompilePricingUtils,
-            final SyntheticTxnFactory syntheticTxnFactory,
-            final AssociateLogic associateLogic) {
-        return new MultiAssociatePrecompile(precompilePricingUtils, syntheticTxnFactory, associateLogic);
-    }
-
-    @Bean
-    PrecompileMapper precompileMapper(final Set<Precompile> precompiles) {
-        return new PrecompileMapper(precompiles);
-    }
-
-    @Bean
-    OptionValidator optionValidator(final MirrorNodeEvmProperties properties) {
-        return new ContextOptionValidator(properties);
-    }
-
-    @Bean
-    EncodingFacade encodingFacade() {
-        return new EncodingFacade();
-    }
-
-    @Bean
-    SyntheticTxnFactory syntheticTxnFactory() {
-        return new SyntheticTxnFactory();
-    }
-
-    @Bean
-    DeleteAllowanceLogic deleteAllowanceLogic() {
-        return new DeleteAllowanceLogic();
-    }
-
-    @Bean
-    AssociateLogic associateLogic(final MirrorNodeEvmProperties mirrorNodeEvmProperties) {
-        return new AssociateLogic(mirrorNodeEvmProperties);
-    }
-
-    @Bean
-    ApproveAllowanceLogic approveAllowanceLogic() {
-        return new ApproveAllowanceLogic();
-    }
-
-    @Bean
-    AutoCreationLogic autocreationLogic(
-            final FeeCalculator feeCalculator,
-            final EvmProperties evmProperties,
-            SyntheticTxnFactory syntheticTxnFactory) {
-        return new AutoCreationLogic(feeCalculator, evmProperties, syntheticTxnFactory);
-    }
-
-    @Bean
-    MintPrecompile mintPrecompile(
-            PrecompilePricingUtils precompilePricingUtils,
-            EncodingFacade encodingFacade,
-            SyntheticTxnFactory syntheticTxnFactory,
-            MintLogic mintLogic) {
-        return new MintPrecompile(precompilePricingUtils, encodingFacade, syntheticTxnFactory, mintLogic);
-    }
-
-    @Bean
-    MintLogic mintLogic(final OptionValidator optionValidator) {
-        return new MintLogic(optionValidator);
-    }
-
-    @Bean
-    BurnPrecompile burnPrecompile(
-            final PrecompilePricingUtils pricingUtils,
-            final EncodingFacade encoder,
-            final SyntheticTxnFactory syntheticTxnFactory,
-            final BurnLogic burnLogic) {
-        return new BurnPrecompile(pricingUtils, encoder, syntheticTxnFactory, burnLogic);
-    }
-
-    @Bean
-    BurnLogic burnLogic(final OptionValidator optionValidator) {
-        return new BurnLogic(optionValidator);
-    }
-
-    @Bean
-    DissociateLogic dissociateLogic() {
-        return new DissociateLogic();
-    }
-
-    @Bean
-    TransferLogic transferLogic(AutoCreationLogic autoCreationLogic) {
-        return new TransferLogic(autoCreationLogic);
-    }
-
-    @Bean
-    DissociatePrecompile dissociatePrecompile(
-            final PrecompilePricingUtils precompilePricingUtils,
-            final SyntheticTxnFactory syntheticTxnFactory,
-            final DissociateLogic dissociateLogic) {
-        return new DissociatePrecompile(precompilePricingUtils, syntheticTxnFactory, dissociateLogic);
-    }
-
-    @Bean
-    MultiDissociatePrecompile multiDissociatePrecompile(
-            final PrecompilePricingUtils precompilePricingUtils,
-            final SyntheticTxnFactory syntheticTxnFactory,
-            final DissociateLogic dissociateLogic) {
-        return new MultiDissociatePrecompile(precompilePricingUtils, syntheticTxnFactory, dissociateLogic);
-    }
-
-    @Bean
-    CreateLogic createLogic(final MirrorNodeEvmProperties mirrorNodeEvmProperties) {
-        return new CreateLogic(mirrorNodeEvmProperties);
-    }
-=======
->>>>>>> 5ac5f976
 }