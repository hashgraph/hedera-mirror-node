/*
 * Copyright (C) 2019-2023 Hedera Hashgraph, LLC
 *
 * Licensed under the Apache License, Version 2.0 (the "License");
 * you may not use this file except in compliance with the License.
 * You may obtain a copy of the License at
 *
 *      http://www.apache.org/licenses/LICENSE-2.0
 *
 * Unless required by applicable law or agreed to in writing, software
 * distributed under the License is distributed on an "AS IS" BASIS,
 * WITHOUT WARRANTIES OR CONDITIONS OF ANY KIND, either express or implied.
 * See the License for the specific language governing permissions and
 * limitations under the License.
 */

package com.hedera.mirror.web3.evm.config;

import static org.hyperledger.besu.evm.MainnetEVMs.registerShanghaiOperations;

import com.github.benmanes.caffeine.cache.Caffeine;
import com.hedera.mirror.web3.evm.contracts.execution.MirrorEvmMessageCallProcessor;
import com.hedera.mirror.web3.evm.contracts.operations.HederaBlockHashOperation;
import com.hedera.mirror.web3.evm.properties.MirrorNodeEvmProperties;
import com.hedera.mirror.web3.repository.properties.CacheProperties;
import com.hedera.node.app.service.evm.contracts.operations.CreateOperationExternalizer;
import com.hedera.node.app.service.evm.contracts.operations.HederaBalanceOperation;
import com.hedera.node.app.service.evm.contracts.operations.HederaDelegateCallOperation;
import com.hedera.node.app.service.evm.contracts.operations.HederaEvmChainIdOperation;
import com.hedera.node.app.service.evm.contracts.operations.HederaEvmCreate2Operation;
import com.hedera.node.app.service.evm.contracts.operations.HederaEvmCreateOperation;
import com.hedera.node.app.service.evm.contracts.operations.HederaEvmSLoadOperation;
import com.hedera.node.app.service.evm.contracts.operations.HederaExtCodeCopyOperation;
import com.hedera.node.app.service.evm.contracts.operations.HederaExtCodeHashOperation;
import com.hedera.node.app.service.evm.contracts.operations.HederaExtCodeSizeOperation;
import com.hedera.services.contracts.gascalculator.GasCalculatorHederaV22;
import com.hedera.services.evm.contracts.operations.HederaPrngSeedOperation;
import com.hedera.services.txns.util.PrngLogic;
import java.util.HashMap;
import java.util.List;
import java.util.Map;
import java.util.Set;
import java.util.concurrent.TimeUnit;
import java.util.function.BiPredicate;
import javax.inject.Provider;
import lombok.RequiredArgsConstructor;
import org.hyperledger.besu.datatypes.Address;
import org.hyperledger.besu.evm.EVM;
import org.hyperledger.besu.evm.frame.MessageFrame;
import org.hyperledger.besu.evm.gascalculator.GasCalculator;
import org.hyperledger.besu.evm.operation.OperationRegistry;
import org.hyperledger.besu.evm.precompile.PrecompileContractRegistry;
import org.hyperledger.besu.evm.processor.ContractCreationProcessor;
import org.hyperledger.besu.evm.processor.MessageCallProcessor;
import org.springframework.cache.CacheManager;
import org.springframework.cache.annotation.EnableCaching;
import org.springframework.cache.caffeine.CaffeineCacheManager;
import org.springframework.context.annotation.Bean;
import org.springframework.context.annotation.Configuration;
import org.springframework.context.annotation.Primary;

@Configuration
@EnableCaching
@RequiredArgsConstructor
public class EvmConfiguration {

    public static final String CACHE_MANAGER_ENTITY = "entity";
    public static final String CACHE_MANAGER_RECORD_FILE_LATEST = "recordFileLatest";
    public static final String CACHE_MANAGER_RECORD_FILE_EARLIEST = "recordFileEarliest";
    public static final String CACHE_MANAGER_RECORD_FILE_INDEX = "recordFileIndex";
    public static final String CACHE_MANAGER_CONTRACT_STATE = "contractState";
    public static final String CACHE_MANAGER_SYSTEM_FILE = "systemFile";
    public static final String CACHE_MANAGER_TOKEN = "token";
    public static final String CACHE_NAME = "default";
    public static final String CACHE_NAME_EXCHANGE_RATE = "exchangeRate";
    public static final String CACHE_NAME_FEE_SCHEDULE = "fee_schedule";
    public static final String CACHE_NAME_NFT = "nft";
    public static final String CACHE_NAME_NFT_ALLOWANCE = "nftAllowance";
    public static final String CACHE_NAME_RECORD_FILE_LATEST = "latest";
    public static final String CACHE_NAME_RECORD_FILE_LATEST_INDEX = "latestIndex";
    public static final String CACHE_NAME_TOKEN = "token";
    public static final String CACHE_NAME_TOKEN_ACCOUNT = "tokenAccount";
    public static final String CACHE_NAME_TOKEN_ALLOWANCE = "tokenAllowance";
    public static final String EVM_VERSION_0_30 = "v0.30";
    public static final String EVM_VERSION_0_34 = "v0.34";
    public static final String EVM_VERSION_0_38 = "v0.38";
    public static final String EVM_VERSION_0_45 = "v0.45";

    public static final String EVM_VERSION = EVM_VERSION_0_34;
    private final CacheProperties cacheProperties;

    @Bean(CACHE_MANAGER_CONTRACT_STATE)
    CacheManager cacheManagerState() {
        final CaffeineCacheManager caffeineCacheManager = new CaffeineCacheManager();
        caffeineCacheManager.setCacheNames(Set.of(CACHE_NAME));
        caffeineCacheManager.setCacheSpecification(cacheProperties.getContractState());
        return caffeineCacheManager;
    }

    @Bean(CACHE_MANAGER_ENTITY)
    CacheManager cacheManagerEntity() {
        final CaffeineCacheManager caffeineCacheManager = new CaffeineCacheManager();
        caffeineCacheManager.setCacheNames(Set.of(CACHE_NAME));
        caffeineCacheManager.setCacheSpecification(cacheProperties.getEntity());
        return caffeineCacheManager;
    }

    @Bean(CACHE_MANAGER_TOKEN)
    CacheManager cacheManagerToken() {
        final CaffeineCacheManager caffeineCacheManager = new CaffeineCacheManager();
        caffeineCacheManager.setCacheNames(Set.of(
                CACHE_NAME_NFT,
                CACHE_NAME_NFT_ALLOWANCE,
                CACHE_NAME_TOKEN,
                CACHE_NAME_TOKEN_ACCOUNT,
                CACHE_NAME_TOKEN_ALLOWANCE));
        caffeineCacheManager.setCacheSpecification(cacheProperties.getToken());
        return caffeineCacheManager;
    }

    @Bean(CACHE_MANAGER_SYSTEM_FILE)
    CacheManager cacheManagerSystemFile() {
        final CaffeineCacheManager caffeineCacheManager = new CaffeineCacheManager();
        caffeineCacheManager.setCacheNames(Set.of(CACHE_NAME_EXCHANGE_RATE, CACHE_NAME_FEE_SCHEDULE));
        caffeineCacheManager.setCacheSpecification(cacheProperties.getFee());
        return caffeineCacheManager;
    }

    @Bean(CACHE_MANAGER_RECORD_FILE_INDEX)
    @Primary
    CacheManager cacheManagerRecordFileIndex() {
        final var caffeine = Caffeine.newBuilder()
                .expireAfterWrite(10, TimeUnit.MINUTES)
                .maximumSize(10000)
                .recordStats();
        final CaffeineCacheManager caffeineCacheManager = new CaffeineCacheManager();
        caffeineCacheManager.setCacheNames(Set.of(CACHE_NAME));
        caffeineCacheManager.setCaffeine(caffeine);
        return caffeineCacheManager;
    }

    @Bean(CACHE_MANAGER_RECORD_FILE_LATEST)
    CacheManager cacheManagerRecordFileLatest() {
        final var caffeine = Caffeine.newBuilder()
                .expireAfterWrite(500, TimeUnit.MILLISECONDS)
                .maximumSize(1)
                .recordStats();
        final CaffeineCacheManager caffeineCacheManager = new CaffeineCacheManager();
        caffeineCacheManager.setCacheNames(Set.of(CACHE_NAME_RECORD_FILE_LATEST, CACHE_NAME_RECORD_FILE_LATEST_INDEX));
        caffeineCacheManager.setCaffeine(caffeine);
        return caffeineCacheManager;
    }

    @Bean(CACHE_MANAGER_RECORD_FILE_EARLIEST)
    CacheManager cacheManagerRecordFileEarliest() {
        final var caffeine = Caffeine.newBuilder().maximumSize(1).recordStats();
        final CaffeineCacheManager caffeineCacheManager = new CaffeineCacheManager();
        caffeineCacheManager.setCacheNames(Set.of(CACHE_NAME));
        caffeineCacheManager.setCaffeine(caffeine);
        return caffeineCacheManager;
    }

    @Bean
<<<<<<< HEAD
    MessageCallProcessor messageCallProcessor(final EVM evm, final PrecompileContractRegistry precompiles) {
        return new MessageCallProcessor(evm, precompiles);
    }

    @Bean
    public Provider<ContractCreationProcessor> contractCreationProcessorProvider(
=======
    Map<String, Provider<ContractCreationProcessor>> contractCreationProcessors(
>>>>>>> d5bfa953
            final ContractCreationProcessor contractCreationProcessor) {
        return () -> contractCreationProcessor;
    }

    @Bean
    Map<String, Provider<MessageCallProcessor>> messageCallProcessors(
<<<<<<< HEAD
            final MessageCallProcessor messageCallProcessor,
            final MirrorEvmMessageCallProcessor mirrorEvmMessageCallProcessor) {

        Map<String, Provider<MessageCallProcessor>> processorsMap = new HashMap<>();
        processorsMap.put(EVM_VERSION_0_30, () -> messageCallProcessor);
        processorsMap.put(EVM_VERSION_0_34, () -> mirrorEvmMessageCallProcessor);
        processorsMap.put(EVM_VERSION_0_38, () -> mirrorEvmMessageCallProcessor);
        processorsMap.put(EVM_VERSION_0_45, () -> mirrorEvmMessageCallProcessor);

        return processorsMap;
=======
            EVM evm, MirrorEvmMessageCallProcessor mirrorEvmMessageCallProcessor) {
        var messageCallProcessor = new MessageCallProcessor(evm, precompileContractRegistry());
        return Map.of(
                EVM_VERSION_0_30, () -> messageCallProcessor, EVM_VERSION_0_34, () -> mirrorEvmMessageCallProcessor);
>>>>>>> d5bfa953
    }

    @Bean
    CreateOperationExternalizer createOperationExternalizer() {
        return new CreateOperationExternalizer() {
            @Override
            public void externalize(final MessageFrame frame, final MessageFrame childFrame) {
                // do nothing
            }

            @Override
            public boolean shouldFailBasedOnLazyCreation(final MessageFrame frame, final Address contractAddress) {
                return false;
            }
        };
    }

    @Bean
    EVM evm(
            final GasCalculatorHederaV22 gasCalculator,
            final MirrorNodeEvmProperties mirrorNodeEvmProperties,
            final HederaPrngSeedOperation prngSeedOperation,
            final HederaBlockHashOperation hederaBlockHashOperation) {
        final var operationRegistry = new OperationRegistry();
        final BiPredicate<Address, MessageFrame> validator = (Address x, MessageFrame y) -> true;

        registerShanghaiOperations(
                operationRegistry,
                gasCalculator,
                mirrorNodeEvmProperties.chainIdBytes32().toBigInteger());
        Set.of(
                        new HederaBalanceOperation(gasCalculator, validator),
                        new HederaDelegateCallOperation(gasCalculator, validator),
                        new HederaEvmChainIdOperation(gasCalculator, mirrorNodeEvmProperties),
                        new HederaEvmCreate2Operation(
                                gasCalculator, mirrorNodeEvmProperties, createOperationExternalizer()),
                        new HederaEvmCreateOperation(gasCalculator, createOperationExternalizer()),
                        new HederaEvmSLoadOperation(gasCalculator),
                        new HederaExtCodeCopyOperation(gasCalculator, validator),
                        new HederaExtCodeHashOperation(gasCalculator, validator),
                        new HederaExtCodeSizeOperation(gasCalculator, validator),
                        prngSeedOperation,
                        hederaBlockHashOperation)
                .forEach(operationRegistry::put);

        return new EVM(
                operationRegistry,
                gasCalculator,
                org.hyperledger.besu.evm.internal.EvmConfiguration.DEFAULT,
                mirrorNodeEvmProperties.getEvmSpecVersion());
    }

    @Bean
    HederaPrngSeedOperation hederaPrngSeedOperation(final GasCalculator gasCalculator, final PrngLogic prngLogic) {
        return new HederaPrngSeedOperation(gasCalculator, prngLogic);
    }

    @Bean
    ContractCreationProcessor contractCreationProcessor(final GasCalculatorHederaV22 gasCalculator, EVM evm) {
        return new ContractCreationProcessor(gasCalculator, evm, true, List.of(), 1);
    }

    @Bean
    PrecompileContractRegistry precompileContractRegistry() {
        return new PrecompileContractRegistry();
    }
}<|MERGE_RESOLUTION|>--- conflicted
+++ resolved
@@ -161,26 +161,14 @@
     }
 
     @Bean
-<<<<<<< HEAD
-    MessageCallProcessor messageCallProcessor(final EVM evm, final PrecompileContractRegistry precompiles) {
-        return new MessageCallProcessor(evm, precompiles);
-    }
-
-    @Bean
     public Provider<ContractCreationProcessor> contractCreationProcessorProvider(
-=======
-    Map<String, Provider<ContractCreationProcessor>> contractCreationProcessors(
->>>>>>> d5bfa953
             final ContractCreationProcessor contractCreationProcessor) {
         return () -> contractCreationProcessor;
     }
 
     @Bean
-    Map<String, Provider<MessageCallProcessor>> messageCallProcessors(
-<<<<<<< HEAD
-            final MessageCallProcessor messageCallProcessor,
-            final MirrorEvmMessageCallProcessor mirrorEvmMessageCallProcessor) {
-
+    Map<String, Provider<MessageCallProcessor>> messageCallProcessors(EVM evm, final MirrorEvmMessageCallProcessor mirrorEvmMessageCallProcessor) {
+        var messageCallProcessor = new MessageCallProcessor(evm, precompileContractRegistry());
         Map<String, Provider<MessageCallProcessor>> processorsMap = new HashMap<>();
         processorsMap.put(EVM_VERSION_0_30, () -> messageCallProcessor);
         processorsMap.put(EVM_VERSION_0_34, () -> mirrorEvmMessageCallProcessor);
@@ -188,12 +176,6 @@
         processorsMap.put(EVM_VERSION_0_45, () -> mirrorEvmMessageCallProcessor);
 
         return processorsMap;
-=======
-            EVM evm, MirrorEvmMessageCallProcessor mirrorEvmMessageCallProcessor) {
-        var messageCallProcessor = new MessageCallProcessor(evm, precompileContractRegistry());
-        return Map.of(
-                EVM_VERSION_0_30, () -> messageCallProcessor, EVM_VERSION_0_34, () -> mirrorEvmMessageCallProcessor);
->>>>>>> d5bfa953
     }
 
     @Bean
