/*
 * Copyright (C) 2019-2023 Hedera Hashgraph, LLC
 *
 * Licensed under the Apache License, Version 2.0 (the "License");
 * you may not use this file except in compliance with the License.
 * You may obtain a copy of the License at
 *
 *      http://www.apache.org/licenses/LICENSE-2.0
 *
 * Unless required by applicable law or agreed to in writing, software
 * distributed under the License is distributed on an "AS IS" BASIS,
 * WITHOUT WARRANTIES OR CONDITIONS OF ANY KIND, either express or implied.
 * See the License for the specific language governing permissions and
 * limitations under the License.
 */

package com.hedera.mirror.web3.evm.config;

import com.github.benmanes.caffeine.cache.Caffeine;
import com.hedera.mirror.web3.evm.pricing.RatesAndFeesLoader;
import com.hedera.mirror.web3.evm.properties.MirrorNodeEvmProperties;
import com.hedera.mirror.web3.repository.properties.CacheProperties;
import com.hedera.node.app.service.evm.contracts.execution.EvmProperties;
import com.hedera.services.contracts.gascalculator.GasCalculatorHederaV22;
import com.hedera.services.fees.BasicHbarCentExchange;
import com.hedera.services.fees.FeeCalculator;
import com.hedera.services.fees.HbarCentExchange;
import com.hedera.services.fees.calc.OverflowCheckingCalc;
import com.hedera.services.fees.calculation.BasicFcfsUsagePrices;
import com.hedera.services.fees.calculation.TxnResourceUsageEstimator;
import com.hedera.services.fees.calculation.UsageBasedFeeCalculator;
import com.hedera.services.fees.calculation.UsagePricesProvider;
import com.hedera.services.fees.calculation.token.txns.TokenAssociateResourceUsage;
import com.hedera.services.fees.calculation.utils.AccessorBasedUsages;
import com.hedera.services.fees.calculation.utils.PricedUsageCalculator;
import com.hedera.services.fees.pricing.AssetsLoader;
import com.hedera.services.hapi.fees.usage.EstimatorFactory;
import com.hedera.services.hapi.fees.usage.TxnUsageEstimator;
import com.hedera.services.ledger.TransferLogic;
import com.hedera.services.store.contracts.precompile.Precompile;
import com.hedera.services.store.contracts.precompile.PrecompileMapper;
import com.hedera.services.store.contracts.precompile.SyntheticTxnFactory;
import com.hedera.services.store.contracts.precompile.codec.EncodingFacade;
import com.hedera.services.store.contracts.precompile.impl.AssociatePrecompile;
import com.hedera.services.store.contracts.precompile.impl.BurnPrecompile;
import com.hedera.services.store.contracts.precompile.impl.MintPrecompile;
import com.hedera.services.store.contracts.precompile.impl.MultiAssociatePrecompile;
import com.hedera.services.store.contracts.precompile.utils.PrecompilePricingUtils;
import com.hedera.services.txn.token.AssociateLogic;
import com.hedera.services.txn.token.BurnLogic;
import com.hedera.services.txn.token.DissociateLogic;
import com.hedera.services.txn.token.MintLogic;
import com.hedera.services.txns.crypto.ApproveAllowanceLogic;
import com.hedera.services.txns.crypto.AutoCreationLogic;
import com.hedera.services.txns.validation.ContextOptionValidator;
import com.hedera.services.txns.validation.OptionValidator;
import com.hedera.services.utils.accessors.AccessorFactory;
import com.hederahashgraph.api.proto.java.HederaFunctionality;
import java.util.Collections;
import java.util.HashMap;
import java.util.List;
import java.util.Map;
import java.util.Set;
import java.util.concurrent.TimeUnit;
import lombok.RequiredArgsConstructor;
import org.springframework.cache.CacheManager;
import org.springframework.cache.annotation.EnableCaching;
import org.springframework.cache.caffeine.CaffeineCacheManager;
import org.springframework.context.annotation.Bean;
import org.springframework.context.annotation.Configuration;
import org.springframework.context.annotation.Primary;

@Configuration
@EnableCaching
@RequiredArgsConstructor
public class EvmConfiguration {

    public static final String CACHE_MANAGER_FEE = "cacheManagerFee";
    public static final String CACHE_MANAGER_10MIN = "cacheManager10Min";
    public static final String CACHE_MANAGER_500MS = "cacheManager500Ms";
    public static final String CACHE_MANAGER_STATE = "cacheManagerState";
    public static final String CACHE_MANAGER_ENTITY = "cacheManagerEntity";
    public static final String CACHE_MANAGER_TOKEN = "cacheManagerToken";
    private final CacheProperties cacheProperties;

    @Bean(CACHE_MANAGER_STATE)
    CacheManager cacheManagerState() {
        final CaffeineCacheManager caffeineCacheManager = new CaffeineCacheManager();
        caffeineCacheManager.setCacheSpecification(cacheProperties.getContractState());
        return caffeineCacheManager;
    }

    @Bean(CACHE_MANAGER_ENTITY)
    CacheManager cacheManagerEntity() {
        final CaffeineCacheManager caffeineCacheManager = new CaffeineCacheManager();
        caffeineCacheManager.setCacheSpecification(cacheProperties.getEntity());
        return caffeineCacheManager;
    }

    @Bean(CACHE_MANAGER_TOKEN)
    CacheManager cacheManagerToken() {
        final CaffeineCacheManager caffeineCacheManager = new CaffeineCacheManager();
        caffeineCacheManager.setCacheSpecification(cacheProperties.getToken());
        return caffeineCacheManager;
    }

    @Bean(CACHE_MANAGER_FEE)
    CacheManager cacheManagerFee() {
        final CaffeineCacheManager caffeineCacheManager = new CaffeineCacheManager();
        caffeineCacheManager.setCacheSpecification(cacheProperties.getFee());
        return caffeineCacheManager;
    }

    @Bean(CACHE_MANAGER_10MIN)
    @Primary
    CacheManager cacheManager10Min() {
        final var caffeine =
                Caffeine.newBuilder().expireAfterWrite(10, TimeUnit.MINUTES).maximumSize(10000);
        final CaffeineCacheManager caffeineCacheManager = new CaffeineCacheManager();
        caffeineCacheManager.setCaffeine(caffeine);
        return caffeineCacheManager;
    }

    @Bean(CACHE_MANAGER_500MS)
    CacheManager cacheManager500MS() {
        final var caffeine = Caffeine.newBuilder()
                .expireAfterWrite(500, TimeUnit.MILLISECONDS)
                .maximumSize(1);
        final CaffeineCacheManager caffeineCacheManager = new CaffeineCacheManager();
        caffeineCacheManager.setCaffeine(caffeine);
        return caffeineCacheManager;
    }

    @Bean
    GasCalculatorHederaV22 gasCalculatorHederaV22(
            final BasicFcfsUsagePrices usagePricesProvider, final BasicHbarCentExchange hbarCentExchange) {
        return new GasCalculatorHederaV22(usagePricesProvider, hbarCentExchange);
    }

    @Bean
    BasicFcfsUsagePrices basicFcfsUsagePrices(final RatesAndFeesLoader ratesAndFeesLoader) {
        return new BasicFcfsUsagePrices(ratesAndFeesLoader);
    }

    @Bean
    AccessorBasedUsages accessorBasedUsages() {
        return new AccessorBasedUsages();
    }

    @Bean
    OverflowCheckingCalc overflowCheckingCalc() {
        return new OverflowCheckingCalc();
    }

    @Bean
    PricedUsageCalculator pricedUsageCalculator(
            final AccessorBasedUsages accessorBasedUsages, final OverflowCheckingCalc overflowCheckingCalc) {
        return new PricedUsageCalculator(accessorBasedUsages, overflowCheckingCalc);
    }

    @Bean
    EstimatorFactory estimatorFactory() {
        return TxnUsageEstimator::new;
    }

    @Bean
    TokenAssociateResourceUsage tokenAssociateResourceUsage(final EstimatorFactory estimatorFactory) {
        return new TokenAssociateResourceUsage(estimatorFactory);
    }

    @Bean
    UsageBasedFeeCalculator usageBasedFeeCalculator(
            final HbarCentExchange hbarCentExchange,
            final UsagePricesProvider usagePricesProvider,
            final PricedUsageCalculator pricedUsageCalculator,
            final List<TxnResourceUsageEstimator> txnResourceUsageEstimators) {
        // queryUsageEstimators and txnResourceUsegaEstimator will be implemented in separate PR
        final Map<HederaFunctionality, List<TxnResourceUsageEstimator>> txnUsageEstimators = new HashMap<>();

        for (final var estimator : txnResourceUsageEstimators) {
            if (estimator.toString().contains("TokenAssociate")) {
                txnUsageEstimators.put(HederaFunctionality.TokenAssociateToAccount, List.of(estimator));
            }
        }

        return new UsageBasedFeeCalculator(
                hbarCentExchange,
                usagePricesProvider,
                pricedUsageCalculator,
                Collections.emptySet(),
                txnUsageEstimators);
    }

    @Bean
    AssetsLoader assetsLoader() {
        return new AssetsLoader();
    }

    @Bean
    AccessorFactory accessorFactory() {
        return new AccessorFactory();
    }

    @Bean
    PrecompilePricingUtils precompilePricingUtils(
            final AssetsLoader assetsLoader,
            final BasicHbarCentExchange exchange,
            final FeeCalculator feeCalculator,
            final BasicFcfsUsagePrices resourceCosts,
            final AccessorFactory accessorFactory) {
        return new PrecompilePricingUtils(assetsLoader, exchange, feeCalculator, resourceCosts, accessorFactory);
    }

    @Bean
    BasicHbarCentExchange basicHbarCentExchange(final RatesAndFeesLoader ratesAndFeesLoader) {
        return new BasicHbarCentExchange(ratesAndFeesLoader);
    }

    @Bean
    AssociatePrecompile associatePrecompile(
            final PrecompilePricingUtils precompilePricingUtils,
            final SyntheticTxnFactory syntheticTxnFactory,
            final AssociateLogic associateLogic) {
        return new AssociatePrecompile(precompilePricingUtils, syntheticTxnFactory, associateLogic);
    }

    @Bean
    MultiAssociatePrecompile multiAssociatePrecompile(
            final PrecompilePricingUtils precompilePricingUtils,
            final SyntheticTxnFactory syntheticTxnFactory,
            final AssociateLogic associateLogic) {
        return new MultiAssociatePrecompile(precompilePricingUtils, syntheticTxnFactory, associateLogic);
    }

    @Bean
    PrecompileMapper precompileMapper(final Set<Precompile> precompiles) {
        return new PrecompileMapper(precompiles);
    }

    @Bean
    OptionValidator optionValidator(final MirrorNodeEvmProperties properties) {
        return new ContextOptionValidator(properties);
    }

    @Bean
    EncodingFacade encodingFacade() {
        return new EncodingFacade();
    }

    @Bean
    SyntheticTxnFactory syntheticTxnFactory() {
        return new SyntheticTxnFactory();
    }

    @Bean
    AssociateLogic associateLogic(final MirrorNodeEvmProperties mirrorNodeEvmProperties) {
        return new AssociateLogic(mirrorNodeEvmProperties);
    }

    @Bean
<<<<<<< HEAD
    AutoCreationLogic autocreationLogic(final FeeCalculator feeCalculator, final EvmProperties evmProperties) {
=======
    ApproveAllowanceLogic approveAllowanceLogic() {
        return new ApproveAllowanceLogic();
    }

    @Bean
    AutoCreationLogic autocreationLogic(FeeCalculator feeCalculator, EvmProperties evmProperties) {
>>>>>>> fea84ac7
        return new AutoCreationLogic(feeCalculator, evmProperties);
    }

    @Bean
    MintPrecompile mintPrecompile(
            PrecompilePricingUtils precompilePricingUtils,
            EncodingFacade encodingFacade,
            SyntheticTxnFactory syntheticTxnFactory,
            MintLogic mintLogic) {
        return new MintPrecompile(precompilePricingUtils, encodingFacade, syntheticTxnFactory, mintLogic);
    }

    @Bean
    MintLogic mintLogic(final OptionValidator optionValidator) {
        return new MintLogic(optionValidator);
    }

    @Bean
    BurnPrecompile burnPrecompile(
            final PrecompilePricingUtils pricingUtils,
            final EncodingFacade encoder,
            final SyntheticTxnFactory syntheticTxnFactory,
            final BurnLogic burnLogic) {
        return new BurnPrecompile(pricingUtils, encoder, syntheticTxnFactory, burnLogic);
    }

    @Bean
    BurnLogic burnLogic(final OptionValidator optionValidator) {
        return new BurnLogic(optionValidator);
    }

    @Bean
    DissociateLogic dissociateLogic() {
        return new DissociateLogic();
    }

    @Bean
    TransferLogic transferLogic(AutoCreationLogic autoCreationLogic) {
        return new TransferLogic(autoCreationLogic);
    }
}<|MERGE_RESOLUTION|>--- conflicted
+++ resolved
@@ -258,16 +258,12 @@
     }
 
     @Bean
-<<<<<<< HEAD
-    AutoCreationLogic autocreationLogic(final FeeCalculator feeCalculator, final EvmProperties evmProperties) {
-=======
     ApproveAllowanceLogic approveAllowanceLogic() {
         return new ApproveAllowanceLogic();
     }
 
     @Bean
-    AutoCreationLogic autocreationLogic(FeeCalculator feeCalculator, EvmProperties evmProperties) {
->>>>>>> fea84ac7
+    AutoCreationLogic autocreationLogic(final FeeCalculator feeCalculator, final EvmProperties evmProperties) {
         return new AutoCreationLogic(feeCalculator, evmProperties);
     }
 
