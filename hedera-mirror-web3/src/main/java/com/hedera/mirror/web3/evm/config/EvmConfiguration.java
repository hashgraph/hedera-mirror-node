/*
 * Copyright (C) 2019-2023 Hedera Hashgraph, LLC
 *
 * Licensed under the Apache License, Version 2.0 (the "License");
 * you may not use this file except in compliance with the License.
 * You may obtain a copy of the License at
 *
 *      http://www.apache.org/licenses/LICENSE-2.0
 *
 * Unless required by applicable law or agreed to in writing, software
 * distributed under the License is distributed on an "AS IS" BASIS,
 * WITHOUT WARRANTIES OR CONDITIONS OF ANY KIND, either express or implied.
 * See the License for the specific language governing permissions and
 * limitations under the License.
 */

package com.hedera.mirror.web3.evm.config;

import com.github.benmanes.caffeine.cache.Caffeine;
import com.hedera.mirror.web3.evm.pricing.RatesAndFeesLoader;
import com.hedera.mirror.web3.evm.properties.MirrorNodeEvmProperties;
import com.hedera.mirror.web3.repository.properties.CacheProperties;
import com.hedera.node.app.service.evm.contracts.execution.EvmProperties;
import com.hedera.services.contracts.gascalculator.GasCalculatorHederaV22;
import com.hedera.services.fees.BasicHbarCentExchange;
import com.hedera.services.fees.FeeCalculator;
import com.hedera.services.fees.HbarCentExchange;
import com.hedera.services.fees.calc.OverflowCheckingCalc;
import com.hedera.services.fees.calculation.BasicFcfsUsagePrices;
import com.hedera.services.fees.calculation.TxnResourceUsageEstimator;
import com.hedera.services.fees.calculation.UsageBasedFeeCalculator;
import com.hedera.services.fees.calculation.UsagePricesProvider;
import com.hedera.services.fees.calculation.token.txns.TokenAssociateResourceUsage;
import com.hedera.services.fees.calculation.token.txns.TokenDissociateResourceUsage;
import com.hedera.services.fees.calculation.utils.AccessorBasedUsages;
import com.hedera.services.fees.calculation.utils.PricedUsageCalculator;
import com.hedera.services.fees.pricing.AssetsLoader;
import com.hedera.services.hapi.fees.usage.EstimatorFactory;
import com.hedera.services.hapi.fees.usage.TxnUsageEstimator;
import com.hedera.services.ledger.TransferLogic;
import com.hedera.services.store.contracts.precompile.Precompile;
import com.hedera.services.store.contracts.precompile.PrecompileMapper;
import com.hedera.services.store.contracts.precompile.SyntheticTxnFactory;
import com.hedera.services.store.contracts.precompile.codec.EncodingFacade;
import com.hedera.services.store.contracts.precompile.impl.AssociatePrecompile;
import com.hedera.services.store.contracts.precompile.impl.DissociatePrecompile;
import com.hedera.services.store.contracts.precompile.impl.MintPrecompile;
import com.hedera.services.store.contracts.precompile.impl.MultiAssociatePrecompile;
import com.hedera.services.store.contracts.precompile.impl.MultiDissociatePrecompile;
import com.hedera.services.store.contracts.precompile.utils.PrecompilePricingUtils;
import com.hedera.services.txn.token.AssociateLogic;
import com.hedera.services.txn.token.BurnLogic;
import com.hedera.services.txn.token.CreateLogic;
import com.hedera.services.txn.token.DissociateLogic;
import com.hedera.services.txn.token.MintLogic;
import com.hedera.services.txns.crypto.ApproveAllowanceLogic;
import com.hedera.services.txns.crypto.AutoCreationLogic;
import com.hedera.services.txns.crypto.DeleteAllowanceLogic;
import com.hedera.services.txns.validation.ContextOptionValidator;
import com.hedera.services.txns.validation.OptionValidator;
import com.hedera.services.utils.accessors.AccessorFactory;
import com.hederahashgraph.api.proto.java.HederaFunctionality;
import java.util.Collections;
import java.util.HashMap;
import java.util.List;
import java.util.Map;
import java.util.Set;
import java.util.concurrent.TimeUnit;
import lombok.RequiredArgsConstructor;
import org.springframework.cache.CacheManager;
import org.springframework.cache.annotation.EnableCaching;
import org.springframework.cache.caffeine.CaffeineCacheManager;
import org.springframework.context.annotation.Bean;
import org.springframework.context.annotation.Configuration;
import org.springframework.context.annotation.Primary;

@Configuration
@EnableCaching
@RequiredArgsConstructor
public class EvmConfiguration {

    public static final String CACHE_MANAGER_FEE = "cacheManagerFee";
    public static final String CACHE_MANAGER_10MIN = "cacheManager10Min";
    public static final String CACHE_MANAGER_500MS = "cacheManager500Ms";
    public static final String CACHE_MANAGER_STATE = "cacheManagerState";
    public static final String CACHE_MANAGER_ENTITY = "cacheManagerEntity";
    public static final String CACHE_MANAGER_TOKEN = "cacheManagerToken";
    private final CacheProperties cacheProperties;

    @Bean(CACHE_MANAGER_STATE)
    CacheManager cacheManagerState() {
        final CaffeineCacheManager caffeineCacheManager = new CaffeineCacheManager();
        caffeineCacheManager.setCacheSpecification(cacheProperties.getContractState());
        return caffeineCacheManager;
    }

    @Bean(CACHE_MANAGER_ENTITY)
    CacheManager cacheManagerEntity() {
        final CaffeineCacheManager caffeineCacheManager = new CaffeineCacheManager();
        caffeineCacheManager.setCacheSpecification(cacheProperties.getEntity());
        return caffeineCacheManager;
    }

    @Bean(CACHE_MANAGER_TOKEN)
    CacheManager cacheManagerToken() {
        final CaffeineCacheManager caffeineCacheManager = new CaffeineCacheManager();
        caffeineCacheManager.setCacheSpecification(cacheProperties.getToken());
        return caffeineCacheManager;
    }

    @Bean(CACHE_MANAGER_FEE)
    CacheManager cacheManagerFee() {
        final CaffeineCacheManager caffeineCacheManager = new CaffeineCacheManager();
        caffeineCacheManager.setCacheSpecification(cacheProperties.getFee());
        return caffeineCacheManager;
    }

    @Bean(CACHE_MANAGER_10MIN)
    @Primary
    CacheManager cacheManager10Min() {
        final var caffeine =
                Caffeine.newBuilder().expireAfterWrite(10, TimeUnit.MINUTES).maximumSize(10000);
        final CaffeineCacheManager caffeineCacheManager = new CaffeineCacheManager();
        caffeineCacheManager.setCaffeine(caffeine);
        return caffeineCacheManager;
    }

    @Bean(CACHE_MANAGER_500MS)
    CacheManager cacheManager500MS() {
        final var caffeine = Caffeine.newBuilder()
                .expireAfterWrite(500, TimeUnit.MILLISECONDS)
                .maximumSize(1);
        final CaffeineCacheManager caffeineCacheManager = new CaffeineCacheManager();
        caffeineCacheManager.setCaffeine(caffeine);
        return caffeineCacheManager;
    }

    @Bean
    GasCalculatorHederaV22 gasCalculatorHederaV22(
            BasicFcfsUsagePrices usagePricesProvider, BasicHbarCentExchange hbarCentExchange) {
        return new GasCalculatorHederaV22(usagePricesProvider, hbarCentExchange);
    }

    @Bean
    BasicFcfsUsagePrices basicFcfsUsagePrices(RatesAndFeesLoader ratesAndFeesLoader) {
        return new BasicFcfsUsagePrices(ratesAndFeesLoader);
    }

    @Bean
    AccessorBasedUsages accessorBasedUsages() {
        return new AccessorBasedUsages();
    }

    @Bean
    OverflowCheckingCalc overflowCheckingCalc() {
        return new OverflowCheckingCalc();
    }

    @Bean
    PricedUsageCalculator pricedUsageCalculator(
            AccessorBasedUsages accessorBasedUsages, OverflowCheckingCalc overflowCheckingCalc) {
        return new PricedUsageCalculator(accessorBasedUsages, overflowCheckingCalc);
    }

    @Bean
    EstimatorFactory estimatorFactory() {
        return TxnUsageEstimator::new;
    }

    @Bean
    TokenAssociateResourceUsage tokenAssociateResourceUsage(final EstimatorFactory estimatorFactory) {
        return new TokenAssociateResourceUsage(estimatorFactory);
    }

    @Bean
    TokenDissociateResourceUsage tokenDissociateResourceUsage(final EstimatorFactory estimatorFactory) {
        return new TokenDissociateResourceUsage(estimatorFactory);
    }

    @Bean
    UsageBasedFeeCalculator usageBasedFeeCalculator(
            HbarCentExchange hbarCentExchange,
            UsagePricesProvider usagePricesProvider,
            PricedUsageCalculator pricedUsageCalculator,
            List<TxnResourceUsageEstimator> txnResourceUsageEstimators) {
        // queryUsageEstimators and txnResourceUsegaEstimator will be implemented in separate PR
        final Map<HederaFunctionality, List<TxnResourceUsageEstimator>> txnUsageEstimators = new HashMap<>();

        for (final var estimator : txnResourceUsageEstimators) {
            if (estimator.toString().contains("TokenAssociate")) {
                txnUsageEstimators.put(HederaFunctionality.TokenAssociateToAccount, List.of(estimator));
            }
            if (estimator.toString().contains("TokenDissociate")) {
                txnUsageEstimators.put(HederaFunctionality.TokenDissociateFromAccount, List.of(estimator));
            }
        }

        return new UsageBasedFeeCalculator(
                hbarCentExchange,
                usagePricesProvider,
                pricedUsageCalculator,
                Collections.emptySet(),
                txnUsageEstimators);
    }

    @Bean
    AssetsLoader assetsLoader() {
        return new AssetsLoader();
    }

    @Bean
    AccessorFactory accessorFactory() {
        return new AccessorFactory();
    }

    @Bean
    PrecompilePricingUtils precompilePricingUtils(
            final AssetsLoader assetsLoader,
            final BasicHbarCentExchange exchange,
            final FeeCalculator feeCalculator,
            final BasicFcfsUsagePrices resourceCosts,
            final AccessorFactory accessorFactory) {
        return new PrecompilePricingUtils(assetsLoader, exchange, feeCalculator, resourceCosts, accessorFactory);
    }

    @Bean
    BasicHbarCentExchange basicHbarCentExchange(RatesAndFeesLoader ratesAndFeesLoader) {
        return new BasicHbarCentExchange(ratesAndFeesLoader);
    }

    @Bean
    AssociatePrecompile associatePrecompile(
            final PrecompilePricingUtils precompilePricingUtils,
            final SyntheticTxnFactory syntheticTxnFactory,
            final AssociateLogic associateLogic) {
        return new AssociatePrecompile(precompilePricingUtils, syntheticTxnFactory, associateLogic);
    }

    @Bean
    MultiAssociatePrecompile multiAssociatePrecompile(
            final PrecompilePricingUtils precompilePricingUtils,
            final SyntheticTxnFactory syntheticTxnFactory,
            final AssociateLogic associateLogic) {
        return new MultiAssociatePrecompile(precompilePricingUtils, syntheticTxnFactory, associateLogic);
    }

    @Bean
    PrecompileMapper precompileMapper(final Set<Precompile> precompiles) {
        return new PrecompileMapper(precompiles);
    }

    @Bean
    OptionValidator optionValidator(final MirrorNodeEvmProperties properties) {
        return new ContextOptionValidator(properties);
    }

    @Bean
    EncodingFacade encodingFacade() {
        return new EncodingFacade();
    }

    @Bean
    SyntheticTxnFactory syntheticTxnFactory() {
        return new SyntheticTxnFactory();
    }

    @Bean
    DeleteAllowanceLogic deleteAllowanceLogic() {
        return new DeleteAllowanceLogic();
    }

    @Bean
    AssociateLogic associateLogic(MirrorNodeEvmProperties mirrorNodeEvmProperties) {
        return new AssociateLogic(mirrorNodeEvmProperties);
    }

    @Bean
    ApproveAllowanceLogic approveAllowanceLogic() {
        return new ApproveAllowanceLogic();
    }

    @Bean
    AutoCreationLogic autocreationLogic(
            FeeCalculator feeCalculator, EvmProperties evmProperties, SyntheticTxnFactory syntheticTxnFactory) {
        return new AutoCreationLogic(feeCalculator, evmProperties, syntheticTxnFactory);
    }

    @Bean
    MintPrecompile mintPrecompile(
            PrecompilePricingUtils precompilePricingUtils,
            EncodingFacade encodingFacade,
            SyntheticTxnFactory syntheticTxnFactory,
            MintLogic mintLogic) {
        return new MintPrecompile(precompilePricingUtils, encodingFacade, syntheticTxnFactory, mintLogic);
    }

    @Bean
    MintLogic mintLogic(OptionValidator optionValidator) {
        return new MintLogic(optionValidator);
    }

    @Bean
    BurnLogic burnLogic(OptionValidator optionValidator) {
        return new BurnLogic(optionValidator);
    }

    @Bean
    DissociateLogic dissociateLogic() {
        return new DissociateLogic();
    }

    @Bean
    TransferLogic transferLogic(AutoCreationLogic autoCreationLogic) {
        return new TransferLogic(autoCreationLogic);
    }

    @Bean
<<<<<<< HEAD
    CreateLogic createLogic(final MirrorNodeEvmProperties mirrorNodeEvmProperties) {
        return new CreateLogic(mirrorNodeEvmProperties);
=======
    DissociatePrecompile dissociatePrecompile(
            final PrecompilePricingUtils precompilePricingUtils,
            final SyntheticTxnFactory syntheticTxnFactory,
            final DissociateLogic dissociateLogic) {
        return new DissociatePrecompile(precompilePricingUtils, syntheticTxnFactory, dissociateLogic);
    }

    @Bean
    MultiDissociatePrecompile multiDissociatePrecompile(
            final PrecompilePricingUtils precompilePricingUtils,
            final SyntheticTxnFactory syntheticTxnFactory,
            final DissociateLogic dissociateLogic) {
        return new MultiDissociatePrecompile(precompilePricingUtils, syntheticTxnFactory, dissociateLogic);
>>>>>>> 6363f0b1
    }
}<|MERGE_RESOLUTION|>--- conflicted
+++ resolved
@@ -315,10 +315,6 @@
     }
 
     @Bean
-<<<<<<< HEAD
-    CreateLogic createLogic(final MirrorNodeEvmProperties mirrorNodeEvmProperties) {
-        return new CreateLogic(mirrorNodeEvmProperties);
-=======
     DissociatePrecompile dissociatePrecompile(
             final PrecompilePricingUtils precompilePricingUtils,
             final SyntheticTxnFactory syntheticTxnFactory,
@@ -332,6 +328,10 @@
             final SyntheticTxnFactory syntheticTxnFactory,
             final DissociateLogic dissociateLogic) {
         return new MultiDissociatePrecompile(precompilePricingUtils, syntheticTxnFactory, dissociateLogic);
->>>>>>> 6363f0b1
+    }
+
+    @Bean
+    CreateLogic createLogic(final MirrorNodeEvmProperties mirrorNodeEvmProperties) {
+        return new CreateLogic(mirrorNodeEvmProperties);
     }
 }