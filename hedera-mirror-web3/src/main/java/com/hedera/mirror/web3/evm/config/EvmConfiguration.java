/*
 * Copyright (C) 2019-2024 Hedera Hashgraph, LLC
 *
 * Licensed under the Apache License, Version 2.0 (the "License");
 * you may not use this file except in compliance with the License.
 * You may obtain a copy of the License at
 *
 *      http://www.apache.org/licenses/LICENSE-2.0
 *
 * Unless required by applicable law or agreed to in writing, software
 * distributed under the License is distributed on an "AS IS" BASIS,
 * WITHOUT WARRANTIES OR CONDITIONS OF ANY KIND, either express or implied.
 * See the License for the specific language governing permissions and
 * limitations under the License.
 */

package com.hedera.mirror.web3.evm.config;

import com.github.benmanes.caffeine.cache.Caffeine;
import com.hedera.mirror.web3.evm.contracts.execution.MirrorEvmMessageCallProcessor;
import com.hedera.mirror.web3.evm.contracts.execution.MirrorEvmMessageCallProcessorV30;
import com.hedera.mirror.web3.evm.contracts.operations.HederaBlockHashOperation;
import com.hedera.mirror.web3.evm.properties.MirrorNodeEvmProperties;
import com.hedera.mirror.web3.evm.store.contract.EntityAddressSequencer;
import com.hedera.mirror.web3.repository.properties.CacheProperties;
import com.hedera.node.app.service.evm.contracts.operations.CreateOperationExternalizer;
import com.hedera.node.app.service.evm.contracts.operations.HederaBalanceOperation;
import com.hedera.node.app.service.evm.contracts.operations.HederaDelegateCallOperation;
import com.hedera.node.app.service.evm.contracts.operations.HederaEvmChainIdOperation;
import com.hedera.node.app.service.evm.contracts.operations.HederaEvmCreate2Operation;
import com.hedera.node.app.service.evm.contracts.operations.HederaEvmCreateOperation;
import com.hedera.node.app.service.evm.contracts.operations.HederaEvmSLoadOperation;
import com.hedera.node.app.service.evm.contracts.operations.HederaExtCodeCopyOperation;
import com.hedera.node.app.service.evm.contracts.operations.HederaExtCodeHashOperation;
import com.hedera.node.app.service.evm.contracts.operations.HederaExtCodeHashOperationV038;
import com.hedera.node.app.service.evm.contracts.operations.HederaExtCodeSizeOperation;
import com.hedera.services.contracts.gascalculator.GasCalculatorHederaV22;
import com.hedera.services.evm.contracts.operations.HederaPrngSeedOperation;
import com.hedera.services.evm.contracts.operations.HederaSelfDestructOperation;
import com.hedera.services.evm.contracts.operations.HederaSelfDestructOperationV038;
import com.hedera.services.txns.crypto.AbstractAutoCreationLogic;
import com.hedera.services.txns.util.PrngLogic;
import java.util.HashMap;
import java.util.List;
import java.util.Map;
import java.util.Set;
import java.util.concurrent.TimeUnit;
import java.util.function.BiPredicate;
import java.util.function.Predicate;
import javax.inject.Provider;
import lombok.RequiredArgsConstructor;
import org.hyperledger.besu.datatypes.Address;
import org.hyperledger.besu.evm.EVM;
import org.hyperledger.besu.evm.EvmSpecVersion;
import org.hyperledger.besu.evm.MainnetEVMs;
import org.hyperledger.besu.evm.frame.MessageFrame;
import org.hyperledger.besu.evm.gascalculator.GasCalculator;
import org.hyperledger.besu.evm.operation.ExtCodeHashOperation;
import org.hyperledger.besu.evm.operation.OperationRegistry;
import org.hyperledger.besu.evm.operation.SelfDestructOperation;
import org.hyperledger.besu.evm.precompile.PrecompileContractRegistry;
import org.hyperledger.besu.evm.processor.ContractCreationProcessor;
import org.hyperledger.besu.evm.processor.MessageCallProcessor;
import org.springframework.beans.factory.annotation.Qualifier;
import org.springframework.cache.CacheManager;
import org.springframework.cache.annotation.EnableCaching;
import org.springframework.cache.caffeine.CaffeineCacheManager;
import org.springframework.context.annotation.Bean;
import org.springframework.context.annotation.Configuration;
import org.springframework.context.annotation.Primary;

@Configuration
@EnableCaching
@RequiredArgsConstructor
public class EvmConfiguration {

    public static final String CACHE_MANAGER_ENTITY = "entity";
    public static final String CACHE_MANAGER_RECORD_FILE_LATEST = "recordFileLatest";
    public static final String CACHE_MANAGER_RECORD_FILE_EARLIEST = "recordFileEarliest";
    public static final String CACHE_MANAGER_RECORD_FILE_INDEX = "recordFileIndex";
    public static final String CACHE_MANAGER_CONTRACT_STATE = "contractState";
    public static final String CACHE_MANAGER_SYSTEM_FILE = "systemFile";
    public static final String CACHE_MANAGER_TOKEN = "token";
    public static final String CACHE_NAME = "default";
    public static final String CACHE_NAME_EXCHANGE_RATE = "exchangeRate";
    public static final String CACHE_NAME_FEE_SCHEDULE = "fee_schedule";
    public static final String CACHE_NAME_NFT = "nft";
    public static final String CACHE_NAME_NFT_ALLOWANCE = "nftAllowance";
    public static final String CACHE_NAME_RECORD_FILE_LATEST = "latest";
    public static final String CACHE_NAME_RECORD_FILE_LATEST_INDEX = "latestIndex";
    public static final String CACHE_NAME_TOKEN = "token";
    public static final String CACHE_NAME_TOKEN_ACCOUNT = "tokenAccount";
    public static final String CACHE_NAME_TOKEN_ALLOWANCE = "tokenAllowance";
    public static final String EVM_VERSION_0_30 = "v0.30";
    public static final String EVM_VERSION_0_34 = "v0.34";
    public static final String EVM_VERSION_0_38 = "v0.38";
    public static final String EVM_VERSION = EVM_VERSION_0_38;
    private final CacheProperties cacheProperties;
    private final MirrorNodeEvmProperties mirrorNodeEvmProperties;
    private final GasCalculatorHederaV22 gasCalculator;
    private final HederaBlockHashOperation hederaBlockHashOperation;
    private final HederaExtCodeHashOperation hederaExtCodeHashOperation;
    private final HederaExtCodeHashOperationV038 hederaExtCodeHashOperationV038;
    private final AbstractAutoCreationLogic autoCreationLogic;
    private final EntityAddressSequencer entityAddressSequencer;
    private final PrecompiledContractProvider precompilesHolder;
    private final BiPredicate<Address, MessageFrame> addressValidator;
    private final Predicate<Address> systemAccountDetector;

    @Bean(CACHE_MANAGER_CONTRACT_STATE)
    CacheManager cacheManagerState() {
        final CaffeineCacheManager caffeineCacheManager = new CaffeineCacheManager();
        caffeineCacheManager.setCacheNames(Set.of(CACHE_NAME));
        caffeineCacheManager.setCacheSpecification(cacheProperties.getContractState());
        return caffeineCacheManager;
    }

    @Bean(CACHE_MANAGER_ENTITY)
    CacheManager cacheManagerEntity() {
        final CaffeineCacheManager caffeineCacheManager = new CaffeineCacheManager();
        caffeineCacheManager.setCacheNames(Set.of(CACHE_NAME));
        caffeineCacheManager.setCacheSpecification(cacheProperties.getEntity());
        return caffeineCacheManager;
    }

    @Bean(CACHE_MANAGER_TOKEN)
    CacheManager cacheManagerToken() {
        final CaffeineCacheManager caffeineCacheManager = new CaffeineCacheManager();
        caffeineCacheManager.setCacheNames(Set.of(
                CACHE_NAME_NFT,
                CACHE_NAME_NFT_ALLOWANCE,
                CACHE_NAME_TOKEN,
                CACHE_NAME_TOKEN_ACCOUNT,
                CACHE_NAME_TOKEN_ALLOWANCE));
        caffeineCacheManager.setCacheSpecification(cacheProperties.getToken());
        return caffeineCacheManager;
    }

    @Bean(CACHE_MANAGER_SYSTEM_FILE)
    CacheManager cacheManagerSystemFile() {
        final CaffeineCacheManager caffeineCacheManager = new CaffeineCacheManager();
        caffeineCacheManager.setCacheNames(Set.of(CACHE_NAME_EXCHANGE_RATE, CACHE_NAME_FEE_SCHEDULE));
        caffeineCacheManager.setCacheSpecification(cacheProperties.getFee());
        return caffeineCacheManager;
    }

    @Bean(CACHE_MANAGER_RECORD_FILE_INDEX)
    @Primary
    CacheManager cacheManagerRecordFileIndex() {
        final var caffeine = Caffeine.newBuilder()
                .expireAfterWrite(10, TimeUnit.MINUTES)
                .maximumSize(10000)
                .recordStats();
        final CaffeineCacheManager caffeineCacheManager = new CaffeineCacheManager();
        caffeineCacheManager.setCacheNames(Set.of(CACHE_NAME));
        caffeineCacheManager.setCaffeine(caffeine);
        return caffeineCacheManager;
    }

    @Bean(CACHE_MANAGER_RECORD_FILE_LATEST)
    CacheManager cacheManagerRecordFileLatest() {
        final var caffeine = Caffeine.newBuilder()
                .expireAfterWrite(500, TimeUnit.MILLISECONDS)
                .maximumSize(1)
                .recordStats();
        final CaffeineCacheManager caffeineCacheManager = new CaffeineCacheManager();
        caffeineCacheManager.setCacheNames(Set.of(CACHE_NAME_RECORD_FILE_LATEST, CACHE_NAME_RECORD_FILE_LATEST_INDEX));
        caffeineCacheManager.setCaffeine(caffeine);
        return caffeineCacheManager;
    }

    @Bean(CACHE_MANAGER_RECORD_FILE_EARLIEST)
    CacheManager cacheManagerRecordFileEarliest() {
        final var caffeine = Caffeine.newBuilder().maximumSize(1).recordStats();
        final CaffeineCacheManager caffeineCacheManager = new CaffeineCacheManager();
        caffeineCacheManager.setCacheNames(Set.of(CACHE_NAME));
        caffeineCacheManager.setCaffeine(caffeine);
        return caffeineCacheManager;
    }

    @Bean
    Map<String, Provider<ContractCreationProcessor>> contractCreationProcessorProvider(
            final ContractCreationProcessor contractCreationProcessor30,
            final ContractCreationProcessor contractCreationProcessor34,
            final ContractCreationProcessor contractCreationProcessor38) {
        Map<String, Provider<ContractCreationProcessor>> processorsMap = new HashMap<>();
        processorsMap.put(EVM_VERSION_0_30, () -> contractCreationProcessor30);
        processorsMap.put(EVM_VERSION_0_34, () -> contractCreationProcessor34);
        processorsMap.put(EVM_VERSION_0_38, () -> contractCreationProcessor38);
        return processorsMap;
    }

    @Bean
    Map<String, Provider<MessageCallProcessor>> messageCallProcessors(
            MirrorEvmMessageCallProcessorV30 mirrorEvmMessageCallProcessor30,
            MirrorEvmMessageCallProcessor mirrorEvmMessageCallProcessor34,
            MirrorEvmMessageCallProcessor mirrorEvmMessageCallProcessor38) {
        Map<String, Provider<MessageCallProcessor>> processorsMap = new HashMap<>();
        processorsMap.put(EVM_VERSION_0_30, () -> mirrorEvmMessageCallProcessor30);
        processorsMap.put(EVM_VERSION_0_34, () -> mirrorEvmMessageCallProcessor34);
        processorsMap.put(EVM_VERSION_0_38, () -> mirrorEvmMessageCallProcessor38);

        return processorsMap;
    }

    @Bean
    CreateOperationExternalizer createOperationExternalizer() {
        return new CreateOperationExternalizer() {
            @Override
            public void externalize(final MessageFrame frame, final MessageFrame childFrame) {
                // do nothing
            }

            @Override
            public boolean shouldFailBasedOnLazyCreation(final MessageFrame frame, final Address contractAddress) {
                return false;
            }
        };
    }

    @Bean
    EVM evm030(
            final HederaPrngSeedOperation prngSeedOperation,
            final HederaSelfDestructOperation hederaSelfDestructOperation) {
        return evm(
                gasCalculator,
                mirrorNodeEvmProperties,
                prngSeedOperation,
                hederaBlockHashOperation,
<<<<<<< HEAD
                hederaExtCodeHashOperation,
=======
                hederaSelfDestructOperation,
>>>>>>> 170b2f86
                EvmSpecVersion.LONDON,
                MainnetEVMs::registerLondonOperations);
    }

    @Bean
    EVM evm034(
            final HederaPrngSeedOperation prngSeedOperation,
            final HederaSelfDestructOperation hederaSelfDestructOperation) {
        return evm(
                gasCalculator,
                mirrorNodeEvmProperties,
                prngSeedOperation,
                hederaBlockHashOperation,
<<<<<<< HEAD
                hederaExtCodeHashOperation,
=======
                hederaSelfDestructOperation,
>>>>>>> 170b2f86
                EvmSpecVersion.PARIS,
                MainnetEVMs::registerParisOperations);
    }

    @Bean
    EVM evm038(
            final HederaPrngSeedOperation prngSeedOperation,
            final HederaSelfDestructOperationV038 hederaSelfDestructOperationV038) {
        return evm(
                gasCalculator,
                mirrorNodeEvmProperties,
                prngSeedOperation,
                hederaBlockHashOperation,
<<<<<<< HEAD
                hederaExtCodeHashOperationV038,
=======
                hederaSelfDestructOperationV038,
>>>>>>> 170b2f86
                EvmSpecVersion.SHANGHAI,
                MainnetEVMs::registerShanghaiOperations);
    }

    @Bean
    HederaPrngSeedOperation hederaPrngSeedOperation(final GasCalculator gasCalculator, final PrngLogic prngLogic) {
        return new HederaPrngSeedOperation(gasCalculator, prngLogic);
    }

    @Bean
    HederaSelfDestructOperation hederaSelfDestructOperation(final GasCalculator gasCalculator) {
        return new HederaSelfDestructOperation(gasCalculator, addressValidator);
    }

    @Bean
    HederaSelfDestructOperationV038 hederaSelfDestructOperationV038(final GasCalculator gasCalculator) {
        return new HederaSelfDestructOperationV038(gasCalculator, addressValidator, systemAccountDetector);
    }

    @Bean
    PrecompileContractRegistry precompileContractRegistry() {
        return new PrecompileContractRegistry();
    }

    @Bean
    public ContractCreationProcessor contractCreationProcessor30(@Qualifier("evm030") EVM evm) {
        return contractCreationProcessor(evm);
    }

    @Bean
    public ContractCreationProcessor contractCreationProcessor34(@Qualifier("evm034") EVM evm) {
        return contractCreationProcessor(evm);
    }

    @Bean
    public ContractCreationProcessor contractCreationProcessor38(@Qualifier("evm038") EVM evm) {
        return contractCreationProcessor(evm);
    }

    @Bean
    public MirrorEvmMessageCallProcessor mirrorEvmMessageCallProcessor34(@Qualifier("evm034") EVM evm) {
        return mirrorEvmMessageCallProcessor(evm);
    }

    @Bean
    public MirrorEvmMessageCallProcessor mirrorEvmMessageCallProcessor38(@Qualifier("evm038") EVM evm) {
        return mirrorEvmMessageCallProcessor(evm);
    }

    private EVM evm(
            final GasCalculator gasCalculator,
            final MirrorNodeEvmProperties mirrorNodeEvmProperties,
            final HederaPrngSeedOperation prngSeedOperation,
            final HederaBlockHashOperation hederaBlockHashOperation,
<<<<<<< HEAD
            final ExtCodeHashOperation extCodeHashOperation,
=======
            final SelfDestructOperation selfDestructOperation,
>>>>>>> 170b2f86
            EvmSpecVersion specVersion,
            OperationRegistryCallback callback) {
        final var operationRegistry = new OperationRegistry();
        final BiPredicate<Address, MessageFrame> validator = (Address x, MessageFrame y) -> true;

        callback.register(
                operationRegistry,
                gasCalculator,
                mirrorNodeEvmProperties.chainIdBytes32().toBigInteger());
        Set.of(
                        new HederaBalanceOperation(gasCalculator, validator),
                        new HederaDelegateCallOperation(gasCalculator, validator),
                        new HederaEvmChainIdOperation(gasCalculator, mirrorNodeEvmProperties),
                        new HederaEvmCreate2Operation(
                                gasCalculator, mirrorNodeEvmProperties, createOperationExternalizer()),
                        new HederaEvmCreateOperation(gasCalculator, createOperationExternalizer()),
                        new HederaEvmSLoadOperation(gasCalculator),
                        new HederaExtCodeCopyOperation(gasCalculator, validator),
                        new HederaExtCodeSizeOperation(gasCalculator, validator),
                        prngSeedOperation,
                        hederaBlockHashOperation,
<<<<<<< HEAD
                        extCodeHashOperation)
=======
                        selfDestructOperation)
>>>>>>> 170b2f86
                .forEach(operationRegistry::put);

        return new EVM(
                operationRegistry,
                gasCalculator,
                org.hyperledger.besu.evm.internal.EvmConfiguration.DEFAULT,
                specVersion);
    }

    private ContractCreationProcessor contractCreationProcessor(EVM evm) {
        return new ContractCreationProcessor(gasCalculator, evm, true, List.of(), 1);
    }

    private MirrorEvmMessageCallProcessor mirrorEvmMessageCallProcessor(EVM evm) {
        return new MirrorEvmMessageCallProcessor(
                autoCreationLogic,
                entityAddressSequencer,
                evm,
                precompileContractRegistry(),
                precompilesHolder,
                gasCalculator);
    }
}<|MERGE_RESOLUTION|>--- conflicted
+++ resolved
@@ -227,11 +227,8 @@
                 mirrorNodeEvmProperties,
                 prngSeedOperation,
                 hederaBlockHashOperation,
-<<<<<<< HEAD
                 hederaExtCodeHashOperation,
-=======
                 hederaSelfDestructOperation,
->>>>>>> 170b2f86
                 EvmSpecVersion.LONDON,
                 MainnetEVMs::registerLondonOperations);
     }
@@ -245,11 +242,8 @@
                 mirrorNodeEvmProperties,
                 prngSeedOperation,
                 hederaBlockHashOperation,
-<<<<<<< HEAD
                 hederaExtCodeHashOperation,
-=======
                 hederaSelfDestructOperation,
->>>>>>> 170b2f86
                 EvmSpecVersion.PARIS,
                 MainnetEVMs::registerParisOperations);
     }
@@ -263,11 +257,8 @@
                 mirrorNodeEvmProperties,
                 prngSeedOperation,
                 hederaBlockHashOperation,
-<<<<<<< HEAD
                 hederaExtCodeHashOperationV038,
-=======
                 hederaSelfDestructOperationV038,
->>>>>>> 170b2f86
                 EvmSpecVersion.SHANGHAI,
                 MainnetEVMs::registerShanghaiOperations);
     }
@@ -322,11 +313,8 @@
             final MirrorNodeEvmProperties mirrorNodeEvmProperties,
             final HederaPrngSeedOperation prngSeedOperation,
             final HederaBlockHashOperation hederaBlockHashOperation,
-<<<<<<< HEAD
             final ExtCodeHashOperation extCodeHashOperation,
-=======
             final SelfDestructOperation selfDestructOperation,
->>>>>>> 170b2f86
             EvmSpecVersion specVersion,
             OperationRegistryCallback callback) {
         final var operationRegistry = new OperationRegistry();
@@ -348,11 +336,8 @@
                         new HederaExtCodeSizeOperation(gasCalculator, validator),
                         prngSeedOperation,
                         hederaBlockHashOperation,
-<<<<<<< HEAD
-                        extCodeHashOperation)
-=======
+                        extCodeHashOperation,
                         selfDestructOperation)
->>>>>>> 170b2f86
                 .forEach(operationRegistry::put);
 
         return new EVM(
