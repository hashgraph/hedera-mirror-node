--- conflicted
+++ resolved
@@ -44,10 +44,7 @@
 import com.hedera.services.store.contracts.precompile.impl.MultiAssociatePrecompile;
 import com.hedera.services.store.contracts.precompile.utils.PrecompilePricingUtils;
 import com.hedera.services.txn.token.AssociateLogic;
-<<<<<<< HEAD
-=======
 import com.hedera.services.txn.token.BurnLogic;
->>>>>>> 574164fa
 import com.hedera.services.txn.token.MintLogic;
 import com.hedera.services.txns.crypto.AutoCreationLogic;
 import com.hedera.services.txns.validation.ContextOptionValidator;
@@ -232,7 +229,6 @@
     }
 
     @Bean
-<<<<<<< HEAD
     OptionValidator optionValidator(final MirrorNodeEvmProperties properties) {
         return new ContextOptionValidator(properties);
     }
@@ -245,10 +241,6 @@
     @Bean
     SyntheticTxnFactory syntheticTxnFactory() {
         return new SyntheticTxnFactory();
-=======
-    OptionValidator optionValidator(MirrorNodeEvmProperties mirrorNodeEvmProperties) {
-        return new ContextOptionValidator(mirrorNodeEvmProperties);
->>>>>>> 574164fa
     }
 
     @Bean
@@ -262,21 +254,21 @@
     }
 
     @Bean
-    MintLogic mintLogic(OptionValidator optionValidator) {
-        return new MintLogic(optionValidator);
-    }
-
-    @Bean
-<<<<<<< HEAD
     MintPrecompile mintPrecompile(
             PrecompilePricingUtils precompilePricingUtils,
             EncodingFacade encodingFacade,
             SyntheticTxnFactory syntheticTxnFactory,
             OptionValidator optionValidator) {
         return new MintPrecompile(precompilePricingUtils, encodingFacade, syntheticTxnFactory, optionValidator);
-=======
+    }
+
+    @Bean
+    MintLogic mintLogic(OptionValidator optionValidator) {
+        return new MintLogic(optionValidator);
+    }
+
+    @Bean
     BurnLogic burnLogic(OptionValidator optionValidator) {
         return new BurnLogic(optionValidator);
->>>>>>> 574164fa
     }
 }