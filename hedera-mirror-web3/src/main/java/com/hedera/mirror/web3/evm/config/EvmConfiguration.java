/*
 * Copyright (C) 2019-2023 Hedera Hashgraph, LLC
 *
 * Licensed under the Apache License, Version 2.0 (the "License");
 * you may not use this file except in compliance with the License.
 * You may obtain a copy of the License at
 *
 *      http://www.apache.org/licenses/LICENSE-2.0
 *
 * Unless required by applicable law or agreed to in writing, software
 * distributed under the License is distributed on an "AS IS" BASIS,
 * WITHOUT WARRANTIES OR CONDITIONS OF ANY KIND, either express or implied.
 * See the License for the specific language governing permissions and
 * limitations under the License.
 */

package com.hedera.mirror.web3.evm.config;

import com.github.benmanes.caffeine.cache.Caffeine;
import com.hedera.mirror.web3.evm.pricing.RatesAndFeesLoader;
import com.hedera.mirror.web3.evm.properties.MirrorNodeEvmProperties;
import com.hedera.mirror.web3.repository.properties.CacheProperties;
import com.hedera.services.contracts.gascalculator.GasCalculatorHederaV22;
import com.hedera.services.fees.BasicHbarCentExchange;
import com.hedera.services.fees.FeeCalculator;
import com.hedera.services.fees.HbarCentExchange;
import com.hedera.services.fees.calc.OverflowCheckingCalc;
import com.hedera.services.fees.calculation.BasicFcfsUsagePrices;
import com.hedera.services.fees.calculation.TxnResourceUsageEstimator;
import com.hedera.services.fees.calculation.UsageBasedFeeCalculator;
import com.hedera.services.fees.calculation.UsagePricesProvider;
import com.hedera.services.fees.calculation.token.txns.TokenAssociateResourceUsage;
import com.hedera.services.fees.calculation.utils.AccessorBasedUsages;
import com.hedera.services.fees.calculation.utils.PricedUsageCalculator;
import com.hedera.services.fees.pricing.AssetsLoader;
import com.hedera.services.hapi.fees.usage.EstimatorFactory;
import com.hedera.services.hapi.fees.usage.TxnUsageEstimator;
import com.hedera.services.store.contracts.precompile.Precompile;
import com.hedera.services.store.contracts.precompile.PrecompileMapper;
import com.hedera.services.store.contracts.precompile.impl.AssociatePrecompile;
import com.hedera.services.store.contracts.precompile.impl.MultiAssociatePrecompile;
import com.hedera.services.store.contracts.precompile.utils.PrecompilePricingUtils;
import com.hedera.services.txn.token.AssociateLogic;
<<<<<<< HEAD
import com.hedera.services.txn.token.DissociateLogic;
=======
import com.hedera.services.txn.token.BurnLogic;
import com.hedera.services.txn.token.MintLogic;
>>>>>>> 574164fa
import com.hedera.services.txns.crypto.AutoCreationLogic;
import com.hedera.services.txns.validation.ContextOptionValidator;
import com.hedera.services.txns.validation.OptionValidator;
import com.hedera.services.utils.accessors.AccessorFactory;
import com.hederahashgraph.api.proto.java.HederaFunctionality;
import java.util.Collections;
import java.util.HashMap;
import java.util.List;
import java.util.Map;
import java.util.Set;
import java.util.concurrent.TimeUnit;
import lombok.RequiredArgsConstructor;
import org.springframework.cache.CacheManager;
import org.springframework.cache.annotation.EnableCaching;
import org.springframework.cache.caffeine.CaffeineCacheManager;
import org.springframework.context.annotation.Bean;
import org.springframework.context.annotation.Configuration;
import org.springframework.context.annotation.Primary;

@Configuration
@EnableCaching
@RequiredArgsConstructor
public class EvmConfiguration {

    public static final String CACHE_MANAGER_FEE = "cacheManagerFee";
    public static final String CACHE_MANAGER_10MIN = "cacheManager10Min";
    public static final String CACHE_MANAGER_500MS = "cacheManager500Ms";
    public static final String CACHE_MANAGER_STATE = "cacheManagerState";
    public static final String CACHE_MANAGER_ENTITY = "cacheManagerEntity";
    public static final String CACHE_MANAGER_TOKEN = "cacheManagerToken";
    private final CacheProperties cacheProperties;

    @Bean(CACHE_MANAGER_STATE)
    CacheManager cacheManagerState() {
        final CaffeineCacheManager caffeineCacheManager = new CaffeineCacheManager();
        caffeineCacheManager.setCacheSpecification(cacheProperties.getContractState());
        return caffeineCacheManager;
    }

    @Bean(CACHE_MANAGER_ENTITY)
    CacheManager cacheManagerEntity() {
        final CaffeineCacheManager caffeineCacheManager = new CaffeineCacheManager();
        caffeineCacheManager.setCacheSpecification(cacheProperties.getEntity());
        return caffeineCacheManager;
    }

    @Bean(CACHE_MANAGER_TOKEN)
    CacheManager cacheManagerToken() {
        final CaffeineCacheManager caffeineCacheManager = new CaffeineCacheManager();
        caffeineCacheManager.setCacheSpecification(cacheProperties.getToken());
        return caffeineCacheManager;
    }

    @Bean(CACHE_MANAGER_FEE)
    CacheManager cacheManagerFee() {
        final CaffeineCacheManager caffeineCacheManager = new CaffeineCacheManager();
        caffeineCacheManager.setCacheSpecification(cacheProperties.getFee());
        return caffeineCacheManager;
    }

    @Bean(CACHE_MANAGER_10MIN)
    @Primary
    CacheManager cacheManager10Min() {
        final var caffeine =
                Caffeine.newBuilder().expireAfterWrite(10, TimeUnit.MINUTES).maximumSize(10000);
        final CaffeineCacheManager caffeineCacheManager = new CaffeineCacheManager();
        caffeineCacheManager.setCaffeine(caffeine);
        return caffeineCacheManager;
    }

    @Bean(CACHE_MANAGER_500MS)
    CacheManager cacheManager500MS() {
        final var caffeine = Caffeine.newBuilder()
                .expireAfterWrite(500, TimeUnit.MILLISECONDS)
                .maximumSize(1);
        final CaffeineCacheManager caffeineCacheManager = new CaffeineCacheManager();
        caffeineCacheManager.setCaffeine(caffeine);
        return caffeineCacheManager;
    }

    @Bean
    GasCalculatorHederaV22 gasCalculatorHederaV22(
            BasicFcfsUsagePrices usagePricesProvider, BasicHbarCentExchange hbarCentExchange) {
        return new GasCalculatorHederaV22(usagePricesProvider, hbarCentExchange);
    }

    @Bean
    BasicFcfsUsagePrices basicFcfsUsagePrices(RatesAndFeesLoader ratesAndFeesLoader) {
        return new BasicFcfsUsagePrices(ratesAndFeesLoader);
    }

    @Bean
    AccessorBasedUsages accessorBasedUsages() {
        return new AccessorBasedUsages();
    }

    @Bean
    OverflowCheckingCalc overflowCheckingCalc() {
        return new OverflowCheckingCalc();
    }

    @Bean
    PricedUsageCalculator pricedUsageCalculator(
            AccessorBasedUsages accessorBasedUsages, OverflowCheckingCalc overflowCheckingCalc) {
        return new PricedUsageCalculator(accessorBasedUsages, overflowCheckingCalc);
    }

    @Bean
    EstimatorFactory estimatorFactory() {
        return TxnUsageEstimator::new;
    }

    @Bean
    TokenAssociateResourceUsage tokenAssociateResourceUsage(final EstimatorFactory estimatorFactory) {
        return new TokenAssociateResourceUsage(estimatorFactory);
    }

    @Bean
    UsageBasedFeeCalculator usageBasedFeeCalculator(
            HbarCentExchange hbarCentExchange,
            UsagePricesProvider usagePricesProvider,
            PricedUsageCalculator pricedUsageCalculator,
            List<TxnResourceUsageEstimator> txnResourceUsageEstimators) {
        // queryUsageEstimators and txnResourceUsegaEstimator will be implemented in separate PR
        final Map<HederaFunctionality, List<TxnResourceUsageEstimator>> txnUsageEstimators = new HashMap<>();

        for (final var estimator : txnResourceUsageEstimators) {
            if (estimator.toString().contains("TokenAssociate")) {
                txnUsageEstimators.put(HederaFunctionality.TokenAssociateToAccount, List.of(estimator));
            }
        }

        return new UsageBasedFeeCalculator(
                hbarCentExchange,
                usagePricesProvider,
                pricedUsageCalculator,
                Collections.emptySet(),
                txnUsageEstimators);
    }

    @Bean
    AssetsLoader assetsLoader() {
        return new AssetsLoader();
    }

    @Bean
    AccessorFactory accessorFactory() {
        return new AccessorFactory();
    }

    @Bean
    PrecompilePricingUtils precompilePricingUtils(
            final AssetsLoader assetsLoader,
            final BasicHbarCentExchange exchange,
            final FeeCalculator feeCalculator,
            final BasicFcfsUsagePrices resourceCosts,
            final AccessorFactory accessorFactory) {
        return new PrecompilePricingUtils(assetsLoader, exchange, feeCalculator, resourceCosts, accessorFactory);
    }

    @Bean
    BasicHbarCentExchange basicHbarCentExchange(RatesAndFeesLoader ratesAndFeesLoader) {
        return new BasicHbarCentExchange(ratesAndFeesLoader);
    }

    @Bean
    AssociatePrecompile associatePrecompile(
            final PrecompilePricingUtils precompilePricingUtils, final MirrorNodeEvmProperties properties) {
        return new AssociatePrecompile(precompilePricingUtils, properties);
    }

    @Bean
    MultiAssociatePrecompile multiAssociatePrecompile(
            final PrecompilePricingUtils precompilePricingUtils, final MirrorNodeEvmProperties properties) {
        return new MultiAssociatePrecompile(precompilePricingUtils, properties);
    }

    @Bean
    PrecompileMapper precompileMapper(final Set<Precompile> precompiles) {
        return new PrecompileMapper(precompiles);
    }

    @Bean
    OptionValidator optionValidator(MirrorNodeEvmProperties mirrorNodeEvmProperties) {
        return new ContextOptionValidator(mirrorNodeEvmProperties);
    }

    @Bean
    AssociateLogic associateLogic(MirrorNodeEvmProperties mirrorNodeEvmProperties) {
        return new AssociateLogic(mirrorNodeEvmProperties);
    }

    @Bean
    AutoCreationLogic autocreationLogic(FeeCalculator feeCalculator, MirrorNodeEvmProperties mirrorNodeEvmProperties) {
        return new AutoCreationLogic(feeCalculator, mirrorNodeEvmProperties);
    }

    @Bean
<<<<<<< HEAD
    DissociateLogic dissociateLogic() {
        return new DissociateLogic();
=======
    MintLogic mintLogic(OptionValidator optionValidator) {
        return new MintLogic(optionValidator);
    }

    @Bean
    BurnLogic burnLogic(OptionValidator optionValidator) {
        return new BurnLogic(optionValidator);
>>>>>>> 574164fa
    }
}<|MERGE_RESOLUTION|>--- conflicted
+++ resolved
@@ -41,12 +41,9 @@
 import com.hedera.services.store.contracts.precompile.impl.MultiAssociatePrecompile;
 import com.hedera.services.store.contracts.precompile.utils.PrecompilePricingUtils;
 import com.hedera.services.txn.token.AssociateLogic;
-<<<<<<< HEAD
+import com.hedera.services.txn.token.BurnLogic;
 import com.hedera.services.txn.token.DissociateLogic;
-=======
-import com.hedera.services.txn.token.BurnLogic;
 import com.hedera.services.txn.token.MintLogic;
->>>>>>> 574164fa
 import com.hedera.services.txns.crypto.AutoCreationLogic;
 import com.hedera.services.txns.validation.ContextOptionValidator;
 import com.hedera.services.txns.validation.OptionValidator;
@@ -245,17 +242,17 @@
     }
 
     @Bean
-<<<<<<< HEAD
+    MintLogic mintLogic(OptionValidator optionValidator) {
+        return new MintLogic(optionValidator);
+    }
+
+    @Bean
+    BurnLogic burnLogic(OptionValidator optionValidator) {
+        return new BurnLogic(optionValidator);
+    }
+
+    @Bean
     DissociateLogic dissociateLogic() {
         return new DissociateLogic();
-=======
-    MintLogic mintLogic(OptionValidator optionValidator) {
-        return new MintLogic(optionValidator);
-    }
-
-    @Bean
-    BurnLogic burnLogic(OptionValidator optionValidator) {
-        return new BurnLogic(optionValidator);
->>>>>>> 574164fa
     }
 }