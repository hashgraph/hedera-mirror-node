--- conflicted
+++ resolved
@@ -52,28 +52,18 @@
             throw new RateLimitException("Rate limit exceeded.");
         }
 
-<<<<<<< HEAD
-        validateContractData(request);
-        validateContractMaxGasLimit(request);
-
-        final var params = buildFromContractCallRequest(request);
-        final var result = contractCallService.processCall(params);
-=======
-        String result;
         try {
             validateContractData(request);
             validateContractMaxGasLimit(request);
 
-            final var params = constructServiceParameters(request);
-            result = contractCallService.processCall(params);
+            final var params = buildFromContractCallRequest(request);
+            final var result = contractCallService.processCall(params);
+            return new ContractCallResponse(result);
         } catch (InvalidParametersException e) {
             // The validation failed but no processing was made - restore the consumed gas back to the bucket.
             gasLimitBucket.addTokens(request.getGas());
             throw e;
         }
->>>>>>> 8ee1a5fb
-
-        return new ContractCallResponse(result);
     }
 
     /*
