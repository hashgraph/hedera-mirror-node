--- conflicted
+++ resolved
@@ -33,6 +33,7 @@
 import lombok.RequiredArgsConstructor;
 import org.apache.tuweni.bytes.Bytes;
 import org.hyperledger.besu.datatypes.Address;
+import org.springframework.dao.QueryTimeoutException;
 import org.springframework.web.bind.annotation.PostMapping;
 import org.springframework.web.bind.annotation.RequestBody;
 import org.springframework.web.bind.annotation.RequestMapping;
@@ -60,15 +61,11 @@
             validateContractMaxGasLimit(request);
 
             final var params = constructServiceParameters(request);
-<<<<<<< HEAD
             final var result = contractCallService.processCall(params);
             return new ContractCallResponse(result);
-=======
-            result = contractCallService.processCall(params);
         } catch (QueryTimeoutException e) {
             log.error("Query timed out: {} request: {}", e.getMessage(), request);
             throw e;
->>>>>>> b4f896df
         } catch (InvalidParametersException e) {
             // The validation failed but no processing was made - restore the consumed gas back to the bucket.
             gasLimitBucket.addTokens(request.getGas());
@@ -82,8 +79,8 @@
 
         Address receiver;
 
-         /*In case of an empty "to" field, we set a default value of the zero address
-         to avoid any potential NullPointerExceptions throughout the process.*/
+        /*In case of an empty "to" field, we set a default value of the zero address
+        to avoid any potential NullPointerExceptions throughout the process.*/
         if (request.getTo() == null || request.getTo().isEmpty()) {
             receiver = Address.ZERO;
         } else {
@@ -136,95 +133,4 @@
                     "gas field must be less than or equal to %d".formatted(evmProperties.getMaxGasLimit()));
         }
     }
-<<<<<<< HEAD
-=======
-
-    /**
-     * Temporary handler, intended for dealing with forthcoming features that are not yet available, such as the absence
-     * of a precompile for gas estimation.
-     **/
-    @ExceptionHandler
-    @ResponseStatus(NOT_IMPLEMENTED)
-    private GenericErrorResponse unsupportedOpResponse(final UnsupportedOperationException e) {
-        return errorResponse(e.getMessage());
-    }
-
-    @ExceptionHandler
-    @ResponseStatus(TOO_MANY_REQUESTS)
-    private GenericErrorResponse rateLimitError(final RateLimitException e) {
-        return errorResponse(e.getMessage());
-    }
-
-    @ExceptionHandler
-    @ResponseStatus(BAD_REQUEST)
-    private GenericErrorResponse validationError(final BindException e) {
-        final var errors = extractValidationError(e);
-        log.warn("Validation error: {}", errors);
-        return new GenericErrorResponse(errors);
-    }
-
-    @ExceptionHandler
-    @ResponseStatus(BAD_REQUEST)
-    private GenericErrorResponse inputValidationError(final InvalidInputException e) {
-        log.warn("Input validation error: {}", e.getMessage());
-        return new GenericErrorResponse(e.getMessage());
-    }
-
-    @ExceptionHandler
-    @ResponseStatus(BAD_REQUEST)
-    private GenericErrorResponse mirrorEvmTransactionException(final MirrorEvmTransactionException e) {
-        log.warn("Mirror EVM transaction error: {}", e.getMessage());
-        return errorResponse(e.getMessage(), e.getDetail(), e.getData());
-    }
-
-    @ExceptionHandler
-    @ResponseStatus(BAD_REQUEST)
-    private GenericErrorResponse invalidJson(final ServerWebInputException e) {
-        log.warn("Transaction body parsing error: {}", e.getMessage());
-        return errorResponse(e.getReason(), "Unable to parse JSON", StringUtils.EMPTY);
-    }
-
-    @ExceptionHandler
-    @ResponseStatus(BAD_REQUEST)
-    private GenericErrorResponse invalidJson(final HttpMessageConversionException e) {
-        log.warn("Transaction body parsing error: {}", e.getMessage());
-        return errorResponse("Unable to parse JSON", e.getMessage(), StringUtils.EMPTY);
-    }
-
-    @ExceptionHandler
-    @ResponseStatus(NOT_FOUND)
-    private GenericErrorResponse notFound(final EntityNotFoundException e) {
-        log.warn("Not found: {}", e.getMessage());
-        return errorResponse(e.getMessage());
-    }
-
-    @ExceptionHandler
-    @ResponseStatus(UNSUPPORTED_MEDIA_TYPE)
-    private GenericErrorResponse unsupportedMediaTypeError(final HttpMediaTypeNotSupportedException e) {
-        log.warn("Unsupported media type error: {}", e.getMessage());
-        return errorResponse(UNSUPPORTED_MEDIA_TYPE.getReasonPhrase(), e.getMessage(), StringUtils.EMPTY);
-    }
-
-    @ExceptionHandler
-    @ResponseStatus(INTERNAL_SERVER_ERROR)
-    private GenericErrorResponse genericError(final Exception e) {
-        log.error("Generic error: ", e);
-        return errorResponse(INTERNAL_SERVER_ERROR.getReasonPhrase());
-    }
-
-    @ExceptionHandler
-    @ResponseStatus(SERVICE_UNAVAILABLE)
-    private GenericErrorResponse queryTimeout(final QueryTimeoutException e) {
-        return errorResponse(SERVICE_UNAVAILABLE.getReasonPhrase());
-    }
-
-    private GenericErrorResponse errorResponse(final String errorMessage) {
-        return new GenericErrorResponse(errorMessage);
-    }
-
-    private GenericErrorResponse errorResponse(
-            final String errorMessage, final String detailedErrorMessage, final String hexErrorMessage) {
-        return new GenericErrorResponse(errorMessage, detailedErrorMessage, hexErrorMessage);
-    }
->>>>>>> b4f896df
 }