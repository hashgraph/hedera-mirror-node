--- conflicted
+++ resolved
@@ -26,11 +26,7 @@
 import static org.apache.tuweni.bytes.Bytes.EMPTY;
 import static org.springframework.http.HttpStatus.BAD_REQUEST;
 import static org.springframework.http.HttpStatus.INTERNAL_SERVER_ERROR;
-<<<<<<< HEAD
-=======
 import static org.springframework.http.HttpStatus.NOT_FOUND;
-import static org.springframework.http.HttpStatus.NOT_IMPLEMENTED;
->>>>>>> d9fb77ca
 import static org.springframework.http.HttpStatus.TOO_MANY_REQUESTS;
 import static org.springframework.http.HttpStatus.UNSUPPORTED_MEDIA_TYPE;
 
@@ -69,12 +65,6 @@
 @RequiredArgsConstructor
 @RestController
 class ContractController {
-<<<<<<< HEAD
-=======
-
-    static final String NOT_IMPLEMENTED_ERROR = "Operation not supported yet!";
-
->>>>>>> d9fb77ca
     private final ContractCallService contractCallService;
     private final Bucket bucket;
 
@@ -113,15 +103,6 @@
                 .build();
     }
 
-<<<<<<< HEAD
-=======
-    // This is temporary method till estimate_gas business logic got impl.
-    @ExceptionHandler
-    @ResponseStatus(NOT_IMPLEMENTED)
-    private Mono<GenericErrorResponse> unsupportedOpResponse(final UnsupportedOperationException e) {
-        return errorResponse(e.getMessage());
-    }
->>>>>>> d9fb77ca
 
     @ExceptionHandler
     @ResponseStatus(TOO_MANY_REQUESTS)
