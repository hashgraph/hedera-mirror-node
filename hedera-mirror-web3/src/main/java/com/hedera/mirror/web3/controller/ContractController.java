--- conflicted
+++ resolved
@@ -109,15 +109,6 @@
                 .build();
     }
 
-<<<<<<< HEAD
-=======
-    //This is temporary method till estimate_gas business logic got impl.
-    @ExceptionHandler
-    @ResponseStatus(NOT_IMPLEMENTED)
-    private Mono<GenericErrorResponse> unsupportedOpResponse(final UnsupportedOperationException e) {
-        return errorResponse(e.getMessage());
-    }
->>>>>>> fdaf6e4e
 
     @ExceptionHandler
     @ResponseStatus(TOO_MANY_REQUESTS)
