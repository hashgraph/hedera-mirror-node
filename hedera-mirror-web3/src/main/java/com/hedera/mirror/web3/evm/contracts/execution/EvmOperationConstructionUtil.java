--- conflicted
+++ resolved
@@ -44,21 +44,12 @@
 import org.hyperledger.besu.evm.processor.ContractCreationProcessor;
 import org.hyperledger.besu.evm.processor.MessageCallProcessor;
 
-<<<<<<< HEAD
-=======
 import com.hedera.mirror.web3.evm.store.contract.precompile.MirrorHTSPrecompiledContract;
 import com.hedera.node.app.service.evm.contracts.execution.HederaEvmMessageCallProcessor;
-import com.hedera.node.app.service.evm.contracts.operations.HederaBalanceOperation;
-import com.hedera.node.app.service.evm.contracts.operations.HederaDelegateCallOperation;
-import com.hedera.node.app.service.evm.contracts.operations.HederaEvmSLoadOperation;
-import com.hedera.node.app.service.evm.contracts.operations.HederaExtCodeCopyOperation;
-import com.hedera.node.app.service.evm.contracts.operations.HederaExtCodeHashOperation;
-import com.hedera.node.app.service.evm.contracts.operations.HederaExtCodeSizeOperation;
 import com.hedera.node.app.service.evm.store.contracts.precompile.EvmHTSPrecompiledContract;
 import com.hedera.node.app.service.evm.store.contracts.precompile.EvmInfrastructureFactory;
 import com.hedera.node.app.service.evm.store.contracts.precompile.codec.EvmEncodingFacade;
 
->>>>>>> 9ebdfc38
 /**
  * This is a temporary utility class for creating all besu evm related fields needed by the
  * {@link MirrorEvmTxProcessor} execution. With the introduction of the precompiles, this creation will be refactored
@@ -86,9 +77,6 @@
                 EVM_VERSION_0_30,
                 () -> new MessageCallProcessor(evm, new PrecompileContractRegistry()),
                 EVM_VERSION_0_34,
-<<<<<<< HEAD
-                () -> new MessageCallProcessor(evm, new PrecompileContractRegistry()));
-=======
                 () -> new HederaEvmMessageCallProcessor(
                         evm, new PrecompileContractRegistry(), precompiles()));
     }
@@ -100,7 +88,6 @@
                 new MirrorHTSPrecompiledContract(evmFactory));
 
         return hederaPrecompiles;
->>>>>>> 9ebdfc38
     }
 
     private static EVM constructEvm(GasCalculator gasCalculator) {
