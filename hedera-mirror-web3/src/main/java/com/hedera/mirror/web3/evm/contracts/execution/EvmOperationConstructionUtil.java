--- conflicted
+++ resolved
@@ -20,7 +20,6 @@
  * ‍
  */
 
-import static com.hedera.node.app.service.evm.store.contracts.precompile.EvmHTSPrecompiledContract.EVM_HTS_PRECOMPILED_CONTRACT_ADDRESS;
 import static org.hyperledger.besu.evm.MainnetEVMs.registerParisOperations;
 
 import java.math.BigInteger;
@@ -44,10 +43,7 @@
 import org.hyperledger.besu.evm.processor.ContractCreationProcessor;
 import org.hyperledger.besu.evm.processor.MessageCallProcessor;
 
-<<<<<<< HEAD
-=======
 import com.hedera.mirror.web3.evm.store.contract.precompile.MirrorHTSPrecompiledContract;
->>>>>>> 53656f02
 import com.hedera.node.app.service.evm.contracts.execution.HederaEvmMessageCallProcessor;
 import com.hedera.node.app.service.evm.contracts.operations.HederaBalanceOperation;
 import com.hedera.node.app.service.evm.contracts.operations.HederaDelegateCallOperation;
@@ -85,8 +81,8 @@
    public static Map<String, Provider<MessageCallProcessor>> mcps() {
         return Map.of(
                 EVM_VERSION_0_30,
-                () -> new HederaEvmMessageCallProcessor(
-                        evm, new PrecompileContractRegistry(), precompiles()),
+                () -> new MessageCallProcessor(
+                        evm, new PrecompileContractRegistry()),
                 EVM_VERSION_0_34,
                 () -> new HederaEvmMessageCallProcessor(
                         evm, new PrecompileContractRegistry(), precompiles()));
@@ -95,13 +91,8 @@
     private static Map<String, PrecompiledContract> precompiles() {
         final Map<String, PrecompiledContract> hederaPrecompiles = new HashMap<>();
         final var evmFactory = new EvmInfrastructureFactory(new EvmEncodingFacade());
-<<<<<<< HEAD
-        hederaPrecompiles.put(EVM_HTS_PRECOMPILED_CONTRACT_ADDRESS,
-                new EvmHTSPrecompiledContract(evmFactory));
-=======
         hederaPrecompiles.put(EvmHTSPrecompiledContract.EVM_HTS_PRECOMPILED_CONTRACT_ADDRESS,
                 new MirrorHTSPrecompiledContract(evmFactory));
->>>>>>> 53656f02
 
         return hederaPrecompiles;
     }
