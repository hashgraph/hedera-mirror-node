--- conflicted
+++ resolved
@@ -19,7 +19,6 @@
 import static com.hedera.node.app.service.evm.store.contracts.precompile.EvmHTSPrecompiledContract.EVM_HTS_PRECOMPILED_CONTRACT_ADDRESS;
 import static org.hyperledger.besu.evm.MainnetEVMs.registerParisOperations;
 
-import com.hedera.mirror.web3.evm.account.MirrorEvmContractAliases;
 import com.hedera.mirror.web3.evm.properties.MirrorNodeEvmProperties;
 import com.hedera.mirror.web3.evm.store.contract.precompile.MirrorHTSPrecompiledContract;
 import com.hedera.node.app.service.evm.contracts.operations.CreateOperationExternalizer;
@@ -33,12 +32,8 @@
 import com.hedera.node.app.service.evm.store.contracts.precompile.EvmHTSPrecompiledContract;
 import com.hedera.node.app.service.evm.store.contracts.precompile.EvmInfrastructureFactory;
 import com.hedera.node.app.service.evm.store.contracts.precompile.codec.EvmEncodingFacade;
-<<<<<<< HEAD
-import com.hedera.services.txns.crypto.AbstractAutoCreationLogic;
-=======
 import com.hedera.services.store.contracts.precompile.HTSPrecompiledContract;
 import com.hedera.services.store.contracts.precompile.PrecompileMapper;
->>>>>>> ea18c35a
 import java.math.BigInteger;
 import java.util.*;
 import java.util.function.BiPredicate;
@@ -79,8 +74,6 @@
 
     public static Map<String, Provider<MessageCallProcessor>> mcps(
             final GasCalculator gasCalculator,
-            final AbstractAutoCreationLogic autoCreationLogic,
-            final MirrorEvmContractAliases mirrorEvmContractAliases,
             final MirrorNodeEvmProperties mirrorNodeEvmProperties,
             final PrecompileMapper precompileMapper) {
         final var evm = constructEvm(gasCalculator, mirrorNodeEvmProperties);
@@ -90,11 +83,7 @@
                 () -> new MessageCallProcessor(evm, new PrecompileContractRegistry()),
                 EVM_VERSION_0_34,
                 () -> new MirrorEvmMessageCallProcessor(
-                        autoCreationLogic,
-                        mirrorEvmContractAliases,
-                        evm,
-                        new PrecompileContractRegistry(),
-                        precompiles(mirrorNodeEvmProperties, precompileMapper)));
+                        evm, new PrecompileContractRegistry(), precompiles(mirrorNodeEvmProperties, precompileMapper)));
     }
 
     private static Map<String, PrecompiledContract> precompiles(
