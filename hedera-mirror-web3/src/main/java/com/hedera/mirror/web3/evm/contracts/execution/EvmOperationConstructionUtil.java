/*
 * Copyright (C) 2023 Hedera Hashgraph, LLC
 *
 * Licensed under the Apache License, Version 2.0 (the "License");
 * you may not use this file except in compliance with the License.
 * You may obtain a copy of the License at
 *
 *      http://www.apache.org/licenses/LICENSE-2.0
 *
 * Unless required by applicable law or agreed to in writing, software
 * distributed under the License is distributed on an "AS IS" BASIS,
 * WITHOUT WARRANTIES OR CONDITIONS OF ANY KIND, either express or implied.
 * See the License for the specific language governing permissions and
 * limitations under the License.
 */

package com.hedera.mirror.web3.evm.contracts.execution;

import static com.hedera.node.app.service.evm.store.contracts.precompile.EvmHTSPrecompiledContract.EVM_HTS_PRECOMPILED_CONTRACT_ADDRESS;
import static com.hedera.services.store.contracts.precompile.ExchangeRatePrecompiledContract.EXCHANGE_RATE_SYSTEM_CONTRACT_ADDRESS;
import static org.hyperledger.besu.evm.MainnetEVMs.registerShanghaiOperations;

import com.hedera.mirror.web3.evm.account.MirrorEvmContractAliases;
import com.hedera.mirror.web3.evm.properties.MirrorNodeEvmProperties;
import com.hedera.mirror.web3.evm.store.contract.EntityAddressSequencer;
import com.hedera.mirror.web3.evm.store.contract.precompile.MirrorHTSPrecompiledContract;
import com.hedera.node.app.service.evm.contracts.operations.CreateOperationExternalizer;
import com.hedera.node.app.service.evm.contracts.operations.HederaBalanceOperation;
import com.hedera.node.app.service.evm.contracts.operations.HederaDelegateCallOperation;
import com.hedera.node.app.service.evm.contracts.operations.HederaEvmChainIdOperation;
import com.hedera.node.app.service.evm.contracts.operations.HederaEvmCreate2Operation;
import com.hedera.node.app.service.evm.contracts.operations.HederaEvmCreateOperation;
import com.hedera.node.app.service.evm.contracts.operations.HederaEvmSLoadOperation;
import com.hedera.node.app.service.evm.contracts.operations.HederaExtCodeCopyOperation;
import com.hedera.node.app.service.evm.contracts.operations.HederaExtCodeHashOperation;
import com.hedera.node.app.service.evm.contracts.operations.HederaExtCodeSizeOperation;
import com.hedera.node.app.service.evm.store.contracts.precompile.EvmHTSPrecompiledContract;
import com.hedera.node.app.service.evm.store.contracts.precompile.EvmInfrastructureFactory;
import com.hedera.node.app.service.evm.store.contracts.precompile.codec.EvmEncodingFacade;
import com.hedera.services.fees.BasicHbarCentExchange;
import com.hedera.services.store.contracts.precompile.ExchangeRatePrecompiledContract;
import com.hedera.services.store.contracts.precompile.HTSPrecompiledContract;
import com.hedera.services.store.contracts.precompile.PrecompileMapper;
import com.hedera.services.txns.crypto.AbstractAutoCreationLogic;
<<<<<<< HEAD
import java.util.HashMap;
import java.util.List;
import java.util.Map;
import java.util.Set;
=======
import java.time.Instant;
import java.util.*;
>>>>>>> a984e2c9
import java.util.function.BiPredicate;
import javax.inject.Provider;
import lombok.experimental.UtilityClass;
import org.hyperledger.besu.datatypes.Address;
import org.hyperledger.besu.evm.EVM;
import org.hyperledger.besu.evm.frame.MessageFrame;
import org.hyperledger.besu.evm.gascalculator.GasCalculator;
import org.hyperledger.besu.evm.internal.EvmConfiguration;
import org.hyperledger.besu.evm.operation.OperationRegistry;
import org.hyperledger.besu.evm.precompile.PrecompileContractRegistry;
import org.hyperledger.besu.evm.precompile.PrecompiledContract;
import org.hyperledger.besu.evm.processor.ContractCreationProcessor;
import org.hyperledger.besu.evm.processor.MessageCallProcessor;

/**
 * This is a temporary utility class for creating all besu evm related fields needed by the
 * {@link MirrorEvmTxProcessor} execution. With the introduction of the precompiles, this creation will be refactored
 * and encapsulated in the evm module library.
 */
@UtilityClass
public class EvmOperationConstructionUtil {
    private static final String EVM_VERSION_0_30 = "v0.30";
    private static final String EVM_VERSION_0_34 = "v0.34";
    public static final String EVM_VERSION = EVM_VERSION_0_34;

    public static Map<String, Provider<ContractCreationProcessor>> ccps(
            final GasCalculator gasCalculator, final MirrorNodeEvmProperties mirrorNodeEvmProperties) {
        final var evm = constructEvm(gasCalculator, mirrorNodeEvmProperties);
        return Map.of(
                EVM_VERSION_0_30,
                () -> new ContractCreationProcessor(gasCalculator, evm, true, List.of(), 1),
                EVM_VERSION_0_34,
                () -> new ContractCreationProcessor(gasCalculator, evm, true, List.of(), 1));
    }

    public static Map<String, Provider<MessageCallProcessor>> mcps(
            final GasCalculator gasCalculator,
            final AbstractAutoCreationLogic autoCreationLogic,
            final EntityAddressSequencer entityAddressSequencer,
            final MirrorEvmContractAliases mirrorEvmContractAliases,
            final MirrorNodeEvmProperties mirrorNodeEvmProperties,
            final PrecompileMapper precompileMapper,
            final BasicHbarCentExchange basicHbarCentExchange) {
        final var evm = constructEvm(gasCalculator, mirrorNodeEvmProperties);

        return Map.of(
                EVM_VERSION_0_30,
                () -> new MessageCallProcessor(evm, new PrecompileContractRegistry()),
                EVM_VERSION_0_34,
                () -> new MirrorEvmMessageCallProcessor(
                        autoCreationLogic,
                        entityAddressSequencer,
                        mirrorEvmContractAliases,
                        evm,
                        new PrecompileContractRegistry(),
                        precompiles(mirrorNodeEvmProperties, precompileMapper, gasCalculator, basicHbarCentExchange)));
    }

    private static Map<String, PrecompiledContract> precompiles(
            final MirrorNodeEvmProperties mirrorNodeEvmProperties,
            final PrecompileMapper precompileMapper,
            GasCalculator gasCalculator,
            BasicHbarCentExchange basicHbarCentExchange) {
        final Map<String, PrecompiledContract> hederaPrecompiles = new HashMap<>();
        final var evmFactory = new EvmInfrastructureFactory(new EvmEncodingFacade());

        final var htsPrecompiledContractAdapter = new HTSPrecompiledContract(
                evmFactory, mirrorNodeEvmProperties, precompileMapper, new EvmHTSPrecompiledContract(evmFactory));
        // final var prngPrecompiledContract
        hederaPrecompiles.put(
                EVM_HTS_PRECOMPILED_CONTRACT_ADDRESS,
                new MirrorHTSPrecompiledContract(evmFactory, htsPrecompiledContractAdapter));
<<<<<<< HEAD
        //        hederaPrecompiles.put(
        //                EVM_HTS_PRECOMPILED_CONTRACT_ADDRESS,
        //                new MirrorHTSPrecompiledContract(evmFactory, htsPrecompiledContractAdapter));
=======
        hederaPrecompiles.put(
                EXCHANGE_RATE_SYSTEM_CONTRACT_ADDRESS,
                new ExchangeRatePrecompiledContract(
                        gasCalculator, basicHbarCentExchange, mirrorNodeEvmProperties, Instant.now()));

>>>>>>> a984e2c9
        return hederaPrecompiles;
    }

    private static EVM constructEvm(
            final GasCalculator gasCalculator, final MirrorNodeEvmProperties mirrorNodeEvmProperties) {
        final var operationRegistry = new OperationRegistry();
        final BiPredicate<Address, MessageFrame> validator = (Address x, MessageFrame y) -> true;

        registerShanghaiOperations(
                operationRegistry,
                gasCalculator,
                mirrorNodeEvmProperties.chainIdBytes32().toBigInteger());
        Set.of(
                        new HederaBalanceOperation(gasCalculator, validator),
                        new HederaDelegateCallOperation(gasCalculator, validator),
                        new HederaEvmChainIdOperation(gasCalculator, mirrorNodeEvmProperties),
                        new HederaEvmCreate2Operation(
                                gasCalculator, mirrorNodeEvmProperties, getDefaultCreateOperationExternalizer()),
                        new HederaEvmCreateOperation(gasCalculator, getDefaultCreateOperationExternalizer()),
                        new HederaEvmSLoadOperation(gasCalculator),
                        new HederaExtCodeCopyOperation(gasCalculator, validator),
                        new HederaExtCodeHashOperation(gasCalculator, validator),
                        new HederaExtCodeSizeOperation(gasCalculator, validator))
                .forEach(operationRegistry::put);

        return new EVM(
                operationRegistry,
                gasCalculator,
                EvmConfiguration.DEFAULT,
                mirrorNodeEvmProperties.getEvmSpecVersion());
    }

    private static CreateOperationExternalizer getDefaultCreateOperationExternalizer() {
        return new CreateOperationExternalizer() {
            @Override
            public void externalize(final MessageFrame frame, final MessageFrame childFrame) {
                // do nothing
            }

            @Override
            public boolean shouldFailBasedOnLazyCreation(final MessageFrame frame, final Address contractAddress) {
                return false;
            }
        };
    }
}<|MERGE_RESOLUTION|>--- conflicted
+++ resolved
@@ -18,12 +18,14 @@
 
 import static com.hedera.node.app.service.evm.store.contracts.precompile.EvmHTSPrecompiledContract.EVM_HTS_PRECOMPILED_CONTRACT_ADDRESS;
 import static com.hedera.services.store.contracts.precompile.ExchangeRatePrecompiledContract.EXCHANGE_RATE_SYSTEM_CONTRACT_ADDRESS;
+import static com.hedera.services.store.contracts.precompile.PrngSystemPrecompiledContract.PRNG_PRECOMPILE_ADDRESS;
 import static org.hyperledger.besu.evm.MainnetEVMs.registerShanghaiOperations;
 
 import com.hedera.mirror.web3.evm.account.MirrorEvmContractAliases;
 import com.hedera.mirror.web3.evm.properties.MirrorNodeEvmProperties;
 import com.hedera.mirror.web3.evm.store.contract.EntityAddressSequencer;
 import com.hedera.mirror.web3.evm.store.contract.precompile.MirrorHTSPrecompiledContract;
+import com.hedera.mirror.web3.evm.utils.PrngLogic;
 import com.hedera.node.app.service.evm.contracts.operations.CreateOperationExternalizer;
 import com.hedera.node.app.service.evm.contracts.operations.HederaBalanceOperation;
 import com.hedera.node.app.service.evm.contracts.operations.HederaDelegateCallOperation;
@@ -37,20 +39,19 @@
 import com.hedera.node.app.service.evm.store.contracts.precompile.EvmHTSPrecompiledContract;
 import com.hedera.node.app.service.evm.store.contracts.precompile.EvmInfrastructureFactory;
 import com.hedera.node.app.service.evm.store.contracts.precompile.codec.EvmEncodingFacade;
+import com.hedera.services.contracts.execution.LivePricesSource;
 import com.hedera.services.fees.BasicHbarCentExchange;
 import com.hedera.services.store.contracts.precompile.ExchangeRatePrecompiledContract;
 import com.hedera.services.store.contracts.precompile.HTSPrecompiledContract;
 import com.hedera.services.store.contracts.precompile.PrecompileMapper;
+import com.hedera.services.store.contracts.precompile.PrngSystemPrecompiledContract;
+import com.hedera.services.store.contracts.precompile.utils.PrecompilePricingUtils;
 import com.hedera.services.txns.crypto.AbstractAutoCreationLogic;
-<<<<<<< HEAD
+import java.time.Instant;
 import java.util.HashMap;
 import java.util.List;
 import java.util.Map;
 import java.util.Set;
-=======
-import java.time.Instant;
-import java.util.*;
->>>>>>> a984e2c9
 import java.util.function.BiPredicate;
 import javax.inject.Provider;
 import lombok.experimental.UtilityClass;
@@ -93,7 +94,10 @@
             final MirrorEvmContractAliases mirrorEvmContractAliases,
             final MirrorNodeEvmProperties mirrorNodeEvmProperties,
             final PrecompileMapper precompileMapper,
-            final BasicHbarCentExchange basicHbarCentExchange) {
+            final BasicHbarCentExchange basicHbarCentExchange,
+            final PrngLogic prngLogic,
+            final LivePricesSource livePriceSources,
+            final PrecompilePricingUtils pricingUtils) {
         final var evm = constructEvm(gasCalculator, mirrorNodeEvmProperties);
 
         return Map.of(
@@ -106,14 +110,24 @@
                         mirrorEvmContractAliases,
                         evm,
                         new PrecompileContractRegistry(),
-                        precompiles(mirrorNodeEvmProperties, precompileMapper, gasCalculator, basicHbarCentExchange)));
+                        precompiles(
+                                mirrorNodeEvmProperties,
+                                precompileMapper,
+                                gasCalculator,
+                                basicHbarCentExchange,
+                                prngLogic,
+                                livePriceSources,
+                                pricingUtils)));
     }
 
     private static Map<String, PrecompiledContract> precompiles(
             final MirrorNodeEvmProperties mirrorNodeEvmProperties,
             final PrecompileMapper precompileMapper,
-            GasCalculator gasCalculator,
-            BasicHbarCentExchange basicHbarCentExchange) {
+            final GasCalculator gasCalculator,
+            final BasicHbarCentExchange basicHbarCentExchange,
+            final PrngLogic prngLogic,
+            final LivePricesSource livePricesSource,
+            final PrecompilePricingUtils pricingUtils) {
         final Map<String, PrecompiledContract> hederaPrecompiles = new HashMap<>();
         final var evmFactory = new EvmInfrastructureFactory(new EvmEncodingFacade());
 
@@ -123,17 +137,14 @@
         hederaPrecompiles.put(
                 EVM_HTS_PRECOMPILED_CONTRACT_ADDRESS,
                 new MirrorHTSPrecompiledContract(evmFactory, htsPrecompiledContractAdapter));
-<<<<<<< HEAD
-        //        hederaPrecompiles.put(
-        //                EVM_HTS_PRECOMPILED_CONTRACT_ADDRESS,
-        //                new MirrorHTSPrecompiledContract(evmFactory, htsPrecompiledContractAdapter));
-=======
+        hederaPrecompiles.put(
+                PRNG_PRECOMPILE_ADDRESS,
+                new PrngSystemPrecompiledContract(gasCalculator, prngLogic, livePricesSource, pricingUtils));
         hederaPrecompiles.put(
                 EXCHANGE_RATE_SYSTEM_CONTRACT_ADDRESS,
                 new ExchangeRatePrecompiledContract(
                         gasCalculator, basicHbarCentExchange, mirrorNodeEvmProperties, Instant.now()));
 
->>>>>>> a984e2c9
         return hederaPrecompiles;
     }
 
