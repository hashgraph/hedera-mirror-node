/*
 * Copyright (C) 2023 Hedera Hashgraph, LLC
 *
 * Licensed under the Apache License, Version 2.0 (the "License");
 * you may not use this file except in compliance with the License.
 * You may obtain a copy of the License at
 *
 *      http://www.apache.org/licenses/LICENSE-2.0
 *
 * Unless required by applicable law or agreed to in writing, software
 * distributed under the License is distributed on an "AS IS" BASIS,
 * WITHOUT WARRANTIES OR CONDITIONS OF ANY KIND, either express or implied.
 * See the License for the specific language governing permissions and
 * limitations under the License.
 */

package com.hedera.mirror.web3.evm.store;

import static com.hederahashgraph.api.proto.java.ResponseCodeEnum.FAIL_INVALID;

import com.hedera.mirror.web3.evm.store.UpdatableReferenceCache.UpdatableCacheUsageException;
import com.hedera.mirror.web3.evm.store.accessor.DatabaseAccessor;
import com.hedera.mirror.web3.evm.store.accessor.model.TokenRelationshipKey;
import com.hedera.mirror.web3.exception.InvalidTransactionException;
import com.hedera.services.store.models.Account;
import com.hedera.services.store.models.NftId;
import com.hedera.services.store.models.Token;
import com.hedera.services.store.models.TokenRelationship;
import com.hedera.services.store.models.UniqueToken;
import java.util.List;
import org.hyperledger.besu.datatypes.Address;

public class StoreImpl implements Store {

    private final StackedStateFrames<Object> stackedStateFrames;

    public StoreImpl(final List<DatabaseAccessor<Object, ?>> databaseAccessors) {
        this.stackedStateFrames = new StackedStateFrames<>(databaseAccessors);
    }

    @Override
    public Account getAccount(final Address address, final OnMissing throwIfMissing) {
        final var accountAccessor = stackedStateFrames.top().getAccessor(Account.class);
        final var account = accountAccessor.get(address);

        if (OnMissing.THROW.equals(throwIfMissing)) {
            return account.orElseThrow(() -> missingEntityException(Account.class, address));
        } else {
            return account.orElse(Account.getEmptyAccount());
        }
    }

    @Override
    public Token getToken(final Address address, final OnMissing throwIfMissing) {
        final var tokenAccessor = stackedStateFrames.top().getAccessor(Token.class);
        final var token = tokenAccessor.get(address);

        if (OnMissing.THROW.equals(throwIfMissing)) {
            return token.orElseThrow(() -> missingEntityException(Token.class, address));
        } else {
            return token.orElse(Token.getEmptyToken());
        }
    }

    @Override
    public TokenRelationship getTokenRelationship(
            final TokenRelationshipKey tokenRelationshipKey, final OnMissing throwIfMissing) {
        final var tokenRelationshipAccessor = stackedStateFrames.top().getAccessor(TokenRelationship.class);
        final var tokenRelationship = tokenRelationshipAccessor.get(tokenRelationshipKey);

        if (OnMissing.THROW.equals(throwIfMissing)) {
            return tokenRelationship.orElseThrow(
                    () -> missingEntityException(TokenRelationship.class, tokenRelationshipKey));
        } else {
            return tokenRelationship.orElse(TokenRelationship.getEmptyTokenRelationship());
        }
    }

    @Override
    public UniqueToken getUniqueToken(final NftId nftId, final OnMissing throwIfMissing) {
        final var uniqueTokenAccessor = stackedStateFrames.top().getAccessor(UniqueToken.class);
        final var uniqueToken = uniqueTokenAccessor.get(nftId);

        if (OnMissing.THROW.equals(throwIfMissing)) {
            return uniqueToken.orElseThrow(() -> missingEntityException(UniqueToken.class, nftId));
        } else {
            return uniqueToken.orElse(UniqueToken.getEmptyUniqueToken());
        }
    }

    @Override
    public void updateAccount(final Account updatedAccount) {
        final var accountAccessor = stackedStateFrames.top().getAccessor(Account.class);
        accountAccessor.set(updatedAccount.getAccountAddress(), updatedAccount);
    }

    @Override
    public void deleteAccount(final Address accountAddress) {
        final var topFrame = stackedStateFrames.top();
        final var accountAccessor = topFrame.getAccessor(com.hedera.services.store.models.Account.class);
        try {
            accountAccessor.delete(accountAddress);
        } catch (UpdatableCacheUsageException ex) {
            // ignore, value has been deleted
        }
    }

    @Override
    public void updateTokenRelationship(final TokenRelationship updatedTokenRelationship) {
        final var tokenRelationshipAccessor = stackedStateFrames.top().getAccessor(TokenRelationship.class);
        tokenRelationshipAccessor.set(keyFromRelationship(updatedTokenRelationship), updatedTokenRelationship);
    }

    @Override
    public void updateToken(final Token fungibleToken) {
        final var tokenAccessor = stackedStateFrames.top().getAccessor(Token.class);
        tokenAccessor.set(fungibleToken.getId().asEvmAddress(), fungibleToken);
    }

    @Override
<<<<<<< HEAD
    public void updateUniqueToken(final UniqueToken uniqueToken) {
        final var tokenAccessor = stackedStateFrames.top().getAccessor(UniqueToken.class);
        tokenAccessor.set(uniqueToken.getNftId(), uniqueToken);
=======
    public void updateUniqueToken(final UniqueToken updatedUniqueToken) {
        final var uniqueTokenAccessor = stackedStateFrames.top().getAccessor(UniqueToken.class);
        uniqueTokenAccessor.set(updatedUniqueToken.getNftId(), updatedUniqueToken);
>>>>>>> 9d4b479e
    }

    @Override
    public boolean hasAssociation(TokenRelationshipKey tokenRelationshipKey) {
        return getTokenRelationship(tokenRelationshipKey, OnMissing.DONT_THROW)
                        .getAccount()
                        .getId()
                        .num()
                > 0;
    }

    @Override
    public void commit() {
        if (stackedStateFrames.height() > 1) { // commit only to upstream RWCachingStateFrame
            stackedStateFrames.top().commit();
        }
    }

    @Override
    public void wrap() {
        stackedStateFrames.push();
    }

    private TokenRelationshipKey keyFromRelationship(TokenRelationship tokenRelationship) {
        final var tokenAddress = tokenRelationship.getToken().getId().asEvmAddress();
        final var accountAddress = tokenRelationship.getAccount().getAccountAddress();
        return new TokenRelationshipKey(tokenAddress, accountAddress);
    }

    private InvalidTransactionException missingEntityException(final Class<?> type, Object id) {
        return new InvalidTransactionException(
                FAIL_INVALID, String.format("Entity of type %s with id %s is missing", type.getName(), id), "");
    }
}<|MERGE_RESOLUTION|>--- conflicted
+++ resolved
@@ -118,15 +118,9 @@
     }
 
     @Override
-<<<<<<< HEAD
-    public void updateUniqueToken(final UniqueToken uniqueToken) {
-        final var tokenAccessor = stackedStateFrames.top().getAccessor(UniqueToken.class);
-        tokenAccessor.set(uniqueToken.getNftId(), uniqueToken);
-=======
     public void updateUniqueToken(final UniqueToken updatedUniqueToken) {
         final var uniqueTokenAccessor = stackedStateFrames.top().getAccessor(UniqueToken.class);
         uniqueTokenAccessor.set(updatedUniqueToken.getNftId(), updatedUniqueToken);
->>>>>>> 9d4b479e
     }
 
     @Override
