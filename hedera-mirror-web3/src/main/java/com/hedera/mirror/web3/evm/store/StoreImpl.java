/*
 * Copyright (C) 2023 Hedera Hashgraph, LLC
 *
 * Licensed under the Apache License, Version 2.0 (the "License");
 * you may not use this file except in compliance with the License.
 * You may obtain a copy of the License at
 *
 *      http://www.apache.org/licenses/LICENSE-2.0
 *
 * Unless required by applicable law or agreed to in writing, software
 * distributed under the License is distributed on an "AS IS" BASIS,
 * WITHOUT WARRANTIES OR CONDITIONS OF ANY KIND, either express or implied.
 * See the License for the specific language governing permissions and
 * limitations under the License.
 */

package com.hedera.mirror.web3.evm.store;

import static com.hederahashgraph.api.proto.java.ResponseCodeEnum.FAIL_INVALID;

import com.hedera.mirror.common.domain.entity.Entity;
import com.hedera.mirror.common.domain.token.AbstractTokenAccount;
import com.hedera.mirror.common.domain.token.TokenAccount;
import com.hedera.mirror.web3.evm.store.UpdatableReferenceCache.UpdatableCacheUsageException;
import com.hedera.mirror.web3.evm.store.accessor.DatabaseAccessor;
import com.hedera.mirror.web3.evm.store.accessor.model.TokenRelationshipKey;
import com.hedera.mirror.web3.exception.InvalidTransactionException;
import com.hedera.node.app.service.evm.store.contracts.precompile.codec.CustomFee;
import com.hedera.services.store.models.Account;
import com.hedera.services.store.models.FcTokenAllowanceId;
import com.hedera.services.store.models.NftId;
import com.hedera.services.store.models.Token;
import com.hedera.services.store.models.TokenRelationship;
import com.hedera.services.store.models.UniqueToken;
import java.util.List;
import java.util.Optional;
import org.hyperledger.besu.datatypes.Address;

public class StoreImpl implements Store {

    private final StackedStateFrames<Object> stackedStateFrames;

    public StoreImpl(final List<DatabaseAccessor<Object, ?>> databaseAccessors) {
        this.stackedStateFrames = new StackedStateFrames<>(databaseAccessors);
    }

    @Override
    public Account getAccount(final Address address, final OnMissing throwIfMissing) {
        final var accountAccessor = stackedStateFrames.top().getAccessor(Account.class);
        final var account = accountAccessor.get(address);

        if (OnMissing.THROW.equals(throwIfMissing)) {
            return account.orElseThrow(() -> missingEntityException(Account.class, address));
        } else {
            return account.orElse(Account.getEmptyAccount());
        }
    }

    @Override
<<<<<<< HEAD
    public Optional<Entity> getEntity(Address address, OnMissing throwIfMissing) {
        return stackedStateFrames.top().getAccessor(Entity.class).get(address);
    }

    @Override
    public Optional<TokenAccount> getTokenAccount(AbstractTokenAccount.Id id, OnMissing throwIfMissing) {
        return stackedStateFrames.top().getAccessor(TokenAccount.class).get(id);
    }

    @Override
    @SuppressWarnings("rawtypes")
    public Optional<List<CustomFee>> getCustomFee(Address address, OnMissing throwIfMissing) {
        final var token = getToken(address, throwIfMissing);
        return Optional.of(token.getCustomFees());
    }

    @Override
    public Long getTokenAllowance(Address address, FcTokenAllowanceId id, OnMissing throwIfMissing) {
        final var account = getAccount(address, throwIfMissing);
        if (account.isEmptyAccount()) return 0L;
        return account.getFungibleTokenAllowances().get(id);
    }

    @Override
    public boolean hasNftAllowance(Address address, FcTokenAllowanceId id, OnMissing throwIfMissing) {
        final var account = getAccount(address, throwIfMissing);
        if (account.isEmptyAccount()) return false;
        return account.getApproveForAllNfts().contains(id);
    }

    @Override
=======
>>>>>>> 574164fa
    public Token getToken(final Address address, final OnMissing throwIfMissing) {
        final var tokenAccessor = stackedStateFrames.top().getAccessor(Token.class);
        final var token = tokenAccessor.get(address);

        if (OnMissing.THROW.equals(throwIfMissing)) {
            return token.orElseThrow(() -> missingEntityException(Token.class, address));
        } else {
            return token.orElse(Token.getEmptyToken());
        }
    }

    @Override
    public TokenRelationship getTokenRelationship(
            final TokenRelationshipKey tokenRelationshipKey, final OnMissing throwIfMissing) {
        final var tokenRelationshipAccessor = stackedStateFrames.top().getAccessor(TokenRelationship.class);
        final var tokenRelationship = tokenRelationshipAccessor.get(tokenRelationshipKey);

        if (OnMissing.THROW.equals(throwIfMissing)) {
            return tokenRelationship.orElseThrow(
                    () -> missingEntityException(TokenRelationship.class, tokenRelationshipKey));
        } else {
            return tokenRelationship.orElse(TokenRelationship.getEmptyTokenRelationship());
        }
    }

    @Override
    public UniqueToken getUniqueToken(final NftId nftId, final OnMissing throwIfMissing) {
        final var uniqueTokenAccessor = stackedStateFrames.top().getAccessor(UniqueToken.class);
        final var uniqueToken = uniqueTokenAccessor.get(nftId);

        if (OnMissing.THROW.equals(throwIfMissing)) {
            return uniqueToken.orElseThrow(() -> missingEntityException(UniqueToken.class, nftId));
        } else {
            return uniqueToken.orElse(UniqueToken.getEmptyUniqueToken());
        }
    }

    @Override
    public void updateAccount(final Account updatedAccount) {
        final var accountAccessor = stackedStateFrames.top().getAccessor(Account.class);
        accountAccessor.set(updatedAccount.getAccountAddress(), updatedAccount);
    }

    @Override
    public void deleteAccount(final Address accountAddress) {
        final var topFrame = stackedStateFrames.top();
        final var accountAccessor = topFrame.getAccessor(com.hedera.services.store.models.Account.class);
        try {
            accountAccessor.delete(accountAddress);
        } catch (UpdatableCacheUsageException ex) {
            // ignore, value has been deleted
        }
    }

    @Override
    public void updateTokenRelationship(final TokenRelationship updatedTokenRelationship) {
        final var tokenRelationshipAccessor = stackedStateFrames.top().getAccessor(TokenRelationship.class);
        tokenRelationshipAccessor.set(keyFromRelationship(updatedTokenRelationship), updatedTokenRelationship);
    }

    @Override
    public void updateToken(final Token fungibleToken) {
        final var tokenAccessor = stackedStateFrames.top().getAccessor(Token.class);
        tokenAccessor.set(fungibleToken.getId().asEvmAddress(), fungibleToken);
    }

    @Override
    public void commit() {
        if (stackedStateFrames.height() > 1) { // commit only to upstream RWCachingStateFrame
            stackedStateFrames.top().commit();
        }
    }

    @Override
    public void wrap() {
        stackedStateFrames.push();
    }

    private TokenRelationshipKey keyFromRelationship(TokenRelationship tokenRelationship) {
        final var tokenAddress = tokenRelationship.getToken().getId().asEvmAddress();
        final var accountAddress = tokenRelationship.getAccount().getAccountAddress();
        return new TokenRelationshipKey(tokenAddress, accountAddress);
    }

    private InvalidTransactionException missingEntityException(final Class<?> type, Object id) {
        return new InvalidTransactionException(
                FAIL_INVALID, String.format("Entity of type %s with id %s is missing", type.getName(), id), "");
    }
}<|MERGE_RESOLUTION|>--- conflicted
+++ resolved
@@ -57,7 +57,6 @@
     }
 
     @Override
-<<<<<<< HEAD
     public Optional<Entity> getEntity(Address address, OnMissing throwIfMissing) {
         return stackedStateFrames.top().getAccessor(Entity.class).get(address);
     }
@@ -89,8 +88,6 @@
     }
 
     @Override
-=======
->>>>>>> 574164fa
     public Token getToken(final Address address, final OnMissing throwIfMissing) {
         final var tokenAccessor = stackedStateFrames.top().getAccessor(Token.class);
         final var token = tokenAccessor.get(address);
