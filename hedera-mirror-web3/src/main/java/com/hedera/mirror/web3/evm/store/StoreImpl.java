/*
 * Copyright (C) 2023 Hedera Hashgraph, LLC
 *
 * Licensed under the Apache License, Version 2.0 (the "License");
 * you may not use this file except in compliance with the License.
 * You may obtain a copy of the License at
 *
 *      http://www.apache.org/licenses/LICENSE-2.0
 *
 * Unless required by applicable law or agreed to in writing, software
 * distributed under the License is distributed on an "AS IS" BASIS,
 * WITHOUT WARRANTIES OR CONDITIONS OF ANY KIND, either express or implied.
 * See the License for the specific language governing permissions and
 * limitations under the License.
 */

package com.hedera.mirror.web3.evm.store;

import static com.hederahashgraph.api.proto.java.ResponseCodeEnum.FAIL_INVALID;

import com.hedera.mirror.web3.evm.store.accessor.DatabaseAccessor;
import com.hedera.mirror.web3.evm.store.accessor.model.TokenRelationshipKey;
import com.hedera.mirror.web3.exception.InvalidTransactionException;
import com.hedera.services.store.models.Account;
import com.hedera.services.store.models.NftId;
import com.hedera.services.store.models.Token;
import com.hedera.services.store.models.TokenRelationship;
import com.hedera.services.store.models.UniqueToken;
import java.util.List;
import org.hyperledger.besu.datatypes.Address;

public class StoreImpl implements Store {

    private final StackedStateFrames<Object> stackedStateFrames;

    public StoreImpl(final List<DatabaseAccessor<Object, ?>> databaseAccessors) {
        this.stackedStateFrames = new StackedStateFrames<>(databaseAccessors);
    }

    @Override
<<<<<<< HEAD
    public Account getAccount(final Address address, final boolean throwIfMissing) {
=======
    public Account getAccount(final Address address, final OnMissing throwIfMissing) {
>>>>>>> 0b8a158a
        final var accountAccessor = stackedStateFrames.top().getAccessor(Account.class);
        final var account = accountAccessor.get(address);

        if (OnMissing.THROW.equals(throwIfMissing)) {
            return account.orElseThrow(() -> missingEntityException(Account.class, address));
        } else {
            return account.orElse(Account.getEmptyAccount());
        }
    }

    @Override
<<<<<<< HEAD
    public Token getToken(final Address address, final boolean throwIfMissing) {
=======
    public Token getFungibleToken(final Address address, final OnMissing throwIfMissing) {
>>>>>>> 0b8a158a
        final var tokenAccessor = stackedStateFrames.top().getAccessor(Token.class);
        final var token = tokenAccessor.get(address);

        if (OnMissing.THROW.equals(throwIfMissing)) {
            return token.orElseThrow(() -> missingEntityException(Token.class, address));
        } else {
            return token.orElse(Token.getEmptyToken());
        }
    }

    @Override
    public TokenRelationship getTokenRelationship(
<<<<<<< HEAD
            final TokenRelationshipKey tokenRelationshipKey, final boolean throwIfMissing) {
=======
            final TokenRelationshipKey tokenRelationshipKey, final OnMissing throwIfMissing) {
>>>>>>> 0b8a158a
        final var tokenRelationshipAccessor = stackedStateFrames.top().getAccessor(TokenRelationship.class);
        final var tokenRelationship = tokenRelationshipAccessor.get(tokenRelationshipKey);

        if (OnMissing.THROW.equals(throwIfMissing)) {
            return tokenRelationship.orElseThrow(
                    () -> missingEntityException(TokenRelationship.class, tokenRelationshipKey));
        } else {
            return tokenRelationship.orElse(TokenRelationship.getEmptyTokenRelationship());
        }
    }

    @Override
<<<<<<< HEAD
    public UniqueToken getUniqueToken(final NftId nftId, final boolean throwIfMissing) {
=======
    public UniqueToken getUniqueToken(final NftId nftId, final OnMissing throwIfMissing) {
>>>>>>> 0b8a158a
        final var uniqueTokenAccessor = stackedStateFrames.top().getAccessor(UniqueToken.class);
        final var uniqueToken = uniqueTokenAccessor.get(nftId);

        if (OnMissing.THROW.equals(throwIfMissing)) {
            return uniqueToken.orElseThrow(() -> missingEntityException(UniqueToken.class, nftId));
        } else {
            return uniqueToken.orElse(UniqueToken.getEmptyUniqueToken());
        }
    }

    @Override
    public void updateAccount(final Account updatedAccount) {
        final var accountAccessor = stackedStateFrames.top().getAccessor(Account.class);
        accountAccessor.set(updatedAccount.getAccountAddress(), updatedAccount);
    }

    @Override
    public void updateTokenRelationship(final TokenRelationship updatedTokenRelationship) {
        final var tokenRelationshipAccessor = stackedStateFrames.top().getAccessor(TokenRelationship.class);
        tokenRelationshipAccessor.set(keyFromRelationship(updatedTokenRelationship), updatedTokenRelationship);
    }

    @Override
<<<<<<< HEAD
    public void addPendingChanges() {
        stackedStateFrames.top().commit();
=======
    public void updateFungibleToken(final Token fungibleToken) {
        final var tokenAccessor = stackedStateFrames.top().getAccessor(Token.class);
        tokenAccessor.set(fungibleToken.getId().asEvmAddress(), fungibleToken);
    }

    @Override
    public void commit() {
        if (stackedStateFrames.height() > 1) { // commit only to upstream RWCachingStateFrame
            stackedStateFrames.top().commit();
        }
    }

    @Override
    public void wrap() {
        stackedStateFrames.push();
>>>>>>> 0b8a158a
    }

    @Override
    public void commit() {
        final var topFrame = stackedStateFrames.top();
        if (stackedStateFrames.height() > 1) { // commit only to upstream RWCachingStateFrame
            topFrame.commit();
            stackedStateFrames.pop();
        }
    }

    @Override
    public void wrap() {
        stackedStateFrames.push();
    }

    private TokenRelationshipKey keyFromRelationship(TokenRelationship tokenRelationship) {
        final var tokenAddress = tokenRelationship.getToken().getId().asEvmAddress();
        final var accountAddress = tokenRelationship.getAccount().getAccountAddress();
        return new TokenRelationshipKey(tokenAddress, accountAddress);
    }

    private InvalidTransactionException missingEntityException(final Class<?> type, Object id) {
        return new InvalidTransactionException(
                FAIL_INVALID, String.format("Entity of type %s with id %s is missing", type.getName(), id), "");
    }
}<|MERGE_RESOLUTION|>--- conflicted
+++ resolved
@@ -38,11 +38,7 @@
     }
 
     @Override
-<<<<<<< HEAD
-    public Account getAccount(final Address address, final boolean throwIfMissing) {
-=======
     public Account getAccount(final Address address, final OnMissing throwIfMissing) {
->>>>>>> 0b8a158a
         final var accountAccessor = stackedStateFrames.top().getAccessor(Account.class);
         final var account = accountAccessor.get(address);
 
@@ -54,11 +50,7 @@
     }
 
     @Override
-<<<<<<< HEAD
-    public Token getToken(final Address address, final boolean throwIfMissing) {
-=======
     public Token getFungibleToken(final Address address, final OnMissing throwIfMissing) {
->>>>>>> 0b8a158a
         final var tokenAccessor = stackedStateFrames.top().getAccessor(Token.class);
         final var token = tokenAccessor.get(address);
 
@@ -71,11 +63,7 @@
 
     @Override
     public TokenRelationship getTokenRelationship(
-<<<<<<< HEAD
-            final TokenRelationshipKey tokenRelationshipKey, final boolean throwIfMissing) {
-=======
             final TokenRelationshipKey tokenRelationshipKey, final OnMissing throwIfMissing) {
->>>>>>> 0b8a158a
         final var tokenRelationshipAccessor = stackedStateFrames.top().getAccessor(TokenRelationship.class);
         final var tokenRelationship = tokenRelationshipAccessor.get(tokenRelationshipKey);
 
@@ -88,11 +76,7 @@
     }
 
     @Override
-<<<<<<< HEAD
-    public UniqueToken getUniqueToken(final NftId nftId, final boolean throwIfMissing) {
-=======
     public UniqueToken getUniqueToken(final NftId nftId, final OnMissing throwIfMissing) {
->>>>>>> 0b8a158a
         final var uniqueTokenAccessor = stackedStateFrames.top().getAccessor(UniqueToken.class);
         final var uniqueToken = uniqueTokenAccessor.get(nftId);
 
@@ -116,10 +100,6 @@
     }
 
     @Override
-<<<<<<< HEAD
-    public void addPendingChanges() {
-        stackedStateFrames.top().commit();
-=======
     public void updateFungibleToken(final Token fungibleToken) {
         final var tokenAccessor = stackedStateFrames.top().getAccessor(Token.class);
         tokenAccessor.set(fungibleToken.getId().asEvmAddress(), fungibleToken);
@@ -129,21 +109,6 @@
     public void commit() {
         if (stackedStateFrames.height() > 1) { // commit only to upstream RWCachingStateFrame
             stackedStateFrames.top().commit();
-        }
-    }
-
-    @Override
-    public void wrap() {
-        stackedStateFrames.push();
->>>>>>> 0b8a158a
-    }
-
-    @Override
-    public void commit() {
-        final var topFrame = stackedStateFrames.top();
-        if (stackedStateFrames.height() > 1) { // commit only to upstream RWCachingStateFrame
-            topFrame.commit();
-            stackedStateFrames.pop();
         }
     }
 
