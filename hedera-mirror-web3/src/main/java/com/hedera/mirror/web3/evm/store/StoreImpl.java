/*
 * Copyright (C) 2023 Hedera Hashgraph, LLC
 *
 * Licensed under the Apache License, Version 2.0 (the "License");
 * you may not use this file except in compliance with the License.
 * You may obtain a copy of the License at
 *
 *      http://www.apache.org/licenses/LICENSE-2.0
 *
 * Unless required by applicable law or agreed to in writing, software
 * distributed under the License is distributed on an "AS IS" BASIS,
 * WITHOUT WARRANTIES OR CONDITIONS OF ANY KIND, either express or implied.
 * See the License for the specific language governing permissions and
 * limitations under the License.
 */

package com.hedera.mirror.web3.evm.store;

import static com.hederahashgraph.api.proto.java.ResponseCodeEnum.FAIL_INVALID;

import com.hedera.mirror.web3.evm.store.UpdatableReferenceCache.UpdatableCacheUsageException;
import com.hedera.mirror.web3.evm.store.accessor.DatabaseAccessor;
import com.hedera.mirror.web3.evm.store.accessor.model.TokenRelationshipKey;
import com.hedera.mirror.web3.exception.InvalidTransactionException;
import com.hedera.services.store.models.*;
import java.util.List;
import org.hyperledger.besu.datatypes.Address;

public class StoreImpl implements Store {

    private final StackedStateFrames<Object> stackedStateFrames;

    public StoreImpl(final List<DatabaseAccessor<Object, ?>> databaseAccessors) {
        this.stackedStateFrames = new StackedStateFrames<>(databaseAccessors);
    }

    @Override
    public Account getAccount(final Address address, final OnMissing throwIfMissing) {
        final var accountAccessor = stackedStateFrames.top().getAccessor(Account.class);
        final var account = accountAccessor.get(address);

        if (OnMissing.THROW.equals(throwIfMissing)) {
            return account.orElseThrow(() -> missingEntityException(Account.class, address));
        } else {
            return account.orElse(Account.getEmptyAccount());
        }
    }

    @Override
    public Token getToken(final Address address, final OnMissing throwIfMissing) {
        final var tokenAccessor = stackedStateFrames.top().getAccessor(Token.class);
        final var token = tokenAccessor.get(address);

        if (OnMissing.THROW.equals(throwIfMissing)) {
            return token.orElseThrow(() -> missingEntityException(Token.class, address));
        } else {
            return token.orElse(Token.getEmptyToken());
        }
    }

    @Override
    public TokenRelationship getTokenRelationship(
            final TokenRelationshipKey tokenRelationshipKey, final OnMissing throwIfMissing) {
        final var tokenRelationshipAccessor = stackedStateFrames.top().getAccessor(TokenRelationship.class);
        final var tokenRelationship = tokenRelationshipAccessor.get(tokenRelationshipKey);

        if (OnMissing.THROW.equals(throwIfMissing)) {
            return tokenRelationship.orElseThrow(
                    () -> missingEntityException(TokenRelationship.class, tokenRelationshipKey));
        } else {
            return tokenRelationship.orElse(TokenRelationship.getEmptyTokenRelationship());
        }
    }

    @Override
    public UniqueToken getUniqueToken(final NftId nftId, final OnMissing throwIfMissing) {
        final var uniqueTokenAccessor = stackedStateFrames.top().getAccessor(UniqueToken.class);
        final var uniqueToken = uniqueTokenAccessor.get(nftId);

        if (OnMissing.THROW.equals(throwIfMissing)) {
            return uniqueToken.orElseThrow(() -> missingEntityException(UniqueToken.class, nftId));
        } else {
            return uniqueToken.orElse(UniqueToken.getEmptyUniqueToken());
        }
    }

    @Override
    public void updateAccount(final Account updatedAccount) {
        final var accountAccessor = stackedStateFrames.top().getAccessor(Account.class);
        accountAccessor.set(updatedAccount.getAccountAddress(), updatedAccount);
    }

    @Override
    public void deleteAccount(final Address accountAddress) {
        final var topFrame = stackedStateFrames.top();
        final var accountAccessor = topFrame.getAccessor(com.hedera.services.store.models.Account.class);
        try {
            accountAccessor.delete(accountAddress);
        } catch (UpdatableCacheUsageException ex) {
            // ignore, value has been deleted
        }
    }

    @Override
    public void updateTokenRelationship(final TokenRelationship updatedTokenRelationship) {
        final var tokenRelationshipAccessor = stackedStateFrames.top().getAccessor(TokenRelationship.class);
        tokenRelationshipAccessor.set(keyFromRelationship(updatedTokenRelationship), updatedTokenRelationship);
    }

    @Override
    public void updateToken(final Token fungibleToken) {
        final var tokenAccessor = stackedStateFrames.top().getAccessor(Token.class);
        tokenAccessor.set(fungibleToken.getId().asEvmAddress(), fungibleToken);
    }

    @Override
<<<<<<< HEAD
    public void updateUniqueToken(final UniqueToken updatedUniqueToken) {
        final var uniqueTokenAccessor = stackedStateFrames.top().getAccessor(UniqueToken.class);
        uniqueTokenAccessor.set(updatedUniqueToken.getNftId(), updatedUniqueToken);
=======
    public boolean hasAssociation(TokenRelationshipKey tokenRelationshipKey) {
        return getTokenRelationship(tokenRelationshipKey, OnMissing.DONT_THROW)
                        .getAccount()
                        .getId()
                        .num()
                > 0;
>>>>>>> a5b63d58
    }

    @Override
    public void commit() {
        if (stackedStateFrames.height() > 1) { // commit only to upstream RWCachingStateFrame
            stackedStateFrames.top().commit();
        }
    }

    @Override
    public void wrap() {
        stackedStateFrames.push();
    }

    private TokenRelationshipKey keyFromRelationship(TokenRelationship tokenRelationship) {
        final var tokenAddress = tokenRelationship.getToken().getId().asEvmAddress();
        final var accountAddress = tokenRelationship.getAccount().getAccountAddress();
        return new TokenRelationshipKey(tokenAddress, accountAddress);
    }

    private InvalidTransactionException missingEntityException(final Class<?> type, Object id) {
        return new InvalidTransactionException(
                FAIL_INVALID, String.format("Entity of type %s with id %s is missing", type.getName(), id), "");
    }
}<|MERGE_RESOLUTION|>--- conflicted
+++ resolved
@@ -22,7 +22,11 @@
 import com.hedera.mirror.web3.evm.store.accessor.DatabaseAccessor;
 import com.hedera.mirror.web3.evm.store.accessor.model.TokenRelationshipKey;
 import com.hedera.mirror.web3.exception.InvalidTransactionException;
-import com.hedera.services.store.models.*;
+import com.hedera.services.store.models.Account;
+import com.hedera.services.store.models.NftId;
+import com.hedera.services.store.models.Token;
+import com.hedera.services.store.models.TokenRelationship;
+import com.hedera.services.store.models.UniqueToken;
 import java.util.List;
 import org.hyperledger.besu.datatypes.Address;
 
@@ -114,18 +118,18 @@
     }
 
     @Override
-<<<<<<< HEAD
     public void updateUniqueToken(final UniqueToken updatedUniqueToken) {
         final var uniqueTokenAccessor = stackedStateFrames.top().getAccessor(UniqueToken.class);
         uniqueTokenAccessor.set(updatedUniqueToken.getNftId(), updatedUniqueToken);
-=======
+    }
+
+    @Override
     public boolean hasAssociation(TokenRelationshipKey tokenRelationshipKey) {
         return getTokenRelationship(tokenRelationshipKey, OnMissing.DONT_THROW)
                         .getAccount()
                         .getId()
                         .num()
                 > 0;
->>>>>>> a5b63d58
     }
 
     @Override
