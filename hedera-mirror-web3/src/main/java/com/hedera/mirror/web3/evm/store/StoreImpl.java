/*
 * Copyright (C) 2023 Hedera Hashgraph, LLC
 *
 * Licensed under the Apache License, Version 2.0 (the "License");
 * you may not use this file except in compliance with the License.
 * You may obtain a copy of the License at
 *
 *      http://www.apache.org/licenses/LICENSE-2.0
 *
 * Unless required by applicable law or agreed to in writing, software
 * distributed under the License is distributed on an "AS IS" BASIS,
 * WITHOUT WARRANTIES OR CONDITIONS OF ANY KIND, either express or implied.
 * See the License for the specific language governing permissions and
 * limitations under the License.
 */

package com.hedera.mirror.web3.evm.store;

import static com.hedera.node.app.service.evm.utils.ValidationUtils.validateFalse;
import static com.hedera.node.app.service.evm.utils.ValidationUtils.validateTrue;
import static com.hederahashgraph.api.proto.java.ResponseCodeEnum.FAIL_INVALID;
import static com.hederahashgraph.api.proto.java.ResponseCodeEnum.INVALID_TOKEN_ID;
import static com.hederahashgraph.api.proto.java.ResponseCodeEnum.TOKEN_WAS_DELETED;

import com.hedera.mirror.web3.evm.store.UpdatableReferenceCache.UpdatableCacheUsageException;
import com.hedera.mirror.web3.evm.store.accessor.DatabaseAccessor;
import com.hedera.mirror.web3.evm.store.accessor.model.TokenRelationshipKey;
import com.hedera.mirror.web3.exception.InvalidTransactionException;
import com.hedera.services.store.models.Account;
import com.hedera.services.store.models.FcTokenAllowanceId;
import com.hedera.services.store.models.Id;
import com.hedera.services.store.models.NftId;
import com.hedera.services.store.models.Token;
import com.hedera.services.store.models.TokenRelationship;
import com.hedera.services.store.models.UniqueToken;
import com.hedera.services.utils.EntityIdUtils;
import com.hederahashgraph.api.proto.java.AccountID;
import com.hederahashgraph.api.proto.java.TokenID;
import java.util.HashMap;
import java.util.List;
import java.util.Set;
import org.hyperledger.besu.datatypes.Address;

public class StoreImpl implements Store {

    private final StackedStateFrames<Object> stackedStateFrames;

    public StoreImpl(final List<DatabaseAccessor<Object, ?>> databaseAccessors) {
        this.stackedStateFrames = new StackedStateFrames<>(databaseAccessors);
    }

    @Override
    public Account getAccount(final Address address, final OnMissing throwIfMissing) {
        final var accountAccessor = stackedStateFrames.top().getAccessor(Account.class);
        final var account = accountAccessor.get(address);

        if (OnMissing.THROW.equals(throwIfMissing)) {
            return account.orElseThrow(() -> missingEntityException(Account.class, address));
        } else {
            return account.orElse(Account.getEmptyAccount());
        }
    }

    @Override
    public Token getToken(final Address address, final OnMissing throwIfMissing) {
        final var tokenAccessor = stackedStateFrames.top().getAccessor(Token.class);
        final var token = tokenAccessor.get(address);

        if (OnMissing.THROW.equals(throwIfMissing)) {
            return token.orElseThrow(() -> missingEntityException(Token.class, address));
        } else {
            return token.orElse(Token.getEmptyToken());
        }
    }

    @Override
    public Token loadPossiblyPausedToken(final Address tokenAddress) {
        final var token = getToken(tokenAddress, OnMissing.DONT_THROW);

        validateTrue(!token.isEmptyToken(), INVALID_TOKEN_ID);
        validateFalse(token.isDeleted(), TOKEN_WAS_DELETED);

        return token;
    }

    @Override
    public TokenRelationship getTokenRelationship(
            final TokenRelationshipKey tokenRelationshipKey, final OnMissing throwIfMissing) {
        final var tokenRelationshipAccessor = stackedStateFrames.top().getAccessor(TokenRelationship.class);
        final var tokenRelationship = tokenRelationshipAccessor.get(tokenRelationshipKey);

        if (OnMissing.THROW.equals(throwIfMissing)) {
            return tokenRelationship.orElseThrow(
                    () -> missingEntityException(TokenRelationship.class, tokenRelationshipKey));
        } else {
            return tokenRelationship.orElse(TokenRelationship.getEmptyTokenRelationship());
        }
    }

    @Override
    public UniqueToken getUniqueToken(final NftId nftId, final OnMissing throwIfMissing) {
        final var uniqueTokenAccessor = stackedStateFrames.top().getAccessor(UniqueToken.class);
        final var uniqueToken = uniqueTokenAccessor.get(nftId);

        if (OnMissing.THROW.equals(throwIfMissing)) {
            return uniqueToken.orElseThrow(() -> missingEntityException(UniqueToken.class, nftId));
        } else {
            return uniqueToken.orElse(UniqueToken.getEmptyUniqueToken());
        }
    }

    @Override
    public void updateAccount(final Account updatedAccount) {
        final var accountAccessor = stackedStateFrames.top().getAccessor(Account.class);
        accountAccessor.set(updatedAccount.getAccountAddress(), updatedAccount);

        final var canonicalAddress = updatedAccount.canonicalAddress();
        if (canonicalAddress != null && !canonicalAddress.equals(updatedAccount.getAccountAddress())) {
            accountAccessor.set(canonicalAddress, updatedAccount);
        }
    }

    @Override
    public void deleteAccount(final Address accountAddress) {
        final var topFrame = stackedStateFrames.top();
        final var accountAccessor = topFrame.getAccessor(Account.class);
        try {
            final var account = accountAccessor.get(accountAddress);
            if (account.isEmpty()) {
                return;
            }

            accountAccessor.delete(accountAddress);

            final var canonicalAddress = account.get().canonicalAddress();
            if (canonicalAddress != accountAddress) {
                accountAccessor.delete(canonicalAddress);
            }
        } catch (UpdatableCacheUsageException ex) {
            // ignore, value has been deleted
        }
    }

    @Override
    public void updateTokenRelationship(final TokenRelationship updatedTokenRelationship) {
        final var persistedTokenRel = updatedTokenRelationship.setNotYetPersisted(false);
        final var tokenRelationshipAccessor = stackedStateFrames.top().getAccessor(TokenRelationship.class);
        final var tokenRelationshipKey = keyFromRelationship(persistedTokenRel);
        tokenRelationshipAccessor.set(tokenRelationshipKey, persistedTokenRel);

        final var tokenRelationshipKeyWithAlias = keyFromRelationshipWithAlias(persistedTokenRel);
        if (tokenRelationshipKeyWithAlias != tokenRelationshipKey) {
            tokenRelationshipAccessor.set(tokenRelationshipKeyWithAlias, persistedTokenRel);
        }
    }

    @Override
    public void updateToken(final Token fungibleToken) {
        final var tokenAccessor = stackedStateFrames.top().getAccessor(Token.class);
        tokenAccessor.set(fungibleToken.getId().asEvmAddress(), fungibleToken);
    }

    @Override
    public void updateUniqueToken(final UniqueToken updatedUniqueToken) {
        final var uniqueTokenAccessor = stackedStateFrames.top().getAccessor(UniqueToken.class);
        uniqueTokenAccessor.set(updatedUniqueToken.getNftId(), updatedUniqueToken);
    }

    @Override
    public boolean hasAssociation(TokenRelationshipKey tokenRelationshipKey) {
        return getTokenRelationship(tokenRelationshipKey, OnMissing.DONT_THROW).hasAssociation();
    }

    @Override
    public boolean hasApprovedForAll(Address ownerAddress, AccountID operatorId, TokenID tokenId) {
<<<<<<< HEAD
        if (Address.ZERO.equals(ownerAddress)) return false;
=======
        if (Address.ZERO.equals(ownerAddress)) {
            return false;
        }
>>>>>>> fd47d3bb
        final Set<FcTokenAllowanceId> approvedForAll =
                getAccount(ownerAddress, OnMissing.THROW).getApproveForAllNfts();
        return approvedForAll.contains(FcTokenAllowanceId.from(tokenId, operatorId));
    }

    @Override
    public void commit() {
        if (stackedStateFrames.height() > 1) { // commit only to upstream RWCachingStateFrame
            stackedStateFrames.top().commit();
        }
    }

    @Override
    public void wrap() {
        stackedStateFrames.push();
    }

    @Override
    public boolean exists(AccountID accountID) {
        final var accountAccessor = stackedStateFrames.top().getAccessor(Account.class);
        final var address = EntityIdUtils.asTypedEvmAddress(accountID);
        final var account = accountAccessor.get(address);
        return account.isPresent();
    }

    /**
     * Returns a {@link Token} model with loaded unique tokens
     *
     * @param token         the token model, on which to load the unique tokens
     * @param serialNumbers the serial numbers to load
     * @throws com.hedera.node.app.service.evm.exceptions.InvalidTransactionException if the requested token class is missing, deleted, or
     *                                                                                expired and pending removal
     */
    public Token loadUniqueTokens(final Token token, final List<Long> serialNumbers) {
        final var loadedUniqueTokens = new HashMap<Long, UniqueToken>();
        for (final long serialNumber : serialNumbers) {
            final var uniqueToken = loadUniqueToken(token.getId(), serialNumber);
            loadedUniqueTokens.put(serialNumber, uniqueToken);
        }

        return token.setLoadedUniqueTokens(loadedUniqueTokens);
    }

    /**
     * Returns a {@link UniqueToken} model of the requested unique token, with operations that can
     * be used to implement business logic in a transaction.
     *
     * @param tokenId   TokenId of the NFT
     * @param serialNum Serial number of the NFT
     * @return The {@link UniqueToken} model of the requested unique token
     */
    private UniqueToken loadUniqueToken(final Id tokenId, final Long serialNum) {
        final var nftId = new NftId(tokenId.shard(), tokenId.realm(), tokenId.num(), serialNum);
        return getUniqueToken(nftId, OnMissing.THROW);
    }

    private TokenRelationshipKey keyFromRelationship(TokenRelationship tokenRelationship) {
        final var tokenAddress = tokenRelationship.getToken().getId().asEvmAddress();
        final var accountAddress = tokenRelationship.getAccount().getAccountAddress();
        return new TokenRelationshipKey(tokenAddress, accountAddress);
    }

    private TokenRelationshipKey keyFromRelationshipWithAlias(TokenRelationship tokenRelationship) {
        final var tokenAddress = tokenRelationship.getToken().getId().asEvmAddress();
        final var accountAddress = tokenRelationship.getAccount().canonicalAddress();
        return new TokenRelationshipKey(tokenAddress, accountAddress);
    }

    private InvalidTransactionException missingEntityException(final Class<?> type, Object id) {
        return new InvalidTransactionException(
                FAIL_INVALID, String.format("Entity of type %s with id %s is missing", type.getName(), id), "");
    }
}<|MERGE_RESOLUTION|>--- conflicted
+++ resolved
@@ -173,13 +173,9 @@
 
     @Override
     public boolean hasApprovedForAll(Address ownerAddress, AccountID operatorId, TokenID tokenId) {
-<<<<<<< HEAD
-        if (Address.ZERO.equals(ownerAddress)) return false;
-=======
         if (Address.ZERO.equals(ownerAddress)) {
             return false;
         }
->>>>>>> fd47d3bb
         final Set<FcTokenAllowanceId> approvedForAll =
                 getAccount(ownerAddress, OnMissing.THROW).getApproveForAllNfts();
         return approvedForAll.contains(FcTokenAllowanceId.from(tokenId, operatorId));
