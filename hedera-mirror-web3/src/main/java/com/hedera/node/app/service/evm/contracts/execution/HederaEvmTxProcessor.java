--- conflicted
+++ resolved
@@ -19,6 +19,7 @@
 import static com.hedera.mirror.web3.common.PrecompileContext.PRECOMPILE_CONTEXT;
 
 import com.hedera.mirror.web3.common.PrecompileContext;
+import com.hedera.mirror.web3.evm.contracts.execution.traceability.OpcodeTracer;
 import com.hedera.mirror.web3.evm.properties.MirrorNodeEvmProperties;
 import com.hedera.node.app.service.evm.contracts.execution.traceability.HederaEvmOperationTracer;
 import com.hedera.node.app.service.evm.store.contracts.HederaEvmMutableWorldState;
@@ -39,7 +40,6 @@
 import org.hyperledger.besu.evm.processor.MessageCallProcessor;
 import org.hyperledger.besu.evm.tracing.OperationTracer;
 
-<<<<<<< HEAD
 import javax.inject.Provider;
 import java.time.Instant;
 import java.util.Map;
@@ -47,8 +47,6 @@
 
 import static com.hedera.mirror.web3.common.PrecompileContext.PRECOMPILE_CONTEXT;
 
-=======
->>>>>>> 52054647
 /**
  * Stateless invariant copy of its hedera-services counterpart. It is used to process EVM transactions in
  * an asynchronous manner.
@@ -67,7 +65,9 @@
     protected final PricesAndFeesProvider livePricesSource;
     protected final Map<SemanticVersion, Provider<MessageCallProcessor>> mcps;
     protected final Map<SemanticVersion, Provider<ContractCreationProcessor>> ccps;
-    protected final HederaEvmOperationTracer tracer;
+
+    //TODO: do not import TRACER_TYPE from ProcessorImpl
+    protected final Map<TracerType, Provider<HederaEvmOperationTracer>> tracerMap;
     protected final EvmProperties dynamicProperties;
 
     @SuppressWarnings("java:S107")
@@ -79,7 +79,7 @@
             final Map<SemanticVersion, Provider<MessageCallProcessor>> mcps,
             final Map<SemanticVersion, Provider<ContractCreationProcessor>> ccps,
             final BlockMetaSource blockMetaSource,
-            final HederaEvmOperationTracer tracer) {
+            final Map<TracerType, Provider<HederaEvmOperationTracer>> tracerMap) {
         this.worldState = worldState;
         this.livePricesSource = livePricesSource;
         this.dynamicProperties = dynamicProperties;
@@ -87,7 +87,7 @@
         this.mcps = mcps;
         this.ccps = ccps;
         this.blockMetaSource = blockMetaSource;
-        this.tracer = tracer;
+        this.tracerMap = tracerMap;
     }
 
     /**
@@ -116,7 +116,9 @@
             final Bytes payload,
             final boolean isStatic,
             final Address mirrorReceiver,
-            final boolean contractCreation) {
+            final boolean contractCreation,
+            final TracerType tracerType,
+            final ContractCallContext contractCallContext) {
         final var blockValues = blockMetaSource.computeBlockValues(gasLimit);
         final var intrinsicGas = gasCalculator.transactionIntrinsicGasCost(payload, contractCreation);
         final var gasAvailable = gasLimit - intrinsicGas;
@@ -152,7 +154,7 @@
 
         final var initialFrame = buildInitialFrame(commonInitialFrame, receiver, payload, value);
         final var messageFrameStack = initialFrame.getMessageFrameStack();
-
+        HederaEvmOperationTracer tracer = this.getTracer(tracerType);
         tracer.init(initialFrame);
 
         final var evmVersion = ((MirrorNodeEvmProperties) dynamicProperties).getSemanticEvmVersion();
@@ -165,6 +167,9 @@
 
         tracer.finalizeOperation(initialFrame);
 
+        if (tracer instanceof OpcodeTracer opcodeTracer) {
+            contractCallContext.setOpcodes(opcodeTracer.getOpcodes());
+        }
         // Externalise result
         if (initialFrame.getState() == MessageFrame.State.COMPLETED_SUCCESS) {
             return HederaEvmTransactionProcessingResult.successful(
@@ -222,4 +227,13 @@
             case CONTRACT_CREATION -> ccps.get(evmVersion).get();
         };
     }
+
+    private HederaEvmOperationTracer getTracer(TracerType tracerType) {
+        return tracerMap.get(tracerType).get();
+    }
+
+    public enum TracerType {
+        OPCODE,
+        OPERATION
+    }
 }