--- conflicted
+++ resolved
@@ -28,14 +28,10 @@
     id("spring-conventions")
 }
 
-<<<<<<< HEAD
-=======
 // We need to use this version in order to be able to decode hex data when using the hedera.app
 // dependency
 val headlongVersion = "6.1.1"
-val javaxInjectVersion = "1"
-
->>>>>>> 991f3787
+
 dependencies {
     implementation(platform("org.springframework.cloud:spring-cloud-dependencies"))
     implementation(project(":common"))
