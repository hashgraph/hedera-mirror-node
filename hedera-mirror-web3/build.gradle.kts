--- conflicted
+++ resolved
@@ -18,20 +18,9 @@
 
 plugins {
     id("openapi-conventions")
-<<<<<<< HEAD
     id("org.web3j")
     id("spring-conventions")
 }
-
-=======
-    id("org.web3j") version "4.12.0"
-    id("spring-conventions")
-}
-
-web3j { generatedPackageName = "com.hedera.mirror.web3.service.resources" }
-
->>>>>>> 59937067
-sourceSets { test { solidity { setVersion("0.8.24") } } }
 
 dependencies {
     implementation(platform("org.springframework.cloud:spring-cloud-dependencies"))
@@ -61,8 +50,6 @@
     testImplementation("org.testcontainers:postgresql")
 }
 
-web3j { generatedPackageName = "com.hedera.mirror.web3.test.contract" }
-
 tasks.bootRun { jvmArgs = listOf("--enable-preview") }
 
 tasks.compileJava { options.compilerArgs.add("--enable-preview") }
@@ -71,6 +58,11 @@
 
 tasks.test { jvmArgs = listOf("--enable-preview") }
 
+// Web3j
+sourceSets { test { solidity { setVersion("0.8.24") } } }
+
+web3j { generatedPackageName = "com.hedera.mirror.web3.test.contract" }
+
 tasks.openApiGenerate { mustRunAfter(tasks.named("resolveSolidity")) }
 
 tasks.processTestResources { dependsOn(tasks.named("generateTestContractWrappers")) }