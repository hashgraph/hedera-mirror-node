<?xml version="1.0" encoding="UTF-8"?>
<project xmlns:xsi="http://www.w3.org/2001/XMLSchema-instance"
         xmlns="http://maven.apache.org/POM/4.0.0"
         xsi:schemaLocation="http://maven.apache.org/POM/4.0.0 http://maven.apache.org/xsd/maven-4.0.0.xsd">

    <artifactId>hedera-mirror-web3</artifactId>
    <description>Web3 API for the Hedera Mirror Node</description>
    <modelVersion>4.0.0</modelVersion>
    <name>Hedera Mirror Node Web3</name>
    <packaging>jar</packaging>

    <parent>
        <groupId>com.hedera</groupId>
        <artifactId>hedera-mirror-node</artifactId>
        <version>${release.version}</version>
    </parent>

    <properties>
        <repackage.classifier/>
        <spring-native.version>0.12.0</spring-native.version>
    </properties>

    <dependencies>
        <dependency>
            <groupId>com.hedera</groupId>
            <artifactId>hedera-mirror-common</artifactId>
            <version>${release.version}</version>
            <exclusions>
                <exclusion>
                    <groupId>org.springframework.boot</groupId>
                    <artifactId>spring-boot-starter-log4j2</artifactId>
                </exclusion>
            </exclusions>
        </dependency>
        <dependency>
            <groupId>io.github.mweirauch</groupId>
            <artifactId>micrometer-jvm-extras</artifactId>
            <version>${micrometer-jvm-extras.version}</version>
        </dependency>
        <dependency>
            <groupId>io.micrometer</groupId>
            <artifactId>micrometer-registry-prometheus</artifactId>
        </dependency>
        <dependency>
            <groupId>javax.inject</groupId>
            <artifactId>javax.inject</artifactId>
            <version>${javax.version}</version>
        </dependency>
        <dependency>
            <groupId>org.hibernate.validator</groupId>
            <artifactId>hibernate-validator</artifactId>
        </dependency>
        <dependency>
            <groupId>org.postgresql</groupId>
            <artifactId>postgresql</artifactId>
            <scope>runtime</scope>
        </dependency>
        <dependency>
            <groupId>org.projectlombok</groupId>
            <artifactId>lombok</artifactId>
        </dependency>
        <dependency>
            <groupId>org.springframework.boot</groupId>
            <artifactId>spring-boot-actuator-autoconfigure</artifactId>
        </dependency>
        <dependency>
            <groupId>org.springframework.boot</groupId>
            <artifactId>spring-boot-configuration-processor</artifactId>
            <optional>true</optional>
        </dependency>
        <dependency>
            <groupId>org.springframework.boot</groupId>
            <artifactId>spring-boot-starter-webflux</artifactId>
        </dependency>
        <dependency>
            <groupId>org.springframework.cloud</groupId>
            <artifactId>spring-cloud-starter-bootstrap</artifactId>
        </dependency>
        <dependency>
            <groupId>org.springframework.cloud</groupId>
            <artifactId>spring-cloud-starter-kubernetes-fabric8-config</artifactId>
        </dependency>
        <dependency>
            <groupId>org.springframework.experimental</groupId>
            <artifactId>spring-native</artifactId>
            <version>${spring-native.version}</version>
        </dependency>

        <!-- Test -->
        <dependency>
            <groupId>com.playtika.testcontainers</groupId>
            <artifactId>embedded-postgresql</artifactId>
            <version>${embedded.testcontainers.version}</version>
            <scope>test</scope>
        </dependency>
        <dependency>
            <groupId>io.projectreactor</groupId>
            <artifactId>reactor-test</artifactId>
            <scope>test</scope>
        </dependency>
        <dependency>
            <groupId>org.flywaydb</groupId>
            <artifactId>flyway-core</artifactId>
            <scope>test</scope>
        </dependency>
        <dependency>
            <groupId>org.springframework.boot</groupId>
            <artifactId>spring-boot-starter-test</artifactId>
            <scope>test</scope>
        </dependency>
        <dependency>
            <groupId>org.apache.tuweni</groupId>
            <artifactId>tuweni-bytes</artifactId>
            <version>${tuweni.version}</version>
        </dependency>
        <dependency>
            <groupId>org.hyperledger.besu</groupId>
            <artifactId>besu-datatypes</artifactId>
            <version>${besu.version}</version>
            <scope>compile</scope>
        </dependency>
        <dependency>
            <groupId>org.hyperledger.besu</groupId>
            <artifactId>evm</artifactId>
<<<<<<< HEAD
            <version>22.4.1</version>
=======
            <version>${besu.version}</version>
>>>>>>> fbede40b
            <scope>compile</scope>
        </dependency>
        <dependency>
            <groupId>com.swirlds</groupId>
            <artifactId>swirlds-common</artifactId>
            <version>${swirlds.version}</version>
            <scope>compile</scope>
        </dependency>
        <dependency>
            <groupId>org.hyperledger.besu</groupId>
            <artifactId>secp256k1</artifactId>
            <version>0.5.0</version>
            <scope>compile</scope>
        </dependency>
<<<<<<< HEAD
        <dependency>
            <groupId>org.springframework.boot</groupId>
            <artifactId>spring-boot-starter-cache</artifactId>
            <exclusions>
                <exclusion>
                    <groupId>org.springframework.boot</groupId>
                    <artifactId>spring-boot-starter-logging</artifactId>
                </exclusion>
            </exclusions>
        </dependency>
        <dependency>
            <groupId>com.github.ben-manes.caffeine</groupId>
            <artifactId>caffeine</artifactId>
        </dependency>
=======
>>>>>>> fbede40b
    </dependencies>

    <build>
        <plugins>
            <plugin>
                <groupId>io.fabric8</groupId>
                <artifactId>docker-maven-plugin</artifactId>
            </plugin>
            <plugin>
                <groupId>org.jacoco</groupId>
                <artifactId>jacoco-maven-plugin</artifactId>
            </plugin>
            <plugin>
                <groupId>org.springframework.boot</groupId>
                <artifactId>spring-boot-maven-plugin</artifactId>
                <configuration>
                    <excludes>
                        <exclude>
                            <groupId>org.projectlombok</groupId>
                            <artifactId>lombok</artifactId>
                        </exclude>
                    </excludes>
                    <classifier>${repackage.classifier}</classifier>
                    <image>
                        <builder>paketobuildpacks/builder:tiny</builder>
                        <env>
                            <BP_NATIVE_IMAGE>false</BP_NATIVE_IMAGE>
                            <BP_NATIVE_IMAGE_BUILD_ARGUMENTS>-H:+AddAllCharsets</BP_NATIVE_IMAGE_BUILD_ARGUMENTS>
                        </env>
                        <name>${docker.push.repository}/${project.artifactId}:${docker.tag.version}</name>
                    </image>
                    <skip>false</skip>
                </configuration>
            </plugin>
            <plugin>
                <groupId>org.hibernate.orm.tooling</groupId>
                <artifactId>hibernate-enhance-maven-plugin</artifactId>
                <version>${hibernate.version}</version>
                <executions>
                    <execution>
                        <id>enhance</id>
                        <goals>
                            <goal>enhance</goal>
                        </goals>
                        <configuration>
                            <failOnError>true</failOnError>
                            <enableLazyInitialization>true</enableLazyInitialization>
                            <enableDirtyTracking>true</enableDirtyTracking>
                            <enableAssociationManagement>true</enableAssociationManagement>
                            <enableExtendedEnhancement>false</enableExtendedEnhancement>
                        </configuration>
                    </execution>
                </executions>
            </plugin>
        </plugins>
    </build>

    <pluginRepositories>
        <pluginRepository>
            <id>spring-releases</id>
            <name>Spring Releases</name>
            <url>https://repo.spring.io/release</url>
            <snapshots>
                <enabled>false</enabled>
            </snapshots>
        </pluginRepository>
    </pluginRepositories>

    <repositories>
        <repository>
            <id>spring-releases</id>
            <name>Spring Releases</name>
            <url>https://repo.spring.io/release</url>
            <snapshots>
                <enabled>false</enabled>
            </snapshots>
        </repository>
    </repositories>
</project><|MERGE_RESOLUTION|>--- conflicted
+++ resolved
@@ -122,11 +122,7 @@
         <dependency>
             <groupId>org.hyperledger.besu</groupId>
             <artifactId>evm</artifactId>
-<<<<<<< HEAD
-            <version>22.4.1</version>
-=======
             <version>${besu.version}</version>
->>>>>>> fbede40b
             <scope>compile</scope>
         </dependency>
         <dependency>
@@ -141,7 +137,6 @@
             <version>0.5.0</version>
             <scope>compile</scope>
         </dependency>
-<<<<<<< HEAD
         <dependency>
             <groupId>org.springframework.boot</groupId>
             <artifactId>spring-boot-starter-cache</artifactId>
@@ -156,8 +151,6 @@
             <groupId>com.github.ben-manes.caffeine</groupId>
             <artifactId>caffeine</artifactId>
         </dependency>
-=======
->>>>>>> fbede40b
     </dependencies>
 
     <build>
