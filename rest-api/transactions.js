--- conflicted
+++ resolved
@@ -142,11 +142,6 @@
     '      select distinct ctl.consensus_timestamp\n' +
     '       from t_cryptotransferlists ctl\n' +
     '       join t_transactions t on t.consensus_ns = ctl.consensus_timestamp\n' +
-<<<<<<< HEAD
-    '       join t_transaction_results tr on t.fk_result_id = tr.id\n' +
-=======
-    '       join t_entities eaccount on eaccount.id = ctl.account_id\n' +
->>>>>>> 0b1b2a3b
     '       where ';
   if (accountQuery) {
     innerQuery += accountQuery; // Max limit on the inner query.
