'use strict';
const utils = require('./utils.js');
const transactions = require('./transactions.js');

/**
 * Handler function for /accounts API.
 * @param {Request} req HTTP request object
 * @return {Promise} Promise for PostgreSQL query
 */
const getAccounts = function (req) {
    // Parse the filter parameters for account-numbers, balances, publicKey and pagination
    const [accountQuery, accountParams] =
        utils.parseParams(req, 'account.id',
            [{ shard: 'entity_shard', realm: 'entity_realm', num: 'entity_num' }],
            'entityId');

    const [balanceQuery, balanceParams] = utils.parseParams(req, 'account.balance',
        ['balance']);

    let [pubKeyQuery, pubKeyParams] = utils.parseParams(req, 'account.publickey',
        ['e.key'], 'hexstring');
    pubKeyQuery = pubKeyQuery === '' ? '' :
        "(e.entity_shard = ab.shard \n" +
        " and e.entity_realm = ab.realm\n" +
        " and e.entity_num = ab.num and " +
        pubKeyQuery +
        ")";

    const { limitQuery, limitParams, order, limit } =
        utils.parseLimitAndOrderParams(req, 'asc');


    const entitySql =
        "select e.entity_shard, e.entity_realm, e.entity_num\n" +
        ", et.name as entity_type, exp_time_ns, auto_renew_period, admin_key, key, deleted\n" +
        ", ab.balance as account_balance\n" +
        ", abrt.seconds as balance_asof_seconds, abrt.nanos as balance_asof_nanos\n" +
        "from t_entities e\n" +
        ", t_entity_types et\n" +
        ", t_account_balances ab\n" +
        ", t_account_balance_refresh_time abrt\n" +
        " where et.id = e.fk_entity_type_id\n" +
        " and ab.shard = e.entity_shard\n" +
        " and ab.realm = e.entity_realm\n" +
        " and ab.num = e.entity_num\n" +
        "   and " + 
        [accountQuery, balanceQuery, pubKeyQuery].map(q => q === '' ? '1=1' : q).join(' and ') +
        " order by num " + order + "\n" +
        limitQuery;

    const entityParams = accountParams
        .concat(balanceParams)
        .concat(pubKeyParams)
        .concat(limitParams);

    const pgEntityQuery = utils.convertMySqlStyleQueryToPostgress(
        entitySql, entityParams);

    logger.debug("getAccounts query: " +
        pgEntityQuery + JSON.stringify(entityParams));

    // Execute query
    return (pool
        .query(pgEntityQuery, entityParams)
        .then(results => {
            let ret = {
                accounts: [],
                links: {
                    next: null
                }
            };

            for (let row of results.rows) {
                row.balance = {};
                row.account = row.entity_shard + '.' + row.entity_realm + '.' + row.entity_num;
                delete row.entity_shard;
                delete row.entity_realm;
                delete row.entity_num;

                row.balance.timestamp = '' + row.balance_asof_seconds + '.' +
                    ((row.balance_asof_nanos + '000000000').substring(0, 9));
                delete row.balance_asof_seconds;
                delete row.balance_asof_nanos;

                row.expiry_timestamp = utils.nsToSecNs(row.exp_time_ns);
                delete row.exp_time_ns;

                row.balance.balance = Number(row.account_balance);
                delete row.account_balance;

                row.auto_renew_period = Number(row.auto_renew_period);

                row.admin_key = utils.encodeKey(row.admin_key);
                row.key = utils.encodeKey(row.key);
            }

            let anchorAcc = '0.0.0';
            if (results.rows.length > 0) {
                anchorAcc = results.rows[results.rows.length - 1].account;
            }

            ret.accounts = results.rows;

            ret.links = {
                next: utils.getPaginationLink(req,
                    (ret.accounts.length !== limit),
                    'account.id', anchorAcc, order)
            }

            logger.debug("getAccounts returning " +
                ret.accounts.length + " entries");

            return (ret);
        })
    )
}


/**
 * Handler function for /account/:id API.
 * @param {Request} req HTTP request object
 * @param {Response} res HTTP response object
 * @return {} None.
 */
const getOneAccount = function (req, res) {
    logger.debug("Client: [" + req.ip + "] URL: " + req.originalUrl);

    // Parse the filter parameters for account-numbers, balance, and pagination

    const acc = utils.parseEntityId(req.params.id);

    if (acc.num === 0) {
        res.status(400)
            .send('Invalid account number');
    }

    const [tsQuery, tsParams] =
        utils.parseParams(req, 'timestamp', ['t.consensus_ns'], 'timestamp_ns');

    const resultTypeQuery = utils.parseResultParams(req);
    const { limitQuery, limitParams, order, limit } =
        utils.parseLimitAndOrderParams(req);

    let ret = {
        balance: {
            timestamp: null,
            amount: null,
        },
        entity_data: [],
        transactions: []
    };

    const timeQuerySql =
        "select seconds, nanos from  t_account_balance_refresh_time limit 1";
    // Execute query & get a promise
    const timePromise = pool.query(timeQuerySql);

    const balanceSql =
        "select balance\n" +
        " from t_account_balances\n" +
        " where shard = $1 and realm = $2 and num = $3\n";
    const balanceParams = [acc.shard, acc.realm, acc.num];
    // Execute query & get a promise
    const balancePromise = pool.query(balanceSql, balanceParams);

    const entitySql =
        "select tet.name as entity_type, exp_time_ns, auto_renew_period, admin_key, key, deleted\n" +
        "from t_entities te\n" +
        ", t_entity_types tet\n" +
        " where tet.id = te.fk_entity_type_id\n" +
        " and entity_shard = ?\n" +
        " and entity_realm = ?\n" +
        " and entity_num = ?\n"
    const entityParams = [acc.shard, acc.realm, acc.num];
    const pgEntityQuery = utils.convertMySqlStyleQueryToPostgress(
        entitySql, entityParams);

    logger.debug("getOneAccount entity query: " +
        pgEntityQuery + JSON.stringify(entityParams));
    // Execute query & get a promise
    const entityPromise = pool.query(pgEntityQuery, entityParams);

    const creditDebit = utils.parseCreditDebitParams(req);

    const accountQuery = 'eaccount.entity_shard = ?\n' +
        '    and eaccount.entity_realm = ?\n' +
        '    and eaccount.entity_num = ?' +
        (creditDebit === 'credit' ? ' and ctl.amount > 0 ' :
            creditDebit === 'debit' ? ' and ctl.amount < 0 ' : '');
    const accountParams = [acc.shard, acc.realm, acc.num];

<<<<<<< HEAD
    let innerQuery =
    '      select distinct t.consensus_ns\n' +
    '       from t_transactions t\n' +
    '       join t_transaction_results tr on t.fk_result_id = tr.id\n' +
    '       join t_cryptotransferlists ctl on t.id = ctl.fk_trans_id\n' +
    '       join t_entities eaccount on eaccount.id = ctl.account_id\n' +
    '       where ' +
            [accountQuery, tsQuery, resultTypeQuery].map(q => q === '' ? '1=1' : q).join(' and ') +
    '       order by t.consensus_ns ' + order + '\n' +
    '        ' + limitQuery;

=======
    const innerQuery =
        'select distinct t.id\n' +
        '	, t.valid_stard_ns\n' +
        '	, t.consensus_seconds\n' +
        '	, t.consensus_nanos\n' +
        '	, t.consensus_ns\n' +
        'from t_transactions t\n' +
        '	, t_cryptotransferlists ctl\n' +
        '	, t_entities eaccount\n' +
        '   , t_transaction_results tr\n' +
        'where ctl.fk_trans_id = t.id\n' +
        '   and eaccount.id = ctl.account_id\n' +
        '   and t.fk_result_id = tr.id\n' +
        (accountQuery === '' ? '' : '     and ') + accountQuery + '\n' +
        (tsQuery === '' ? '' : '     and ') + tsQuery + '\n' +
        resultTypeQuery + '\n' +
        '     order by t.consensus_seconds ' + order +
        '     , t.consensus_nanos ' + order + '\n' +
        '     ' + limitQuery;
>>>>>>> df7e4537
    const innerParams = accountParams
        .concat(tsParams)
        .concat(limitParams);

    let transactionsQuery =
        "select etrans.entity_shard,  etrans.entity_realm, etrans.entity_num\n" +
        "   , t.memo\n" +
        "   , t.consensus_ns\n" +
        '   , valid_start_ns\n' +
        "   , ttr.result\n" +
        "   , t.fk_trans_type_id\n" +
        "   , ttt.name\n" +
        "   , t.fk_node_acc_id\n" +
        "   , enode.entity_shard as node_shard\n" +
        "   , enode.entity_realm as node_realm\n" +
        "   , enode.entity_num as node_num\n" +
        "   , account_id\n" +
        "   , eaccount.entity_shard as account_shard\n" +
        "   , eaccount.entity_realm as account_realm\n" +
        "   , eaccount.entity_num as account_num\n" +
        "   , amount\n" +
        "   , t.charged_tx_fee\n" +
        " from (" + innerQuery + ") as tlist\n" +
        "   join t_transactions t on tlist.consensus_ns = t.consensus_ns\n" +
        "   join t_transaction_results ttr on ttr.id = t.fk_result_id\n" +
        "   join t_entities enode on enode.id = t.fk_node_acc_id\n" +
        "   join t_entities etrans on etrans.id = t.fk_payer_acc_id\n" +
        "   join t_transaction_types ttt on ttt.id = t.fk_trans_type_id\n" +
        "   left outer join t_cryptotransferlists ctl on  ctl.fk_trans_id = t.id\n" +
        "   join t_entities eaccount on eaccount.id = ctl.account_id\n" +
        "   order by t.consensus_ns " + order + "\n";


    const pgTransactionsQuery = utils.convertMySqlStyleQueryToPostgress(
        transactionsQuery, innerParams);

    logger.debug("getOneAccount transactions query: " +
        pgTransactionsQuery + JSON.stringify(innerParams));

    // Execute query & get a promise
    const transactionsPromise = pool.query(pgTransactionsQuery, innerParams);


    // After all 3 of the promises (for all three queries) have been resolved...
    Promise.all([timePromise, balancePromise, entityPromise, transactionsPromise])
        .then(function (values) {
            const timeResults = values[0];
            const balanceResults = values[1];
            const entityResults = values[2];
            const transactionsResults = values[3];

            // Process the results of t_account_balance_refresh_time query
            if (timeResults.rows.length !== 1) {
                res.status(500)
                    .send('Error: Could not get balance');
                return;
            }

            ret.balance.timestamp = '' + timeResults.rows[0].seconds +
                '.' + ((timeResults.rows[0].nanos + '000000000').substring(0, 9));

            // Process the results of t_account_balances query
            if (balanceResults.rows.length !== 1) {
                res.status(500)
                    .send('Error: Could not get balance');
                return;
            }
            ret.balance.amount = Number(balanceResults.rows[0].balance);
            ret.auto_renew_period = Number(ret.auto_renew_period);

            // Process the results of t_entities query
            if (entityResults.rows.length !== 1) {
                res.status(500)
                    .send('Error: Could not get entity information');
                return;
            }

            for (let row of entityResults.rows) {
                row.expiry_timestamp = utils.nsToSecNs(row.exp_time_ns);
                delete row.exp_time_ns;

                row.admin_key = utils.encodeKey(row.admin_key);
                row.key = utils.encodeKey(row.key);

            }
            ret.entity_data = entityResults.rows;


            // Process the results of t_transactions query
            const tl = transactions.createTransferLists(
                transactionsResults.rows, ret);
            ret = tl.ret;
            let anchorSecNs = tl.anchorSecNs;


            // Pagination links
            ret.links = {
                next: utils.getPaginationLink(req,
                    (ret.transactions.length !== limit),
                    'timestamp', anchorSecNs, order)
            }

            logger.debug("getOneAccount returning " +
                balanceResults.rows.length + " entries");
            res.json(ret);
        })
        .catch(err => {
            logger.error("getOneAccount error: " +
                JSON.stringify(err.stack));
            res.status(500)
                .send('Internal error');
        });
}


module.exports = {
    getAccounts: getAccounts,
    getOneAccount: getOneAccount
}<|MERGE_RESOLUTION|>--- conflicted
+++ resolved
@@ -189,7 +189,6 @@
             creditDebit === 'debit' ? ' and ctl.amount < 0 ' : '');
     const accountParams = [acc.shard, acc.realm, acc.num];
 
-<<<<<<< HEAD
     let innerQuery =
     '      select distinct t.consensus_ns\n' +
     '       from t_transactions t\n' +
@@ -201,28 +200,7 @@
     '       order by t.consensus_ns ' + order + '\n' +
     '        ' + limitQuery;
 
-=======
-    const innerQuery =
-        'select distinct t.id\n' +
-        '	, t.valid_stard_ns\n' +
-        '	, t.consensus_seconds\n' +
-        '	, t.consensus_nanos\n' +
-        '	, t.consensus_ns\n' +
-        'from t_transactions t\n' +
-        '	, t_cryptotransferlists ctl\n' +
-        '	, t_entities eaccount\n' +
-        '   , t_transaction_results tr\n' +
-        'where ctl.fk_trans_id = t.id\n' +
-        '   and eaccount.id = ctl.account_id\n' +
-        '   and t.fk_result_id = tr.id\n' +
-        (accountQuery === '' ? '' : '     and ') + accountQuery + '\n' +
-        (tsQuery === '' ? '' : '     and ') + tsQuery + '\n' +
-        resultTypeQuery + '\n' +
-        '     order by t.consensus_seconds ' + order +
-        '     , t.consensus_nanos ' + order + '\n' +
-        '     ' + limitQuery;
->>>>>>> df7e4537
-    const innerParams = accountParams
+  const innerParams = accountParams
         .concat(tsParams)
         .concat(limitParams);
 
