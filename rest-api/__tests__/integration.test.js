/*-
 * ‌
 * Hedera Mirror Node
 * ​
 * Copyright (C) 2019 Hedera Hashgraph, LLC
 * ​
 * Licensed under the Apache License, Version 2.0 (the "License");
 * you may not use this file except in compliance with the License.
 * You may obtain a copy of the License at
 *
 *      http://www.apache.org/licenses/LICENSE-2.0
 *
 * Unless required by applicable law or agreed to in writing, software
 * distributed under the License is distributed on an "AS IS" BASIS,
 * WITHOUT WARRANTIES OR CONDITIONS OF ANY KIND, either express or implied.
 * See the License for the specific language governing permissions and
 * limitations under the License.
 * ‍
 */
'use strict';

/**
 * Integration tests for the rest-api and postgresql database.
 * Tests will be performed using either a docker postgres instance managed by the testContainers module or
 * some other database (running locally, instantiated in the CI environment, etc).
 * Tests instantiate the database schema via a flywaydb wrapper using the flyway CLI to clean and migrate the
 * schema (using sql files in the ../src/resources/db/migration directory).
 *
 * environment variables used:
 * TEST_DB_HOST (default: use testcontainers, examples: localhost, dbhost, 10.0.0.75)
 * TEST_DB_PORT (default: 5432)
 * TEST_DB_NAME (default: mirror_node_integration)
 */
const {GenericContainer} = require('testcontainers');
const transactions = require('../transactions.js');
const exec = require('child_process').exec;
const path = require('path');
const request = require('supertest');
const server = require('../server');
const fs = require('fs');

let oldPool;
let oldShardNum;

let dockerDb;
let SqlConnectionPool = require('pg').Pool;
let sqlConnection;

const defaultPostgresqlPort = 5432;
const defaultDbName = 'mirror_node_integration';
const dbUser = 'mirror_node';
const dbPassword = 'mirror_node_pass';
const dockerPostgresTag = '9.6.14-alpine';
let dbPort = defaultPostgresqlPort;
let dbHost = '127.0.0.1';
let dbName = defaultDbName;

const isDockerInstalled = function() {
  return new Promise(resolve => {
    exec('docker --version', err => {
      resolve(!err);
    });
  });
};

/**
 * Instantiate sqlConnection by either pointing at a DB specified by environment variables or instantiating a
 * testContainers/dockerized postgresql instance.
 */
const instantiateDatabase = async function() {
  if (!process.env.TEST_DB_HOST) {
    if (!(await isDockerInstalled())) {
      dbPort = dbHost = dbName = null;
      console.log('Environment variable TEST_DB_HOST not set and docker not found. Integration tests will fail.');
      return;
    }

    dockerDb = await new GenericContainer('postgres', dockerPostgresTag)
      .withEnv('POSTGRES_DB', dbName)
      .withEnv('POSTGRES_USER', dbUser)
      .withEnv('POSTGRES_PASSWORD', dbPassword)
      .withExposedPorts(defaultPostgresqlPort)
      .start();
    dbPort = dockerDb.getMappedPort(defaultPostgresqlPort);
    console.log(
      `Setup testContainer (dockerized version of) postgres ${dockerPostgresTag}, listening on port ${dbPort}`
    );
  } else {
    dbHost = process.env.TEST_DB_HOST;
    dbPort = process.env.TEST_DB_PORT || defaultPostgresqlPort;
    dbName = process.env.TEST_DB_NAME || defaultDbName;
    console.log(`Using integration database ${dbHost}:${dbPort}/${dbName}`);
  }

  sqlConnection = new SqlConnectionPool({
    user: dbUser,
    host: dbHost,
    database: dbName,
    password: dbPassword,
    port: dbPort
  });
  // Until "server", "pool" and everything else is made non-static...
  oldPool = global.pool;
  global.pool = sqlConnection;

  await flywayMigrate();
  await setupData();
};

/**
 * Run the sql (non-java) based migrations in ../src/main/resources/db/migration against the target database.
 * @returns {Promise}
 */
const flywayMigrate = function() {
  console.log('Using flyway CLI to construct schema');
  let exePath = path.join('.', 'node_modules', 'node-flywaydb', 'bin', 'flyway');
  let configPath = path.join('config', '.node-flywaydb.integration.conf');
  let flywayEnv = {
    env: Object.assign(
      {},
      {
        FLYWAY_URL: `jdbc:postgresql://${dbHost}:${dbPort}/${dbName}`,
        FLYWAY_USER: dbUser,
        FLYWAY_PASSWORD: dbPassword,
        'FLYWAY_PLACEHOLDERS_db-name': dbName,
        'FLYWAY_PLACEHOLDERS_db-user': dbUser,
        'FLYWAY_PLACEHOLDERS_api-user': 'mirror_api',
        'FLYWAY_PLACEHOLDERS_api-password': 'mirror_api_pass',
        FLYWAY_LOCATIONS: 'filesystem:../src/main/resources/db/migration'
      },
      process.env
    )
  };
  return new Promise((resolve, reject) => {
    let args = ['node', exePath, '-c', configPath, 'clean'];
    exec(args.join(' '), flywayEnv, err => {
      if (err) {
        reject(err);
        return;
      }
      args = ['node', exePath, '-c', configPath, 'migrate'];
      exec(args.join(' '), flywayEnv, (err, stdout) => {
        if (err) {
          reject(err);
        } else {
          console.log(stdout);
          resolve();
        }
      });
    });
  });
};

//
// TEST DATA
// shard 0, realm 15, accounts 1-50
// 3 balances per account
// several transactions
//
const shard = 0;
const realm = 15;
const accountEntityIds = {};
const addAccount = async function(accountId) {
  let e = accountEntityIds[accountId];
  if (e) {
    return e;
  }
  let res = await sqlConnection.query(
    'insert into t_entities (fk_entity_type_id, entity_shard, entity_realm, entity_num) values ($1, $2, $3, $4) returning id;',
    [1, shard, realm, accountId]
  );
  e = res.rows[0]['id'];
  accountEntityIds[accountId] = e;
  return e;
};

const addTransaction = async function(
  consensusTimestamp,
  fileId,
  payerAccountId,
  transfers,
  validDurationSeconds = 11,
  maxFee = 33,
  result = 22,
  type = 14
) {
  await sqlConnection.query(
    'insert into t_transactions (consensus_ns, valid_start_ns, fk_rec_file_id, fk_payer_acc_id, fk_node_acc_id, result, type, valid_duration_seconds, max_fee) values ($1, $2, $3, $4, $5, $6, $7, $8, $9);',
    [
      consensusTimestamp,
      consensusTimestamp - 1,
      fileId,
      accountEntityIds[payerAccountId],
      accountEntityIds[2],
      result,
      type,
      validDurationSeconds,
      maxFee
    ]
  );
  for (var i = 0; i < transfers.length; ++i) {
    let xfer = transfers[i];
    await sqlConnection.query(
      'insert into t_cryptotransferlists (consensus_timestamp, amount, account_realm_num, account_num) values ($1, $2, $3, $4);',
      [consensusTimestamp, xfer[1], realm, xfer[0]]
    );
  }
};

/**
 * Add a crypto transfer from A to B with A also paying 1 tinybar to account number 2 (fee)
 * @param consensusTimestamp
 * @param fileId
 * @param payerAccountId
 * @param recipientAccountId
 * @param amount
 * @returns {Promise<void>}
 */
const addCryptoTransferTransaction = async function(
  consensusTimestamp,
  fileId,
  payerAccountId,
  recipientAccountId,
  amount,
  validDurationSeconds,
  maxFee,
  bankId = 2
) {
  await addTransaction(
    consensusTimestamp,
    fileId,
    payerAccountId,
    [
      [payerAccountId, -1 - amount],
      [recipientAccountId, amount],
      [bankId, 1]
    ],
    validDurationSeconds,
    maxFee
  );
};

/**
 * Setup test data in the postgres instance.
 */
const setupData = async function() {
  let res = await sqlConnection.query('insert into t_record_files (name) values ($1) returning id;', ['test']);
  let fileId = res.rows[0]['id'];
  console.log(`Record file id is ${fileId}`);

  const accountCount = 10;
  const balancePerAccountCount = 3;
  console.log(`Adding ${accountCount} accounts with ${balancePerAccountCount} balances per account`);
  for (var i = 1; i <= accountCount; ++i) {
    await addAccount(i);
    // Add 3 balances for each account.
    for (var ts = 0; ts < balancePerAccountCount; ++ts) {
      await sqlConnection.query(
        'insert into account_balances (consensus_timestamp, account_realm_num, account_num, balance) values ($1, $2, $3, $4);',
        [ts * 1000, realm, i, i * 10]
      );
    }
  }

  console.log('Adding crypto transfer transactions');
  await addCryptoTransferTransaction(1050, fileId, 10, 9, 10);
  await addCryptoTransferTransaction(1051, fileId, 10, 9, 20);
  await addCryptoTransferTransaction(1052, fileId, 8, 9, 30);

  console.log('Finished initializing DB data');
};

beforeAll(async () => {
  jest.setTimeout(20000);
  await instantiateDatabase();
});

afterAll(() => {
  if (sqlConnection) {
    sqlConnection.end();
    sqlConnection = null;
  }
  if (dockerDb) {
    dockerDb.stop({
      removeVolumes: false
    });
    dockerDb = null;
  }
  if (oldPool !== null) {
    global.pool = oldPool;
    oldPool = null;
  }
  if (process.env.CI) {
    let logPath = path.join(__dirname, '..', '..', 'logs', 'hedera_mirrornode_api_3000.log');
    console.log(logPath);
    if (fs.existsSync(logPath)) {
      console.log(fs.readFileSync(logPath, 'utf8'));
    }
  }
});

/**
 * Map a DB transaction/cryptotransfer result to something easily comparable in a test assert/expect.
 * @param rows
 * @returns {*}
 */
function mapTransactionResults(rows) {
  return rows.map(function(v) {
    return '@' + v['consensus_ns'] + ': account ' + v['account_num'] + ' \u0127' + v['amount'];
  });
}

function extractDurationAndMaxFeeFromTransactionResults(rows) {
  return rows.map(function(v) {
    return '@' + v['valid_duration_seconds'] + ',' + v['max_fee'];
  });
}

//
// TESTS
//

test('DB integration test - transactions.reqToSql - no query string - 3 txn 9 xfer', async () => {
  let sql = transactions.reqToSql({query: {}});
  let res = await sqlConnection.query(sql.query, sql.params);
  expect(res.rowCount).toEqual(9);
  expect(mapTransactionResults(res.rows).sort()).toEqual([
    '@1050: account 10 \u0127-11',
    '@1050: account 2 \u01271',
    '@1050: account 9 \u012710',
    '@1051: account 10 \u0127-21',
    '@1051: account 2 \u01271',
    '@1051: account 9 \u012720',
    '@1052: account 2 \u01271',
    '@1052: account 8 \u0127-31',
    '@1052: account 9 \u012730'
  ]);
});

test('DB integration test - transactions.reqToSql - single valid account - 1 txn 3 xfer', async () => {
  let sql = transactions.reqToSql({query: {'account.id': `${shard}.${realm}.8`}});
  let res = await sqlConnection.query(sql.query, sql.params);
  expect(res.rowCount).toEqual(3);
  expect(mapTransactionResults(res.rows).sort()).toEqual([
    '@1052: account 2 \u01271',
    '@1052: account 8 \u0127-31',
    '@1052: account 9 \u012730'
  ]);
});

test('DB integration test - transactions.reqToSql - invalid account', async () => {
  let sql = transactions.reqToSql({query: {'account.id': '0.17.666'}});
  let res = await sqlConnection.query(sql.query, sql.params);
  expect(res.rowCount).toEqual(0);
});

test('DB integration test - transactions.reqToSql - null validDurationSeconds and maxFee inserts', async () => {
  let res = await sqlConnection.query('insert into t_record_files (name) values ($1) returning id;', ['nodurationfee']);
  let fileId = res.rows[0]['id'];

  await addCryptoTransferTransaction(1062, fileId, 3, 4, 50, 5, null); // null maxFee
  await addCryptoTransferTransaction(1063, fileId, 3, 4, 70, null, 777); //null validDurationSeconds
  await addCryptoTransferTransaction(1064, fileId, 3, 4, 70, null, null); // valid validDurationSeconds and maxFee

  let sql = transactions.reqToSql({query: {'account.id': '0.15.3'}});
  res = await sqlConnection.query(sql.query, sql.params);
  expect(res.rowCount).toEqual(9);
  expect(extractDurationAndMaxFeeFromTransactionResults(res.rows).sort()).toEqual([
    '@5,null',
    '@5,null',
    '@5,null',
    '@null,777',
    '@null,777',
    '@null,777',
    '@null,null',
    '@null,null',
    '@null,null'
  ]);
});

<<<<<<< HEAD
const createAndPopulateNewAccount = async (id, ts, bal) => {
  await addAccount(id);
  await sqlConnection.query(
    'insert into account_balances (consensus_timestamp, account_realm_num, account_num, balance) values ($1, $2, $3, $4);',
    [ts, realm, id, bal]
  );
}

test('DB integration test - transactions.reqToSql - Account range filtered transactions', async () => {
  let res = await sqlConnection.query('insert into t_record_files (name) values ($1) returning id;', ['accountrange']);
  let fileId = res.rows[0]['id'];

  await createAndPopulateNewAccount(13, 5, 10);
  await createAndPopulateNewAccount(63, 6, 50);
  await createAndPopulateNewAccount(82, 7, 100);

  // create 3 transactions - 9 transfers
  await addCryptoTransferTransaction(2062, fileId, 13, 63, 50, 5000, 50);
  await addCryptoTransferTransaction(2063, fileId, 63, 82, 70, 7000, 777);
  await addCryptoTransferTransaction(2064, fileId, 82, 63, 20, 8000, -80);

  let sql = transactions.reqToSql({query: {'account.id': ['gte:0.15.70','lte:0.15.100']}});
  res = await sqlConnection.query(sql.query, sql.params);

  // 6 transfers are applicable. For each transfer negative amount from self, amount to recipient and fee to bank
  // Note bank is out of desired range but is expected in query result
  expect(res.rowCount).toEqual(6); 
  expect(mapTransactionResults(res.rows).sort()).toEqual([
    
    '@2063: account 2 \u01271',
    '@2063: account 63 \u0127-71',
    '@2063: account 82 \u012770',
    '@2064: account 2 \u01271',
    '@2064: account 63 \u012720',
    '@2064: account 82 \u0127-21'
  ]);
=======
test('DB integration test - transactions.reqToSql - Unknown transaction result and type', async () => {
  let res = await sqlConnection.query('insert into t_record_files (name) values ($1) returning id;', [
    'unknowntypeandresult'
  ]);
  let fileId = res.rows[0]['id'];
  await addTransaction(1070, fileId, 7, [[2, 1]], 11, 33, -1, -1);

  let sql = transactions.reqToSql({query: {timestamp: '0.000001070'}});
  res = await sqlConnection.query(sql.query, sql.params);
  expect(res.rowCount).toEqual(1);
  expect(res.rows[0].name).toEqual('UNKNOWN');
  expect(res.rows[0].result).toEqual('UNKNOWN');
>>>>>>> 0b1b2a3b
});

let specPath = path.join(__dirname, 'specs');
fs.readdirSync(specPath).forEach(function(file) {
  let p = path.join(specPath, file);
  let specText = fs.readFileSync(p, 'utf8');
  var spec = JSON.parse(specText);
  test(`DB integration test - ${file} - ${spec.url}`, async () => {
    let response = await request(server).get(spec.url);
    expect(response.status).toEqual(spec.responseStatus);
    expect(JSON.parse(response.text)).toEqual(spec.responseJson);
  });
});<|MERGE_RESOLUTION|>--- conflicted
+++ resolved
@@ -378,7 +378,20 @@
   ]);
 });
 
-<<<<<<< HEAD
+test('DB integration test - transactions.reqToSql - Unknown transaction result and type', async () => {
+  let res = await sqlConnection.query('insert into t_record_files (name) values ($1) returning id;', [
+    'unknowntypeandresult'
+  ]);
+  let fileId = res.rows[0]['id'];
+  await addTransaction(1070, fileId, 7, [[2, 1]], 11, 33, -1, -1);
+
+  let sql = transactions.reqToSql({query: {timestamp: '0.000001070'}});
+  res = await sqlConnection.query(sql.query, sql.params);
+  expect(res.rowCount).toEqual(1);
+  expect(res.rows[0].name).toEqual('UNKNOWN');
+  expect(res.rows[0].result).toEqual('UNKNOWN');
+});
+
 const createAndPopulateNewAccount = async (id, ts, bal) => {
   await addAccount(id);
   await sqlConnection.query(
@@ -415,20 +428,6 @@
     '@2064: account 63 \u012720',
     '@2064: account 82 \u0127-21'
   ]);
-=======
-test('DB integration test - transactions.reqToSql - Unknown transaction result and type', async () => {
-  let res = await sqlConnection.query('insert into t_record_files (name) values ($1) returning id;', [
-    'unknowntypeandresult'
-  ]);
-  let fileId = res.rows[0]['id'];
-  await addTransaction(1070, fileId, 7, [[2, 1]], 11, 33, -1, -1);
-
-  let sql = transactions.reqToSql({query: {timestamp: '0.000001070'}});
-  res = await sqlConnection.query(sql.query, sql.params);
-  expect(res.rowCount).toEqual(1);
-  expect(res.rows[0].name).toEqual('UNKNOWN');
-  expect(res.rows[0].result).toEqual('UNKNOWN');
->>>>>>> 0b1b2a3b
 });
 
 let specPath = path.join(__dirname, 'specs');
