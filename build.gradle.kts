--- conflicted
+++ resolved
@@ -50,11 +50,7 @@
         api("com.google.guava:guava:31.1-jre")
         api("com.google.protobuf:protobuf-java:$protobufVersion")
         api("com.hedera.evm:hedera-evm-api:0.32.0-SNAPSHOT")
-<<<<<<< HEAD
         api("com.hedera.hashgraph:hedera-protobuf-java-api:0.33.0-virtual-addresses-SNAPSHOT")
-=======
-        api("com.hedera.hashgraph:hedera-protobuf-java-api:0.32.0")
->>>>>>> d1e9e11d
         api("com.hedera.hashgraph:sdk:2.19.0")
         api("com.ongres.scram:client:2.1")
         api("com.playtika.testcontainers:embedded-google-pubsub:$testcontainersSpringBootVersion")
