--- conflicted
+++ resolved
@@ -58,13 +58,8 @@
         api("com.graphql-java-generator:graphql-java-client-dependencies:1.18.10")
         api("com.graphql-java:graphql-java-extended-scalars:20.0")
         api("com.graphql-java:graphql-java-extended-validation:20.0-validator-6.2.0.Final")
-<<<<<<< HEAD
-        api("com.hedera.evm:hedera-evm:0.36.0-SNAPSHOT")
-        api("com.hedera.hashgraph:hedera-protobuf-java-api:0.35.0")
-=======
         api("com.hedera.evm:hedera-evm:0.36.0-alpha.3")
         api("com.hedera.hashgraph:hedera-protobuf-java-api:0.36.1")
->>>>>>> e522e3a0
         api("com.hedera.hashgraph:sdk:2.21.0")
         api("com.ongres.scram:client:2.1")
         api("com.playtika.testcontainers:embedded-google-pubsub:$testcontainersSpringBootVersion")
