/*
 * Copyright (C) 2022-2024 Hedera Hashgraph, LLC
 *
 * Licensed under the Apache License, Version 2.0 (the "License");
 * you may not use this file except in compliance with the License.
 * You may obtain a copy of the License at
 *
 *      http://www.apache.org/licenses/LICENSE-2.0
 *
 * Unless required by applicable law or agreed to in writing, software
 * distributed under the License is distributed on an "AS IS" BASIS,
 * WITHOUT WARRANTIES OR CONDITIONS OF ANY KIND, either express or implied.
 * See the License for the specific language governing permissions and
 * limitations under the License.
 */

import com.github.gradle.node.npm.task.NpmSetupTask
import java.nio.file.Paths

description = "Hedera Mirror Node imports data from consensus nodes and serves it via an API"

plugins {
    id("com.diffplug.spotless")
    id("com.github.node-gradle.node")
    id("idea")
    id("java-platform")
    id("org.sonarqube")
    id("snykcode-extension")
}

// Can't use typed variable syntax due to Dependabot limitations
extra.apply {
    set("grpcVersion", "1.62.2")
    set("mapStructVersion", "1.5.5.Final")
    set("protobufVersion", "3.25.3")
    set("reactorGrpcVersion", "1.2.4")
    set("vertxVersion", "4.5.4")
}

// Temporarily override json version until snyk/gradle-plugin has an update with a fix
configurations["dataFiles"].dependencies.add(dependencies.create("org.json:json:20240205"))

// Creates a platform/BOM with specific versions so subprojects don't need to specify a version when
// using a dependency
dependencies {
    constraints {
        val grpcVersion: String by rootProject.extra
        val mapStructVersion: String by rootProject.extra
        val protobufVersion: String by rootProject.extra
        val reactorGrpcVersion: String by rootProject.extra
        val testcontainersSpringBootVersion: String by rootProject.extra
        val vertxVersion: String by rootProject.extra

        api("com.esaulpaugh:headlong:10.0.2")
        api("com.github.meanbeanlib:meanbean:3.0.0-M9")
        api("com.github.vertical-blank:sql-formatter:2.0.4")
        api("org.bouncycastle:bcprov-jdk15to18:1.77")
        api("com.bucket4j:bucket4j-core:8.9.0")
        api("com.google.cloud:spring-cloud-gcp-dependencies:5.0.4")
        api("com.google.guava:guava:33.0.0-jre")
        api("com.google.protobuf:protobuf-java:$protobufVersion")
        api("com.graphql-java-generator:graphql-java-client-runtime:2.4")
        api("com.graphql-java:graphql-java-extended-scalars:21.0")
        api("com.graphql-java:graphql-java-extended-validation:21.0")
        api("com.hedera.evm:hedera-evm:0.47.1")
<<<<<<< HEAD
        api("com.hedera.hashgraph:hedera-protobuf-java-api:0.48.0-alpha.0-SNAPSHOT")
        api("com.hedera.hashgraph:sdk:2.29.2")
=======
        api("com.hedera.hashgraph:hedera-protobuf-java-api:0.47.0")
        api("com.hedera.hashgraph:sdk:2.30.0")
>>>>>>> e4a28be9
        api("com.ongres.scram:client:2.1")
        api("com.playtika.testcontainers:embedded-google-pubsub:3.1.5")
        api("com.redis.testcontainers:testcontainers-redis-junit-jupiter:1.4.6")
        api("com.salesforce.servicelibs:reactor-grpc-stub:$reactorGrpcVersion")
        api("commons-beanutils:commons-beanutils:1.9.4")
        api("commons-io:commons-io:2.15.1")
        api("io.cucumber:cucumber-bom:7.15.0")
        api("io.github.mweirauch:micrometer-jvm-extras:0.2.2")
        api("io.grpc:grpc-bom:$grpcVersion")
        api("io.hypersistence:hypersistence-utils-hibernate-63:3.7.3")
        api("io.projectreactor:reactor-core-micrometer:1.1.2")
        api("io.swagger:swagger-annotations:1.6.13")
        api("io.vertx:vertx-pg-client:$vertxVersion")
        api("io.vertx:vertx-codegen:$vertxVersion")
        api("jakarta.inject:jakarta.inject-api:2.0.1")
        api("net.devh:grpc-spring-boot-starter:3.0.0.RELEASE")
        api("net.java.dev.jna:jna:5.14.0")
        api("org.apache.commons:commons-compress:1.26.1")
        api("org.apache.commons:commons-math3:3.6.1")
        api("org.apache.tuweni:tuweni-bytes:2.3.1")
        api("org.apache.velocity:velocity-engine-core:2.3")
        api("org.eclipse.jetty.toolchain:jetty-jakarta-servlet-api:5.0.2")
        api("org.gaul:s3proxy:2.2.0")
        api("org.hyperledger.besu:secp256k1:0.8.2")
        api("org.hyperledger.besu:evm:23.10.2")
        api("org.jetbrains:annotations:24.1.0")
        api("org.mapstruct:mapstruct:$mapStructVersion")
        api("org.mapstruct:mapstruct-processor:$mapStructVersion")
        api("org.msgpack:jackson-dataformat-msgpack:0.9.8")
        api("org.springdoc:springdoc-openapi-webflux-ui:1.7.0")
        api("org.springframework.cloud:spring-cloud-dependencies:2023.0.0")
        api("org.testcontainers:junit-jupiter:1.19.7")
        api("org.mockito:mockito-inline:5.2.0")
        api("software.amazon.awssdk:bom:2.25.6")
        api("uk.org.webcompere:system-stubs-jupiter:2.1.6")
    }
}

allprojects {
    apply(plugin = "jacoco")
    apply(plugin = "org.sonarqube")

    sonarqube {
        properties {
            property("sonar.host.url", "https://sonarcloud.io")
            property("sonar.organization", "hashgraph")
            property("sonar.projectKey", "hedera-mirror-node")
            property("sonar.issue.ignore.multicriteria", "e1,e2,e3,e4,e5,e6")
            property("sonar.issue.ignore.multicriteria.e1.resourceKey", "**/*.java")
            property("sonar.issue.ignore.multicriteria.e1.ruleKey", "java:S6212")
            property("sonar.issue.ignore.multicriteria.e2.resourceKey", "**/*.java")
            property("sonar.issue.ignore.multicriteria.e2.ruleKey", "java:S125")
            property("sonar.issue.ignore.multicriteria.e3.resourceKey", "**/*.java")
            property("sonar.issue.ignore.multicriteria.e3.ruleKey", "java:S2187")
            property("sonar.issue.ignore.multicriteria.e4.resourceKey", "**/*.js")
            property("sonar.issue.ignore.multicriteria.e4.ruleKey", "javascript:S3758")
            property("sonar.issue.ignore.multicriteria.e5.resourceKey", "**/stateproof/*.sql")
            property("sonar.issue.ignore.multicriteria.e5.ruleKey", "plsql:S1192")
            property("sonar.issue.ignore.multicriteria.e6.resourceKey", "**/*.java")
            property("sonar.issue.ignore.multicriteria.e6.ruleKey", "java:S2970")
        }
    }
}

idea {
    module {
        isDownloadJavadoc = true
        isDownloadSources = true
    }
}

// Spotless uses Prettier and it requires Node.js
node {
    download = true
    version = "18.18.0"
    workDir = rootDir.resolve(".gradle").resolve("nodejs")
}

repositories {
    gradlePluginPortal()
    mavenCentral()
}

spotless {
    val licenseHeader =
        """
/*
 * Copyright (C) ${'$'}YEAR Hedera Hashgraph, LLC
 *
 * Licensed under the Apache License, Version 2.0 (the "License");
 * you may not use this file except in compliance with the License.
 * You may obtain a copy of the License at
 *
 *      http://www.apache.org/licenses/LICENSE-2.0
 *
 * Unless required by applicable law or agreed to in writing, software
 * distributed under the License is distributed on an "AS IS" BASIS,
 * WITHOUT WARRANTIES OR CONDITIONS OF ANY KIND, either express or implied.
 * See the License for the specific language governing permissions and
 * limitations under the License.
 */${"\n\n"}
"""
            .trimIndent()

    val npmExec =
        when (System.getProperty("os.name").lowercase().contains("windows")) {
            true -> Paths.get("npm.cmd")
            else -> Paths.get("bin", "npm")
        }
    val npmSetup = tasks.named("npmSetup").get() as NpmSetupTask
    val npmExecutable = npmSetup.npmDir.get().asFile.toPath().resolve(npmExec)

    isEnforceCheck = false

    if (!System.getenv().containsKey("CI")) {
        ratchetFrom("origin/main")
    }

    format("go") {
        endWithNewline()
        licenseHeader(licenseHeader, "package").updateYearWithLatest(true)
        target("hedera-mirror-rosetta/**/*.go")
        targetExclude("build/**")
        trimTrailingWhitespace()
    }
    format("javascript") {
        endWithNewline()
        indentWithSpaces(2)
        licenseHeader(licenseHeader, "$").updateYearWithLatest(true)
        prettier()
            .npmExecutable(npmExecutable)
            .npmInstallCache(Paths.get("${rootProject.rootDir}", ".gradle", "spotless"))
            .config(
                mapOf(
                    "bracketSpacing" to false,
                    "printWidth" to 120,
                    "singleQuote" to true,
                )
            )
        target("hedera-mirror-rest/**/*.js", "hedera-mirror-test/**/*.js")
        targetExclude("**/build/**", "**/node_modules/**", "**/__tests__/integration/*.test.js")
    }
    java {
        endWithNewline()
        palantirJavaFormat()
        licenseHeader(licenseHeader, "package").updateYearWithLatest(true)
        target("**/*.java")
        targetExclude("**/build/**", "hedera-mirror-rest/**", "hedera-mirror-rosetta/**")
        toggleOffOn()
    }
    kotlin {
        endWithNewline()
        ktfmt().kotlinlangStyle()
        licenseHeader(licenseHeader, "package").updateYearWithLatest(true)
        target("buildSrc/**/*.kt")
        targetExclude("**/build/**")
    }
    kotlinGradle {
        endWithNewline()
        ktfmt().kotlinlangStyle()
        licenseHeader(licenseHeader, "(description|import|plugins)").updateYearWithLatest(true)
        target("*.kts", "*/*.kts", "buildSrc/**/*.kts", "hedera-mirror-rest/*/*.kts")
        targetExclude("**/build/**")
    }
    format("miscellaneous") {
        endWithNewline()
        indentWithSpaces(2)
        prettier().npmExecutable(npmExecutable)
        target("**/*.json", "**/*.md", "**/*.yml", "**/*.yaml")
        targetExclude("**/build/**", "**/charts/**", "**/node_modules/**", "**/package-lock.json")
        trimTrailingWhitespace()
    }
    format("proto") {
        endWithNewline()
        indentWithSpaces(4)
        licenseHeader(licenseHeader, "(package|syntax)").updateYearWithLatest(true)
        target("hedera-mirror-protobuf/**/*.proto")
        targetExclude("build/**")
        trimTrailingWhitespace()
    }
    sql {
        endWithNewline()
        indentWithSpaces()
        target("hedera-mirror-(common|importer|rest)/**/*.sql")
        targetExclude("**/build/**", "**/node_modules/**")
        trimTrailingWhitespace()
    }
}

fun replaceVersion(files: String, match: String) {
    ant.withGroovyBuilder {
        "replaceregexp"("match" to match, "replace" to project.version, "flags" to "gm") {
            "fileset"(
                "dir" to rootProject.projectDir,
                "includes" to files,
                "excludes" to "**/node_modules/"
            )
        }
    }
}

tasks.nodeSetup { onlyIf { !this.nodeDir.get().asFile.exists() } }

// Replace release version in files
tasks.register("release") {
    doLast {
        replaceVersion("charts/**/Chart.yaml", "(?<=^(appVersion|version): ).+")
        replaceVersion("docker-compose.yml", "(?<=gcr.io/mirrornode/hedera-mirror-.+:).+")
        replaceVersion("gradle.properties", "(?<=^version=).+")
        replaceVersion(
            "hedera-mirror-rest/**/package*.json",
            "(?<=\"@hashgraph/(check-state-proof|mirror-rest|mirror-monitor)\",\\s{3,7}\"version\": \")[^\"]+"
        )
        replaceVersion("hedera-mirror-rest/**/openapi.yml", "(?<=^  version: ).+")
    }
}

tasks.sonar { dependsOn(tasks.build) }

tasks.spotlessApply { dependsOn(tasks.nodeSetup) }

tasks.spotlessCheck { dependsOn(tasks.nodeSetup) }<|MERGE_RESOLUTION|>--- conflicted
+++ resolved
@@ -63,13 +63,8 @@
         api("com.graphql-java:graphql-java-extended-scalars:21.0")
         api("com.graphql-java:graphql-java-extended-validation:21.0")
         api("com.hedera.evm:hedera-evm:0.47.1")
-<<<<<<< HEAD
         api("com.hedera.hashgraph:hedera-protobuf-java-api:0.48.0-alpha.0-SNAPSHOT")
-        api("com.hedera.hashgraph:sdk:2.29.2")
-=======
-        api("com.hedera.hashgraph:hedera-protobuf-java-api:0.47.0")
         api("com.hedera.hashgraph:sdk:2.30.0")
->>>>>>> e4a28be9
         api("com.ongres.scram:client:2.1")
         api("com.playtika.testcontainers:embedded-google-pubsub:3.1.5")
         api("com.redis.testcontainers:testcontainers-redis-junit-jupiter:1.4.6")
