/*
 * Copyright (C) 2022-2025 Hedera Hashgraph, LLC
 *
 * Licensed under the Apache License, Version 2.0 (the "License");
 * you may not use this file except in compliance with the License.
 * You may obtain a copy of the License at
 *
 *      http://www.apache.org/licenses/LICENSE-2.0
 *
 * Unless required by applicable law or agreed to in writing, software
 * distributed under the License is distributed on an "AS IS" BASIS,
 * WITHOUT WARRANTIES OR CONDITIONS OF ANY KIND, either express or implied.
 * See the License for the specific language governing permissions and
 * limitations under the License.
 */

import com.github.gradle.node.npm.task.NpmSetupTask
import java.nio.file.Paths

description = "Hedera Mirror Node imports data from consensus nodes and serves it via an API"

plugins {
    id("com.diffplug.spotless")
    id("com.github.node-gradle.node")
    id("idea")
    id("java-platform")
    id("org.sonarqube")
    id("snykcode-extension")
}

// Can't use typed variable syntax due to Dependabot limitations
extra.apply {
    set("grpcVersion", "1.69.0")
    set("mapStructVersion", "1.6.3")
    set("nodeJsVersion", "18.20.5")
    set("protobufVersion", "3.25.5")
    set("reactorGrpcVersion", "1.2.4")
    set("tomcat.version", "10.1.34") // Temporary until next Spring Boot version
    set("vertxVersion", "4.5.11")
    set("tuweniVersion", "2.3.1")
}

// Creates a platform/BOM with specific versions so subprojects don't need to specify a version when
// using a dependency
dependencies {
    constraints {
        val grpcVersion: String by rootProject.extra
        val mapStructVersion: String by rootProject.extra
        val protobufVersion: String by rootProject.extra
        val reactorGrpcVersion: String by rootProject.extra
        val testcontainersSpringBootVersion: String by rootProject.extra
        val tuweniVersion: String by rootProject.extra
        val vertxVersion: String by rootProject.extra

        api("com.esaulpaugh:headlong:10.0.2")
        api("com.github.meanbeanlib:meanbean:3.0.0-M9")
        api("com.github.vertical-blank:sql-formatter:2.0.5")
        api("org.bouncycastle:bcprov-jdk18on:1.79")
        api("com.bucket4j:bucket4j-core:8.10.1")
        api("com.google.cloud:spring-cloud-gcp-dependencies:5.8.0")
        api("com.google.guava:guava:33.4.0-jre")
        api("com.google.protobuf:protobuf-java:$protobufVersion")
        api("com.graphql-java-generator:graphql-java-client-runtime:2.8")
        api("com.graphql-java:graphql-java-extended-scalars:22.0")
        api("com.graphql-java:graphql-java-extended-validation:22.0")
        api("com.hedera.hashgraph:app:0.57.3")
        api("com.hedera.evm:hedera-evm:0.54.2")
        api("com.hedera.hashgraph:hedera-protobuf-java-api:0.57.3")
        api("com.hedera.hashgraph:sdk:2.46.0")
        api("com.ongres.scram:client:2.1")
        api("com.playtika.testcontainers:embedded-google-pubsub:3.1.10")
        api("com.redis.testcontainers:testcontainers-redis-junit-jupiter:1.4.6")
        api("com.salesforce.servicelibs:reactor-grpc-stub:$reactorGrpcVersion")
        api("commons-beanutils:commons-beanutils:1.9.4")
        api("commons-io:commons-io:2.18.0")
        api("io.cucumber:cucumber-bom:7.20.1")
        api("io.github.mweirauch:micrometer-jvm-extras:0.2.2")
        api("io.grpc:grpc-bom:$grpcVersion")
        api("io.hypersistence:hypersistence-utils-hibernate-63:3.9.0")
        api("io.projectreactor:reactor-core-micrometer:1.2.1")
        api("io.swagger:swagger-annotations:1.6.14")
        api("io.vertx:vertx-pg-client:$vertxVersion")
        api("io.vertx:vertx-codegen:$vertxVersion")
        api("io.vertx:vertx-core:$vertxVersion")
        api("jakarta.inject:jakarta.inject-api:2.0.1")
        api("javax.inject:javax.inject:1")
        api("net.devh:grpc-spring-boot-starter:3.1.0.RELEASE")
        api("net.java.dev.jna:jna:5.16.0")
        api("org.apache.commons:commons-collections4:4.4")
        api("org.apache.commons:commons-compress:1.27.1")
        api("org.apache.commons:commons-math3:3.6.1")
        api("org.apache.tuweni:tuweni-bytes:$tuweniVersion")
        api("org.apache.tuweni:tuweni-units:$tuweniVersion")
        api("org.apache.velocity:velocity-engine-core:2.4.1")
        api("org.eclipse.jetty.toolchain:jetty-jakarta-servlet-api:5.0.2")
        api("org.gaul:s3proxy:2.5.0")
        api("org.hyperledger.besu:secp256k1:0.8.2")
        api("org.hyperledger.besu:evm:24.3.3")
        api("org.mapstruct:mapstruct:$mapStructVersion")
        api("org.mapstruct:mapstruct-processor:$mapStructVersion")
        api("org.msgpack:jackson-dataformat-msgpack:0.9.8")
        api("org.springdoc:springdoc-openapi-webflux-ui:1.8.0")
        api("org.springframework.cloud:spring-cloud-dependencies:2023.0.4")
        api("org.testcontainers:junit-jupiter:1.20.4")
        api("org.mockito:mockito-inline:5.2.0")
        api("software.amazon.awssdk:bom:2.29.43")
        api("uk.org.webcompere:system-stubs-jupiter:2.1.7")
        api("org.web3j:core:4.12.2")
        api("tech.pegasys:jc-kzg-4844:1.0.0")
    }
}

allprojects {
    apply(plugin = "jacoco")
    apply(plugin = "org.sonarqube")

    sonarqube {
        properties {
            property("sonar.host.url", "https://sonarcloud.io")
            property("sonar.organization", "hashgraph")
            property("sonar.projectKey", "hedera-mirror-node")
            property("sonar.sourceEncoding", "UTF-8")
            property("sonar.issue.ignore.multicriteria", "e1,e2,e3,e4,e5,e6")
            property("sonar.issue.ignore.multicriteria.e1.resourceKey", "**/*.java")
            property("sonar.issue.ignore.multicriteria.e1.ruleKey", "java:S6212")
            property("sonar.issue.ignore.multicriteria.e2.resourceKey", "**/*.java")
            property("sonar.issue.ignore.multicriteria.e2.ruleKey", "java:S125")
            property("sonar.issue.ignore.multicriteria.e3.resourceKey", "**/*.java")
            property("sonar.issue.ignore.multicriteria.e3.ruleKey", "java:S2187")
            property("sonar.issue.ignore.multicriteria.e4.resourceKey", "**/*.js")
            property("sonar.issue.ignore.multicriteria.e4.ruleKey", "javascript:S3758")
            property("sonar.issue.ignore.multicriteria.e5.resourceKey", "**/stateproof/*.sql")
            property("sonar.issue.ignore.multicriteria.e5.ruleKey", "plsql:S1192")
            property("sonar.issue.ignore.multicriteria.e6.resourceKey", "**/*.java")
            property("sonar.issue.ignore.multicriteria.e6.ruleKey", "java:S2970")
<<<<<<< HEAD
            property("sonar.exclusions", "src/main/java/com/hedera/services/**,src/test/java/com/hedera/services/**")
=======
            property("sonar.exclusions", "src/main/java/com/hedera/services/**")
            property("sonar.exclusions", "src/test/java/com/hedera/services/**")
>>>>>>> 9a973d71
        }
    }
}

idea {
    module {
        isDownloadJavadoc = true
        isDownloadSources = true
    }
}

// Spotless uses Prettier and it requires Node.js
node {
    val nodeJsVersion: String by rootProject.extra
    download = true
    version = nodeJsVersion
    workDir = rootDir.resolve(".gradle").resolve("nodejs")
}

repositories {
    gradlePluginPortal()
    mavenCentral()
}

spotless {
    val licenseHeader =
        """
/*
 * Copyright (C) ${'$'}YEAR Hedera Hashgraph, LLC
 *
 * Licensed under the Apache License, Version 2.0 (the "License");
 * you may not use this file except in compliance with the License.
 * You may obtain a copy of the License at
 *
 *      http://www.apache.org/licenses/LICENSE-2.0
 *
 * Unless required by applicable law or agreed to in writing, software
 * distributed under the License is distributed on an "AS IS" BASIS,
 * WITHOUT WARRANTIES OR CONDITIONS OF ANY KIND, either express or implied.
 * See the License for the specific language governing permissions and
 * limitations under the License.
 */${"\n\n"}
"""
            .trimIndent()

    val npmExec =
        when (System.getProperty("os.name").lowercase().contains("windows")) {
            true -> Paths.get("npm.cmd")
            else -> Paths.get("bin", "npm")
        }
    val npmSetup = tasks.named("npmSetup").get() as NpmSetupTask
    val npmExecutable = npmSetup.npmDir.get().asFile.toPath().resolve(npmExec)

    isEnforceCheck = false

    if (!System.getenv().containsKey("CI")) {
        ratchetFrom("origin/main")
    }

    format("go") {
        endWithNewline()
        licenseHeader(licenseHeader, "package").updateYearWithLatest(true)
        target("hedera-mirror-rosetta/**/*.go")
        targetExclude("build/**")
        trimTrailingWhitespace()
    }
    format("javascript") {
        endWithNewline()
        indentWithSpaces(2)
        licenseHeader(licenseHeader, "$").updateYearWithLatest(true)
        prettier()
            .npmExecutable(npmExecutable)
            .npmInstallCache(Paths.get("${rootProject.rootDir}", ".gradle", "spotless"))
            .config(
                mapOf(
                    "bracketSpacing" to false,
                    "printWidth" to 120,
                    "singleQuote" to true,
                )
            )
        target("hedera-mirror-rest/**/*.js", "hedera-mirror-test/**/*.js")
        targetExclude("**/build/**", "**/node_modules/**", "**/__tests__/integration/*.test.js")
    }
    java {
        endWithNewline()
        palantirJavaFormat()
        licenseHeader(licenseHeader, "package").updateYearWithLatest(true)
        target("**/*.java")
        targetExclude(
            "**/build/**",
            "hedera-mirror-rest/**",
            "hedera-mirror-rosetta/**",
            // Known issue with Java 21: https://github.com/palantir/palantir-java-format/issues/933
            "hedera-mirror-rest-java/**/EntityServiceImpl.java"
        )
        toggleOffOn()
    }
    kotlin {
        endWithNewline()
        ktfmt().kotlinlangStyle()
        licenseHeader(licenseHeader, "package").updateYearWithLatest(true)
        target("buildSrc/**/*.kt")
        targetExclude("**/build/**")
    }
    kotlinGradle {
        endWithNewline()
        ktfmt().kotlinlangStyle()
        licenseHeader(licenseHeader, "(description|import|plugins)").updateYearWithLatest(true)
        target("*.kts", "*/*.kts", "buildSrc/**/*.kts", "hedera-mirror-rest/*/*.kts")
        targetExclude("**/build/**")
    }
    format("miscellaneous") {
        endWithNewline()
        indentWithSpaces(2)
        prettier().npmExecutable(npmExecutable)
        target("**/*.json", "**/*.md", "**/*.yml", "**/*.yaml")
        targetExclude("**/build/**", "**/charts/**", "**/node_modules/**", "**/package-lock.json")
        trimTrailingWhitespace()
    }
    format("proto") {
        endWithNewline()
        indentWithSpaces(4)
        licenseHeader(licenseHeader, "(package|syntax)").updateYearWithLatest(true)
        target("hedera-mirror-protobuf/**/*.proto")
        targetExclude("build/**")
        trimTrailingWhitespace()
    }
    sql {
        endWithNewline()
        indentWithSpaces()
        target("hedera-mirror-(common|importer|rest)/**/*.sql")
        targetExclude("**/build/**", "**/node_modules/**")
        trimTrailingWhitespace()
    }
}

fun replaceVersion(files: String, match: String) {
    ant.withGroovyBuilder {
        "replaceregexp"("match" to match, "replace" to project.version, "flags" to "gm") {
            "fileset"(
                "dir" to rootProject.projectDir,
                "includes" to files,
                "excludes" to "**/node_modules/"
            )
        }
    }
}

tasks.nodeSetup { onlyIf { !this.nodeDir.get().asFile.exists() } }

tasks.register("release") {
    description = "Replaces release version in files."
    group = "release"
    doLast {
        replaceVersion("charts/**/Chart.yaml", "(?<=^(appVersion|version): ).+")
        replaceVersion("docker-compose.yml", "(?<=gcr.io/mirrornode/hedera-mirror-.+:).+")
        replaceVersion("gradle.properties", "(?<=^version=).+")
        replaceVersion(
            "hedera-mirror-rest/**/package*.json",
            "(?<=\"@hashgraph/(check-state-proof|mirror-rest|mirror-monitor)\",\\s{3,7}\"version\": \")[^\"]+"
        )
        replaceVersion("hedera-mirror-rest/**/openapi.yml", "(?<=^  version: ).+")
        replaceVersion(
            "hedera-mirror-test/traffic-replay/log-downloader/package*.json",
            "(?<=\"@hashgraph/mirror-log-downloader\",\\s{3,7}\"version\": \")[^\"]+"
        )
    }
}

tasks.sonar { dependsOn(tasks.build) }

tasks.spotlessApply { dependsOn(tasks.nodeSetup) }

tasks.spotlessCheck { dependsOn(tasks.nodeSetup) }<|MERGE_RESOLUTION|>--- conflicted
+++ resolved
@@ -133,12 +133,7 @@
             property("sonar.issue.ignore.multicriteria.e5.ruleKey", "plsql:S1192")
             property("sonar.issue.ignore.multicriteria.e6.resourceKey", "**/*.java")
             property("sonar.issue.ignore.multicriteria.e6.ruleKey", "java:S2970")
-<<<<<<< HEAD
             property("sonar.exclusions", "src/main/java/com/hedera/services/**,src/test/java/com/hedera/services/**")
-=======
-            property("sonar.exclusions", "src/main/java/com/hedera/services/**")
-            property("sonar.exclusions", "src/test/java/com/hedera/services/**")
->>>>>>> 9a973d71
         }
     }
 }
