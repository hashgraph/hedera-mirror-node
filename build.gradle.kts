--- conflicted
+++ resolved
@@ -58,11 +58,7 @@
         api("com.graphql-java-generator:graphql-java-client-dependencies:1.18.11")
         api("com.graphql-java:graphql-java-extended-scalars:20.2")
         api("com.graphql-java:graphql-java-extended-validation:20.0-validator-6.2.0.Final")
-<<<<<<< HEAD
         api("com.hedera.evm:hedera-evm:0.37.0-SNAPSHOT")
-=======
-        api("com.hedera.evm:hedera-evm:0.36.2")
->>>>>>> ed0ad885
         api("com.hedera.hashgraph:hedera-protobuf-java-api:0.36.1")
         api("com.hedera.hashgraph:sdk:2.22.0")
         api("com.ongres.scram:client:2.1")
