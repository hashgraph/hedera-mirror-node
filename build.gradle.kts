--- conflicted
+++ resolved
@@ -31,11 +31,7 @@
 // Can't use typed variable syntax due to Dependabot limitations
 extra.apply {
     set("grpcVersion", "1.62.2")
-<<<<<<< HEAD
-    set("gson.version", "2.8.9") // Temporary until Apache jclouds supports gson 2.9
     set("jooq.version", "3.19.5")
-=======
->>>>>>> dcf2d9ac
     set("mapStructVersion", "1.5.5.Final")
     set("protobufVersion", "3.25.3")
     set("reactorGrpcVersion", "1.2.4")
