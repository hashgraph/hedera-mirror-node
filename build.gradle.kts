--- conflicted
+++ resolved
@@ -91,14 +91,9 @@
         api("org.msgpack:jackson-dataformat-msgpack:0.9.3")
         api("org.springdoc:springdoc-openapi-webflux-ui:1.7.0")
         api("org.springframework.cloud:spring-cloud-dependencies:2021.0.5")
-<<<<<<< HEAD
-        api("org.testcontainers:junit-jupiter:1.17.6")
+        api("org.testcontainers:junit-jupiter:1.18.0")
         api("org.mockito:mockito-inline:2.7.21")
-        api("software.amazon.awssdk:bom:2.20.37")
-=======
-        api("org.testcontainers:junit-jupiter:1.18.0")
         api("software.amazon.awssdk:bom:2.20.42")
->>>>>>> 66a4244a
         api("uk.org.webcompere:system-stubs-jupiter:2.0.2")
     }
 }
