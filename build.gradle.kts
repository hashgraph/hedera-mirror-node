--- conflicted
+++ resolved
@@ -66,11 +66,7 @@
         api("com.graphql-java:graphql-java-extended-scalars:22.0")
         api("com.graphql-java:graphql-java-extended-validation:22.0")
         api("com.hedera.evm:hedera-evm:0.48.0")
-<<<<<<< HEAD
         api("com.hedera.hashgraph:hedera-protobuf-java-api:0.52.0-token-reject-SNAPSHOT")
-=======
-        api("com.hedera.hashgraph:hedera-protobuf-java-api:0.51.2")
->>>>>>> 9e513820
         api("com.hedera.hashgraph:sdk:2.34.0")
         api("com.ongres.scram:client:2.1")
         api("com.playtika.testcontainers:embedded-google-pubsub:3.1.7")
