/*-
 * ‌
 * Hedera Mirror Node
 * ​
 * Copyright (C) 2019 - 2023 Hedera Hashgraph, LLC
 * ​
 * Licensed under the Apache License, Version 2.0 (the "License");
 * you may not use this file except in compliance with the License.
 * You may obtain a copy of the License at
 *
 *      http://www.apache.org/licenses/LICENSE-2.0
 *
 * Unless required by applicable law or agreed to in writing, software
 * distributed under the License is distributed on an "AS IS" BASIS,
 * WITHOUT WARRANTIES OR CONDITIONS OF ANY KIND, either express or implied.
 * See the License for the specific language governing permissions and
 * limitations under the License.
 * ‍
 */

description = "Hedera Mirror Node imports data from consensus nodes and serves it via an API"

plugins {
    id("idea")
    id("java-platform")
    id("org.sonarqube")
}

// Can't use typed variable syntax due to Dependabot limitations
extra.apply {
    set("gson.version", "2.8.9") // Temporary until Apache jclouds supports gson 2.9
    set("mapStructVersion", "1.5.3.Final")
    set("postgresql.version", "42.5.1") // Temporary fix for transient dependency security issue
    set("protobufVersion", "3.22.0")
    set("reactorGrpcVersion", "1.2.3")
    set("snakeyaml.version", "1.33") // Temporary fix for transient dependency security issue
    set("testcontainersSpringBootVersion", "2.3.1")
}

// Creates a platform/BOM with specific versions so subprojects don't need to specify a version when using a dependency
dependencies {
    constraints {
        val mapStructVersion: String by rootProject.extra
        val protobufVersion: String by rootProject.extra
        val reactorGrpcVersion: String by rootProject.extra
        val testcontainersSpringBootVersion: String by rootProject.extra

        api("com.esaulpaugh:headlong:9.2.0")
        api("com.github.meanbeanlib:meanbean:3.0.0-M9")
        api("com.github.vertical-blank:sql-formatter:2.0.3")
        api("com.github.vladimir-bukhtoyarov:bucket4j-core:7.6.0")
        api("com.google.cloud:spring-cloud-gcp-dependencies:3.4.5")
        api("com.google.guava:guava:31.1-jre")
        api("com.google.protobuf:protobuf-java:$protobufVersion")
        api("com.graphql-java-generator:graphql-java-client-dependencies:1.18.10")
        api("com.graphql-java:graphql-java-extended-scalars:20.0")
        api("com.graphql-java:graphql-java-extended-validation:20.0-validator-6.2.0.Final")
        api("com.hedera.evm:hedera-evm:0.34.0")
        api("com.hedera.hashgraph:hedera-protobuf-java-api:0.35.0")
        api("com.hedera.hashgraph:sdk:2.19.0")
        api("com.ongres.scram:client:2.1")
        api("com.playtika.testcontainers:embedded-google-pubsub:$testcontainersSpringBootVersion")
        api("com.playtika.testcontainers:embedded-postgresql:$testcontainersSpringBootVersion")
        api("com.playtika.testcontainers:embedded-redis:$testcontainersSpringBootVersion")
        api("com.salesforce.servicelibs:reactor-grpc-stub:$reactorGrpcVersion")
        api("com.vladmihalcea:hibernate-types-55:2.21.1")
        api("commons-beanutils:commons-beanutils:1.9.4")
        api("commons-io:commons-io:2.11.0")
        api("io.cucumber:cucumber-bom:7.11.1")
        api("io.github.mweirauch:micrometer-jvm-extras:0.2.2")
        api("io.grpc:grpc-bom:1.53.0")
        api("io.swagger:swagger-annotations:1.6.9")
        api("io.vertx:vertx-pg-client:4.4.0")
        api("javax.inject:javax.inject:1")
        api("net.devh:grpc-spring-boot-starter:2.14.0.RELEASE")
        api("net.java.dev.jna:jna:5.13.0")
        api("org.apache.commons:commons-compress:1.22")
        api("org.apache.commons:commons-math3:3.6.1")
        api("org.apache.tuweni:tuweni-bytes:2.3.1")
        api("org.apache.velocity:velocity-engine-core:2.3")
        api("org.gaul:s3proxy:2.0.0")
        api("org.hyperledger.besu:secp256k1:0.6.1")
        api("org.hyperledger.besu:evm:22.7.6")
        api("org.mapstruct:mapstruct:$mapStructVersion")
        api("org.mapstruct:mapstruct-processor:$mapStructVersion")
        api("org.msgpack:jackson-dataformat-msgpack:0.9.3")
        api("org.springdoc:springdoc-openapi-webflux-ui:1.6.14")
        api("org.springframework.cloud:spring-cloud-dependencies:2021.0.5")
        api("org.testcontainers:junit-jupiter:1.17.6")
<<<<<<< HEAD
        api("software.amazon.awssdk:bom:2.20.12")
=======
        api("software.amazon.awssdk:bom:2.20.17")
>>>>>>> 72c67948
        api("uk.org.webcompere:system-stubs-jupiter:2.0.2")
    }
}

allprojects {
    apply(plugin = "jacoco")
    apply(plugin = "org.sonarqube")

    sonarqube {
        properties {
            property("sonar.host.url", "https://sonarcloud.io")
            property("sonar.organization", "hashgraph")
            property("sonar.projectKey", rootProject.name)
            property("sonar.issue.ignore.multicriteria", "e1,e2,e3,e4,e5")
            property("sonar.issue.ignore.multicriteria.e1.resourceKey", "**/*.java")
            property("sonar.issue.ignore.multicriteria.e1.ruleKey", "java:S6212")
            property("sonar.issue.ignore.multicriteria.e2.resourceKey", "**/*.java")
            property("sonar.issue.ignore.multicriteria.e2.ruleKey", "java:S125")
            property("sonar.issue.ignore.multicriteria.e3.resourceKey", "**/*.java")
            property("sonar.issue.ignore.multicriteria.e3.ruleKey", "java:S2187")
            property("sonar.issue.ignore.multicriteria.e4.resourceKey", "**/*.js")
            property("sonar.issue.ignore.multicriteria.e4.ruleKey", "javascript:S3758")
            property("sonar.issue.ignore.multicriteria.e5.resourceKey", "**/stateproof/*.sql")
            property("sonar.issue.ignore.multicriteria.e5.ruleKey", "plsql:S1192")
        }
    }
}

idea {
    module {
        isDownloadJavadoc = true
        isDownloadSources = true
    }
}

fun replaceVersion(files: String, match: String) {
    ant.withGroovyBuilder {
        "replaceregexp"(
            "match" to match,
            "replace" to project.version,
            "flags" to "gm"
        ) {
            "fileset"(
                "dir" to rootProject.projectDir,
                "includes" to files,
                "excludes" to "**/node_modules/"
            )
        }
    }
}

// Replace release version in files
project.tasks.register("release") {
    doLast {
        replaceVersion("charts/**/Chart.yaml", "(?<=^(appVersion|version): ).+")
        replaceVersion("docker-compose.yml", "(?<=gcr.io/mirrornode/hedera-mirror-.+:).+")
        replaceVersion("gradle.properties", "(?<=^version=).+")
        replaceVersion(
            "hedera-mirror-rest/**/package*.json",
            "(?<=\"@hashgraph/(check-state-proof|mirror-rest|mirror-monitor)\",\\s{3,7}\"version\": \")[^\"]+"
        )
        replaceVersion("hedera-mirror-rest/**/openapi.yml", "(?<=^  version: ).+")
    }
}

tasks.sonar {
    dependsOn(tasks.build)
}<|MERGE_RESOLUTION|>--- conflicted
+++ resolved
@@ -87,11 +87,7 @@
         api("org.springdoc:springdoc-openapi-webflux-ui:1.6.14")
         api("org.springframework.cloud:spring-cloud-dependencies:2021.0.5")
         api("org.testcontainers:junit-jupiter:1.17.6")
-<<<<<<< HEAD
-        api("software.amazon.awssdk:bom:2.20.12")
-=======
         api("software.amazon.awssdk:bom:2.20.17")
->>>>>>> 72c67948
         api("uk.org.webcompere:system-stubs-jupiter:2.0.2")
     }
 }
