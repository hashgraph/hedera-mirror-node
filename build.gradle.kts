/*
 * Copyright (C) 2022-2024 Hedera Hashgraph, LLC
 *
 * Licensed under the Apache License, Version 2.0 (the "License");
 * you may not use this file except in compliance with the License.
 * You may obtain a copy of the License at
 *
 *      http://www.apache.org/licenses/LICENSE-2.0
 *
 * Unless required by applicable law or agreed to in writing, software
 * distributed under the License is distributed on an "AS IS" BASIS,
 * WITHOUT WARRANTIES OR CONDITIONS OF ANY KIND, either express or implied.
 * See the License for the specific language governing permissions and
 * limitations under the License.
 */

import com.github.gradle.node.npm.task.NpmSetupTask
import java.nio.file.Paths

description = "Hedera Mirror Node imports data from consensus nodes and serves it via an API"

plugins {
    id("com.diffplug.spotless")
    id("com.github.node-gradle.node")
    id("idea")
    id("java-platform")
    id("org.sonarqube")
    id("snykcode-extension")
}

// Can't use typed variable syntax due to Dependabot limitations
extra.apply {
    set("grpcVersion", "1.64.0")
    // Override jooq version since the official gradle plugin is on in 3.19.x, remove if not needed
    // with the next springboot release
    set("jooq.version", "3.19.6")
    set("mapStructVersion", "1.5.5.Final")
    set("nodeJsVersion", "18.18.0")
    set("protobufVersion", "3.25.3")
    set("reactorGrpcVersion", "1.2.4")
    set("vertxVersion", "4.5.8")
    set("tuweniVersion", "2.3.1")
}

// Creates a platform/BOM with specific versions so subprojects don't need to specify a version when
// using a dependency
dependencies {
    constraints {
        val grpcVersion: String by rootProject.extra
        val mapStructVersion: String by rootProject.extra
        val protobufVersion: String by rootProject.extra
        val reactorGrpcVersion: String by rootProject.extra
        val testcontainersSpringBootVersion: String by rootProject.extra
        val tuweniVersion: String by rootProject.extra
        val vertxVersion: String by rootProject.extra

        api("com.esaulpaugh:headlong:10.0.2")
        api("com.github.meanbeanlib:meanbean:3.0.0-M9")
        api("com.github.vertical-blank:sql-formatter:2.0.5")
        api("org.bouncycastle:bcprov-jdk18on:1.78.1")
        api("com.bucket4j:bucket4j-core:8.10.1")
        api("com.google.cloud:spring-cloud-gcp-dependencies:5.4.1")
        api("com.google.guava:guava:33.2.1-jre")
        api("com.google.protobuf:protobuf-java:$protobufVersion")
        api("com.graphql-java-generator:graphql-java-client-runtime:2.7")
        api("com.graphql-java:graphql-java-extended-scalars:22.0")
        api("com.graphql-java:graphql-java-extended-validation:22.0")
        api("com.hedera.evm:hedera-evm:0.48.0")
        api("com.hedera.hashgraph:hedera-protobuf-java-api:0.50.0")
        api("com.hedera.hashgraph:sdk:2.34.0")
        api("com.ongres.scram:client:2.1")
        api("com.playtika.testcontainers:embedded-google-pubsub:3.1.7")
        api("com.redis.testcontainers:testcontainers-redis-junit-jupiter:1.4.6")
        api("com.salesforce.servicelibs:reactor-grpc-stub:$reactorGrpcVersion")
        api("commons-beanutils:commons-beanutils:1.9.4")
        api("commons-io:commons-io:2.16.1")
        api("io.cucumber:cucumber-bom:7.18.0")
        api("io.github.mweirauch:micrometer-jvm-extras:0.2.2")
        api("io.grpc:grpc-bom:$grpcVersion")
        api("io.hypersistence:hypersistence-utils-hibernate-63:3.7.7")
        api("io.projectreactor:reactor-core-micrometer:1.1.7")
        api("io.swagger:swagger-annotations:1.6.14")
        api("io.vertx:vertx-pg-client:$vertxVersion")
        api("io.vertx:vertx-codegen:$vertxVersion")
        api("io.vertx:vertx-core:$vertxVersion")
        api("jakarta.inject:jakarta.inject-api:2.0.1")
        api("net.devh:grpc-spring-boot-starter:3.1.0.RELEASE")
        api("net.java.dev.jna:jna:5.14.0")
        api("org.apache.commons:commons-collections4:4.4")
        api("org.apache.commons:commons-compress:1.26.1")
        api("org.apache.commons:commons-math3:3.6.1")
<<<<<<< HEAD
        api("org.apache.tuweni:tuweni-bytes:2.3.1")
        api("org.apache.tuweni:tuweni-units:2.3.1")
=======
        api("org.apache.tuweni:tuweni-bytes:$tuweniVersion")
        api("org.apache.tuweni:tuweni-units:$tuweniVersion")
>>>>>>> 106300ce
        api("org.apache.velocity:velocity-engine-core:2.3")
        api("org.eclipse.jetty.toolchain:jetty-jakarta-servlet-api:5.0.2")
        api("org.gaul:s3proxy:2.2.0")
        api("org.hyperledger.besu:secp256k1:0.8.2")
        api("org.hyperledger.besu:evm:23.10.2")
        api("org.jetbrains:annotations:24.1.0")
        api("org.mapstruct:mapstruct:$mapStructVersion")
        api("org.mapstruct:mapstruct-processor:$mapStructVersion")
        api("org.msgpack:jackson-dataformat-msgpack:0.9.8")
        api("org.springdoc:springdoc-openapi-webflux-ui:1.8.0")
        api("org.springframework.cloud:spring-cloud-dependencies:2023.0.2")
        api("org.testcontainers:junit-jupiter:1.19.8")
        api("org.mockito:mockito-inline:5.2.0")
        api("software.amazon.awssdk:bom:2.26.7")
        api("uk.org.webcompere:system-stubs-jupiter:2.1.6")
        api("org.web3j:core:4.12.0")
    }
}

allprojects {
    apply(plugin = "jacoco")
    apply(plugin = "org.sonarqube")

    sonarqube {
        properties {
            property("sonar.host.url", "https://sonarcloud.io")
            property("sonar.organization", "hashgraph")
            property("sonar.projectKey", "hedera-mirror-node")
            property("sonar.sourceEncoding", "UTF-8")
            property("sonar.issue.ignore.multicriteria", "e1,e2,e3,e4,e5,e6")
            property("sonar.issue.ignore.multicriteria.e1.resourceKey", "**/*.java")
            property("sonar.issue.ignore.multicriteria.e1.ruleKey", "java:S6212")
            property("sonar.issue.ignore.multicriteria.e2.resourceKey", "**/*.java")
            property("sonar.issue.ignore.multicriteria.e2.ruleKey", "java:S125")
            property("sonar.issue.ignore.multicriteria.e3.resourceKey", "**/*.java")
            property("sonar.issue.ignore.multicriteria.e3.ruleKey", "java:S2187")
            property("sonar.issue.ignore.multicriteria.e4.resourceKey", "**/*.js")
            property("sonar.issue.ignore.multicriteria.e4.ruleKey", "javascript:S3758")
            property("sonar.issue.ignore.multicriteria.e5.resourceKey", "**/stateproof/*.sql")
            property("sonar.issue.ignore.multicriteria.e5.ruleKey", "plsql:S1192")
            property("sonar.issue.ignore.multicriteria.e6.resourceKey", "**/*.java")
            property("sonar.issue.ignore.multicriteria.e6.ruleKey", "java:S2970")
        }
    }
}

idea {
    module {
        isDownloadJavadoc = true
        isDownloadSources = true
    }
}

// Spotless uses Prettier and it requires Node.js
node {
    val nodeJsVersion: String by rootProject.extra
    download = true
    version = nodeJsVersion
    workDir = rootDir.resolve(".gradle").resolve("nodejs")
}

repositories {
    gradlePluginPortal()
    mavenCentral()
}

spotless {
    val licenseHeader =
        """
/*
 * Copyright (C) ${'$'}YEAR Hedera Hashgraph, LLC
 *
 * Licensed under the Apache License, Version 2.0 (the "License");
 * you may not use this file except in compliance with the License.
 * You may obtain a copy of the License at
 *
 *      http://www.apache.org/licenses/LICENSE-2.0
 *
 * Unless required by applicable law or agreed to in writing, software
 * distributed under the License is distributed on an "AS IS" BASIS,
 * WITHOUT WARRANTIES OR CONDITIONS OF ANY KIND, either express or implied.
 * See the License for the specific language governing permissions and
 * limitations under the License.
 */${"\n\n"}
"""
            .trimIndent()

    val npmExec =
        when (System.getProperty("os.name").lowercase().contains("windows")) {
            true -> Paths.get("npm.cmd")
            else -> Paths.get("bin", "npm")
        }
    val npmSetup = tasks.named("npmSetup").get() as NpmSetupTask
    val npmExecutable = npmSetup.npmDir.get().asFile.toPath().resolve(npmExec)

    isEnforceCheck = false

    if (!System.getenv().containsKey("CI")) {
        ratchetFrom("origin/main")
    }

    format("go") {
        endWithNewline()
        licenseHeader(licenseHeader, "package").updateYearWithLatest(true)
        target("hedera-mirror-rosetta/**/*.go")
        targetExclude("build/**")
        trimTrailingWhitespace()
    }
    format("javascript") {
        endWithNewline()
        indentWithSpaces(2)
        licenseHeader(licenseHeader, "$").updateYearWithLatest(true)
        prettier()
            .npmExecutable(npmExecutable)
            .npmInstallCache(Paths.get("${rootProject.rootDir}", ".gradle", "spotless"))
            .config(
                mapOf(
                    "bracketSpacing" to false,
                    "printWidth" to 120,
                    "singleQuote" to true,
                )
            )
        target("hedera-mirror-rest/**/*.js", "hedera-mirror-test/**/*.js")
        targetExclude("**/build/**", "**/node_modules/**", "**/__tests__/integration/*.test.js")
    }
    java {
        endWithNewline()
        palantirJavaFormat()
        licenseHeader(licenseHeader, "package").updateYearWithLatest(true)
        target("**/*.java")
        targetExclude(
            "**/build/**",
            "hedera-mirror-rest/**",
            "hedera-mirror-rosetta/**",
            // Known issue with Java 21: https://github.com/palantir/palantir-java-format/issues/933
            "hedera-mirror-rest-java/**/EntityServiceImpl.java"
        )
        toggleOffOn()
    }
    kotlin {
        endWithNewline()
        ktfmt().kotlinlangStyle()
        licenseHeader(licenseHeader, "package").updateYearWithLatest(true)
        target("buildSrc/**/*.kt")
        targetExclude("**/build/**")
    }
    kotlinGradle {
        endWithNewline()
        ktfmt().kotlinlangStyle()
        licenseHeader(licenseHeader, "(description|import|plugins)").updateYearWithLatest(true)
        target("*.kts", "*/*.kts", "buildSrc/**/*.kts", "hedera-mirror-rest/*/*.kts")
        targetExclude("**/build/**")
    }
    format("miscellaneous") {
        endWithNewline()
        indentWithSpaces(2)
        prettier().npmExecutable(npmExecutable)
        target("**/*.json", "**/*.md", "**/*.yml", "**/*.yaml")
        targetExclude("**/build/**", "**/charts/**", "**/node_modules/**", "**/package-lock.json")
        trimTrailingWhitespace()
    }
    format("proto") {
        endWithNewline()
        indentWithSpaces(4)
        licenseHeader(licenseHeader, "(package|syntax)").updateYearWithLatest(true)
        target("hedera-mirror-protobuf/**/*.proto")
        targetExclude("build/**")
        trimTrailingWhitespace()
    }
    sql {
        endWithNewline()
        indentWithSpaces()
        target("hedera-mirror-(common|importer|rest)/**/*.sql")
        targetExclude("**/build/**", "**/node_modules/**")
        trimTrailingWhitespace()
    }
}

fun replaceVersion(files: String, match: String) {
    ant.withGroovyBuilder {
        "replaceregexp"("match" to match, "replace" to project.version, "flags" to "gm") {
            "fileset"(
                "dir" to rootProject.projectDir,
                "includes" to files,
                "excludes" to "**/node_modules/"
            )
        }
    }
}

tasks.nodeSetup { onlyIf { !this.nodeDir.get().asFile.exists() } }

// Replace release version in files
tasks.register("release") {
    doLast {
        replaceVersion("charts/**/Chart.yaml", "(?<=^(appVersion|version): ).+")
        replaceVersion("docker-compose.yml", "(?<=gcr.io/mirrornode/hedera-mirror-.+:).+")
        replaceVersion("gradle.properties", "(?<=^version=).+")
        replaceVersion(
            "hedera-mirror-rest/**/package*.json",
            "(?<=\"@hashgraph/(check-state-proof|mirror-rest|mirror-monitor)\",\\s{3,7}\"version\": \")[^\"]+"
        )
        replaceVersion("hedera-mirror-rest/**/openapi.yml", "(?<=^  version: ).+")
    }
}

tasks.sonar { dependsOn(tasks.build) }

tasks.spotlessApply { dependsOn(tasks.nodeSetup) }

tasks.spotlessCheck { dependsOn(tasks.nodeSetup) }<|MERGE_RESOLUTION|>--- conflicted
+++ resolved
@@ -89,13 +89,8 @@
         api("org.apache.commons:commons-collections4:4.4")
         api("org.apache.commons:commons-compress:1.26.1")
         api("org.apache.commons:commons-math3:3.6.1")
-<<<<<<< HEAD
-        api("org.apache.tuweni:tuweni-bytes:2.3.1")
-        api("org.apache.tuweni:tuweni-units:2.3.1")
-=======
         api("org.apache.tuweni:tuweni-bytes:$tuweniVersion")
         api("org.apache.tuweni:tuweni-units:$tuweniVersion")
->>>>>>> 106300ce
         api("org.apache.velocity:velocity-engine-core:2.3")
         api("org.eclipse.jetty.toolchain:jetty-jakarta-servlet-api:5.0.2")
         api("org.gaul:s3proxy:2.2.0")
