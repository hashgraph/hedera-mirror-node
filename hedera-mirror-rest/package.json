--- conflicted
+++ resolved
@@ -24,18 +24,13 @@
     "cors": "^2.8.5",
     "express": "^4.17.1",
     "extend": "^3.0.2",
-<<<<<<< HEAD
-    "js-yaml": "^3.13.1",
+    "js-yaml": "^3.14.0",
     "lodash": "^4.17.19",
-=======
-    "js-yaml": "^3.14.0",
->>>>>>> 2f1bed93
     "log4js": "^4.3.1",
     "mathjs": "^7.1.0",
     "node-cache": "^5.1.0",
     "node-fetch": "^2.6.0",
     "pg": "~7.11.0",
-    "stringstream": "^1.0.0",
     "swagger-stats": "^0.95.17"
   },
   "bundledDependencies": [
@@ -54,7 +49,6 @@
     "node-cache",
     "node-fetch",
     "pg",
-    "stringstream",
     "swagger-stats"
   ],
   "devDependencies": {
@@ -67,15 +61,12 @@
     "eslint-plugin-security": "^1.4.0",
     "husky": "^4.2.5",
     "jest": "^26.1.0",
-<<<<<<< HEAD
+    "jest-junit": "^11.1.0",
+    "node-flywaydb": "^3.0.3",
     "jest-junit": "^11.0.1",
     "mock-req-res": "^1.2.0",
     "node-duration": "^1.0.4",
     "node-flywaydb": "^3.0.2",
-=======
-    "jest-junit": "^11.1.0",
-    "node-flywaydb": "^3.0.3",
->>>>>>> 2f1bed93
     "nodemon": "^2.0.4",
     "prettier": "^2.0.5",
     "pretty-quick": "^2.0.1",
