{
  "name": "hedera-mirror-rest",
  "version": "0.16.0-rc1",
  "description": "Hedera Mirror Node REST API",
  "main": "server.js",
  "private": true,
  "engines": {
    "node": ">=12.6.0"
  },
  "scripts": {
    "test": "jest --testPathPattern='__tests__/*'",
    "perftest": "__performancetests__/perfTest.js",
    "dev": "nodemon app.js",
    "lint": "eslint \"**/*.js\""
  },
  "author": "Hedera Mirror Node Team",
  "license": "Apache-2.0",
  "dependencies": {
    "@awaitjs/express": "^0.6.1",
    "asn1js": "^2.0.26",
    "aws-sdk": "^2.717.0",
    "body-parser": "^1.19.0",
    "compression": "^1.7.4",
    "cors": "^2.8.5",
    "express": "^4.17.1",
    "extend": "^3.0.2",
    "js-yaml": "^3.14.0",
<<<<<<< HEAD
    "lodash": "^4.17.19",
    "log4js": "^4.3.1",
=======
    "log4js": "^6.3.0",
>>>>>>> f447c37a
    "mathjs": "^7.1.0",
    "node-cache": "^5.1.2",
    "node-fetch": "^2.6.0",
    "pg": "~8.3.0",
    "swagger-stats": "^0.95.17"
  },
  "bundledDependencies": [
    "asn1js",
    "@awaitjs/express",
    "aws-sdk",
    "body-parser",
    "compression",
    "cors",
    "express",
    "extend",
    "js-yaml",
    "lodash",
    "log4js",
    "mathjs",
    "node-cache",
    "node-fetch",
    "pg",
    "swagger-stats"
  ],
  "devDependencies": {
    "aws-sdk-mock": "^5.1.0",
    "axios": "^0.19.2",
    "codecov": "^3.7.2",
    "eslint-config-airbnb-base": "^14.2.0",
    "eslint-plugin-import": "^2.22.0",
    "eslint-plugin-jest": "^23.19.0",
    "eslint-plugin-node": "^11.1.0",
    "eslint-plugin-security": "^1.4.0",
    "husky": "^4.2.5",
    "jest": "^26.2.2",
    "jest-junit": "^11.1.0",
    "mock-req-res": "^1.2.0",
    "node-flywaydb": "^3.0.3",
    "nodemon": "^2.0.4",
    "prettier": "^2.0.5",
    "pretty-quick": "^2.0.1",
    "rewire": "^5.0.0",
    "sinon": "^9.0.2",
    "supertest": "^4.0.2",
    "testcontainers": "^3.2.0"
  },
  "husky": {
    "hooks": {
      "pre-commit": "pretty-quick --staged"
    }
  },
  "jest": {
    "collectCoverage": true,
    "coverageDirectory": "./coverage/",
    "coveragePathIgnorePatterns": [
      "<rootDir>/__tests__/integrationDbOps.js",
      "<rootDir>/__tests__/integrationDomainOps.js",
      "<rootDir>/__tests__/integrationS3Ops.js",
      "<rootDir>/__tests__/integrationUtils.js",
      "<rootDir>/__tests__/mockpool.js",
      "<rootDir>/__tests__/testutils.js"
    ],
    "reporters": [
      "default",
      "jest-junit"
    ],
    "testPathIgnorePatterns": [
      "__tests__/testutils.js",
      "__tests__/mockpool.js",
      "__tests__/integrationDbOps.js",
      "__tests__/integrationDomainOps.js",
      "__tests__/integrationS3Ops.js",
      "__tests__/integrationUtils.js"
    ],
    "verbose": true
  },
  "jest-junit": {
    "outputDirectory": "target/jest-junit"
  },
  "prettier": {
    "bracketSpacing": false,
    "trailingComma": "es5",
    "tabWidth": 2,
    "semi": true,
    "singleQuote": true
  }
}<|MERGE_RESOLUTION|>--- conflicted
+++ resolved
@@ -25,12 +25,8 @@
     "express": "^4.17.1",
     "extend": "^3.0.2",
     "js-yaml": "^3.14.0",
-<<<<<<< HEAD
     "lodash": "^4.17.19",
-    "log4js": "^4.3.1",
-=======
     "log4js": "^6.3.0",
->>>>>>> f447c37a
     "mathjs": "^7.1.0",
     "node-cache": "^5.1.2",
     "node-fetch": "^2.6.0",
