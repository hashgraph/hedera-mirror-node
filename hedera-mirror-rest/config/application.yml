--- conflicted
+++ resolved
@@ -10,16 +10,12 @@
           connectionTimeout: 20000
           maxConnections: 10
           statementTimeout: 20000
-<<<<<<< HEAD
         port: 26257
-=======
-        port: 5432
         tls:
           ca: ''
           cert: ''
           enabled: false
           key: ''
->>>>>>> a968e901
         username: mirror_api
       includeHostInLink: false
       log:
