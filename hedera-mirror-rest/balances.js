/*-
 * ‌
 * Hedera Mirror Node
 * ​
 * Copyright (C) 2019 - 2021 Hedera Hashgraph, LLC
 * ​
 * Licensed under the Apache License, Version 2.0 (the "License");
 * you may not use this file except in compliance with the License.
 * You may obtain a copy of the License at
 *
 *      http://www.apache.org/licenses/LICENSE-2.0
 *
 * Unless required by applicable law or agreed to in writing, software
 * distributed under the License is distributed on an "AS IS" BASIS,
 * WITHOUT WARRANTIES OR CONDITIONS OF ANY KIND, either express or implied.
 * See the License for the specific language governing permissions and
 * limitations under the License.
 * ‍
 */

'use strict';

const constants = require('./constants');
const EntityId = require('./entityId');
const utils = require('./utils');

const formatBalancesResult = (req, result, limit, order) => {
  const {rows, sqlQuery} = result;
  const ret = {
    timestamp: null,
    balances: [],
    links: {
      next: null,
    },
  };

  if (rows.length > 0) {
    ret.timestamp = utils.nsToSecNs(rows[0].consensus_timestamp);
  }

  ret.balances = rows.map((row) => {
    return {
      account: EntityId.parse(row.account_id).toString(),
      balance: Number(row.balance),
      tokens: utils.parseTokenBalances(row.token_balances),
    };
  });

  const anchorAccountId = ret.balances.length > 0 ? ret.balances[ret.balances.length - 1].account : 0;

  // Pagination links
  ret.links = {
    next: utils.getPaginationLink(
      req,
      ret.balances.length !== limit,
      constants.filterKeys.ACCOUNT_ID,
      anchorAccountId,
      order
    ),
  };

  if (utils.isTestEnv()) {
    ret.sqlQuery = sqlQuery;
  }

  return ret;
};

/**
 * Handler function for /balances API.
 * @param {Request} req HTTP request object
 * @return {Promise} Promise for PostgreSQL query
 */
const getBalances = async (req, res) => {
  utils.validateReq(req);

  // Parse the filter parameters for credit/debit, account-numbers, timestamp and pagination
  const [accountQuery, accountParams] = utils.parseAccountIdQueryParam(req.query, 'ab.account_id');
  // transform the timestamp=xxxx or timestamp=eq:xxxx query in url to 'timestamp <= xxxx' SQL query condition
  const [tsQuery, tsParams] = utils.parseTimestampQueryParam(req.query, 'ab.consensus_timestamp', {
    [utils.opsMap.eq]: utils.opsMap.lte,
  });
  const [balanceQuery, balanceParams] = utils.parseBalanceQueryParam(req.query, 'ab.balance');
  const [pubKeyQuery, pubKeyParams] = utils.parsePublicKeyQueryParam(req.query, 'ac.public_key');
  const {query, params, order, limit} = utils.parseLimitAndOrderParams(req, constants.orderFilterValues.DESC);

  // Use the inner query to find the latest snapshot timestamp from the balance history table
  const innerQuery = `
      SELECT
        ab.consensus_timestamp
      FROM account_balance ab
      WHERE ${tsQuery === '' ? '1=1' : tsQuery}
      ORDER BY ab.consensus_timestamp DESC
      LIMIT 1`;

  const whereClause = `
      WHERE ${[`ab.consensus_timestamp = (${innerQuery})`, accountQuery, pubKeyQuery, balanceQuery]
        .filter((q) => q !== '')
        .join(' AND ')}`;

  // Only need to join entity if we're selecting on publickey.
  const joinEntityClause = pubKeyQuery !== '' ? 'JOIN account_contract ac on ac.id = ab.account_id' : '';

  // token balances pairs are aggregated as an array of json objects {token_id, balance}
  const sqlQuery = `
      SELECT
        ab.consensus_timestamp,
        ab.account_id,
        ab.balance,
        json_agg(
          json_build_object(
            'token_id', tb.token_id::text,
            'balance', tb.balance
          ) order by tb.token_id ${order}
        ) FILTER (WHERE tb.token_id IS NOT NULL) AS token_balances
      FROM account_balance ab
      LEFT JOIN token_balance tb
        ON ab.consensus_timestamp = tb.consensus_timestamp
          AND ab.account_id = tb.account_id
      ${joinEntityClause}
      ${whereClause}
      GROUP BY ab.consensus_timestamp, ab.account_id
      ORDER BY ab.account_id ${order}
      ${query}`;

<<<<<<< HEAD
  const sqlParams = utils.mergeParams(tsParams, accountParams, pubKeyParams, balanceParams, params);
=======
  const sqlParams = [tsParams, accountParams, pubKeyParams, balanceParams, params].reduce((previous, next) => {
    previous.push(...next);
    return previous;
  }, []);
>>>>>>> a80f8334
  const pgSqlQuery = utils.convertMySqlStyleQueryToPostgres(sqlQuery);

  if (logger.isTraceEnabled()) {
    logger.trace(`getBalance query: ${pgSqlQuery} ${JSON.stringify(sqlParams)}`);
  }

  // Execute query
  const result = await pool.queryQuietly(pgSqlQuery, sqlParams);
  res.locals[constants.responseDataLabel] = formatBalancesResult(req, result, limit, order);
  logger.debug(`getBalances returning ${result.rows.length} entries`);
};

module.exports = {
  getBalances,
};<|MERGE_RESOLUTION|>--- conflicted
+++ resolved
@@ -123,14 +123,7 @@
       ORDER BY ab.account_id ${order}
       ${query}`;
 
-<<<<<<< HEAD
   const sqlParams = utils.mergeParams(tsParams, accountParams, pubKeyParams, balanceParams, params);
-=======
-  const sqlParams = [tsParams, accountParams, pubKeyParams, balanceParams, params].reduce((previous, next) => {
-    previous.push(...next);
-    return previous;
-  }, []);
->>>>>>> a80f8334
   const pgSqlQuery = utils.convertMySqlStyleQueryToPostgres(sqlQuery);
 
   if (logger.isTraceEnabled()) {
