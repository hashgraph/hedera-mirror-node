/*
 * Copyright (C) 2019-2024 Hedera Hashgraph, LLC
 *
 * Licensed under the Apache License, Version 2.0 (the "License");
 * you may not use this file except in compliance with the License.
 * You may obtain a copy of the License at
 *
 *      http://www.apache.org/licenses/LICENSE-2.0
 *
 * Unless required by applicable law or agreed to in writing, software
 * distributed under the License is distributed on an "AS IS" BASIS,
 * WITHOUT WARRANTIES OR CONDITIONS OF ANY KIND, either express or implied.
 * See the License for the specific language governing permissions and
 * limitations under the License.
 */

/**
 * Integration tests for the rest-api and postgresql database.
 * Tests will be performed using either a docker postgres instance managed by the testContainers module or
 * some other database (running locally, instantiated in the CI environment, etc).
 * Tests instantiate the database schema via a flywaydb wrapper using the flyway CLI to clean and migrate the
 * schema (using sql files in the ../src/resources/db/migration directory).
 *
 * * Test data for rest-api tests is created by:
 * 1) reading account id, balance, expiration and crypto transfer information from specs/*.json
 * 2) applying account creations, balance sets and transfers to the integration DB

 * Tests are then run in code below and by comparing requests/responses from the server to data in the specs/ dir.
 */

// external libraries
import crypto from 'crypto';
import fs from 'fs';
import {jest} from '@jest/globals';
import _ from 'lodash';
import path from 'path';
import request from 'supertest';
import integrationDomainOps from '../integrationDomainOps';
import IntegrationS3Ops from '../integrationS3Ops';
import config from '../../config';
import {cloudProviders} from '../../constants';
import server from '../../server';
import {getModuleDirname} from '../testutils';
import {JSONParse} from '../../utils';
import {defaultBeforeAllTimeoutMillis, setupIntegrationTest} from '../integrationUtils';
import {CreateBucketCommand, PutObjectCommand, S3} from '@aws-sdk/client-s3';
import sinon from 'sinon';
const groupSpecPath = $$GROUP_SPEC_PATH$$;

const defaultResponseHeaders = {
  'cache-control': 'public, max-age=1',
};
const responseHeadersFilename = 'responseHeaders.json';

const walk = (dir, files = []) => {
  for (const f of fs.readdirSync(dir)) {
    const p = path.join(dir, f);
    const stat = fs.statSync(p);

    if (stat.isDirectory()) {
      walk(p, files);
    } else {
      files.push(p);
    }
  }

  return files;
};

const getResponseHeaders = (spec, specPath) => {
  const responseHeadersPath = path.join(path.dirname(specPath), responseHeadersFilename);
  spec.responseHeaders = {
    ...(spec.responseHeaders ?? {}),
    ...(fs.existsSync(responseHeadersPath)
      ? JSONParse(fs.readFileSync(responseHeadersPath, 'utf8'))
      : defaultResponseHeaders),
  };
};

const getSpecs = async () => {
  const modulePath = getModuleDirname(import.meta);
  const specPath = path.join(modulePath, '..', 'specs', groupSpecPath);
<<<<<<< HEAD
=======
  const specMap = {};

  await Promise.all(
    walk(specPath)
      .filter((f) => f.endsWith('.json') && !f.endsWith(responseHeadersFilename))
      .map(async (f) => {
        const specText = fs.readFileSync(f, 'utf8');
        const spec = JSONParse(specText);
        spec.name = path.basename(f);
        getResponseHeaders(spec, f);

        const key = path.dirname(f).replace(specPath, '');
        const specs = specMap[key] || [];
        if (spec.matrix) {
          const apply = (await import(path.join(modulePath, spec.matrix))).default;
          specs.push(...apply(spec));
        } else {
          specs.push(spec);
        }
        specMap[key] = specs;
      })
  );
>>>>>>> aa48cd37

  return (
    await Promise.all(
      walk(specPath)
        .filter((f) => f.endsWith('.json'))
        .map(async (f) => {
          const specText = fs.readFileSync(f, 'utf8');
          const spec = JSONParse(specText);
          spec.name = path.basename(f);
          const key = path.dirname(f).replace(specPath, '');
          const specs = [];
          if (spec.matrix) {
            const apply = (await import(path.join(modulePath, spec.matrix))).default;
            specs.push(...apply(spec));
          } else {
            specs.push(spec);
          }

          return {key, specs};
        })
    )
  ).reduce((specMap, {key, specs}) => {
    specMap[key] = specMap[key] ?? [];
    specMap[key].push(...specs);
    return specMap;
  }, {});
};

setupIntegrationTest();

const specs = await getSpecs();

describe(`API specification tests - ${groupSpecPath}`, () => {
  const bucketName = 'hedera-demo-streams';
  const featureSupport = {};
  const s3TestDataRoot = path.join(getModuleDirname(import.meta), '..', 'data', 's3');

  let configOverridden = false;
  let configClone;
  let s3Ops;

  const configS3ForStateProof = (endpoint) => {
    config.stateproof = _.merge(config.stateproof, {
      addressBookHistory: false,
      enabled: true,
      streams: {
        network: 'OTHER',
        cloudProvider: cloudProviders.S3,
        endpointOverride: endpoint,
        region: 'us-east-1',
        bucketName,
      },
    });
  };

  const getTests = (spec) => {
    const tests = spec.tests || [
      {
        url: spec.url,
        urls: spec.urls,
        responseContentType: spec.responseContentType,
        responseJson: spec.responseJson,
        responseStatus: spec.responseStatus,
      },
    ];
    return _.flatten(
      tests.map((test) => {
        const urls = test.urls || [test.url];
        const {responseContentType, responseJson, responseStatus} = test;
        return urls.map((url) => ({url, responseContentType, responseJson, responseStatus}));
      })
    );
  };

  const hasher = (data) => crypto.createHash('sha256').update(data).digest('hex');

  const loadSqlScripts = async (pathPrefix, sqlScripts) => {
    if (!sqlScripts) {
      return;
    }

    for (const sqlScript of sqlScripts) {
      const sqlScriptPath = path.join(getModuleDirname(import.meta), '..', pathPrefix || '', sqlScript);
      const script = fs.readFileSync(sqlScriptPath, 'utf8');
      logger.debug(`loading sql script ${sqlScript}`);
      await pool.query(script);
    }
  };

  const needsS3 = (specs) => Object.keys(specs).some((dir) => dir.includes('stateproof'));

  const overrideConfig = (override) => {
    if (!override) {
      return;
    }

    _.merge(config, override);
    configOverridden = true;
  };

  const restoreConfig = () => {
    if (configOverridden) {
      _.merge(config, configClone);
      configOverridden = false;
    }
  };

  const runSqlFuncs = async (pathPrefix, sqlFuncs) => {
    if (!sqlFuncs) {
      return;
    }

    for (const sqlFunc of sqlFuncs) {
      // path.join returns normalized path, the sqlFunc is a local js file so add './'
      const func = (await import(`./${path.join('..', pathPrefix || '', sqlFunc)}`)).default;
      logger.debug(`running sql func in ${sqlFunc}`);
      await func.apply(null);
    }
  };

  const setupFeatureSupport = (features) => {
    if (features?.fakeTime) {
      featureSupport.clock = sinon.useFakeTimers({
        now: Date.parse(features.fakeTime),
        shouldAdvanceTime: true,
        shouldClearNativeTimers: true,
      });
    }
  };

  const specSetupSteps = async (spec) => {
    overrideConfig(spec.config);
    await integrationDomainOps.setup(spec);
    if (spec.sql) {
      await loadSqlScripts(spec.sql.pathprefix, spec.sql.scripts);
      await runSqlFuncs(spec.sql.pathprefix, spec.sql.funcs);
    }
    setupFeatureSupport(spec.features);
  };

  const teardownFeatureSupport = () => {
    if (featureSupport.clock) {
      featureSupport.clock.restore();
      delete featureSupport.clock;
    }
  };

  const transformStateProofResponse = (jsonObj) => {
    const deepBase64Encode = (obj) => {
      if (typeof obj === 'string') {
        return hasher(obj);
      }

      const result = {};
      for (const [k, v] of Object.entries(obj)) {
        if (typeof v === 'string') {
          result[k] = hasher(v);
        } else if (Array.isArray(v)) {
          result[k] = v.map((val) => deepBase64Encode(val));
        } else if (_.isPlainObject(v)) {
          result[k] = deepBase64Encode(v);
        } else {
          result[k] = v;
        }
      }
      return result;
    };

    return deepBase64Encode(jsonObj);
  };

  const uploadFilesToS3 = async (endpoint) => {
    const dataPath = path.join(s3TestDataRoot, bucketName);
    // use fake accessKeyId and secretAccessKey, otherwise upload will fail
    const s3client = new S3({
      credentials: {
        accessKeyId: 'AKIAIOSFODNN7EXAMPLE',
        secretAccessKey: 'wJalrXUtnFEMI/K7MDENG/bPxRfiCYEXAMPLEKEY',
      },
      endpoint,
      forcePathStyle: true,
      region: 'us-east-1',
    });

    logger.debug(`creating s3 bucket ${bucketName}`);
    await s3client.send(new CreateBucketCommand({Bucket: bucketName}));

    logger.debug('uploading file objects to mock s3 service');
    const s3ObjectKeys = [];
    for (const filePath of walk(dataPath)) {
      const s3ObjectKey = path.relative(dataPath, filePath);
      const fileStream = fs.createReadStream(filePath);
      await s3client.send(
        new PutObjectCommand({
          Bucket: bucketName,
          Key: s3ObjectKey,
          Body: fileStream,
          ACL: 'public-read',
        })
      );
      s3ObjectKeys.push(s3ObjectKey);
    }
    logger.debug(`uploaded ${s3ObjectKeys.length} file objects: ${s3ObjectKeys}`);
  };

  jest.setTimeout(60000);

  beforeAll(async () => {
    if (needsS3(specs)) {
      s3Ops = new IntegrationS3Ops();
      await s3Ops.start();
      configS3ForStateProof(s3Ops.getEndpointUrl());
      await uploadFilesToS3(s3Ops.getEndpointUrl());
    }

    configClone = _.cloneDeep(config);
  }, defaultBeforeAllTimeoutMillis);

  afterAll(async () => {
    if (s3Ops) {
      await s3Ops.stop();
    }
  });

  afterEach(() => {
    restoreConfig();
    teardownFeatureSupport();
  });

  Object.entries(specs).forEach(([dir, specs]) => {
    describe(`${dir}`, () => {
      specs.forEach((spec) => {
        describe(`${spec.name}`, () => {
          getTests(spec).forEach((tt) => {
            test(`${tt.url}`, async () => {
              await specSetupSteps(spec.setup);
              if (spec.postSetup) {
                await spec.postSetup();
              }

              const response = await request(server).get(tt.url);

              expect(response.status).toEqual(tt.responseStatus);
              const contentType = response.get('Content-Type');
              expect(contentType).not.toBeNull();

              if (contentType.includes('application/json')) {
                let jsonObj = response.text === '' ? {} : JSONParse(response.text);
                if (response.status === 200 && dir.endsWith('stateproof')) {
                  jsonObj = transformStateProofResponse(jsonObj);
                }
                expect(jsonObj).toEqual(tt.responseJson);
              } else {
                expect(contentType).toEqual(tt.responseContentType);
                expect(response.text).toEqual(tt.responseJson);
              }

              if (response.status >= 200 && response.status < 300) {
                expect(response.headers).toMatchObject(spec.responseHeaders);
              }
            });
          });
        });
      });
    });
  });
});<|MERGE_RESOLUTION|>--- conflicted
+++ resolved
@@ -80,40 +80,17 @@
 const getSpecs = async () => {
   const modulePath = getModuleDirname(import.meta);
   const specPath = path.join(modulePath, '..', 'specs', groupSpecPath);
-<<<<<<< HEAD
-=======
-  const specMap = {};
-
-  await Promise.all(
-    walk(specPath)
-      .filter((f) => f.endsWith('.json') && !f.endsWith(responseHeadersFilename))
-      .map(async (f) => {
-        const specText = fs.readFileSync(f, 'utf8');
-        const spec = JSONParse(specText);
-        spec.name = path.basename(f);
-        getResponseHeaders(spec, f);
-
-        const key = path.dirname(f).replace(specPath, '');
-        const specs = specMap[key] || [];
-        if (spec.matrix) {
-          const apply = (await import(path.join(modulePath, spec.matrix))).default;
-          specs.push(...apply(spec));
-        } else {
-          specs.push(spec);
-        }
-        specMap[key] = specs;
-      })
-  );
->>>>>>> aa48cd37
 
   return (
     await Promise.all(
       walk(specPath)
-        .filter((f) => f.endsWith('.json'))
+        .filter((f) => f.endsWith('.json') && !f.endsWith(responseHeadersFilename))
         .map(async (f) => {
           const specText = fs.readFileSync(f, 'utf8');
           const spec = JSONParse(specText);
           spec.name = path.basename(f);
+          getResponseHeaders(spec, f);
+
           const key = path.dirname(f).replace(specPath, '');
           const specs = [];
           if (spec.matrix) {
