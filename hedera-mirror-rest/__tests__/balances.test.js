--- conflicted
+++ resolved
@@ -24,16 +24,6 @@
 const testutils = require('./testutils.js');
 const config = require('../config.js');
 
-<<<<<<< HEAD
-beforeAll(async () => {
-  jest.setTimeout(1000);
-});
-
-afterAll(() => {
-});
-
-=======
->>>>>>> 87e3920f
 const timeNow = Math.floor(new Date().getTime() / 1000);
 const timeOneHourAgo = timeNow - 60 * 60;
 
