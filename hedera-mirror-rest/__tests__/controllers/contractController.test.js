/*-
 * ‌
 * Hedera Mirror Node
 * ​
 * Copyright (C) 2019 - 2022 Hedera Hashgraph, LLC
 * ​
 * Licensed under the Apache License, Version 2.0 (the "License");
 * you may not use this file except in compliance with the License.
 * You may obtain a copy of the License at
 *
 *      http://www.apache.org/licenses/LICENSE-2.0
 *
 * Unless required by applicable law or agreed to in writing, software
 * distributed under the License is distributed on an "AS IS" BASIS,
 * WITHOUT WARRANTIES OR CONDITIONS OF ANY KIND, either express or implied.
 * See the License for the specific language governing permissions and
 * limitations under the License.
 * ‍
 */

'use strict';

const {Range} = require('pg-range');

const {
  response: {
    limit: {default: defaultLimit},
  },
} = require('../../config');
const constants = require('../../constants');
const contracts = require('../../controllers/contractController');
const {assertSqlQueryEqual} = require('../testutils');
const utils = require('../../utils');
const {Contract} = require('../../model');
const {FileDataService} = require('../../service');
const Bound = require('../../controllers/bound');

const contractFields = [
  Contract.AUTO_RENEW_ACCOUNT_ID,
  Contract.AUTO_RENEW_PERIOD,
  Contract.CREATED_TIMESTAMP,
  Contract.DELETED,
  Contract.EVM_ADDRESS,
  Contract.EXPIRATION_TIMESTAMP,
  Contract.FILE_ID,
  Contract.ID,
  Contract.KEY,
  Contract.MAX_AUTOMATIC_TOKEN_ASSOCIATIONS,
  Contract.MEMO,
  Contract.OBTAINER_ID,
  Contract.PERMANENT_REMOVAL,
  Contract.PROXY_ACCOUNT_ID,
  Contract.TIMESTAMP_RANGE,
].map((column) => Contract.getFullName(column));
const contractWithInitcodeFields = [...contractFields, Contract.getFullName(Contract.INITCODE)];

const timestampEq1002Filter = {key: constants.filterKeys.TIMESTAMP, operator: utils.opsMap.eq, value: '1002'};
const timestampGt1002Filter = {key: constants.filterKeys.TIMESTAMP, operator: utils.opsMap.gt, value: '1002'};
const timestampGte1002Filter = {key: constants.filterKeys.TIMESTAMP, operator: utils.opsMap.gte, value: '1002'};
const timestampEq1005Filter = {key: constants.filterKeys.TIMESTAMP, operator: utils.opsMap.eq, value: '1005'};
const timestampLt1005Filter = {key: constants.filterKeys.TIMESTAMP, operator: utils.opsMap.lt, value: '1005'};
const timestampLte1005Filter = {key: constants.filterKeys.TIMESTAMP, operator: utils.opsMap.lte, value: '1005'};

const indexEq2Filter = {key: constants.filterKeys.INDEX, operator: utils.opsMap.eq, value: '2'};
const indexGt2Filter = {key: constants.filterKeys.INDEX, operator: utils.opsMap.gt, value: '2'};
const indexGte2Filter = {key: constants.filterKeys.INDEX, operator: utils.opsMap.gte, value: '2'};
const indexEq5Filter = {key: constants.filterKeys.INDEX, operator: utils.opsMap.eq, value: '5'};
const indexLt5Filter = {key: constants.filterKeys.INDEX, operator: utils.opsMap.lt, value: '5'};
const indexLte5Filter = {key: constants.filterKeys.INDEX, operator: utils.opsMap.lte, value: '5'};

const emptyFilterString = 'empty filters';
const primaryContractFilter = 'cr.contract_id = $1';

describe('extractSqlFromContractFilters', () => {
  const defaultExpected = {
    filterQuery: '',
    params: [defaultLimit],
    order: constants.orderFilterValues.DESC,
    limit: defaultLimit,
    limitQuery: 'limit $1',
  };

  const specs = [
    {
      name: emptyFilterString,
      input: [],
      expected: defaultExpected,
    },
    {
      name: 'limit',
      input: [
        {
          key: constants.filterKeys.LIMIT,
          operator: utils.opsMap.eq,
          value: 20,
        },
      ],
      expected: {
        ...defaultExpected,
        params: [20],
        limit: 20,
      },
    },
    {
      name: 'order asc',
      input: [
        {
          key: constants.filterKeys.ORDER,
          operator: utils.opsMap.eq,
          value: constants.orderFilterValues.ASC,
        },
      ],
      expected: {
        ...defaultExpected,
        order: constants.orderFilterValues.ASC,
      },
    },
    {
      name: 'contract.id',
      input: [
        {
          key: constants.filterKeys.CONTRACT_ID,
          operator: utils.opsMap.eq,
          value: '1001',
        },
        {
          key: constants.filterKeys.CONTRACT_ID,
          operator: utils.opsMap.eq,
          value: '1002',
        },
        {
          key: constants.filterKeys.CONTRACT_ID,
          operator: utils.opsMap.gt,
          value: '1000',
        },
      ],
      expected: {
        ...defaultExpected,
        filterQuery: 'where c.id > $1 and c.id in ($2,$3)',
        params: [1000, 1001, 1002, defaultLimit],
        limitQuery: 'limit $4',
      },
    },
  ];

  specs.forEach((spec) => {
    test(`${spec.name}`, async () => {
      expect(await contracts.extractSqlFromContractFilters(spec.input)).toEqual(spec.expected);
    });
  });
});

describe('extractTimestampConditionsFromContractFilters', () => {
  const timestampKey = constants.filterKeys.TIMESTAMP;
  const timestampColumn = Contract.getFullName(Contract.TIMESTAMP_RANGE);
  const specs = [
    {
      name: emptyFilterString,
      input: [],
      expected: {
        conditions: [],
        params: [],
      },
    },
    {
      name: 'no timestamp filters',
      input: [
        {
          key: constants.filterKeys.ORDER,
          operator: utils.opsMap.eq,
          value: constants.orderFilterValues.ASC,
        },
      ],
      expected: {
        conditions: [],
        params: [],
      },
    },
    {
      name: 'timestamp filters',
      input: [
        {
          key: timestampKey,
          operator: utils.opsMap.eq, // will be converted to lte
          value: '200',
        },
        {
          key: timestampKey,
          operator: utils.opsMap.gt,
          value: '201',
        },
        {
          key: timestampKey,
          operator: utils.opsMap.gte,
          value: '202',
        },
        {
          key: timestampKey,
          operator: utils.opsMap.lt,
          value: '203',
        },
        {
          key: timestampKey,
          operator: utils.opsMap.lte,
          value: '204',
        },
        {
          key: timestampKey,
          operator: utils.opsMap.ne,
          value: '205',
        },
      ],
      expected: {
        conditions: [
          `${timestampColumn} && $1`,
          `${timestampColumn} && $2`,
          `${timestampColumn} && $3`,
          `${timestampColumn} && $4`,
          `${timestampColumn} && $5`,
          `not ${timestampColumn} @> $6`,
        ],
        params: [
          Range(null, '200', '(]'),
          Range('201', null, '()'),
          Range('202', null, '[)'),
          Range(null, '203', '()'),
          Range(null, '204', '(]'),
          Range('205', '205', '[]'),
        ],
      },
    },
  ];

  specs.forEach((spec) => {
    test(`${spec.name}`, () => {
      expect(contracts.extractTimestampConditionsFromContractFilters(spec.input)).toEqual(spec.expected);
    });
  });
});

describe('formatContractRow', () => {
  const input = {
    auto_renew_account_id: 1005,
    auto_renew_period: 1000n,
    created_timestamp: 999123456789n,
    deleted: false,
    evm_address: null,
    expiration_timestamp: 99999999000000000n,
    file_id: 2800,
    id: 3001,
    key: Buffer.from([0xaa, 0xbb, 0xcc, 0x77]),
    max_automatic_token_associations: 0,
    memo: 'sample contract',
    obtainer_id: 2005,
    permanent_removal: null,
    proxy_account_id: 2002,
    timestamp_range: Range('1000123456789', '2000123456789', '[)'),
  };
  const expected = {
    admin_key: {
      _type: 'ProtobufEncoded',
      key: 'aabbcc77',
    },
    auto_renew_account: '0.0.1005',
    auto_renew_period: 1000n,
    contract_id: '0.0.3001',
    created_timestamp: '999.123456789',
    deleted: false,
    evm_address: '0x0000000000000000000000000000000000000bb9',
    expiration_timestamp: '99999999.000000000',
    file_id: '0.0.2800',
    max_automatic_token_associations: 0,
    memo: 'sample contract',
    obtainer_id: '0.0.2005',
    permanent_removal: null,
    proxy_account_id: '0.0.2002',
    timestamp: {
      from: '1000.123456789',
      to: '2000.123456789',
    },
  };

  test('verify', () => {
    expect(contracts.formatContractRow(input)).toEqual(expected);
  });
});

describe('getContractByIdOrAddressQuery', () => {
  const mainQuery = `select ${[
    ...contractFields,
    "coalesce(encode(c.initcode, 'hex')::bytea, cf.bytecode) as bytecode",
  ]}
    from contract c, contract_file cf`;

  const queryForTable = ({table, extraConditions, columnName}) => {
    return `select ${contractWithInitcodeFields}
      from ${table} c
      where ${(extraConditions && extraConditions.join(' and ') + ' and ') || ''} c.${columnName} = $3`;
  };

  const timestampConditions = ['c.timestamp_range && $1', 'c.timestamp_range && $2'];

  const specs = [
    {
      name: 'latest',
      isCreate2Test: false,
      input: {timestampConditions: [], timestampParams: [1234, 5678], contractIdParam: '0.0.2'},
      expectedParams: [1234, 5678, 2],
      expectedQuery: (columnName) => `
        with contract as (
          ${queryForTable({table: 'contract', columnName})}
        ), contract_file as (
            ${FileDataService.getContractInitCodeFiledataQuery()}
        )
        ${mainQuery}`,
    },
    {
      name: 'historical',
      isCreate2Test: true,
      input: {
        timestampConditions,
        timestampParams: [5678, 1234],
        contractIdParam: '70f2b2914a2a4b783faefb75f459a580616fcb5e',
      },
      expectedParams: [
        5678,
        1234,
        Buffer.from([112, 242, 178, 145, 74, 42, 75, 120, 63, 174, 251, 117, 244, 89, 165, 128, 97, 111, 203, 94]),
      ],
      expectedQuery: (columnName) => `
        with contract as (
            ${queryForTable({table: 'contract', extraConditions: timestampConditions, columnName})}
            union
            ${queryForTable({table: 'contract_history', extraConditions: timestampConditions, columnName})}
            order by timestamp_range desc
            limit 1
        ), contract_file as (
            ${FileDataService.getContractInitCodeFiledataQuery()}
        )
        ${mainQuery}`,
    },
    {
      name: 'latest',
      isCreate2Test: true,
      input: {
        timestampConditions: [],
        timestampParams: [1234, 5678],
        contractIdParam: '70f2b2914a2a4b783faefb75f459a580616fcb5e',
      },
      expectedParams: [
        1234,
        5678,
        Buffer.from([112, 242, 178, 145, 74, 42, 75, 120, 63, 174, 251, 117, 244, 89, 165, 128, 97, 111, 203, 94]),
      ],
      expectedQuery: (columnName) => `
        with contract as (
          ${queryForTable({table: 'contract', columnName})}
        ), contract_file as (
            ${FileDataService.getContractInitCodeFiledataQuery()}
        )
        ${mainQuery}`,
    },
    {
      name: 'historical',
      isCreate2Test: false,
      input: {timestampConditions, timestampParams: [5678, 1234], contractIdParam: '0.0.1'},
      expectedParams: [5678, 1234, 1],
      expectedQuery: (columnName) => `
        with contract as (
            ${queryForTable({table: 'contract', extraConditions: timestampConditions, columnName})}
            union
            ${queryForTable({table: 'contract_history', extraConditions: timestampConditions, columnName})}
            order by timestamp_range desc
            limit 1
        ), contract_file as (
            ${FileDataService.getContractInitCodeFiledataQuery()}
        )
        ${mainQuery}`,
    },
    {
      name: 'latest',
      isCreate2Test: false,
      input: {timestampConditions: [], timestampParams: [1234, 5678], contractIdParam: '0.0.924569'},
      expectedParams: [1234, 5678, 924569],
      expectedQuery: (columnName) => `
        with contract as (
          ${queryForTable({table: 'contract', columnName})}
          ), contract_file as (
          ${FileDataService.getContractInitCodeFiledataQuery()}
          )
          ${mainQuery}`,
    },
    {
      name: 'latest',
      isCreate2Test: false,
      input: {timestampConditions: [], timestampParams: [1234, 5678], contractIdParam: '1.1.924569'},
      expectedParams: [1234, 5678, 281479272602521],
      expectedQuery: (columnName) => `
        with contract as (
          ${queryForTable({table: 'contract', columnName})}
        ), contract_file as (
            ${FileDataService.getContractInitCodeFiledataQuery()}
        )
        ${mainQuery}`,
    },
  ];

  specs.forEach((spec) => {
    test(`${spec.name}`, () => {
      const actualContract = contracts.getContractByIdOrAddressQuery(spec.input);
      const actualQuery = actualContract.query;
      const expectedQuery = spec.expectedQuery(spec.isCreate2Test ? Contract.EVM_ADDRESS : Contract.ID);
      assertSqlQueryEqual(actualQuery, expectedQuery);
      expect(actualContract.params).toEqual(spec.expectedParams);
    });
  });
});

describe('getContractsQuery', () => {
  const specs = [
    {
      name: 'empty whereQuery',
      input: {
        whereQuery: '',
        limitQuery: 'limit $1',
        order: 'asc',
      },
      expected: `select ${contractFields}
        from contract c
        order by c.id asc
        limit $1`,
    },
    {
      name: 'non-empty whereQuery',
      input: {
        whereQuery: 'where c.id <= $1',
        limitQuery: 'limit $2',
        order: 'desc',
      },
      expected: `select ${contractFields}
        from contract c
        where c.id <= $1
        order by c.id desc
        limit $2`,
    },
  ];

  specs.forEach((spec) => {
    test(`${spec.name}`, () => {
      assertSqlQueryEqual(
        contracts.getContractsQuery(spec.input.whereQuery, spec.input.limitQuery, spec.input.order),
        spec.expected
      );
    });
  });
});

describe('getLastNonceParamValue', () => {
  test('default', () => {
    expect(contracts.getLastNonceParamValue({})).toBe(0);
  });

  test('single', () => {
    expect(contracts.getLastNonceParamValue({[constants.filterKeys.NONCE]: 10})).toBe(10);
  });

  test('array', () => {
    expect(contracts.getLastNonceParamValue({[constants.filterKeys.NONCE]: [1, 2, 3]})).toBe(3);
  });
});

describe('extractContractResultsByIdQuery', () => {
  const defaultContractId = 1;
  const defaultExpected = {
    conditions: [primaryContractFilter, 't.nonce = $2'],
    params: [defaultContractId, 0],
    order: constants.orderFilterValues.DESC,
    limit: defaultLimit,
  };

  const specs = [
    {
      name: emptyFilterString,
      input: {filter: [], contractId: defaultContractId},
      expected: defaultExpected,
    },
    {
      name: 'limit',
      input: {
        filter: [
          {
            key: constants.filterKeys.LIMIT,
            operator: utils.opsMap.eq,
            value: 20,
          },
        ],
        contractId: defaultContractId,
      },
      expected: {
        ...defaultExpected,
        limit: 20,
      },
    },
    {
      name: 'order',
      input: {
        filter: [
          {
            key: constants.filterKeys.ORDER,
            operator: utils.opsMap.eq,
            value: constants.orderFilterValues.ASC,
          },
        ],
        contractId: defaultContractId,
      },
      expected: {
        ...defaultExpected,
        order: constants.orderFilterValues.ASC,
      },
    },
    {
      name: 'contractResult.from',
      input: {
        filter: [
          {
            key: constants.filterKeys.FROM,
            operator: utils.opsMap.eq,
            value: '1001',
          },
          {
            key: constants.filterKeys.FROM,
            operator: utils.opsMap.eq,
            value: '1002',
          },
          {
            key: constants.filterKeys.FROM,
            operator: utils.opsMap.gt,
            value: '1000',
          },
        ],
        contractId: defaultContractId,
      },
      expected: {
        ...defaultExpected,
        conditions: [
          primaryContractFilter,
          'cr.payer_account_id > $2',
          't.nonce = $3',
          'cr.payer_account_id in ($4,$5)',
        ],
        params: [defaultContractId, '1000', 0, '1001', '1002'],
      },
    },
    {
      name: 'contractResult.timestamp',
      input: {
        filter: [
          {
            key: constants.filterKeys.TIMESTAMP,
            operator: utils.opsMap.eq,
            value: '1001',
          },
          {
            key: constants.filterKeys.TIMESTAMP,
            operator: utils.opsMap.eq,
            value: '1002',
          },
          {
            key: constants.filterKeys.TIMESTAMP,
            operator: utils.opsMap.gt,
            value: '1000',
          },
        ],
        contractId: defaultContractId,
      },
      expected: {
        ...defaultExpected,
        conditions: [
          primaryContractFilter,
          'cr.consensus_timestamp > $2',
          't.nonce = $3',
          'cr.consensus_timestamp in ($4,$5)',
        ],
        params: [defaultContractId, '1000', 0, '1001', '1002'],
      },
    },
  ];

  specs.forEach((spec) => {
    test(`${spec.name}`, async () => {
      expect(await contracts.extractContractResultsByIdQuery(spec.input.filter, spec.input.contractId)).toEqual(
        spec.expected
      );
    });
  });
});

describe('validateContractIdAndConsensusTimestampParam', () => {
  const validSpecs = [
    {
      contractId: '1',
      consensusTimestamp: '1',
    },
    {
      contractId: '0.1',
      consensusTimestamp: '1.1',
    },
    {
      contractId: '0.0.1',
      consensusTimestamp: '167654.000123456',
    },
  ];

  validSpecs.forEach((spec) => {
    test(`valid case - ${JSON.stringify(spec)}`, () => {
      expect(() =>
        contracts.validateContractIdAndConsensusTimestampParam(spec.consensusTimestamp, spec.contractId)
      ).not.toThrow();
    });
  });

  const inValidSpecs = [
    {
      contractId: '1',
      consensusTimestamp: 'y',
    },
    {
      contractId: 'x',
      consensusTimestamp: '1',
    },
    {
      contractId: 'x',
      consensusTimestamp: 'y',
    },
  ];

  inValidSpecs.forEach((spec) => {
    test(`invalid case - ${JSON.stringify(spec)}`, () => {
      expect(() =>
        contracts.validateContractIdAndConsensusTimestampParam(spec.consensusTimestamp, spec.contractId)
      ).toThrowErrorMatchingSnapshot();
    });
  });
});

describe('validateContractIdParam', () => {
  const validSpecs = [
    {
      contractId: '1',
    },
    {
      contractId: '0.1',
    },
    {
      contractId: '0.0.1',
    },
  ];

  validSpecs.forEach((spec) => {
    test(`valid contract ID - ${spec.contractId}`, () => {
      expect(() => contracts.validateContractIdParam(spec.contractId)).not.toThrow();
    });
  });

  const inValidSpecs = [
    {
      contractId: '-1',
    },
    {
      contractId: 'x',
    },
    {
      contractId: '0.1.2.3',
    },
  ];

  inValidSpecs.forEach((spec) => {
    test(`invalid contract ID - ${spec.contractId}`, () => {
      expect(() => contracts.validateContractIdParam(spec.contractId)).toThrowErrorMatchingSnapshot();
    });
  });
});

describe('checkTimestampsForTopics', () => {
  test('no topic params', () => {
    expect(() => contracts.checkTimestampsForTopics([])).not.toThrow();
  });
  test('all topics valid timestamp', () => {
    const filters = [
      {
        key: constants.filterKeys.TOPIC0,
        operator: utils.opsMap.eq,
        value: '0x1234',
      },
      {
        key: constants.filterKeys.TOPIC1,
        operator: utils.opsMap.eq,
        value: '0x1234',
      },
      {
        key: constants.filterKeys.TOPIC2,
        operator: utils.opsMap.eq,
        value: '0x1234',
      },
      {
        key: constants.filterKeys.TOPIC3,
        operator: utils.opsMap.eq,
        value: '0x1234',
      },
      {
        key: constants.filterKeys.TIMESTAMP,
        operator: utils.opsMap.eq,
        value: '123',
      },
    ];
    expect(() => contracts.checkTimestampsForTopics(filters)).not.toThrow();
  });
  test('valid timestamp no topics', () => {
    const filters = [
      {
        key: constants.filterKeys.TIMESTAMP,
        operator: utils.opsMap.eq,
        value: '123',
      },
      {
        key: constants.filterKeys.TIMESTAMP,
        operator: utils.opsMap.gt,
        value: '111',
      },
    ];
    expect(() => contracts.checkTimestampsForTopics(filters)).not.toThrow();
  });
  test('topic0 param no timestamps', () => {
    const filters = [
      {
        key: constants.filterKeys.TOPIC0,
        operator: utils.opsMap.gte,
        value: '0x1234',
      },
    ];
    expect(() => contracts.checkTimestampsForTopics(filters)).toThrowErrorMatchingSnapshot();
  });
  test('topic1 param one timestamp gt', () => {
    const filters = [
      {
        key: constants.filterKeys.TOPIC1,
        operator: utils.opsMap.eq,
        value: '0x1234',
      },
      {
        key: constants.filterKeys.TIMESTAMP,
        operator: utils.opsMap.gte,
        value: '123',
      },
    ];
    expect(() => contracts.checkTimestampsForTopics(filters)).toThrowErrorMatchingSnapshot();
  });
  test('topic2 param one timestamp lt', () => {
    const filters = [
      {
        key: constants.filterKeys.TOPIC2,
        operator: utils.opsMap.eq,
        value: '0x1234',
      },
      {
        key: constants.filterKeys.TIMESTAMP,
        operator: utils.opsMap.lt,
        value: '123',
      },
    ];
    expect(() => contracts.checkTimestampsForTopics(filters)).toThrowErrorMatchingSnapshot();
  });
  test('topic0 param', () => {
    const filters = [
      {
        key: constants.filterKeys.TOPIC3,
        operator: utils.opsMap.eq,
        value: '0x1234',
      },
      {
        key: constants.filterKeys.TIMESTAMP,
        operator: utils.opsMap.ne,
        value: '123',
      },
    ];
    expect(() => contracts.checkTimestampsForTopics(filters)).toThrowErrorMatchingSnapshot();
  });
});

const defaultContractLogCondition = 'cl.contract_id = $1';
describe('extractContractLogsMultiUnionQuery - positive', () => {
  const defaultContractId = 1;
  const defaultExpected = {
    bounds: {
      [constants.filterKeys.INDEX]: new Bound(),
      [constants.filterKeys.TIMESTAMP]: new Bound(),
    },
    boundKeys: {
      primary: constants.filterKeys.TIMESTAMP,
      secondary: constants.filterKeys.INDEX,
    },
    lower: [],
    inner: [],
    upper: [],
    conditions: [defaultContractLogCondition],
    params: [defaultContractId],
    timestampOrder: constants.orderFilterValues.DESC,
    indexOrder: constants.orderFilterValues.DESC,
    limit: defaultLimit,
  };
  const specs = [
    {
      name: emptyFilterString,
      input: {filter: [], contractId: defaultContractId},
      expected: {
        ...defaultExpected,
      },
    },
    {
      name: 'no index & timestmap =',
      input: {
        filter: [timestampEq1002Filter],
        contractId: defaultContractId,
      },
      expected: {
        ...defaultExpected,
        bounds: {
          ...defaultExpected.bounds,
          [constants.filterKeys.TIMESTAMP]: Bound.create({equal: timestampEq1002Filter}),
        },
        lower: [timestampEq1002Filter],
      },
    },
    {
      name: 'no index & timestmap >',
      input: {
        filter: [timestampGt1002Filter],
        contractId: defaultContractId,
      },
      expected: {
        ...defaultExpected,
        bounds: {
          ...defaultExpected.bounds,
          [constants.filterKeys.TIMESTAMP]: Bound.create({lower: timestampGt1002Filter}),
        },
        lower: [timestampGt1002Filter],
      },
    },
    {
      name: 'no index & timestmap >=',
      input: {
        filter: [timestampGte1002Filter],
        contractId: defaultContractId,
      },
      expected: {
        ...defaultExpected,
        bounds: {
          ...defaultExpected.bounds,
          [constants.filterKeys.TIMESTAMP]: Bound.create({lower: timestampGte1002Filter}),
        },
        lower: [timestampGte1002Filter],
      },
    },
    {
      name: 'no index & timestmap <',
      input: {
        filter: [timestampLt1005Filter],
        contractId: defaultContractId,
      },
      expected: {
        ...defaultExpected,
        bounds: {
          ...defaultExpected.bounds,
          [constants.filterKeys.TIMESTAMP]: Bound.create({upper: timestampLt1005Filter}),
        },
        lower: [timestampLt1005Filter],
      },
    },
    {
      name: 'no index & timestmap <=',
      input: {
        filter: [timestampLte1005Filter],
        contractId: defaultContractId,
      },
      expected: {
        ...defaultExpected,
        bounds: {
          ...defaultExpected.bounds,
          [constants.filterKeys.TIMESTAMP]: Bound.create({upper: timestampLte1005Filter}),
        },
        lower: [timestampLte1005Filter],
      },
    },
    {
      name: 'no index & timestmap > & timestamp <',
      input: {
        filter: [timestampGt1002Filter, timestampLt1005Filter],
        contractId: defaultContractId,
      },
      expected: {
        ...defaultExpected,
        bounds: {
          ...defaultExpected.bounds,
          [constants.filterKeys.TIMESTAMP]: Bound.create({
            lower: timestampGt1002Filter,
            upper: timestampLt1005Filter,
          }),
        },
        lower: [timestampGt1002Filter, timestampLt1005Filter],
      },
    },
    {
      name: 'no index & timestmap >= & timestamp <=',
      input: {
        filter: [timestampGte1002Filter, timestampLte1005Filter],
        contractId: defaultContractId,
      },
      expected: {
        ...defaultExpected,
        conditions: [defaultContractLogCondition],
        params: [defaultContractId],
        bounds: {
          ...defaultExpected.bounds,
          [constants.filterKeys.TIMESTAMP]: Bound.create({
            lower: timestampGte1002Filter,
            upper: timestampLte1005Filter,
          }),
        },
        lower: [timestampGte1002Filter, timestampLte1005Filter],
      },
    },
    {
      name: 'index = & timestmap =',
      input: {
        filter: [indexEq2Filter, timestampEq1002Filter],
        contractId: defaultContractId,
      },
<<<<<<< HEAD
      expected: {
        ...defaultExpected,
        conditions: [defaultContractLogCondition],
        params: [defaultContractId],
        bounds: {
          [constants.filterKeys.INDEX]: Bound.create({equal: indexEq2Filter}),
          [constants.filterKeys.TIMESTAMP]: Bound.create({equal: timestampEq1002Filter}),
        },
        lower: [timestampEq1002Filter, indexEq2Filter],
      },
    },
    {
      name: 'index > & timestmap =',
      input: {
        filter: [indexGt2Filter, timestampEq1002Filter],
        contractId: defaultContractId,
      },
      expected: {
        ...defaultExpected,
        conditions: [defaultContractLogCondition],
        params: [defaultContractId],
        bounds: {
          [constants.filterKeys.INDEX]: Bound.create({lower: indexGt2Filter}),
          [constants.filterKeys.TIMESTAMP]: Bound.create({equal: timestampEq1002Filter}),
        },
        lower: [timestampEq1002Filter, indexGt2Filter],
      },
    },
    {
      name: 'index >= & timestmap =',
      input: {
        filter: [indexGte2Filter, timestampEq1002Filter],
        contractId: defaultContractId,
      },
      expected: {
        ...defaultExpected,
        conditions: [defaultContractLogCondition],
        params: [defaultContractId],
        bounds: {
          [constants.filterKeys.INDEX]: Bound.create({lower: indexGte2Filter}),
          [constants.filterKeys.TIMESTAMP]: Bound.create({equal: timestampEq1002Filter}),
        },
        lower: [timestampEq1002Filter, indexGte2Filter],
      },
    },
    {
      name: 'index < & timestmap =',
      input: {
        filter: [indexLt5Filter, timestampEq1002Filter],
        contractId: defaultContractId,
      },
      expected: {
        ...defaultExpected,
        conditions: [defaultContractLogCondition],
        params: [defaultContractId],
        bounds: {
          [constants.filterKeys.INDEX]: Bound.create({upper: indexLt5Filter}),
          [constants.filterKeys.TIMESTAMP]: Bound.create({equal: timestampEq1002Filter}),
        },
        lower: [timestampEq1002Filter, indexLt5Filter],
      },
    },
    {
      name: 'index <= & timestmap =',
      input: {
        filter: [indexLte5Filter, timestampEq1002Filter],
        contractId: defaultContractId,
      },
      expected: {
        ...defaultExpected,
        conditions: [defaultContractLogCondition],
        params: [defaultContractId],
        bounds: {
          [constants.filterKeys.INDEX]: Bound.create({upper: indexLte5Filter}),
          [constants.filterKeys.TIMESTAMP]: Bound.create({equal: timestampEq1002Filter}),
        },
        lower: [timestampEq1002Filter, indexLte5Filter],
      },
    },
    {
      name: 'index > & timestmap =>',
      input: {
        filter: [indexGt2Filter, timestampGte1002Filter],
        contractId: defaultContractId,
      },
      expected: {
        ...defaultExpected,
        conditions: [defaultContractLogCondition],
        params: [defaultContractId],
        bounds: {
          [constants.filterKeys.INDEX]: Bound.create({lower: indexGt2Filter}),
          [constants.filterKeys.TIMESTAMP]: Bound.create({lower: timestampGte1002Filter}),
        },
        lower: [timestampEq1002Filter, indexGt2Filter],
        inner: [timestampGt1002Filter],
      },
    },
    {
      name: 'index >= & timestmap =>',
      input: {
        filter: [indexGte2Filter, timestampGte1002Filter],
        contractId: defaultContractId,
      },
      expected: {
        ...defaultExpected,
        conditions: [defaultContractLogCondition],
        params: [defaultContractId],
        bounds: {
          [constants.filterKeys.INDEX]: Bound.create({lower: indexGte2Filter}),
          [constants.filterKeys.TIMESTAMP]: Bound.create({lower: timestampGte1002Filter}),
        },
        lower: [timestampEq1002Filter, indexGte2Filter],
        inner: [timestampGt1002Filter],
      },
    },
    {
      name: 'index < & timestmap <=',
      input: {
        filter: [indexLt5Filter, timestampLte1005Filter],
        contractId: defaultContractId,
      },
      expected: {
        ...defaultExpected,
        conditions: [defaultContractLogCondition],
        params: [defaultContractId],
        bounds: {
          [constants.filterKeys.INDEX]: Bound.create({upper: indexLt5Filter}),
          [constants.filterKeys.TIMESTAMP]: Bound.create({upper: timestampLte1005Filter}),
        },
        upper: [timestampEq1005Filter, indexLt5Filter],
        inner: [timestampLt1005Filter],
      },
    },
    {
      name: 'index <= & timestmap <=',
      input: {
        filter: [indexLte5Filter, timestampLte1005Filter],
        contractId: defaultContractId,
      },
      expected: {
        ...defaultExpected,
        conditions: [defaultContractLogCondition],
        params: [defaultContractId],
        bounds: {
          [constants.filterKeys.INDEX]: Bound.create({upper: indexLte5Filter}),
          [constants.filterKeys.TIMESTAMP]: Bound.create({upper: timestampLte1005Filter}),
        },
        upper: [timestampEq1005Filter, indexLte5Filter],
        inner: [timestampLt1005Filter],
      },
    },
    {
      name: 'index > & timestmap >= & timestamp <',
      input: {
        filter: [indexGt2Filter, timestampGte1002Filter, timestampLt1005Filter],
        contractId: defaultContractId,
      },
      expected: {
        ...defaultExpected,
        conditions: [defaultContractLogCondition],
        params: [defaultContractId],
        bounds: {
          [constants.filterKeys.INDEX]: Bound.create({lower: indexGt2Filter}),
          [constants.filterKeys.TIMESTAMP]: Bound.create({
            lower: timestampGte1002Filter,
            upper: timestampLt1005Filter,
          }),
        },
        lower: [timestampEq1002Filter, indexGt2Filter],
        inner: [timestampGt1002Filter, timestampLt1005Filter],
      },
    },
    {
      name: 'index > & timestmap >= & timestamp <=',
      input: {
        filter: [indexGt2Filter, timestampGte1002Filter, timestampLte1005Filter],
        contractId: defaultContractId,
      },
      expected: {
        ...defaultExpected,
        conditions: [defaultContractLogCondition],
        params: [defaultContractId],
        bounds: {
          [constants.filterKeys.INDEX]: Bound.create({lower: indexGt2Filter}),
          [constants.filterKeys.TIMESTAMP]: Bound.create({
            lower: timestampGte1002Filter,
            upper: timestampLte1005Filter,
          }),
        },
        lower: [timestampEq1002Filter, indexGt2Filter],
        inner: [timestampGt1002Filter, timestampLte1005Filter],
      },
    },
    {
      name: 'index >= & timestmap >= & timestamp <',
      input: {
        filter: [indexGte2Filter, timestampGte1002Filter, timestampLt1005Filter],
        contractId: defaultContractId,
      },
      expected: {
        ...defaultExpected,
        conditions: [defaultContractLogCondition],
        params: [defaultContractId],
        bounds: {
          [constants.filterKeys.INDEX]: Bound.create({lower: indexGte2Filter}),
          [constants.filterKeys.TIMESTAMP]: Bound.create({
            lower: timestampGte1002Filter,
            upper: timestampLt1005Filter,
          }),
        },
        lower: [timestampEq1002Filter, indexGte2Filter],
        inner: [timestampGt1002Filter, timestampLt1005Filter],
      },
    },

    {
      name: 'index >= & timestmap >= & timestamp <=',
      input: {
        filter: [indexGte2Filter, timestampGte1002Filter, timestampLte1005Filter],
        contractId: defaultContractId,
      },
=======
>>>>>>> cd0cea48
      expected: {
        ...defaultExpected,
        conditions: [defaultContractLogCondition],
        params: [defaultContractId],
        bounds: {
<<<<<<< HEAD
          [constants.filterKeys.INDEX]: Bound.create({lower: indexGte2Filter}),
          [constants.filterKeys.TIMESTAMP]: Bound.create({
            lower: timestampGte1002Filter,
            upper: timestampLte1005Filter,
          }),
        },
        lower: [timestampEq1002Filter, indexGte2Filter],
        inner: [timestampGt1002Filter, timestampLte1005Filter],
=======
          [constants.filterKeys.INDEX]: Bound.create({equal: indexEq2Filter}),
          [constants.filterKeys.TIMESTAMP]: Bound.create({equal: timestampEq1002Filter}),
        },
        lower: [timestampEq1002Filter, indexEq2Filter],
>>>>>>> cd0cea48
      },
    },

    {
<<<<<<< HEAD
      name: 'index < & timestmap > & timestamp <=',
      input: {
        filter: [indexLt5Filter, timestampGt1002Filter, timestampLte1005Filter],
=======
      name: 'index > & timestmap =',
      input: {
        filter: [indexGt2Filter, timestampEq1002Filter],
>>>>>>> cd0cea48
        contractId: defaultContractId,
      },
      expected: {
        ...defaultExpected,
        conditions: [defaultContractLogCondition],
        params: [defaultContractId],
        bounds: {
<<<<<<< HEAD
          [constants.filterKeys.INDEX]: Bound.create({upper: indexLt5Filter}),
          [constants.filterKeys.TIMESTAMP]: Bound.create({
            lower: timestampGt1002Filter,
            upper: timestampLte1005Filter,
          }),
        },
        inner: [timestampGt1002Filter, timestampLt1005Filter],
        upper: [timestampEq1005Filter, indexLt5Filter],
      },
    },
    {
      name: 'index <= & timestmap > & timestamp <=',
      input: {
        filter: [indexLte5Filter, timestampGt1002Filter, timestampLte1005Filter],
        contractId: defaultContractId,
=======
          [constants.filterKeys.INDEX]: Bound.create({lower: indexGt2Filter}),
          [constants.filterKeys.TIMESTAMP]: Bound.create({equal: timestampEq1002Filter}),
        },
        lower: [timestampEq1002Filter, indexGt2Filter],
      },
    },
    {
      name: 'index >= & timestmap =',
      input: {
        filter: [indexGte2Filter, timestampEq1002Filter],
        contractId: defaultContractId,
      },
      expected: {
        ...defaultExpected,
        conditions: [defaultContractLogCondition],
        params: [defaultContractId],
        bounds: {
          [constants.filterKeys.INDEX]: Bound.create({lower: indexGte2Filter}),
          [constants.filterKeys.TIMESTAMP]: Bound.create({equal: timestampEq1002Filter}),
        },
        lower: [timestampEq1002Filter, indexGte2Filter],
      },
    },
    {
      name: 'index < & timestmap =',
      input: {
        filter: [indexLt5Filter, timestampEq1002Filter],
        contractId: defaultContractId,
      },
      expected: {
        ...defaultExpected,
        conditions: [defaultContractLogCondition],
        params: [defaultContractId],
        bounds: {
          [constants.filterKeys.INDEX]: Bound.create({upper: indexLt5Filter}),
          [constants.filterKeys.TIMESTAMP]: Bound.create({equal: timestampEq1002Filter}),
        },
        lower: [timestampEq1002Filter, indexLt5Filter],
      },
    },
    {
      name: 'index <= & timestmap =',
      input: {
        filter: [indexLte5Filter, timestampEq1002Filter],
        contractId: defaultContractId,
      },
      expected: {
        ...defaultExpected,
        conditions: [defaultContractLogCondition],
        params: [defaultContractId],
        bounds: {
          [constants.filterKeys.INDEX]: Bound.create({upper: indexLte5Filter}),
          [constants.filterKeys.TIMESTAMP]: Bound.create({equal: timestampEq1002Filter}),
        },
        lower: [timestampEq1002Filter, indexLte5Filter],
      },
    },
    {
      name: 'index > & timestmap =>',
      input: {
        filter: [indexGt2Filter, timestampGte1002Filter],
        contractId: defaultContractId,
      },
      expected: {
        ...defaultExpected,
        conditions: [defaultContractLogCondition],
        params: [defaultContractId],
        bounds: {
          [constants.filterKeys.INDEX]: Bound.create({lower: indexGt2Filter}),
          [constants.filterKeys.TIMESTAMP]: Bound.create({lower: timestampGte1002Filter}),
        },
        lower: [timestampEq1002Filter, indexGt2Filter],
        inner: [timestampGt1002Filter],
      },
    },
    {
      name: 'index >= & timestmap =>',
      input: {
        filter: [indexGte2Filter, timestampGte1002Filter],
        contractId: defaultContractId,
      },
      expected: {
        ...defaultExpected,
        conditions: [defaultContractLogCondition],
        params: [defaultContractId],
        bounds: {
          [constants.filterKeys.INDEX]: Bound.create({lower: indexGte2Filter}),
          [constants.filterKeys.TIMESTAMP]: Bound.create({lower: timestampGte1002Filter}),
        },
        lower: [timestampEq1002Filter, indexGte2Filter],
        inner: [timestampGt1002Filter],
      },
    },
    {
      name: 'index < & timestmap <=',
      input: {
        filter: [indexLt5Filter, timestampLte1005Filter],
        contractId: defaultContractId,
      },
      expected: {
        ...defaultExpected,
        conditions: [defaultContractLogCondition],
        params: [defaultContractId],
        bounds: {
          [constants.filterKeys.INDEX]: Bound.create({upper: indexLt5Filter}),
          [constants.filterKeys.TIMESTAMP]: Bound.create({upper: timestampLte1005Filter}),
        },
        upper: [timestampEq1005Filter, indexLt5Filter],
        inner: [timestampLt1005Filter],
      },
    },
    {
      name: 'index <= & timestmap <=',
      input: {
        filter: [indexLte5Filter, timestampLte1005Filter],
        contractId: defaultContractId,
      },
      expected: {
        ...defaultExpected,
        conditions: [defaultContractLogCondition],
        params: [defaultContractId],
        bounds: {
          [constants.filterKeys.INDEX]: Bound.create({upper: indexLte5Filter}),
          [constants.filterKeys.TIMESTAMP]: Bound.create({upper: timestampLte1005Filter}),
        },
        upper: [timestampEq1005Filter, indexLte5Filter],
        inner: [timestampLt1005Filter],
      },
    },
    {
      name: 'index > & timestmap >= & timestamp <',
      input: {
        filter: [indexGt2Filter, timestampGte1002Filter, timestampLt1005Filter],
        contractId: defaultContractId,
      },
      expected: {
        ...defaultExpected,
        conditions: [defaultContractLogCondition],
        params: [defaultContractId],
        bounds: {
          [constants.filterKeys.INDEX]: Bound.create({lower: indexGt2Filter}),
          [constants.filterKeys.TIMESTAMP]: Bound.create({
            lower: timestampGte1002Filter,
            upper: timestampLt1005Filter,
          }),
        },
        lower: [timestampEq1002Filter, indexGt2Filter],
        inner: [timestampGt1002Filter, timestampLt1005Filter],
      },
    },
    {
      name: 'index > & timestmap >= & timestamp <=',
      input: {
        filter: [indexGt2Filter, timestampGte1002Filter, timestampLte1005Filter],
        contractId: defaultContractId,
      },
      expected: {
        ...defaultExpected,
        conditions: [defaultContractLogCondition],
        params: [defaultContractId],
        bounds: {
          [constants.filterKeys.INDEX]: Bound.create({lower: indexGt2Filter}),
          [constants.filterKeys.TIMESTAMP]: Bound.create({
            lower: timestampGte1002Filter,
            upper: timestampLte1005Filter,
          }),
        },
        lower: [timestampEq1002Filter, indexGt2Filter],
        inner: [timestampGt1002Filter, timestampLte1005Filter],
      },
    },
    {
      name: 'index >= & timestmap >= & timestamp <',
      input: {
        filter: [indexGte2Filter, timestampGte1002Filter, timestampLt1005Filter],
        contractId: defaultContractId,
      },
      expected: {
        ...defaultExpected,
        conditions: [defaultContractLogCondition],
        params: [defaultContractId],
        bounds: {
          [constants.filterKeys.INDEX]: Bound.create({lower: indexGte2Filter}),
          [constants.filterKeys.TIMESTAMP]: Bound.create({
            lower: timestampGte1002Filter,
            upper: timestampLt1005Filter,
          }),
        },
        lower: [timestampEq1002Filter, indexGte2Filter],
        inner: [timestampGt1002Filter, timestampLt1005Filter],
      },
    },

    {
      name: 'index >= & timestmap >= & timestamp <=',
      input: {
        filter: [indexGte2Filter, timestampGte1002Filter, timestampLte1005Filter],
        contractId: defaultContractId,
      },
      expected: {
        ...defaultExpected,
        conditions: [defaultContractLogCondition],
        params: [defaultContractId],
        bounds: {
          [constants.filterKeys.INDEX]: Bound.create({lower: indexGte2Filter}),
          [constants.filterKeys.TIMESTAMP]: Bound.create({
            lower: timestampGte1002Filter,
            upper: timestampLte1005Filter,
          }),
        },
        lower: [timestampEq1002Filter, indexGte2Filter],
        inner: [timestampGt1002Filter, timestampLte1005Filter],
      },
    },

    {
      name: 'index < & timestmap > & timestamp <=',
      input: {
        filter: [indexLt5Filter, timestampGt1002Filter, timestampLte1005Filter],
        contractId: defaultContractId,
      },
      expected: {
        ...defaultExpected,
        conditions: [defaultContractLogCondition],
        params: [defaultContractId],
        bounds: {
          [constants.filterKeys.INDEX]: Bound.create({upper: indexLt5Filter}),
          [constants.filterKeys.TIMESTAMP]: Bound.create({
            lower: timestampGt1002Filter,
            upper: timestampLte1005Filter,
          }),
        },
        inner: [timestampGt1002Filter, timestampLt1005Filter],
        upper: [timestampEq1005Filter, indexLt5Filter],
      },
    },
    {
      name: 'index <= & timestmap > & timestamp <=',
      input: {
        filter: [indexLte5Filter, timestampGt1002Filter, timestampLte1005Filter],
        contractId: defaultContractId,
      },
      expected: {
        ...defaultExpected,
        conditions: [defaultContractLogCondition],
        params: [defaultContractId],
        bounds: {
          [constants.filterKeys.INDEX]: Bound.create({upper: indexLte5Filter}),
          [constants.filterKeys.TIMESTAMP]: Bound.create({
            lower: timestampGt1002Filter,
            upper: timestampLte1005Filter,
          }),
        },
        inner: [timestampGt1002Filter, timestampLt1005Filter],
        upper: [timestampEq1005Filter, indexLte5Filter],
      },
    },
    {
      name: 'index < & timestmap >= & timestamp <=',
      input: {
        filter: [indexLt5Filter, timestampGte1002Filter, timestampLte1005Filter],
        contractId: defaultContractId,
      },
      expected: {
        ...defaultExpected,
        conditions: [defaultContractLogCondition],
        params: [defaultContractId],
        bounds: {
          [constants.filterKeys.INDEX]: Bound.create({upper: indexLt5Filter}),
          [constants.filterKeys.TIMESTAMP]: Bound.create({
            lower: timestampGte1002Filter,
            upper: timestampLte1005Filter,
          }),
        },
        inner: [timestampGte1002Filter, timestampLt1005Filter],
        upper: [timestampEq1005Filter, indexLt5Filter],
      },
    },
    {
      name: 'index <= & timestmap >= & timestamp <=',
      input: {
        filter: [indexLte5Filter, timestampGte1002Filter, timestampLte1005Filter],
        contractId: defaultContractId,
      },
      expected: {
        ...defaultExpected,
        conditions: [defaultContractLogCondition],
        params: [defaultContractId],
        bounds: {
          [constants.filterKeys.INDEX]: Bound.create({upper: indexLte5Filter}),
          [constants.filterKeys.TIMESTAMP]: Bound.create({
            lower: timestampGte1002Filter,
            upper: timestampLte1005Filter,
          }),
        },
        inner: [timestampGte1002Filter, timestampLt1005Filter],
        upper: [timestampEq1005Filter, indexLte5Filter],
      },
    },
    {
      name: 'index > & timestmap >= & timestamp <= & index <',
      input: {
        filter: [indexGt2Filter, timestampGte1002Filter, timestampLte1005Filter, indexLt5Filter],
        contractId: defaultContractId,
>>>>>>> cd0cea48
      },
      expected: {
        ...defaultExpected,
        conditions: [defaultContractLogCondition],
        params: [defaultContractId],
        bounds: {
<<<<<<< HEAD
          [constants.filterKeys.INDEX]: Bound.create({upper: indexLte5Filter}),
          [constants.filterKeys.TIMESTAMP]: Bound.create({
            lower: timestampGt1002Filter,
            upper: timestampLte1005Filter,
          }),
        },
        inner: [timestampGt1002Filter, timestampLt1005Filter],
        upper: [timestampEq1005Filter, indexLte5Filter],
      },
    },
    {
      name: 'index < & timestmap >= & timestamp <=',
      input: {
        filter: [indexLt5Filter, timestampGte1002Filter, timestampLte1005Filter],
        contractId: defaultContractId,
      },
      expected: {
        ...defaultExpected,
        conditions: [defaultContractLogCondition],
        params: [defaultContractId],
        bounds: {
          [constants.filterKeys.INDEX]: Bound.create({upper: indexLt5Filter}),
          [constants.filterKeys.TIMESTAMP]: Bound.create({
            lower: timestampGte1002Filter,
            upper: timestampLte1005Filter,
          }),
        },
        inner: [timestampGte1002Filter, timestampLt1005Filter],
        upper: [timestampEq1005Filter, indexLt5Filter],
      },
    },
    {
      name: 'index <= & timestmap >= & timestamp <=',
      input: {
        filter: [indexLte5Filter, timestampGte1002Filter, timestampLte1005Filter],
        contractId: defaultContractId,
      },
      expected: {
        ...defaultExpected,
        conditions: [defaultContractLogCondition],
        params: [defaultContractId],
        bounds: {
          [constants.filterKeys.INDEX]: Bound.create({upper: indexLte5Filter}),
          [constants.filterKeys.TIMESTAMP]: Bound.create({
            lower: timestampGte1002Filter,
            upper: timestampLte1005Filter,
          }),
        },
        inner: [timestampGte1002Filter, timestampLt1005Filter],
        upper: [timestampEq1005Filter, indexLte5Filter],
      },
    },
    {
      name: 'index > & timestmap >= & timestamp <= & index <',
      input: {
        filter: [indexGt2Filter, timestampGte1002Filter, timestampLte1005Filter, indexLt5Filter],
        contractId: defaultContractId,
      },
      expected: {
        ...defaultExpected,
        conditions: [defaultContractLogCondition],
        params: [defaultContractId],
        bounds: {
=======
>>>>>>> cd0cea48
          [constants.filterKeys.INDEX]: Bound.create({
            lower: indexGt2Filter,
            upper: indexLt5Filter,
          }),
          [constants.filterKeys.TIMESTAMP]: Bound.create({
            lower: timestampGte1002Filter,
            upper: timestampLte1005Filter,
          }),
        },
        lower: [timestampEq1002Filter, indexGt2Filter],
        inner: [timestampGt1002Filter, timestampLt1005Filter],
        upper: [timestampEq1005Filter, indexLt5Filter],
      },
    },

    {
      name: 'index > & timestmap >= & timestamp <= & index <=',
      input: {
        filter: [indexGt2Filter, timestampGte1002Filter, timestampLte1005Filter, indexLte5Filter],
        contractId: defaultContractId,
      },
      expected: {
        ...defaultExpected,
        conditions: [defaultContractLogCondition],
        params: [defaultContractId],
        bounds: {
          [constants.filterKeys.INDEX]: Bound.create({
            lower: indexGt2Filter,
            upper: indexLte5Filter,
          }),
          [constants.filterKeys.TIMESTAMP]: Bound.create({
            lower: timestampGte1002Filter,
            upper: timestampLte1005Filter,
          }),
        },
        lower: [timestampEq1002Filter, indexGt2Filter],
        inner: [timestampGt1002Filter, timestampLt1005Filter],
        upper: [timestampEq1005Filter, indexLte5Filter],
      },
    },
    {
      name: 'index >= & timestmap >= & timestamp <= & index <',
      input: {
        filter: [indexGte2Filter, timestampGte1002Filter, timestampLte1005Filter, indexLt5Filter],
        contractId: defaultContractId,
      },
      expected: {
        ...defaultExpected,
        conditions: [defaultContractLogCondition],
        params: [defaultContractId],
        bounds: {
          [constants.filterKeys.INDEX]: Bound.create({
            lower: indexGte2Filter,
            upper: indexLt5Filter,
          }),
          [constants.filterKeys.TIMESTAMP]: Bound.create({
            lower: timestampGte1002Filter,
            upper: timestampLte1005Filter,
          }),
        },
        lower: [timestampEq1002Filter, indexGte2Filter],
        inner: [timestampGt1002Filter, timestampLt1005Filter],
        upper: [timestampEq1005Filter, indexLt5Filter],
      },
    },
    {
      name: 'index >= & timestmap >= & timestamp <= & index <=',
      input: {
        filter: [indexGte2Filter, timestampGte1002Filter, timestampLte1005Filter, indexLte5Filter],
        contractId: defaultContractId,
      },
      expected: {
        ...defaultExpected,
        conditions: [defaultContractLogCondition],
        params: [defaultContractId],
        bounds: {
          [constants.filterKeys.INDEX]: Bound.create({
            lower: indexGte2Filter,
            upper: indexLte5Filter,
          }),
          [constants.filterKeys.TIMESTAMP]: Bound.create({
            lower: timestampGte1002Filter,
            upper: timestampLte1005Filter,
          }),
        },
        lower: [timestampEq1002Filter, indexGte2Filter],
        inner: [timestampGt1002Filter, timestampLt1005Filter],
        upper: [timestampEq1005Filter, indexLte5Filter],
      },
    },
    {
      name: 'topics',
      input: {
        filter: [
          {
            key: constants.filterKeys.TOPIC0,
            operator: utils.opsMap.eq,
            value: '0x0011',
          },
          {
            key: constants.filterKeys.TOPIC0,
            operator: utils.opsMap.eq,
            value: '0x000013',
          },
          {
            key: constants.filterKeys.TOPIC2,
            operator: utils.opsMap.eq,
            value: '0x140',
          },
          {
            key: constants.filterKeys.TOPIC3,
            operator: utils.opsMap.eq,
            value: '0000150',
          },
          {
            key: constants.filterKeys.TOPIC3,
            operator: utils.opsMap.eq,
            value: '0000150',
          },
        ],
        contractId: defaultContractId,
      },
      expected: {
        ...defaultExpected,
        conditions: [defaultContractLogCondition, 'cl.topic0 in ($2,$3)', 'cl.topic2 in ($4)', 'cl.topic3 in ($5,$6)'],
        params: [
          defaultContractId,
          Buffer.from('11', 'hex'),
          Buffer.from('13', 'hex'),
          Buffer.from('0140', 'hex'),
          Buffer.from('0150', 'hex'),
          Buffer.from('0150', 'hex'),
        ],
      },
    },
    {
      name: 'limit',
      input: {
        filter: [
          {
            key: constants.filterKeys.LIMIT,
            operator: utils.opsMap.eq,
            value: 20,
          },
        ],
        contractId: defaultContractId,
      },
      expected: {
        ...defaultExpected,
        limit: 20,
      },
    },
    {
      name: 'order asc',
      input: {
        filter: [
          {
            key: constants.filterKeys.ORDER,
            operator: utils.opsMap.eq,
            value: constants.orderFilterValues.ASC,
          },
        ],
        contractId: defaultContractId,
      },
      expected: {
        ...defaultExpected,
        timestampOrder: constants.orderFilterValues.ASC,
        indexOrder: constants.orderFilterValues.ASC,
      },
    },
    {
      name: 'order desc',
      input: {
        filter: [
          {
            key: constants.filterKeys.ORDER,
            operator: utils.opsMap.eq,
            value: constants.orderFilterValues.DESC,
          },
        ],
        contractId: defaultContractId,
      },
      expected: {
        ...defaultExpected,
        timestampOrder: constants.orderFilterValues.DESC,
        indexOrder: constants.orderFilterValues.DESC,
      },
    },
  ];
  specs.forEach((spec) => {
    test(`${spec.name}`, () => {
      expect(contracts.extractContractLogsMultiUnionQuery(spec.input.filter, spec.input.contractId)).toEqual(
        spec.expected
      );
    });
  });
});

describe('extractContractLogsMultiUnionQuery - negative', () => {
  const specs = [
    {
      name: 'index & no timestamp',
      input: {
        filter: [indexGt2Filter],
<<<<<<< HEAD
      },
    },
    {
      name: 'index > & timestamp <',
      input: {
        filter: [indexGt2Filter, timestampLt1005Filter],
      },
    },
    {
      name: 'index > & timestamp <=',
      input: {
        filter: [indexGt2Filter, timestampLte1005Filter],
      },
    },
    {
=======
      },
    },
    {
      name: 'index > & timestamp <',
      input: {
        filter: [indexGt2Filter, timestampLt1005Filter],
      },
    },
    {
      name: 'index > & timestamp <=',
      input: {
        filter: [indexGt2Filter, timestampLte1005Filter],
      },
    },
    {
>>>>>>> cd0cea48
      name: 'index > & timestamp >',
      input: {
        filter: [indexGt2Filter, timestampGt1002Filter],
      },
    },
    {
      name: 'index >= & timestamp <',
      input: {
        filter: [indexGte2Filter, timestampLt1005Filter],
      },
    },
    {
      name: 'index >= & timestamp <=',
      input: {
        filter: [indexGte2Filter, timestampLte1005Filter],
      },
    },
    {
      name: 'index >= & timestamp >',
      input: {
        filter: [indexGte2Filter, timestampGt1002Filter],
      },
    },

    {
      name: 'index < & timestamp >',
      input: {
        filter: [indexLt5Filter, timestampGt1002Filter],
      },
    },
    {
      name: 'index < & timestamp >=',
      input: {
        filter: [indexLt5Filter, timestampGte1002Filter],
      },
    },
    {
      name: 'index < & timestamp <',
      input: {
        filter: [
          indexLt5Filter,
          {
            key: constants.filterKeys.TIMESTAMP,
            operator: utils.opsMap.lt,
            value: '1002',
          },
        ],
      },
    },
    {
      name: 'index <= & timestamp <',
      input: {
        filter: [indexLte5Filter, timestampLt1005Filter],
      },
    },
    {
      name: 'index <= & timestamp >=',
      input: {
        filter: [indexLte5Filter, timestampGte1002Filter],
      },
    },
    {
      name: 'index <= & timestamp >',
      input: {
        filter: [indexLte5Filter, timestampGt1002Filter],
      },
    },
    {
      name: 'index = & timestamp not =',
      input: {
        filter: [indexEq2Filter, timestampGt1002Filter],
      },
    },
    {
      name: 'index > & index < & timestamp <=',
      input: {
        filter: [indexGt2Filter, indexLt5Filter, timestampLte1005Filter],
      },
    },
    {
      name: 'timestamp = & timestamp =',
      input: {
        filter: [timestampEq1005Filter, timestampEq1002Filter],
      },
    },
  ];
  specs.forEach((spec) => {
    test(`error - ${spec.name}`, () => {
      expect(() => contracts.extractContractLogsMultiUnionQuery(spec.input.filter, spec.input.contractId)).toThrow();
    });
  });
});

describe('alterTimestampRangeInReq', () => {
  const inputQuery = {
    limit: '1',
    index: '10',
  };
  const expectedQuery = {...inputQuery};
  const timestamp34 = '1651061427.731522534';
  const timestamp99 = '1651061427.731522599';
  const specs = [
    {
      name: 'no timestamp',
      input: {
        req: {query: inputQuery},
      },
      expected: {query: expectedQuery},
    },
    {
      name: 'timestamp = 34',
      input: {
        req: {query: {...inputQuery, timestamp: timestamp34}},
      },
      expected: {query: {...expectedQuery, timestamp: timestamp34}},
    },
    {
      name: 'timestamp => 34 & timestamp < 34',
      input: {
        req: {query: {...inputQuery, timestamp: [`gte:${timestamp34}`, `lt:${timestamp34}`]}},
      },
      expected: {query: {...expectedQuery, timestamp: [`gte:${timestamp34}`, `lt:${timestamp34}`]}},
    },
    {
      name: 'timestamp > 34 & timestamp < 34',
      input: {
        req: {query: {...inputQuery, timestamp: [`gt:${timestamp34}`, `lt:${timestamp34}`]}},
      },
      expected: {query: {...expectedQuery, timestamp: [`gt:${timestamp34}`, `lt:${timestamp34}`]}},
    },
    {
      name: 'timestamp => 34 & timestamp <= 99',
      input: {
        req: {query: {...inputQuery, timestamp: [`gte:${timestamp34}`, `lte:${timestamp99}`]}},
      },
      expected: {query: {...expectedQuery, timestamp: [`gte:${timestamp34}`, `lte:${timestamp99}`]}},
    },
    {
      name: 'timestamp => 99 & timestamp <= 34',
      input: {
        req: {query: {...inputQuery, timestamp: [`gte:${timestamp99}`, `lte:${timestamp34}`]}},
      },
      expected: {query: {...expectedQuery, timestamp: [`gte:${timestamp99}`, `lte:${timestamp34}`]}},
    },
    {
      name: 'timestamp => 34 & timestamp <= 34',
      input: {
        req: {query: {...inputQuery, timestamp: [`gte:${timestamp34}`, `lte:${timestamp34}`]}},
      },
      expected: {query: {...expectedQuery, timestamp: timestamp34}},
    },
  ];

  specs.forEach((spec) => {
    test(spec.name, () => {
      contracts.alterTimestampRangeInReq(spec.input.req);
      expect(spec.input.req).toEqual(spec.expected);
    });
  });
});<|MERGE_RESOLUTION|>--- conflicted
+++ resolved
@@ -305,8 +305,7 @@
       name: 'latest',
       isCreate2Test: false,
       input: {timestampConditions: [], timestampParams: [1234, 5678], contractIdParam: '0.0.2'},
-      expectedParams: [1234, 5678, 2],
-      expectedQuery: (columnName) => `
+      expected: (columnName) => `
         with contract as (
           ${queryForTable({table: 'contract', columnName})}
         ), contract_file as (
@@ -322,12 +321,7 @@
         timestampParams: [5678, 1234],
         contractIdParam: '70f2b2914a2a4b783faefb75f459a580616fcb5e',
       },
-      expectedParams: [
-        5678,
-        1234,
-        Buffer.from([112, 242, 178, 145, 74, 42, 75, 120, 63, 174, 251, 117, 244, 89, 165, 128, 97, 111, 203, 94]),
-      ],
-      expectedQuery: (columnName) => `
+      expected: (columnName) => `
         with contract as (
             ${queryForTable({table: 'contract', extraConditions: timestampConditions, columnName})}
             union
@@ -347,12 +341,7 @@
         timestampParams: [1234, 5678],
         contractIdParam: '70f2b2914a2a4b783faefb75f459a580616fcb5e',
       },
-      expectedParams: [
-        1234,
-        5678,
-        Buffer.from([112, 242, 178, 145, 74, 42, 75, 120, 63, 174, 251, 117, 244, 89, 165, 128, 97, 111, 203, 94]),
-      ],
-      expectedQuery: (columnName) => `
+      expected: (columnName) => `
         with contract as (
           ${queryForTable({table: 'contract', columnName})}
         ), contract_file as (
@@ -364,8 +353,7 @@
       name: 'historical',
       isCreate2Test: false,
       input: {timestampConditions, timestampParams: [5678, 1234], contractIdParam: '0.0.1'},
-      expectedParams: [5678, 1234, 1],
-      expectedQuery: (columnName) => `
+      expected: (columnName) => `
         with contract as (
             ${queryForTable({table: 'contract', extraConditions: timestampConditions, columnName})}
             union
@@ -377,41 +365,13 @@
         )
         ${mainQuery}`,
     },
-    {
-      name: 'latest',
-      isCreate2Test: false,
-      input: {timestampConditions: [], timestampParams: [1234, 5678], contractIdParam: '0.0.924569'},
-      expectedParams: [1234, 5678, 924569],
-      expectedQuery: (columnName) => `
-        with contract as (
-          ${queryForTable({table: 'contract', columnName})}
-          ), contract_file as (
-          ${FileDataService.getContractInitCodeFiledataQuery()}
-          )
-          ${mainQuery}`,
-    },
-    {
-      name: 'latest',
-      isCreate2Test: false,
-      input: {timestampConditions: [], timestampParams: [1234, 5678], contractIdParam: '1.1.924569'},
-      expectedParams: [1234, 5678, 281479272602521],
-      expectedQuery: (columnName) => `
-        with contract as (
-          ${queryForTable({table: 'contract', columnName})}
-        ), contract_file as (
-            ${FileDataService.getContractInitCodeFiledataQuery()}
-        )
-        ${mainQuery}`,
-    },
   ];
 
   specs.forEach((spec) => {
     test(`${spec.name}`, () => {
-      const actualContract = contracts.getContractByIdOrAddressQuery(spec.input);
-      const actualQuery = actualContract.query;
-      const expectedQuery = spec.expectedQuery(spec.isCreate2Test ? Contract.EVM_ADDRESS : Contract.ID);
+      const actualQuery = contracts.getContractByIdOrAddressQuery(spec.input).query;
+      const expectedQuery = spec.expected(spec.isCreate2Test ? Contract.EVM_ADDRESS : Contract.ID);
       assertSqlQueryEqual(actualQuery, expectedQuery);
-      expect(actualContract.params).toEqual(spec.expectedParams);
     });
   });
 });
@@ -935,7 +895,6 @@
         filter: [indexEq2Filter, timestampEq1002Filter],
         contractId: defaultContractId,
       },
-<<<<<<< HEAD
       expected: {
         ...defaultExpected,
         conditions: [defaultContractLogCondition],
@@ -1157,14 +1116,11 @@
         filter: [indexGte2Filter, timestampGte1002Filter, timestampLte1005Filter],
         contractId: defaultContractId,
       },
-=======
->>>>>>> cd0cea48
-      expected: {
-        ...defaultExpected,
-        conditions: [defaultContractLogCondition],
-        params: [defaultContractId],
-        bounds: {
-<<<<<<< HEAD
+      expected: {
+        ...defaultExpected,
+        conditions: [defaultContractLogCondition],
+        params: [defaultContractId],
+        bounds: {
           [constants.filterKeys.INDEX]: Bound.create({lower: indexGte2Filter}),
           [constants.filterKeys.TIMESTAMP]: Bound.create({
             lower: timestampGte1002Filter,
@@ -1173,33 +1129,20 @@
         },
         lower: [timestampEq1002Filter, indexGte2Filter],
         inner: [timestampGt1002Filter, timestampLte1005Filter],
-=======
-          [constants.filterKeys.INDEX]: Bound.create({equal: indexEq2Filter}),
-          [constants.filterKeys.TIMESTAMP]: Bound.create({equal: timestampEq1002Filter}),
-        },
-        lower: [timestampEq1002Filter, indexEq2Filter],
->>>>>>> cd0cea48
-      },
-    },
-
-    {
-<<<<<<< HEAD
+      },
+    },
+
+    {
       name: 'index < & timestmap > & timestamp <=',
       input: {
         filter: [indexLt5Filter, timestampGt1002Filter, timestampLte1005Filter],
-=======
-      name: 'index > & timestmap =',
-      input: {
-        filter: [indexGt2Filter, timestampEq1002Filter],
->>>>>>> cd0cea48
-        contractId: defaultContractId,
-      },
-      expected: {
-        ...defaultExpected,
-        conditions: [defaultContractLogCondition],
-        params: [defaultContractId],
-        bounds: {
-<<<<<<< HEAD
+        contractId: defaultContractId,
+      },
+      expected: {
+        ...defaultExpected,
+        conditions: [defaultContractLogCondition],
+        params: [defaultContractId],
+        bounds: {
           [constants.filterKeys.INDEX]: Bound.create({upper: indexLt5Filter}),
           [constants.filterKeys.TIMESTAMP]: Bound.create({
             lower: timestampGt1002Filter,
@@ -1215,248 +1158,6 @@
       input: {
         filter: [indexLte5Filter, timestampGt1002Filter, timestampLte1005Filter],
         contractId: defaultContractId,
-=======
-          [constants.filterKeys.INDEX]: Bound.create({lower: indexGt2Filter}),
-          [constants.filterKeys.TIMESTAMP]: Bound.create({equal: timestampEq1002Filter}),
-        },
-        lower: [timestampEq1002Filter, indexGt2Filter],
-      },
-    },
-    {
-      name: 'index >= & timestmap =',
-      input: {
-        filter: [indexGte2Filter, timestampEq1002Filter],
-        contractId: defaultContractId,
-      },
-      expected: {
-        ...defaultExpected,
-        conditions: [defaultContractLogCondition],
-        params: [defaultContractId],
-        bounds: {
-          [constants.filterKeys.INDEX]: Bound.create({lower: indexGte2Filter}),
-          [constants.filterKeys.TIMESTAMP]: Bound.create({equal: timestampEq1002Filter}),
-        },
-        lower: [timestampEq1002Filter, indexGte2Filter],
-      },
-    },
-    {
-      name: 'index < & timestmap =',
-      input: {
-        filter: [indexLt5Filter, timestampEq1002Filter],
-        contractId: defaultContractId,
-      },
-      expected: {
-        ...defaultExpected,
-        conditions: [defaultContractLogCondition],
-        params: [defaultContractId],
-        bounds: {
-          [constants.filterKeys.INDEX]: Bound.create({upper: indexLt5Filter}),
-          [constants.filterKeys.TIMESTAMP]: Bound.create({equal: timestampEq1002Filter}),
-        },
-        lower: [timestampEq1002Filter, indexLt5Filter],
-      },
-    },
-    {
-      name: 'index <= & timestmap =',
-      input: {
-        filter: [indexLte5Filter, timestampEq1002Filter],
-        contractId: defaultContractId,
-      },
-      expected: {
-        ...defaultExpected,
-        conditions: [defaultContractLogCondition],
-        params: [defaultContractId],
-        bounds: {
-          [constants.filterKeys.INDEX]: Bound.create({upper: indexLte5Filter}),
-          [constants.filterKeys.TIMESTAMP]: Bound.create({equal: timestampEq1002Filter}),
-        },
-        lower: [timestampEq1002Filter, indexLte5Filter],
-      },
-    },
-    {
-      name: 'index > & timestmap =>',
-      input: {
-        filter: [indexGt2Filter, timestampGte1002Filter],
-        contractId: defaultContractId,
-      },
-      expected: {
-        ...defaultExpected,
-        conditions: [defaultContractLogCondition],
-        params: [defaultContractId],
-        bounds: {
-          [constants.filterKeys.INDEX]: Bound.create({lower: indexGt2Filter}),
-          [constants.filterKeys.TIMESTAMP]: Bound.create({lower: timestampGte1002Filter}),
-        },
-        lower: [timestampEq1002Filter, indexGt2Filter],
-        inner: [timestampGt1002Filter],
-      },
-    },
-    {
-      name: 'index >= & timestmap =>',
-      input: {
-        filter: [indexGte2Filter, timestampGte1002Filter],
-        contractId: defaultContractId,
-      },
-      expected: {
-        ...defaultExpected,
-        conditions: [defaultContractLogCondition],
-        params: [defaultContractId],
-        bounds: {
-          [constants.filterKeys.INDEX]: Bound.create({lower: indexGte2Filter}),
-          [constants.filterKeys.TIMESTAMP]: Bound.create({lower: timestampGte1002Filter}),
-        },
-        lower: [timestampEq1002Filter, indexGte2Filter],
-        inner: [timestampGt1002Filter],
-      },
-    },
-    {
-      name: 'index < & timestmap <=',
-      input: {
-        filter: [indexLt5Filter, timestampLte1005Filter],
-        contractId: defaultContractId,
-      },
-      expected: {
-        ...defaultExpected,
-        conditions: [defaultContractLogCondition],
-        params: [defaultContractId],
-        bounds: {
-          [constants.filterKeys.INDEX]: Bound.create({upper: indexLt5Filter}),
-          [constants.filterKeys.TIMESTAMP]: Bound.create({upper: timestampLte1005Filter}),
-        },
-        upper: [timestampEq1005Filter, indexLt5Filter],
-        inner: [timestampLt1005Filter],
-      },
-    },
-    {
-      name: 'index <= & timestmap <=',
-      input: {
-        filter: [indexLte5Filter, timestampLte1005Filter],
-        contractId: defaultContractId,
-      },
-      expected: {
-        ...defaultExpected,
-        conditions: [defaultContractLogCondition],
-        params: [defaultContractId],
-        bounds: {
-          [constants.filterKeys.INDEX]: Bound.create({upper: indexLte5Filter}),
-          [constants.filterKeys.TIMESTAMP]: Bound.create({upper: timestampLte1005Filter}),
-        },
-        upper: [timestampEq1005Filter, indexLte5Filter],
-        inner: [timestampLt1005Filter],
-      },
-    },
-    {
-      name: 'index > & timestmap >= & timestamp <',
-      input: {
-        filter: [indexGt2Filter, timestampGte1002Filter, timestampLt1005Filter],
-        contractId: defaultContractId,
-      },
-      expected: {
-        ...defaultExpected,
-        conditions: [defaultContractLogCondition],
-        params: [defaultContractId],
-        bounds: {
-          [constants.filterKeys.INDEX]: Bound.create({lower: indexGt2Filter}),
-          [constants.filterKeys.TIMESTAMP]: Bound.create({
-            lower: timestampGte1002Filter,
-            upper: timestampLt1005Filter,
-          }),
-        },
-        lower: [timestampEq1002Filter, indexGt2Filter],
-        inner: [timestampGt1002Filter, timestampLt1005Filter],
-      },
-    },
-    {
-      name: 'index > & timestmap >= & timestamp <=',
-      input: {
-        filter: [indexGt2Filter, timestampGte1002Filter, timestampLte1005Filter],
-        contractId: defaultContractId,
-      },
-      expected: {
-        ...defaultExpected,
-        conditions: [defaultContractLogCondition],
-        params: [defaultContractId],
-        bounds: {
-          [constants.filterKeys.INDEX]: Bound.create({lower: indexGt2Filter}),
-          [constants.filterKeys.TIMESTAMP]: Bound.create({
-            lower: timestampGte1002Filter,
-            upper: timestampLte1005Filter,
-          }),
-        },
-        lower: [timestampEq1002Filter, indexGt2Filter],
-        inner: [timestampGt1002Filter, timestampLte1005Filter],
-      },
-    },
-    {
-      name: 'index >= & timestmap >= & timestamp <',
-      input: {
-        filter: [indexGte2Filter, timestampGte1002Filter, timestampLt1005Filter],
-        contractId: defaultContractId,
-      },
-      expected: {
-        ...defaultExpected,
-        conditions: [defaultContractLogCondition],
-        params: [defaultContractId],
-        bounds: {
-          [constants.filterKeys.INDEX]: Bound.create({lower: indexGte2Filter}),
-          [constants.filterKeys.TIMESTAMP]: Bound.create({
-            lower: timestampGte1002Filter,
-            upper: timestampLt1005Filter,
-          }),
-        },
-        lower: [timestampEq1002Filter, indexGte2Filter],
-        inner: [timestampGt1002Filter, timestampLt1005Filter],
-      },
-    },
-
-    {
-      name: 'index >= & timestmap >= & timestamp <=',
-      input: {
-        filter: [indexGte2Filter, timestampGte1002Filter, timestampLte1005Filter],
-        contractId: defaultContractId,
-      },
-      expected: {
-        ...defaultExpected,
-        conditions: [defaultContractLogCondition],
-        params: [defaultContractId],
-        bounds: {
-          [constants.filterKeys.INDEX]: Bound.create({lower: indexGte2Filter}),
-          [constants.filterKeys.TIMESTAMP]: Bound.create({
-            lower: timestampGte1002Filter,
-            upper: timestampLte1005Filter,
-          }),
-        },
-        lower: [timestampEq1002Filter, indexGte2Filter],
-        inner: [timestampGt1002Filter, timestampLte1005Filter],
-      },
-    },
-
-    {
-      name: 'index < & timestmap > & timestamp <=',
-      input: {
-        filter: [indexLt5Filter, timestampGt1002Filter, timestampLte1005Filter],
-        contractId: defaultContractId,
-      },
-      expected: {
-        ...defaultExpected,
-        conditions: [defaultContractLogCondition],
-        params: [defaultContractId],
-        bounds: {
-          [constants.filterKeys.INDEX]: Bound.create({upper: indexLt5Filter}),
-          [constants.filterKeys.TIMESTAMP]: Bound.create({
-            lower: timestampGt1002Filter,
-            upper: timestampLte1005Filter,
-          }),
-        },
-        inner: [timestampGt1002Filter, timestampLt1005Filter],
-        upper: [timestampEq1005Filter, indexLt5Filter],
-      },
-    },
-    {
-      name: 'index <= & timestmap > & timestamp <=',
-      input: {
-        filter: [indexLte5Filter, timestampGt1002Filter, timestampLte1005Filter],
-        contractId: defaultContractId,
       },
       expected: {
         ...defaultExpected,
@@ -1520,79 +1221,12 @@
       input: {
         filter: [indexGt2Filter, timestampGte1002Filter, timestampLte1005Filter, indexLt5Filter],
         contractId: defaultContractId,
->>>>>>> cd0cea48
-      },
-      expected: {
-        ...defaultExpected,
-        conditions: [defaultContractLogCondition],
-        params: [defaultContractId],
-        bounds: {
-<<<<<<< HEAD
-          [constants.filterKeys.INDEX]: Bound.create({upper: indexLte5Filter}),
-          [constants.filterKeys.TIMESTAMP]: Bound.create({
-            lower: timestampGt1002Filter,
-            upper: timestampLte1005Filter,
-          }),
-        },
-        inner: [timestampGt1002Filter, timestampLt1005Filter],
-        upper: [timestampEq1005Filter, indexLte5Filter],
-      },
-    },
-    {
-      name: 'index < & timestmap >= & timestamp <=',
-      input: {
-        filter: [indexLt5Filter, timestampGte1002Filter, timestampLte1005Filter],
-        contractId: defaultContractId,
-      },
-      expected: {
-        ...defaultExpected,
-        conditions: [defaultContractLogCondition],
-        params: [defaultContractId],
-        bounds: {
-          [constants.filterKeys.INDEX]: Bound.create({upper: indexLt5Filter}),
-          [constants.filterKeys.TIMESTAMP]: Bound.create({
-            lower: timestampGte1002Filter,
-            upper: timestampLte1005Filter,
-          }),
-        },
-        inner: [timestampGte1002Filter, timestampLt1005Filter],
-        upper: [timestampEq1005Filter, indexLt5Filter],
-      },
-    },
-    {
-      name: 'index <= & timestmap >= & timestamp <=',
-      input: {
-        filter: [indexLte5Filter, timestampGte1002Filter, timestampLte1005Filter],
-        contractId: defaultContractId,
-      },
-      expected: {
-        ...defaultExpected,
-        conditions: [defaultContractLogCondition],
-        params: [defaultContractId],
-        bounds: {
-          [constants.filterKeys.INDEX]: Bound.create({upper: indexLte5Filter}),
-          [constants.filterKeys.TIMESTAMP]: Bound.create({
-            lower: timestampGte1002Filter,
-            upper: timestampLte1005Filter,
-          }),
-        },
-        inner: [timestampGte1002Filter, timestampLt1005Filter],
-        upper: [timestampEq1005Filter, indexLte5Filter],
-      },
-    },
-    {
-      name: 'index > & timestmap >= & timestamp <= & index <',
-      input: {
-        filter: [indexGt2Filter, timestampGte1002Filter, timestampLte1005Filter, indexLt5Filter],
-        contractId: defaultContractId,
-      },
-      expected: {
-        ...defaultExpected,
-        conditions: [defaultContractLogCondition],
-        params: [defaultContractId],
-        bounds: {
-=======
->>>>>>> cd0cea48
+      },
+      expected: {
+        ...defaultExpected,
+        conditions: [defaultContractLogCondition],
+        params: [defaultContractId],
+        bounds: {
           [constants.filterKeys.INDEX]: Bound.create({
             lower: indexGt2Filter,
             upper: indexLt5Filter,
@@ -1797,7 +1431,6 @@
       name: 'index & no timestamp',
       input: {
         filter: [indexGt2Filter],
-<<<<<<< HEAD
       },
     },
     {
@@ -1813,23 +1446,6 @@
       },
     },
     {
-=======
-      },
-    },
-    {
-      name: 'index > & timestamp <',
-      input: {
-        filter: [indexGt2Filter, timestampLt1005Filter],
-      },
-    },
-    {
-      name: 'index > & timestamp <=',
-      input: {
-        filter: [indexGt2Filter, timestampLte1005Filter],
-      },
-    },
-    {
->>>>>>> cd0cea48
       name: 'index > & timestamp >',
       input: {
         filter: [indexGt2Filter, timestampGt1002Filter],
