--- conflicted
+++ resolved
@@ -696,6 +696,8 @@
 
 const addTopicMessage = async (message) => {
   const insertFields = [
+    'chunk_num',
+    'chunk_total',
     'consensus_timestamp',
     'topic_id',
     'message',
@@ -703,6 +705,7 @@
     'running_hash',
     'sequence_number',
     'running_hash_version',
+    'valid_start_timestamp',
   ];
 
   const table = 'topic_message';
@@ -718,27 +721,7 @@
     ...message,
   };
 
-<<<<<<< HEAD
-  await sqlConnection.query(
-    `INSERT INTO topic_message (chunk_num, chunk_total, consensus_timestamp, topic_id, message, payer_account_id, running_hash, sequence_number,
-                                running_hash_version, valid_start_timestamp)
-     VALUES ($1, $2, $3, $4, $5, $6, $7, $8, $9, $10);`,
-    [
-      message.chunk_num,
-      message.chunk_total,
-      message.timestamp,
-      message.topic_id,
-      message.message,
-      message.payer_account_id,
-      message.running_hash,
-      message.seq_num,
-      message.running_hash_version,
-      message.valid_start_timestamp,
-    ]
-  );
-=======
   await insertDomainObject(table, insertFields, message);
->>>>>>> c18c762f
 };
 
 const addSchedule = async (schedule) => {
