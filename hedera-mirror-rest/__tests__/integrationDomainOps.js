/*-
 * ‌
 * Hedera Mirror Node
 * ​
 * Copyright (C) 2019 - 2022 Hedera Hashgraph, LLC
 * ​
 * Licensed under the Apache License, Version 2.0 (the "License");
 * you may not use this file except in compliance with the License.
 * You may obtain a copy of the License at
 *
 *      http://www.apache.org/licenses/LICENSE-2.0
 *
 * Unless required by applicable law or agreed to in writing, software
 * distributed under the License is distributed on an "AS IS" BASIS,
 * WITHOUT WARRANTIES OR CONDITIONS OF ANY KIND, either express or implied.
 * See the License for the specific language governing permissions and
 * limitations under the License.
 * ‍
 */

import _ from 'lodash';
import * as math from 'mathjs';
import pgformat from 'pg-format';

import base32 from '../base32';
import config from '../config';
import * as constants from '../constants';
import EntityId from '../entityId';

const NETWORK_FEE = 1n;
const NODE_FEE = 2n;
const SERVICE_FEE = 4n;
const DEFAULT_NODE_ID = '3';
const DEFAULT_TREASURY_ID = '98';

const defaultFileData = '\\x97c1fc0a6ed5551bc831571325e9bdb365d06803100dc20648640ba24ce69750';

const setup = async (testDataJson) => {
  await loadAccounts(testDataJson.accounts);
  await loadAddressBooks(testDataJson.addressbooks);
  await loadAddressBookEntries(testDataJson.addressbookentries);
  await loadAddressBookServiceEndpoints(testDataJson.addressbookserviceendpoints);
  await loadAssessedCustomFees(testDataJson.assessedcustomfees);
  await loadBalances(testDataJson.balances);
  await loadCryptoTransfers(testDataJson.cryptotransfers);
  await loadContracts(testDataJson.contracts);
  await loadContractLogs(testDataJson.contractlogs);
  await loadContractResults(testDataJson.contractresults);
  await loadContractStateChanges(testDataJson.contractStateChanges);
  await loadCryptoAllowances(testDataJson.cryptoAllowances);
  await loadCustomFees(testDataJson.customfees);
  await loadEntities(testDataJson.entities);
  await loadEthereumTransactions(testDataJson.ethereumtransactions);
  await loadFileData(testDataJson.filedata);
  await loadNetworkStakes(testDataJson.networkstakes);
  await loadNfts(testDataJson.nfts);
  await loadNodeStakes(testDataJson.nodestakes);
  await loadRecordFiles(testDataJson.recordFiles);
  await loadSchedules(testDataJson.schedules);
  await loadTopicMessages(testDataJson.topicmessages);
  await loadTokens(testDataJson.tokens);
  await loadTokenAccounts(testDataJson.tokenaccounts);
  await loadTokenAllowances(testDataJson.tokenAllowances);
  await loadTransactions(testDataJson.transactions);
  await loadTransactionSignatures(testDataJson.transactionsignatures);
};

const loadAccounts = async (accounts) => {
  if (accounts == null) {
    return;
  }

  for (const account of accounts) {
    await addAccount(account);
  }
};

const loadAddressBooks = async (addressBooks) => {
  if (addressBooks == null) {
    return;
  }

  for (const addressBook of addressBooks) {
    await addAddressBook(addressBook);
  }
};

const loadAddressBookEntries = async (entries) => {
  if (entries == null) {
    return;
  }

  for (const addressBookEntry of entries) {
    await addAddressBookEntry(addressBookEntry);
  }
};

const loadAddressBookServiceEndpoints = async (endpoints) => {
  if (endpoints == null) {
    return;
  }

  for (const endpoint of endpoints) {
    await addAddressBookServiceEndpoint(endpoint);
  }
};

const loadAssessedCustomFees = async (assessedCustomFees) => {
  if (assessedCustomFees == null) {
    return;
  }

  for (const assessedCustomFee of assessedCustomFees) {
    await addAssessedCustomFee(assessedCustomFee);
  }
};

const loadBalances = async (balances) => {
  if (balances == null) {
    return;
  }

  for (const balance of balances) {
    await setAccountBalance(balance);
  }
};

const loadContracts = async (contracts) => {
  if (contracts == null) {
    return;
  }

  for (const contract of contracts) {
    await addContract(contract);
  }
};

const loadContractResults = async (contractResults) => {
  if (contractResults == null) {
    return;
  }

  for (const contractResult of contractResults) {
    await addContractResult(contractResult);
  }
};

const loadContractLogs = async (contractLogs) => {
  if (contractLogs == null) {
    return;
  }

  for (const contractLog of contractLogs) {
    await addContractLog(contractLog);
  }
};

const loadContractStateChanges = async (contractStateChanges) => {
  if (contractStateChanges == null) {
    return;
  }

  for (const contractStateChange of contractStateChanges) {
    await addContractStateChange(contractStateChange);
  }
};

const loadCryptoAllowances = async (cryptoAllowances) => {
  if (cryptoAllowances == null) {
    return;
  }

  for (const cryptoAllowance of cryptoAllowances) {
    await addCryptoAllowance(cryptoAllowance);
  }
};

const loadCryptoTransfers = async (cryptoTransfers) => {
  if (cryptoTransfers == null) {
    return;
  }

  for (const cryptoTransfer of cryptoTransfers) {
    await addCryptoTransaction(cryptoTransfer);
  }
};

const loadCustomFees = async (customFees) => {
  if (customFees == null) {
    return;
  }

  for (const customFee of customFees) {
    await addCustomFee(customFee);
  }
};

const loadEntities = async (entities) => {
  if (entities == null) {
    return;
  }

  for (const entity of entities) {
    await addEntity({}, entity);
  }
};

const loadEthereumTransactions = async (ethereumTransactions) => {
  if (ethereumTransactions == null) {
    return;
  }

  for (const ethereumTransaction of ethereumTransactions) {
    await addEthereumTransaction(ethereumTransaction);
  }
};

const loadFileData = async (fileData) => {
  if (fileData == null) {
    return;
  }

  for (const data of fileData) {
    await addFileData(data);
  }
};

const loadNfts = async (nfts) => {
  if (nfts == null) {
    return;
  }

  for (const nft of nfts) {
    await addNft(nft);
  }
};

const loadNetworkStakes = async (networkStakes) => {
  if (networkStakes == null) {
    return;
  }

  for (const networkStake of networkStakes) {
    await addNetworkStake(networkStake);
  }
};

const loadNodeStakes = async (nodeStakes) => {
  if (nodeStakes == null) {
    return;
  }

  for (const nodeStake of nodeStakes) {
    await addNodeStake(nodeStake);
  }
};

const loadSchedules = async (schedules) => {
  if (schedules == null) {
    return;
  }

  for (const schedule of schedules) {
    await addSchedule(schedule);
  }
};

const loadRecordFiles = async (recordFiles) => {
  if (recordFiles == null) {
    return;
  }
  for (const recordFile of recordFiles) {
    await addRecordFile(recordFile);
  }
};

const loadTransactionSignatures = async (transactionSignatures) => {
  if (transactionSignatures == null) {
    return;
  }

  for (const transactionSignature of transactionSignatures) {
    await addTransactionSignature(transactionSignature);
  }
};

const loadTokenAccounts = async (tokenAccounts) => {
  if (tokenAccounts == null) {
    return;
  }

  for (const tokenAccount of tokenAccounts) {
    await addTokenAccount(tokenAccount);
  }
};

const loadTokenAllowances = async (tokenAllowances) => {
  if (tokenAllowances == null) {
    return;
  }

  for (const tokenAllowance of tokenAllowances) {
    await addTokenAllowance(tokenAllowance);
  }
};

const loadTokens = async (tokens) => {
  if (tokens == null) {
    return;
  }

  for (const token of tokens) {
    await addToken(token);
  }
};

const loadTransactions = async (transactions) => {
  if (transactions == null) {
    return;
  }

  for (const transaction of transactions) {
    await addTransaction(transaction);
  }
};

const loadTopicMessages = async (messages) => {
  if (messages == null) {
    return;
  }

  for (const message of messages) {
    await addTopicMessage(message);
  }
};

const valueToBuffer = (value) => {
  if (value === null) {
    return value;
  }

  if (typeof value === 'string') {
    return Buffer.from(value.replace(/^0x/, '').padStart(2, '0'), 'hex');
  } else if (Array.isArray(value)) {
    return Buffer.from(value);
  }

  return value;
};

const convertByteaFields = (fields, object) => fields.forEach((field) => _.update(object, field, valueToBuffer));

const addAddressBook = async (addressBookInput) => {
  const insertFields = ['start_consensus_timestamp', 'end_consensus_timestamp', 'file_id', 'node_count', 'file_data'];

  const addressBook = {
    start_consensus_timestamp: 0,
    end_consensus_timestamp: null,
    file_id: 102,
    node_count: 20,
    file_data: defaultFileData,
    ...addressBookInput,
  };

  addressBook.file_data =
    typeof addressBookInput.file_data === 'string'
      ? Buffer.from(addressBookInput.file_data, 'utf-8')
      : Buffer.from(addressBook.file_data);

  await insertDomainObject('address_book', insertFields, addressBook);
};

const addAddressBookEntry = async (addressBookEntryInput) => {
  const insertFields = [
    'consensus_timestamp',
    'memo',
    'public_key',
    'node_id',
    'node_account_id',
    'node_cert_hash',
    'description',
    'stake',
  ];

  const addressBookEntry = {
    consensus_timestamp: 0,
    memo: '0.0.3',
    public_key: '4a5ad514f0957fa170a676210c9bdbddf3bc9519702cf915fa6767a40463b96f',
    node_id: 2000,
    node_account_id: 3,
    node_cert_hash: '01d173753810c0aae794ba72d5443c292e9ff962b01046220dd99f5816422696e0569c977e2f169e1e5688afc8f4aa16',
    description: 'description',
    stake: 0,
    ...addressBookEntryInput,
  };

  // node_cert_hash is double hex encoded
  addressBookEntry.node_cert_hash =
    typeof addressBookEntryInput.node_cert_hash === 'string'
      ? Buffer.from(addressBookEntryInput.node_cert_hash, 'hex')
      : Buffer.from(addressBookEntry.node_cert_hash);

  await insertDomainObject('address_book_entry', insertFields, addressBookEntry);
};

const addAddressBookServiceEndpoint = async (addressBookServiceEndpointInput) => {
  const insertFields = ['consensus_timestamp', 'ip_address_v4', 'node_id', 'port'];

  const addressBookServiceEndpoint = {
    consensus_timestamp: 0,
    ip_address_v4: '127.0.0.1',
    node_id: 0,
    port: 50211,
    ...addressBookServiceEndpointInput,
  };

  await insertDomainObject('address_book_service_endpoint', insertFields, addressBookServiceEndpoint);
};

const entityDefaults = {
  alias: null,
  auto_renew_account_id: null,
  auto_renew_period: null,
  balance: null,
  created_timestamp: null,
  decline_reward: false,
  deleted: false,
  ethereum_nonce: null,
  evm_address: null,
  expiration_timestamp: null,
  id: null,
  key: null,
  max_automatic_token_associations: null,
  memo: 'entity memo',
  num: 0,
  obtainer_id: null,
  permanent_removal: null,
  proxy_account_id: null,
  public_key: null,
  realm: 0,
  receiver_sig_required: false,
  shard: 0,
  staked_account_id: null,
  staked_node_id: -1,
  stake_period_start: -1,
  submit_key: null,
  timestamp_range: '[0,)',
  type: constants.entityTypes.ACCOUNT,
};
const addEntity = async (defaults, custom) => {
  const insertFields = Object.keys(entityDefaults).sort();
  const entity = {
    ...entityDefaults,
    ...defaults,
    ...custom,
  };
  entity.id = EntityId.of(BigInt(entity.shard), BigInt(entity.realm), BigInt(entity.num)).getEncodedId();
  entity.alias = base32.decode(entity.alias);
  entity.evm_address = valueToBuffer(entity.evm_address);
  if (typeof entity.key === 'string') {
    entity.key = Buffer.from(entity.key, 'hex');
  } else if (entity.key != null) {
    entity.key = Buffer.from(entity.key);
  }

  const table = getTableName('entity', entity);
  await insertDomainObject(table, insertFields, entity);
  return entity;
};

const addEthereumTransaction = async (ethereumTransaction) => {
  // any attribute starting with '_' is not a db column
  ethereumTransaction = _.omitBy(ethereumTransaction, (_v, k) => k.startsWith('_'));
  const localDefaults = {
    access_list: null,
    call_data_id: null,
    call_data: null,
    chain_id: null,
    consensus_timestamp: '187654000123456',
    data: '0x000000000',
    gas_limit: 1000000,
    gas_price: '0x4a817c80',
    hash: '0x0000000000000000000000000000000000000000000000000000000000000123',
    max_fee_per_gas: null,
    max_gas_allowance: 10000,
    max_priority_fee_per_gas: null,
    nonce: 1,
    payer_account_id: 5001,
    recovery_id: 1,
    signature_r: '0xd693b532a80fed6392b428604171fb32fdbf953728a3a7ecc7d4062b1652c042',
    signature_s: '0x24e9c602ac800b983b035700a14b23f78a253ab762deab5dc27e3555a750b354',
    signature_v: '0x1b',
    to_address: null,
    type: 2,
    value: '0x0',
  };

  const ethTx = {
    ...localDefaults,
    ...ethereumTransaction,
  };

  convertByteaFields(
    [
      'access_list',
      'call_data',
      'chain_id',
      'data',
      'gas_price',
      'hash',
      'max_fee_per_gas',
      'max_priority_fee_per_gas',
      'signature_r',
      'signature_s',
      'signature_v',
      'to_address',
      'value',
    ],
    ethTx
  );

  await insertDomainObject('ethereum_transaction', Object.keys(ethTx), ethTx);
};

const hexEncodedFileIds = [111, 112];

const addFileData = async (fileDataInput) => {
  const encoding = hexEncodedFileIds.includes(fileDataInput.entity_id) ? 'hex' : 'utf-8';

  const fileData = {
    transaction_type: 17,
    ...fileDataInput,
  };

  // contract bytecode is provided as encoded hex string
  fileData.file_data =
    typeof fileDataInput.file_data === 'string'
      ? Buffer.from(fileDataInput.file_data, encoding)
      : Buffer.from(fileData.file_data);

  await pool.query(
    `insert into file_data (file_data, consensus_timestamp, entity_id, transaction_type)
    values ($1, $2, $3, $4)`,
    [fileData.file_data, fileData.consensus_timestamp, fileData.entity_id, fileData.transaction_type]
  );
};

const addAccount = async (account) => {
  await addEntity(
    {
      max_automatic_token_associations: 0,
      public_key: '4a5ad514f0957fa170a676210c9bdbddf3bc9519702cf915fa6767a40463b96f',
      type: constants.entityTypes.ACCOUNT,
    },
    account
  );
};

const addAssessedCustomFee = async (assessedCustomFee) => {
  assessedCustomFee = {
    effective_payer_account_ids: [],
    payer_account_id: '0.0.300',
    ...assessedCustomFee,
  };
  const {amount, collector_account_id, consensus_timestamp, effective_payer_account_ids, payer_account_id, token_id} =
    assessedCustomFee;
  const effectivePayerAccountIds = [
    '{',
    effective_payer_account_ids.map((payer) => EntityId.parse(payer).getEncodedId()).join(','),
    '}',
  ].join('');

  await pool.query(
    `insert into assessed_custom_fee
    (amount, collector_account_id, consensus_timestamp, effective_payer_account_ids, token_id, payer_account_id)
    values ($1, $2, $3, $4, $5, $6);`,
    [
      amount,
      EntityId.parse(collector_account_id).getEncodedId(),
      consensus_timestamp.toString(),
      effectivePayerAccountIds,
      EntityId.parse(token_id, {isNullable: true}).getEncodedId(),
      EntityId.parse(payer_account_id).getEncodedId(),
    ]
  );
};

const addCustomFee = async (customFee) => {
  let netOfTransfers = customFee.net_of_transfers;
  if (customFee.amount_denominator && netOfTransfers == null) {
    // set default netOfTransfers for fractional fees
    netOfTransfers = false;
  }

  await pool.query(
    `insert into custom_fee (amount,
                             amount_denominator,
                             collector_account_id,
                             created_timestamp,
                             denominating_token_id,
                             maximum_amount,
                             minimum_amount,
                             net_of_transfers,
                             royalty_denominator,
                             royalty_numerator,
                             token_id)
    values ($1, $2, $3, $4, $5, $6, $7, $8, $9, $10, $11);`,
    [
      customFee.amount || null,
      customFee.amount_denominator || null,
      EntityId.parse(customFee.collector_account_id, {isNullable: true}).getEncodedId(),
      customFee.created_timestamp.toString(),
      EntityId.parse(customFee.denominating_token_id, {isNullable: true}).getEncodedId(),
      customFee.maximum_amount || null,
      customFee.minimum_amount || '0',
      netOfTransfers != null ? netOfTransfers : null,
      customFee.royalty_denominator || null,
      customFee.royalty_numerator || null,
      EntityId.parse(customFee.token_id).getEncodedId(),
    ]
  );
};

const setAccountBalance = async (balance) => {
  balance = {timestamp: 0, id: null, balance: 0, realm_num: 0, ...balance};
  const accountId = EntityId.of(BigInt(config.shard), BigInt(balance.realm_num), BigInt(balance.id)).getEncodedId();
  await pool.query(
    `insert into account_balance (consensus_timestamp, account_id, balance)
    values ($1, $2, $3);`,
    [balance.timestamp, accountId, balance.balance]
  );

  await pool.query(
    `insert into account_balance_file
    (consensus_timestamp, count, load_start, load_end, name, node_account_id)
    values ($1, $2, $3, $4, $5, $6) on CONFLICT DO NOTHING;`,
    [balance.timestamp, 1, balance.timestamp, balance.timestamp, `${balance.timestamp}_Balances.pb.gz`, 3]
  );

  if (balance.tokens) {
    const tokenBalances = balance.tokens.map((tokenBalance) => [
      balance.timestamp,
      accountId,
      tokenBalance.balance,
      EntityId.of(
        BigInt(config.shard),
        BigInt(tokenBalance.token_realm || 0),
        BigInt(tokenBalance.token_num)
      ).getEncodedId(),
    ]);
    await pool.query(
      pgformat(
        'insert into token_balance (consensus_timestamp, account_id, balance, token_id) values %L',
        tokenBalances
      )
    );
  }
};

const addTransaction = async (transaction) => {
  const defaults = {
    charged_tx_fee: NODE_FEE + NETWORK_FEE + SERVICE_FEE,
    consensus_timestamp: null,
    entity_id: null,
    max_fee: 33,
    node_account_id: null,
    nonce: 0,
    parent_consensus_timestamp: null,
    payer_account_id: null,
    result: 22,
    scheduled: false,
    transaction_bytes: 'bytes',
    transaction_hash: 'hash',
    type: 14,
    valid_duration_seconds: 11,
    valid_start_ns: null,
    index: 1,
  };
  const insertFields = Object.keys(defaults);

  transaction = {
    ...defaults,
    // transfer which aren't in the defaults
    non_fee_transfers: [],
    transfers: [],
    ...transaction,
    entity_id: EntityId.parse(transaction.entity_id, {isNullable: true}).getEncodedId(),
    node_account_id: EntityId.parse(transaction.nodeAccountId, {isNullable: true}).getEncodedId(),
    payer_account_id: EntityId.parse(transaction.payerAccountId).getEncodedId(),
    valid_start_ns: transaction.valid_start_timestamp,
  };

  if (transaction.valid_start_ns === undefined) {
    // set valid_start_ns to consensus_timestamp - 1 if not set
    const consensusTimestamp = math.bignumber(transaction.consensus_timestamp);
    transaction.valid_start_ns = consensusTimestamp.minus(1).toString();
  }

  const {node_account_id: nodeAccount, payer_account_id: payerAccount} = transaction;
  await insertDomainObject('transaction', insertFields, transaction);

  await insertTransfers(
    'crypto_transfer',
    transaction.consensus_timestamp,
    transaction.transfers,
    transaction.charged_tx_fee > 0,
    payerAccount,
    nodeAccount
  );
  await insertTransfers(
    'non_fee_transfer',
    transaction.consensus_timestamp,
    transaction.non_fee_transfers,
    false,
    payerAccount
  );
  await insertTokenTransfers(transaction.consensus_timestamp, transaction.token_transfer_list, payerAccount);
  await insertNftTransfers(transaction.consensus_timestamp, transaction.nft_transfer_list, payerAccount);
};

const insertTransfers = async (
  tableName,
  consensusTimestamp,
  transfers,
  hasChargedTransactionFee,
  payerAccountId,
  nodeAccount
) => {
  if (transfers.length === 0 && hasChargedTransactionFee && payerAccountId) {
    // insert default crypto transfers to node and treasury
    await pool.query(
      `insert into ${tableName} (consensus_timestamp, amount, entity_id, payer_account_id, is_approval)
      values ($1, $2, $3, $4, $5);`,
      [consensusTimestamp.toString(), NODE_FEE, nodeAccount || DEFAULT_NODE_ID, payerAccountId, false]
    );
    await pool.query(
      `insert into ${tableName} (consensus_timestamp, amount, entity_id, payer_account_id, is_approval)
      values ($1, $2, $3, $4, $5);`,
      [consensusTimestamp.toString(), NETWORK_FEE, DEFAULT_TREASURY_ID, payerAccountId, false]
    );
    await pool.query(
      `insert into ${tableName} (consensus_timestamp, amount, entity_id, payer_account_id, is_approval)
      values ($1, $2, $3, $4, $5);`,
      [consensusTimestamp.toString(), -(NODE_FEE + NETWORK_FEE), payerAccountId, payerAccountId, false]
    );
  }

  for (const transfer of transfers) {
    await pool.query(
      `insert into ${tableName} (consensus_timestamp, amount, entity_id, payer_account_id, is_approval)
      values ($1, $2, $3, $4, $5);`,
      [
        consensusTimestamp.toString(),
        transfer.amount,
        EntityId.parse(transfer.account).getEncodedId(),
        payerAccountId,
        transfer.is_approval,
      ]
    );
  }
};

const insertTokenTransfers = async (consensusTimestamp, transfers, payerAccountId) => {
  if (!transfers || transfers.length === 0) {
    return;
  }

  const tokenTransfers = transfers.map((transfer) => {
    return [
      `${consensusTimestamp}`,
      EntityId.parse(transfer.token_id).getEncodedId(),
      EntityId.parse(transfer.account).getEncodedId(),
      transfer.amount,
      payerAccountId,
      transfer.is_approval,
    ];
  });

  await pool.query(
    pgformat(
      'insert into token_transfer (consensus_timestamp, token_id, account_id, amount, payer_account_id, is_approval) values %L',
      tokenTransfers
    )
  );
};

const insertNftTransfers = async (consensusTimestamp, nftTransferList, payerAccountId) => {
  if (!nftTransferList || nftTransferList.length === 0) {
    return;
  }

  const nftTransfers = nftTransferList.map((transfer) => {
    return [
      `${consensusTimestamp}`,
      EntityId.parse(transfer.receiver_account_id, {isNullable: true}).getEncodedId(),
      EntityId.parse(transfer.sender_account_id, {isNullable: true}).getEncodedId(),
      transfer.serial_number,
      EntityId.parse(transfer.token_id).getEncodedId().toString(),
      payerAccountId,
      transfer.is_approval,
    ];
  });

  await pool.query(
    pgformat(
      'insert into nft_transfer (consensus_timestamp, receiver_account_id, sender_account_id, serial_number, token_id, payer_account_id, is_approval) values %L',
      nftTransfers
    )
  );
};

const contractDefaults = {
  file_id: null,
  id: null,
  initcode: null,
  runtime_bytecode: null,
};
const addContract = async (custom) => {
  const entity = await addEntity(
    {
      max_automatic_token_associations: 0,
      memo: 'contract memo',
      receiver_sig_required: null,
      type: constants.entityTypes.CONTRACT,
    },
    custom
  );

  if (isHistory(entity)) {
    return;
  }

  const contract = {
    ...contractDefaults,
    ...entity,
    ...custom,
  };

  convertByteaFields(['initcode', 'runtime_bytecode'], contract);

  await insertDomainObject('contract', Object.keys(contractDefaults), contract);
};

const insertFields = [
  'amount',
  'bloom',
  'call_result',
  'consensus_timestamp',
  'contract_id',
  'created_contract_ids',
  'error_message',
  'failed_initcode',
  'function_parameters',
  'function_result',
  'gas_limit',
  'gas_used',
  'payer_account_id',
  'sender_id',
  'transaction_hash',
  'transaction_index',
  'transaction_result',
];

const addContractResult = async (contractResultInput) => {
  const contractResult = {
    amount: 0,
    bloom: null,
    call_result: null,
    consensus_timestamp: 1234510001,
    contract_id: 0,
    created_contract_ids: [],
    error_message: '',
    failed_initcode: null,
    function_parameters: '0x010102020303',
    function_result: null,
    gas_limit: 1000,
    gas_used: null,
    payer_account_id: 101,
<<<<<<< HEAD
    transaction_hash: Buffer.from('123', 'hex'),
=======
    transaction_hash: '0x010203',
>>>>>>> 23769d49
    transaction_index: 1,
    transaction_result: 22,
    ...contractResultInput,
  };

<<<<<<< HEAD
  contractResult.bloom =
    contractResultInput.bloom != null ? Buffer.from(contractResultInput.bloom) : contractResult.bloom;
  contractResult.call_result =
    contractResultInput.call_result != null ? Buffer.from(contractResultInput.call_result) : contractResult.call_result;
  contractResult.failed_initcode =
    contractResultInput.failed_initcode != null
      ? Buffer.from(contractResultInput.failed_initcode)
      : contractResult.failed_initcode;
  contractResult.function_parameters =
    contractResultInput.function_parameters != null
      ? Buffer.from(contractResultInput.function_parameters)
      : contractResult.function_parameters;
  contractResult.function_result =
    contractResultInput.function_result != null
      ? Buffer.from(contractResultInput.function_result)
      : contractResult.function_result;
  contractResult.transaction_hash =
    contractResultInput.transaction_hash != null
      ? Buffer.from(contractResultInput.transaction_hash, 'hex')
      : contractResult.transaction_hash;
=======
  convertByteaFields(
    ['bloom', 'call_result', 'failed_initcode', 'function_parameters', 'function_result', 'transaction_hash'],
    contractResult
  );
>>>>>>> 23769d49

  await insertDomainObject('contract_result', insertFields, contractResult);
};

const addContractLog = async (contractLogInput) => {
  const contractLog = {
    bloom: '0x0123',
    consensus_timestamp: 1234510001,
    contract_id: 1,
    data: '0x0123',
    index: 0,
    payer_account_id: 2,
    root_contract_id: null,
    topic0: '0x97c1fc0a6ed5551bc831571325e9bdb365d06803100dc20648640ba24ce69750',
    topic1: '0x8c5be1e5ebec7d5bd14f71427d1e84f3dd0314c0f7b2291e5b200ac8c7c3b925',
    topic2: '0xddf252ad1be2c89b69c2b068fc378daa952ba7f163c4a11628f55a4df523b3ef',
    topic3: '0xe8d47b56e8cdfa95f871b19d4f50a857217c44a95502b0811a350fec1500dd67',
    ...contractLogInput,
  };

  convertByteaFields(['bloom', 'data', 'topic0', 'topic1', 'topic2', 'topic3'], contractLog);

  await insertDomainObject('contract_log', Object.keys(contractLog), contractLog);
};

const defaultContractStateChange = {
  consensus_timestamp: 1234510001,
  contract_id: 1,
  migration: false,
  payer_account_id: 2,
  slot: '0x1',
  value_read: '0x0101',
  value_written: '0xa1a1',
};

const addContractStateChange = async (contractStateChangeInput) => {
  const contractStateChange = {
    ...defaultContractStateChange,
    ...contractStateChangeInput,
  };

  convertByteaFields(['slot', 'value_read', 'value_written'], contractStateChange);

  await insertDomainObject('contract_state_change', Object.keys(contractStateChange), contractStateChange);
};

const addCryptoAllowance = async (cryptoAllowanceInput) => {
  const insertFields = ['amount', 'owner', 'payer_account_id', 'spender', 'timestamp_range'];

  const cryptoAllowance = {
    amount: 0,
    owner: 1000,
    payer_account_id: 101,
    spender: 2000,
    timestamp_range: '[0,)',
    ...cryptoAllowanceInput,
  };

  const table = getTableName('crypto_allowance', cryptoAllowance);
  await insertDomainObject(table, insertFields, cryptoAllowance);
};

const addCryptoTransaction = async (cryptoTransfer) => {
  if (!('senderAccountId' in cryptoTransfer)) {
    cryptoTransfer.senderAccountId = cryptoTransfer.payerAccountId;
  }
  if (!('amount' in cryptoTransfer)) {
    cryptoTransfer.amount = NODE_FEE;
  }
  if (!('recipientAccountId' in cryptoTransfer)) {
    cryptoTransfer.recipientAccountId = cryptoTransfer.nodeAccountId;
  }

  if (!('transfers' in cryptoTransfer)) {
    cryptoTransfer.transfers = [
      {
        account: cryptoTransfer.senderAccountId,
        amount: -NETWORK_FEE - BigInt(cryptoTransfer.amount),
        is_approval: false,
      },
      {account: cryptoTransfer.recipientAccountId, amount: cryptoTransfer.amount, is_approval: false},
      {account: cryptoTransfer.treasuryAccountId, amount: NETWORK_FEE, is_approval: false},
    ];
  }
  await addTransaction(cryptoTransfer);
};

const addTopicMessage = async (message) => {
  const insertFields = [
    'chunk_num',
    'chunk_total',
    'consensus_timestamp',
    'initial_transaction_id',
    'message',
    'payer_account_id',
    'running_hash',
    'running_hash_version',
    'sequence_number',
    'topic_id',
    'valid_start_timestamp',
  ];

  const table = 'topic_message';

  message = {
    chunk_num: null,
    chunk_total: null,
    initial_transaction_id: null,
    message: 'message', // Base64 encoding: bWVzc2FnZQ==
    payer_account_id: 3,
    running_hash: 'running_hash', // Base64 encoding: cnVubmluZ19oYXNo
    running_hash_version: 2,
    valid_start_timestamp: null,
    ...message,
  };

  message.initial_transaction_id = valueToBuffer(message.initial_transaction_id);
  await insertDomainObject(table, insertFields, message);
};

const addSchedule = async (schedule) => {
  schedule = {
    creator_account_id: '0.0.1024',
    payer_account_id: '0.0.1024',
    transaction_body: Buffer.from([1, 1, 2, 2, 3, 3]),
    wait_for_expiry: false,
    ...schedule,
  };

  await pool.query(
    `insert into schedule (consensus_timestamp,
                           creator_account_id,
                           executed_timestamp,
                           payer_account_id,
                           schedule_id,
                           transaction_body,
                           expiration_time,
                           wait_for_expiry)
    values ($1, $2, $3, $4, $5, $6, $7, $8)`,
    [
      schedule.consensus_timestamp,
      EntityId.parse(schedule.creator_account_id).getEncodedId(),
      schedule.executed_timestamp,
      EntityId.parse(schedule.payer_account_id).getEncodedId(),
      EntityId.parse(schedule.schedule_id).getEncodedId(),
      schedule.transaction_body,
      schedule.expiration_time,
      schedule.wait_for_expiry,
    ]
  );
};

const addTransactionSignature = async (transactionSignature) => {
  await pool.query(
    `insert into transaction_signature (consensus_timestamp,
                                        public_key_prefix,
                                        entity_id,
                                        signature,
                                        type)
    values ($1, $2, $3, $4, $5)`,
    [
      transactionSignature.consensus_timestamp,
      Buffer.from(transactionSignature.public_key_prefix),
      EntityId.parse(transactionSignature.entity_id, {isNullable: true}).getEncodedId(),
      Buffer.from(transactionSignature.signature),
      transactionSignature.type,
    ]
  );
};

const addToken = async (token) => {
  // create token object and insert into 'token' table
  token = {
    token_id: '0.0.0',
    created_timestamp: 0,
    decimals: 1000,
    fee_schedule_key: null,
    freeze_default: false,
    initial_supply: 1000000,
    kyc_key: null,
    max_supply: '9223372036854775807', // max long, cast to string to avoid error from JavaScript Number cast
    name: 'Token name',
    pause_key: null,
    pause_status: 'NOT_APPLICABLE',
    supply_key: null,
    supply_type: 'INFINITE',
    symbol: 'YBTJBOAZ',
    total_supply: 1000000,
    treasury_account_id: '0.0.98',
    wipe_key: null,
    ...token,
  };

  if (token.type === 'NON_FUNGIBLE_UNIQUE') {
    token.decimals = 0;
    token.initial_supply = 0;
  }

  if (!token.modified_timestamp) {
    token.modified_timestamp = token.created_timestamp;
  }

  await pool.query(
    `insert into token (token_id,
                        created_timestamp,
                        decimals,
                        fee_schedule_key,
                        freeze_default,
                        initial_supply,
                        kyc_key,
                        max_supply,
                        modified_timestamp,
                        name,
                        pause_key,
                        pause_status,
                        supply_key,
                        supply_type,
                        symbol,
                        total_supply,
                        treasury_account_id,
                        type,
                        wipe_key)
    values ($1, $2, $3, $4, $5, $6, $7, $8, $9, $10, $11, $12, $13, $14, $15, $16, $17, $18, $19);`,
    [
      EntityId.parse(token.token_id).getEncodedId(),
      token.created_timestamp,
      token.decimals,
      token.fee_schedule_key,
      token.freeze_default,
      token.initial_supply,
      token.kyc_key,
      token.max_supply,
      token.modified_timestamp,
      token.name,
      token.pause_key,
      token.pause_status,
      token.supply_key,
      token.supply_type,
      token.symbol,
      token.total_supply,
      EntityId.parse(token.treasury_account_id).getEncodedId(),
      token.type,
      token.wipe_key,
    ]
  );

  if (!token.custom_fees) {
    // if there is no custom fees schedule for the token, add the default empty fee schedule at created_timestamp
    await addCustomFee({
      created_timestamp: token.created_timestamp,
      token_id: token.token_id,
    });
  } else {
    await loadCustomFees(token.custom_fees);
  }
};

const addTokenAccount = async (tokenAccount) => {
  // create token account object
  tokenAccount = {
    account_id: '0.0.0',
    associated: true,
    automatic_association: false,
    created_timestamp: 0,
    freeze_status: 0,
    kyc_status: 0,
    modified_timestamp: 0,
    token_id: '0.0.0',
    ...tokenAccount,
  };

  if (!tokenAccount.modified_timestamp) {
    tokenAccount.modified_timestamp = tokenAccount.created_timestamp;
  }

  await pool.query(
    `insert into token_account (account_id, associated, automatic_association, created_timestamp, freeze_status,
                                kyc_status, modified_timestamp, token_id)
    values ($1, $2, $3, $4, $5, $6, $7, $8);`,
    [
      EntityId.parse(tokenAccount.account_id).getEncodedId(),
      tokenAccount.associated,
      tokenAccount.automatic_association,
      tokenAccount.created_timestamp,
      tokenAccount.freeze_status,
      tokenAccount.kyc_status,
      tokenAccount.modified_timestamp,
      EntityId.parse(tokenAccount.token_id).getEncodedId(),
    ]
  );
};

const addTokenAllowance = async (tokenAllowance) => {
  const insertFields = ['amount', 'owner', 'payer_account_id', 'spender', 'token_id', 'timestamp_range'];

  tokenAllowance = {
    amount: 0,
    owner: 1000,
    payer_account_id: 1000,
    spender: 2000,
    token_id: 3000,
    timestamp_range: '[0,)',
    ...tokenAllowance,
  };

  const table = getTableName('token_allowance', tokenAllowance);
  await insertDomainObject(table, insertFields, tokenAllowance);
};

const addNetworkStake = async (networkStakeInput) => {
  const stakingPeriodEnd = 86_400_000_000_000n - 1n;
  const networkStake = {
    consensus_timestamp: 0,
    epoch_day: 0,
    max_staking_reward_rate_per_hbar: 17808,
    node_reward_fee_denominator: 0,
    node_reward_fee_numerator: 100,
    stake_total: 10000000,
    staking_period: stakingPeriodEnd,
    staking_period_duration: 1440,
    staking_periods_stored: 365,
    staking_reward_fee_denominator: 100,
    staking_reward_fee_numerator: 100,
    staking_reward_rate: 100000000000,
    staking_start_threshold: 25000000000000000,
    ...networkStakeInput,
  };
  const insertFields = Object.keys(networkStake)
    .filter((k) => !k.startsWith('_'))
    .sort();

  await insertDomainObject('network_stake', insertFields, networkStake);
};

const addNft = async (nft) => {
  // create nft account object
  nft = {
    account_id: '0.0.0',
    created_timestamp: 0,
    delegating_spender: null,
    deleted: false,
    metadata: '\\x',
    modified_timestamp: 0,
    serial_number: 0,
    spender: null,
    token_id: '0.0.0',
    ...nft,
  };

  if (!nft.modified_timestamp) {
    nft.modified_timestamp = nft.created_timestamp;
  }

  await pool.query(
    `insert into nft (account_id, created_timestamp, delegating_spender, deleted, modified_timestamp, metadata,
                      serial_number, spender, token_id)
    values ($1, $2, $3, $4, $5, $6, $7, $8, $9);`,
    [
      EntityId.parse(nft.account_id, {isNullable: true}).getEncodedId(),
      nft.created_timestamp,
      EntityId.parse(nft.delegating_spender, {isNullable: true}).getEncodedId(),
      nft.deleted,
      nft.modified_timestamp,
      nft.metadata,
      nft.serial_number,
      EntityId.parse(nft.spender, {isNullable: true}).getEncodedId(),
      EntityId.parse(nft.token_id).getEncodedId(),
    ]
  );
};

const addNodeStake = async (nodeStakeInput) => {
  const stakingPeriodEnd = 86_400_000_000_000n - 1n;
  const nodeStake = {
    consensus_timestamp: 0,
    epoch_day: 0,
    max_stake: 2000,
    min_stake: 1,
    node_id: 0,
    reward_rate: 0,
    stake: 0,
    stake_not_rewarded: 0,
    stake_rewarded: 0,
    staking_period: stakingPeriodEnd,
    ...nodeStakeInput,
  };
  const insertFields = Object.keys(nodeStake)
    .filter((k) => !k.startsWith('_'))
    .sort();

  await insertDomainObject('node_stake', insertFields, nodeStake);
};

const addRecordFile = async (recordFileInput) => {
  const insertFields = [
    'bytes',
    'gas_used',
    'consensus_end',
    'consensus_start',
    'count',
    'digest_algorithm',
    'file_hash',
    'index',
    'hapi_version_major',
    'hapi_version_minor',
    'hapi_version_patch',
    'hash',
    'load_end',
    'load_start',
    'logs_bloom',
    'name',
    'node_account_id',
    'prev_hash',
    'size',
    'version',
  ];

  const bytes = Buffer.from([1, 1, 2, 2, 3, 3]);
  const recordFile = {
    bytes,
    gas_used: 0,
    consensus_end: 1628751573995691000,
    consensus_start: 1628751572000852000,
    count: 1200,
    digest_algorithm: 0,
    file_hash: 'dee34bdd8bbe32fdb53ce7e3cf764a0495fa5e93b15ca567208cfb384231301bedf821de07b0d8dc3fb55c5b3c90ac61',
    index: 123456789,
    hapi_version_major: 0,
    hapi_version_minor: 11,
    hapi_version_patch: 0,
    hash: 'ed55d98d53fd55c9caf5f61affe88cd2978d37128ec54af5dace29b6fd271cbd079ebe487bda5f227087e2638b1100cf',
    load_end: 1629298236,
    load_start: 1629298233,
    name: '2021-08-12T06_59_32.000852000Z.rcd',
    node_account_id: 3,
    prev_hash: '000000000000000000000000000000000000000000000000000000000000000000000000000000000000000000000000',
    version: 5,
    logs_bloom: Buffer.alloc(0),
    size: bytes.length,
    ...recordFileInput,
  };
  recordFile.bytes = recordFileInput.bytes != null ? Buffer.from(recordFileInput.bytes) : recordFile.bytes;
  recordFile.logs_bloom = valueToBuffer(recordFile.logs_bloom);

  await insertDomainObject('record_file', insertFields, recordFile);
};

const insertDomainObject = async (table, fields, obj) => {
  const positions = _.range(1, fields.length + 1).map((position) => `$${position}`);
  await pool.query(
    `insert into ${table} (${fields})
    values (${positions});`,
    fields.map((f) => obj[f])
  );
};

// for a pair of current and history tables, if the timestamp range is open-ended, use the current table, otherwise
// use the history table
const getTableName = (base, entity) => (isHistory(entity) ? `${base}_history` : base);

const isHistory = (entity) => entity.hasOwnProperty('timestamp_range') && !entity.timestamp_range.endsWith(',)');

export default {
  addAccount,
  addCryptoTransaction,
  addNft,
  addToken,
  loadAddressBooks,
  loadAddressBookEntries,
  loadAddressBookServiceEndpoints,
  loadContracts,
  loadContractResults,
  loadCryptoAllowances,
  loadEntities,
  loadFileData,
  loadNetworkStakes,
  loadNodeStakes,
  loadRecordFiles,
  loadTransactions,
  loadEthereumTransactions,
  loadContractLogs,
  loadContractStateChanges,
  setAccountBalance,
  setup,
};<|MERGE_RESOLUTION|>--- conflicted
+++ resolved
@@ -876,43 +876,16 @@
     gas_limit: 1000,
     gas_used: null,
     payer_account_id: 101,
-<<<<<<< HEAD
-    transaction_hash: Buffer.from('123', 'hex'),
-=======
     transaction_hash: '0x010203',
->>>>>>> 23769d49
     transaction_index: 1,
     transaction_result: 22,
     ...contractResultInput,
   };
 
-<<<<<<< HEAD
-  contractResult.bloom =
-    contractResultInput.bloom != null ? Buffer.from(contractResultInput.bloom) : contractResult.bloom;
-  contractResult.call_result =
-    contractResultInput.call_result != null ? Buffer.from(contractResultInput.call_result) : contractResult.call_result;
-  contractResult.failed_initcode =
-    contractResultInput.failed_initcode != null
-      ? Buffer.from(contractResultInput.failed_initcode)
-      : contractResult.failed_initcode;
-  contractResult.function_parameters =
-    contractResultInput.function_parameters != null
-      ? Buffer.from(contractResultInput.function_parameters)
-      : contractResult.function_parameters;
-  contractResult.function_result =
-    contractResultInput.function_result != null
-      ? Buffer.from(contractResultInput.function_result)
-      : contractResult.function_result;
-  contractResult.transaction_hash =
-    contractResultInput.transaction_hash != null
-      ? Buffer.from(contractResultInput.transaction_hash, 'hex')
-      : contractResult.transaction_hash;
-=======
   convertByteaFields(
     ['bloom', 'call_result', 'failed_initcode', 'function_parameters', 'function_result', 'transaction_hash'],
     contractResult
   );
->>>>>>> 23769d49
 
   await insertDomainObject('contract_result', insertFields, contractResult);
 };
