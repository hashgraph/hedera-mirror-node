--- conflicted
+++ resolved
@@ -109,12 +109,9 @@
       entity_realm: 0,
       exp_time_ns: null,
       public_key: '4a5ad514f0957fa170a676210c9bdbddf3bc9519702cf915fa6767a40463b96f',
-<<<<<<< HEAD
-      entity_type: 1
-=======
+      entity_type: 1,
       auto_renew_period: null,
       key: null
->>>>>>> 08ad57c4
     },
     account
   );
@@ -125,28 +122,18 @@
   }
 
   let res = await sqlConnection.query(
-<<<<<<< HEAD
-    'insert into t_entities (fk_entity_type_id, entity_shard, entity_realm, entity_num, exp_time_ns, deleted, ed25519_public_key_hex) values ($1, $2, $3, $4, $5, $6, $7) returning id;',
-    [
-      account.entity_type,
-=======
     'insert into t_entities (fk_entity_type_id, entity_shard, entity_realm, entity_num, exp_time_ns, deleted, ed25519_public_key_hex, auto_renew_period, key) ' +
       'values ($1, $2, $3, $4, $5, $6, $7, $8, $9) returning id;',
     [
-      1,
->>>>>>> 08ad57c4
+      account.entity_type,
       account.entity_shard,
       account.entity_realm,
       account.entity_num,
       account.exp_time_ns,
       false,
-<<<<<<< HEAD
-      account.public_key
-=======
       account.public_key,
       account.auto_renew_period,
       account.key
->>>>>>> 08ad57c4
     ]
   );
   e = res.rows[0]['id'];
