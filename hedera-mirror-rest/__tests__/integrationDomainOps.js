/*-
 * ‌
 * Hedera Mirror Node
 * ​
 * Copyright (C) 2019 - 2020 Hedera Hashgraph, LLC
 * ​
 * Licensed under the Apache License, Version 2.0 (the "License");
 * you may not use this file except in compliance with the License.
 * You may obtain a copy of the License at
 *
 *      http://www.apache.org/licenses/LICENSE-2.0
 *
 * Unless required by applicable law or agreed to in writing, software
 * distributed under the License is distributed on an "AS IS" BASIS,
 * WITHOUT WARRANTIES OR CONDITIONS OF ANY KIND, either express or implied.
 * See the License for the specific language governing permissions and
 * limitations under the License.
 * ‍
 */

'use strict';

const math = require('mathjs');
const pgformat = require('pg-format');
const config = require('../config');
const EntityId = require('../entityId');

const NETWORK_FEE = 1;
const NODE_FEE = 2;
const SERVICE_FEE = 4;

let sqlConnection;

const setUp = async (testDataJson, sqlconn) => {
  sqlConnection = sqlconn;
  await loadAccounts(testDataJson.accounts);
  await loadTokens(testDataJson.tokens);
  await loadBalances(testDataJson.balances);
  await loadCryptoTransfers(testDataJson.cryptotransfers);
  await loadTokenTransfers(testDataJson.tokentransfers);
  await loadTransactions(testDataJson.transactions);
  await loadTopicMessages(testDataJson.topicmessages);
  await loadTokens(testDataJson.tokens);
  await loadTokenAccounts(testDataJson.tokenaccounts);
};

const loadAccounts = async (accounts) => {
  if (accounts == null) {
    return;
  }

  for (const account of accounts) {
    await addAccount(account);
  }
};

const loadTokens = async (tokens) => {
  if (!tokens) {
    return;
  }

  for (const token of tokens) {
    await addToken(token);
  }
};

const loadBalances = async (balances) => {
  if (balances == null) {
    return;
  }

  for (const balance of balances) {
    await setAccountBalance(balance);
  }
};

const loadCryptoTransfers = async (cryptoTransfers) => {
  if (cryptoTransfers == null) {
    return;
  }

  for (let i = 0; i < cryptoTransfers.length; ++i) {
    await addCryptoTransaction(cryptoTransfers[i]);
  }
};

<<<<<<< HEAD
const loadTokenTransfers = async (tokenTransfers) => {
=======
const loadTokenAccounts = async function (tokenAccounts) {
  if (tokenAccounts == null) {
    return;
  }

  for (const tokenAccount of tokenAccounts) {
    await addTokenAccount(tokenAccount);
  }
};

const loadTokens = async function (tokens) {
  if (tokens == null) {
    return;
  }

  for (const token of tokens) {
    await addToken(token);
  }
};

const loadTokenTransfers = async function (tokenTransfers) {
>>>>>>> f327b4c4
  if (tokenTransfers == null) {
    return;
  }

  for (const tokenTransfer of tokenTransfers) {
    await addTokenTransferTransaction(tokenTransfer);
  }
};

const loadTransactions = async (transactions) => {
  if (transactions == null) {
    return;
  }

  for (let i = 0; i < transactions.length; ++i) {
    await addTransaction(transactions[i]);
  }
};

const loadTopicMessages = async (messages) => {
  if (messages == null) {
    return;
  }

  for (let i = 0; i < messages.length; ++i) {
    await addTopicMessage(messages[i]);
  }
};

const addEntity = async (defaults, entity) => {
  entity = {
    entity_shard: 0,
    entity_realm: 0,
    exp_time_ns: null,
    public_key: null,
    entity_type: 1,
    auto_renew_period: null,
    key: null,
    ...defaults,
    ...entity,
  };

  await sqlConnection.query(
    `INSERT INTO t_entities (
      id, fk_entity_type_id, entity_shard, entity_realm, entity_num, exp_time_ns, deleted, ed25519_public_key_hex,
      auto_renew_period, key)
    VALUES ($1, $2, $3, $4, $5, $6, $7, $8, $9, $10);`,
    [
      EntityId.of(entity.entity_shard, entity.entity_realm, entity.entity_num).getEncodedId(),
      entity.entity_type,
      entity.entity_shard,
      entity.entity_realm,
      entity.entity_num,
      entity.exp_time_ns,
      false,
      entity.public_key,
      entity.auto_renew_period,
      entity.key,
    ]
  );
};

const addAccount = async (account) => {
  await addEntity(
    {
      public_key: '4a5ad514f0957fa170a676210c9bdbddf3bc9519702cf915fa6767a40463b96f',
      entity_type: 1,
    },
    account
  );
};

const addToken = async (token) => {
  await addEntity({entity_type: 5}, token);
};

const setAccountBalance = async (balance) => {
  balance = Object.assign({timestamp: 0, id: null, balance: 0, realm_num: 0}, balance);
  const accountId = EntityId.of(config.shard, balance.realm_num, balance.id).getEncodedId().toString();
  await sqlConnection.query(
    `INSERT INTO account_balance (consensus_timestamp, account_id, balance)
    VALUES ($1, $2, $3);`,
    [balance.timestamp, accountId, balance.balance]
  );

  if (balance.tokens) {
    const tokenBalances = balance.tokens.map((tokenBalance) => [
      balance.timestamp,
      accountId,
      tokenBalance.balance,
      EntityId.of(config.shard, tokenBalance.token_realm, tokenBalance.token_num).getEncodedId().toString(),
    ]);
    await sqlConnection.query(
      pgformat(
        'INSERT INTO token_balance (consensus_timestamp, account_id, balance, token_id) VALUES %L',
        tokenBalances
      )
    );
  }
};

const addTransaction = async (transaction) => {
  transaction = Object.assign(
    {
      type: 14,
      result: 22,
      max_fee: 33,
      valid_duration_seconds: 11,
      transfers: [],
      non_fee_transfers: [],
      charged_tx_fee: NODE_FEE + NETWORK_FEE + SERVICE_FEE,
      transaction_hash: 'hash',
    },
    transaction
  );

  transaction.consensus_timestamp = math.bignumber(transaction.consensus_timestamp);

  const payerAccount = EntityId.fromString(transaction.payerAccountId);
  const nodeAccount = EntityId.fromString(transaction.nodeAccountId);
  await sqlConnection.query(
    `INSERT INTO transaction (
      consensus_ns, valid_start_ns, payer_account_id, node_account_id,
      result, type, valid_duration_seconds, max_fee, charged_tx_fee, transaction_hash)
    VALUES ($1, $2, $3, $4, $5, $6, $7, $8, $9, $10);`,
    [
      transaction.consensus_timestamp.toString(),
      transaction.consensus_timestamp.minus(1).toString(),
      payerAccount.getEncodedId(),
      nodeAccount.getEncodedId(),
      transaction.result,
      transaction.type,
      transaction.valid_duration_seconds,
      transaction.max_fee,
      transaction.charged_tx_fee,
      transaction.transaction_hash,
    ]
  );
  await insertTransfers('crypto_transfer', transaction.consensus_timestamp, transaction.transfers);
  await insertTransfers('non_fee_transfer', transaction.consensus_timestamp, transaction.non_fee_transfers);
  await insertTokenTransfers(transaction.consensus_timestamp, transaction.token_transfer_list);
};

const insertTransfers = async (tableName, consensusTimestamp, transfers) => {
  for (let i = 0; i < transfers.length; ++i) {
    const transfer = transfers[i];
    await sqlConnection.query(
      `INSERT INTO ${tableName} (consensus_timestamp, amount, entity_id) VALUES ($1, $2, $3);`,
      [consensusTimestamp.toString(), transfer.amount, EntityId.fromString(transfer.account).getEncodedId()]
    );
  }
};

const insertTokenTransfers = async (consensusTimestamp, transfers) => {
  if (!transfers || transfers.length === 0) {
    return;
  }

  const tokenTransfers = transfers.map((transfer) => {
    return [
      `${consensusTimestamp}`,
      EntityId.fromString(transfer.token_id).getEncodedId().toString(),
      EntityId.fromString(transfer.account).getEncodedId().toString(),
      transfer.amount,
    ];
  });

  await sqlConnection.query(
    pgformat('INSERT INTO token_transfer (consensus_timestamp, token_id, account_id, amount) VALUES %L', tokenTransfers)
  );
};

const addCryptoTransaction = async (cryptoTransfer) => {
  if (!('senderAccountId' in cryptoTransfer)) {
    cryptoTransfer.senderAccountId = cryptoTransfer.payerAccountId;
  }

  if (!('transfers' in cryptoTransfer)) {
    cryptoTransfer.transfers = [
      {account: cryptoTransfer.senderAccountId, amount: -NETWORK_FEE - cryptoTransfer.amount},
      {account: cryptoTransfer.recipientAccountId, amount: cryptoTransfer.amount},
      {account: cryptoTransfer.treasuryAccountId, amount: NETWORK_FEE},
    ];
  }
  await addTransaction(cryptoTransfer);
};

const addTokenTransferTransaction = async (tokenTransfer) => {
  // transaction fees
  tokenTransfer.transfers = [
    {account: tokenTransfer.payerAccountId, amount: -NETWORK_FEE - NODE_FEE},
    {account: tokenTransfer.treasuryAccountId, amount: NETWORK_FEE},
    {account: tokenTransfer.nodeAccountId, amount: NODE_FEE},
  ];
  tokenTransfer.type = 30; // TOKENTRANSFERS
  await addTransaction(tokenTransfer);
};

const addTopicMessage = async (message) => {
  message = Object.assign(
    {
      realm_num: 0,
      message: 'message', // Base64 encoding: bWVzc2FnZQ==
      running_hash: 'running_hash', // Base64 encoding: cnVubmluZ19oYXNo
      running_hash_version: 2,
    },
    message
  );

  await sqlConnection.query(
    `INSERT INTO topic_message (
       consensus_timestamp, realm_num, topic_num, message, running_hash, sequence_number, running_hash_version)
    VALUES ($1, $2, $3, $4, $5, $6, $7);`,
    [
      message.timestamp,
      message.realm_num,
      message.topic_num,
      message.message,
      message.running_hash,
      message.seq_num,
      message.running_hash_version,
    ]
  );
};

const addToken = async function (token) {
  // create token object
  token = Object.assign(
    {
      token_id: '0.0.0',
      created_timestamp: 0,
      decimals: 1000,
      freeze_default: false,
      freeze_key_ed25519_hex: '4a5ad514f0957fa170a676210c9bdbddf3bc9519702cf915fa6767a40463b96f',
      initial_supply: 1000000,
      kyc_key: null,
      kyc_key_ed25519_hex: '4a5ad514f0957fa170a676210c9bdbddf3bc9519702cf915fa6767a40463b96f',
      modified_timestamp: 0,
      name: 'Token name',
      supply_key: null,
      supply_key_ed25519_hex: '4a5ad514f0957fa170a676210c9bdbddf3bc9519702cf915fa6767a40463b96f',
      symbol: 'YBTJBOAZ',
      total_supply: 1000000,
      treasury_account_id: '0.0.98',
      wipe_key: null,
      wipe_key_ed25519_hex: '4a5ad514f0957fa170a676210c9bdbddf3bc9519702cf915fa6767a40463b96f',
    },
    token
  );

  await sqlConnection.query(
    `INSERT INTO token (
      token_id, created_timestamp, decimals, freeze_default, freeze_key_ed25519_hex, initial_supply, kyc_key, kyc_key_ed25519_hex,
      modified_timestamp, name, supply_key, supply_key_ed25519_hex, symbol, total_supply, treasury_account_id, wipe_key, wipe_key_ed25519_hex)
    VALUES ($1, $2, $3, $4, $5, $6, $7, $8, $9, $10, $11, $12, $13, $14, $15, $16, $17);`,
    [
      EntityId.fromString(token.token_id).getEncodedId(),
      token.created_timestamp,
      token.decimals,
      token.freeze_default,
      token.freeze_key_ed25519_hex,
      token.initial_supply,
      token.kyc_key,
      token.kyc_key_ed25519_hex,
      token.modified_timestamp,
      token.name,
      token.supply_key,
      token.supply_key_ed25519_hex,
      token.symbol,
      token.total_supply,
      EntityId.fromString(token.treasury_account_id).getEncodedId(),
      token.wipe_key,
      token.wipe_key_ed25519_hex,
    ]
  );
};

const addTokenAccount = async function (tokenAccount) {
  // create token account object
  tokenAccount = Object.assign(
    {
      account_id: 0,
      associated: true,
      created_timestamp: 0,
      freeze_status: 0,
      kyc_status: 0,
      modified_timestamp: 0,
      token_id: 0,
    },
    tokenAccount
  );

  await sqlConnection.query(
    `INSERT INTO token_account (
      account_id, associated, created_timestamp, freeze_status, kyc_status, modified_timestamp, token_id)
    VALUES ($1, $2, $3, $4, $5, $6, $7);`,
    [
      tokenAccount.account_id,
      tokenAccount.associated,
      tokenAccount.created_timestamp,
      tokenAccount.freeze_status,
      tokenAccount.kyc_status,
      tokenAccount.modified_timestamp,
      tokenAccount.token_id,
    ]
  );
};

module.exports = {
  addAccount,
  addCryptoTransaction,
  setAccountBalance,
  setUp,
};<|MERGE_RESOLUTION|>--- conflicted
+++ resolved
@@ -34,7 +34,6 @@
 const setUp = async (testDataJson, sqlconn) => {
   sqlConnection = sqlconn;
   await loadAccounts(testDataJson.accounts);
-  await loadTokens(testDataJson.tokens);
   await loadBalances(testDataJson.balances);
   await loadCryptoTransfers(testDataJson.cryptotransfers);
   await loadTokenTransfers(testDataJson.tokentransfers);
@@ -54,8 +53,38 @@
   }
 };
 
+const loadBalances = async (balances) => {
+  if (balances == null) {
+    return;
+  }
+
+  for (const balance of balances) {
+    await setAccountBalance(balance);
+  }
+};
+
+const loadCryptoTransfers = async (cryptoTransfers) => {
+  if (cryptoTransfers == null) {
+    return;
+  }
+
+  for (let i = 0; i < cryptoTransfers.length; ++i) {
+    await addCryptoTransaction(cryptoTransfers[i]);
+  }
+};
+
+const loadTokenAccounts = async (tokenAccounts) => {
+  if (tokenAccounts == null) {
+    return;
+  }
+
+  for (const tokenAccount of tokenAccounts) {
+    await addTokenAccount(tokenAccount);
+  }
+};
+
 const loadTokens = async (tokens) => {
-  if (!tokens) {
+  if (tokens == null) {
     return;
   }
 
@@ -64,51 +93,7 @@
   }
 };
 
-const loadBalances = async (balances) => {
-  if (balances == null) {
-    return;
-  }
-
-  for (const balance of balances) {
-    await setAccountBalance(balance);
-  }
-};
-
-const loadCryptoTransfers = async (cryptoTransfers) => {
-  if (cryptoTransfers == null) {
-    return;
-  }
-
-  for (let i = 0; i < cryptoTransfers.length; ++i) {
-    await addCryptoTransaction(cryptoTransfers[i]);
-  }
-};
-
-<<<<<<< HEAD
 const loadTokenTransfers = async (tokenTransfers) => {
-=======
-const loadTokenAccounts = async function (tokenAccounts) {
-  if (tokenAccounts == null) {
-    return;
-  }
-
-  for (const tokenAccount of tokenAccounts) {
-    await addTokenAccount(tokenAccount);
-  }
-};
-
-const loadTokens = async function (tokens) {
-  if (tokens == null) {
-    return;
-  }
-
-  for (const token of tokens) {
-    await addToken(token);
-  }
-};
-
-const loadTokenTransfers = async function (tokenTransfers) {
->>>>>>> f327b4c4
   if (tokenTransfers == null) {
     return;
   }
@@ -181,10 +166,6 @@
   );
 };
 
-const addToken = async (token) => {
-  await addEntity({entity_type: 5}, token);
-};
-
 const setAccountBalance = async (balance) => {
   balance = Object.assign({timestamp: 0, id: null, balance: 0, realm_num: 0}, balance);
   const accountId = EntityId.of(config.shard, balance.realm_num, balance.id).getEncodedId().toString();
@@ -334,38 +315,62 @@
   );
 };
 
-const addToken = async function (token) {
-  // create token object
-  token = Object.assign(
+const addToken = async (token) => {
+  const tokenId = EntityId.fromString(token.token_id);
+  await addEntity(
+    {entity_type: 5},
     {
-      token_id: '0.0.0',
-      created_timestamp: 0,
-      decimals: 1000,
-      freeze_default: false,
-      freeze_key_ed25519_hex: '4a5ad514f0957fa170a676210c9bdbddf3bc9519702cf915fa6767a40463b96f',
-      initial_supply: 1000000,
-      kyc_key: null,
-      kyc_key_ed25519_hex: '4a5ad514f0957fa170a676210c9bdbddf3bc9519702cf915fa6767a40463b96f',
-      modified_timestamp: 0,
-      name: 'Token name',
-      supply_key: null,
-      supply_key_ed25519_hex: '4a5ad514f0957fa170a676210c9bdbddf3bc9519702cf915fa6767a40463b96f',
-      symbol: 'YBTJBOAZ',
-      total_supply: 1000000,
-      treasury_account_id: '0.0.98',
-      wipe_key: null,
-      wipe_key_ed25519_hex: '4a5ad514f0957fa170a676210c9bdbddf3bc9519702cf915fa6767a40463b96f',
-    },
-    token
-  );
+      entity_realm: tokenId.realm,
+      entity_num: tokenId.num,
+      ...token,
+    }
+  );
+
+  // create token object and insert into 'token' table
+  token = {
+    token_id: '0.0.0',
+    created_timestamp: 0,
+    decimals: 1000,
+    freeze_default: false,
+    freeze_key_ed25519_hex: '4a5ad514f0957fa170a676210c9bdbddf3bc9519702cf915fa6767a40463b96f',
+    initial_supply: 1000000,
+    kyc_key: null,
+    kyc_key_ed25519_hex: '4a5ad514f0957fa170a676210c9bdbddf3bc9519702cf915fa6767a40463b96f',
+    modified_timestamp: 0,
+    name: 'Token name',
+    supply_key: null,
+    supply_key_ed25519_hex: '4a5ad514f0957fa170a676210c9bdbddf3bc9519702cf915fa6767a40463b96f',
+    symbol: 'YBTJBOAZ',
+    total_supply: 1000000,
+    treasury_account_id: '0.0.98',
+    wipe_key: null,
+    wipe_key_ed25519_hex: '4a5ad514f0957fa170a676210c9bdbddf3bc9519702cf915fa6767a40463b96f',
+    ...token,
+  };
 
   await sqlConnection.query(
     `INSERT INTO token (
-      token_id, created_timestamp, decimals, freeze_default, freeze_key_ed25519_hex, initial_supply, kyc_key, kyc_key_ed25519_hex,
-      modified_timestamp, name, supply_key, supply_key_ed25519_hex, symbol, total_supply, treasury_account_id, wipe_key, wipe_key_ed25519_hex)
+                   token_id,
+                   created_timestamp,
+                   decimals,
+                   freeze_default,
+                   freeze_key_ed25519_hex,
+                   initial_supply,
+                   kyc_key,
+                   kyc_key_ed25519_hex,
+                   modified_timestamp,
+                   name,
+                   supply_key,
+                   supply_key_ed25519_hex,
+                   symbol,
+                   total_supply,
+                   treasury_account_id,
+                   wipe_key,
+                   wipe_key_ed25519_hex
+                   )
     VALUES ($1, $2, $3, $4, $5, $6, $7, $8, $9, $10, $11, $12, $13, $14, $15, $16, $17);`,
     [
-      EntityId.fromString(token.token_id).getEncodedId(),
+      tokenId.getEncodedId(),
       token.created_timestamp,
       token.decimals,
       token.freeze_default,
@@ -386,33 +391,31 @@
   );
 };
 
-const addTokenAccount = async function (tokenAccount) {
+const addTokenAccount = async (tokenAccount) => {
   // create token account object
-  tokenAccount = Object.assign(
-    {
-      account_id: 0,
-      associated: true,
-      created_timestamp: 0,
-      freeze_status: 0,
-      kyc_status: 0,
-      modified_timestamp: 0,
-      token_id: 0,
-    },
-    tokenAccount
-  );
+  tokenAccount = {
+    account_id: '0.0.0',
+    associated: true,
+    created_timestamp: 0,
+    freeze_status: 0,
+    kyc_status: 0,
+    modified_timestamp: 0,
+    token_id: '0.0.0',
+    ...tokenAccount,
+  };
 
   await sqlConnection.query(
     `INSERT INTO token_account (
       account_id, associated, created_timestamp, freeze_status, kyc_status, modified_timestamp, token_id)
     VALUES ($1, $2, $3, $4, $5, $6, $7);`,
     [
-      tokenAccount.account_id,
+      EntityId.fromString(tokenAccount.account_id).getEncodedId(),
       tokenAccount.associated,
       tokenAccount.created_timestamp,
       tokenAccount.freeze_status,
       tokenAccount.kyc_status,
       tokenAccount.modified_timestamp,
-      tokenAccount.token_id,
+      EntityId.fromString(tokenAccount.token_id).getEncodedId(),
     ]
   );
 };
