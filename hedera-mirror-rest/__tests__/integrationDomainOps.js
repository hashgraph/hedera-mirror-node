/*-
 * ‌
 * Hedera Mirror Node
 * ​
 * Copyright (C) 2019 - 2020 Hedera Hashgraph, LLC
 * ​
 * Licensed under the Apache License, Version 2.0 (the "License");
 * you may not use this file except in compliance with the License.
 * You may obtain a copy of the License at
 *
 *      http://www.apache.org/licenses/LICENSE-2.0
 *
 * Unless required by applicable law or agreed to in writing, software
 * distributed under the License is distributed on an "AS IS" BASIS,
 * WITHOUT WARRANTIES OR CONDITIONS OF ANY KIND, either express or implied.
 * See the License for the specific language governing permissions and
 * limitations under the License.
 * ‍
 */
'use strict';

const utils = require('../utils');
const math = require('mathjs');

const NETWORK_FEE = 1;
const NODE_FEE = 2;
const SERVICE_FEE = 4;

let sqlConnection;
let accountEntityIds;

const setUp = async function(testDataJson, sqlconn) {
  accountEntityIds = {};
  sqlConnection = sqlconn;
  await loadAccounts(testDataJson['accounts']);
  await loadBalances(testDataJson['balances']);
  await loadCryptoTransfers(testDataJson['cryptotransfers']);
  await loadTransactions(testDataJson['transactions']);
  await loadTopicMessages(testDataJson['topicmessages']);
};

const loadAccounts = async function(accounts) {
  if (accounts == null) {
    return;
  }

  for (let i = 0; i < accounts.length; ++i) {
    await addAccount(accounts[i]);
  }
};

const loadBalances = async function(balances) {
  if (balances == null) {
    return;
  }

  for (let i = 0; i < balances.length; ++i) {
    await setAccountBalance(balances[i]);
  }
};

const loadCryptoTransfers = async function(cryptoTransfers) {
  if (cryptoTransfers == null) {
    return;
  }

  for (let i = 0; i < cryptoTransfers.length; ++i) {
    await addCryptoTransaction(cryptoTransfers[i]);
  }
};

const loadTransactions = async function(transactions) {
  if (transactions == null) {
    return;
  }

  for (let i = 0; i < transactions.length; ++i) {
    await addTransaction(transactions[i]);
  }
};

const loadTopicMessages = async function(messages) {
  if (messages == null) {
    return;
  }

  for (let i = 0; i < messages.length; ++i) {
    await addTopicMessage(messages[i]);
  }
};

const getAccountId = function(account) {
  return account.entity_shard + '.' + account.entity_realm + '.' + account.entity_num;
};

const toAccount = function(str) {
  let tokens = str.split('.');
  return {
    entity_shard: tokens[0],
    entity_realm: tokens[1],
    entity_num: tokens[2]
  };
};

const addAccount = async function(account) {
  account = Object.assign(
    {
      entity_shard: 0,
      entity_realm: 0,
      exp_time_ns: null,
      public_key: '4a5ad514f0957fa170a676210c9bdbddf3bc9519702cf915fa6767a40463b96f',
      entity_type: 1
    },
    account
  );

  let e = accountEntityIds[account.entity_num];
  if (e) {
    return e;
  }

  let res = await sqlConnection.query(
    'insert into t_entities (fk_entity_type_id, entity_shard, entity_realm, entity_num, exp_time_ns, deleted, ed25519_public_key_hex) values ($1, $2, $3, $4, $5, $6, $7) returning id;',
    [
      account.entity_type,
      account.entity_shard,
      account.entity_realm,
      account.entity_num,
      account.exp_time_ns,
      false,
      account.public_key
    ]
  );
  e = res.rows[0]['id'];
  accountEntityIds[getAccountId(account)] = e;

  return e;
};

const setAccountBalance = async function(account) {
  account = Object.assign({timestamp: 0, realm_num: 0, id: null, balance: 0}, account);
  await sqlConnection.query(
    'insert into account_balances (consensus_timestamp, account_realm_num, account_num, balance) values ($1, $2, $3, $4);',
    [account.timestamp, account.realm_num, account.id, account.balance]
  );
};

const addTransaction = async function(transaction) {
  transaction = Object.assign(
    {
      type: 14,
      result: 22,
      max_fee: 33,
      valid_duration_seconds: 11,
      transfers: [],
      non_fee_transfers: [],
      charged_tx_fee: NODE_FEE + NETWORK_FEE + SERVICE_FEE
    },
    transaction
  );

  transaction.consensus_timestamp = math.bignumber(transaction.consensus_timestamp);

  await sqlConnection.query(
    'insert into t_transactions (consensus_ns, valid_start_ns, fk_payer_acc_id, fk_node_acc_id, result, type, valid_duration_seconds, max_fee, charged_tx_fee) values ($1, $2, $3, $4, $5, $6, $7, $8, $9);',
    [
      transaction.consensus_timestamp.toString(),
      transaction.consensus_timestamp.minus(1).toString(),
      accountEntityIds[transaction.payerAccountId],
      accountEntityIds[transaction.nodeAccountId],
      transaction.result,
      transaction.type,
      transaction.valid_duration_seconds,
      transaction.max_fee,
      transaction.charged_tx_fee
    ]
  );

  for (let i = 0; i < transaction.transfers.length; ++i) {
    let transfer = transaction.transfers[i];
    await sqlConnection.query(
      'insert into t_cryptotransferlists (consensus_timestamp, amount, realm_num, entity_num) values ($1, $2, $3, $4);',
      [transaction.consensus_timestamp.toString(), transfer.amount, transfer.entity_realm, transfer.entity_num]
    );
  }

  for (let i = 0; i < transaction.non_fee_transfers.length; ++i) {
    let transfer = transaction.non_fee_transfers[i];
    await sqlConnection.query(
      'insert into non_fee_transfers (consensus_timestamp, amount, realm_num, entity_num) values ($1, $2, $3, $4);',
      [transaction.consensus_timestamp.toString(), transfer.amount, transfer.entity_realm, transfer.entity_num]
    );
  }
};

const addCryptoTransaction = async function(cryptoTransfer) {
  if (!('senderAccountId' in cryptoTransfer)) {
    cryptoTransfer.senderAccountId = cryptoTransfer.payerAccountId;
  }

  let sender = toAccount(cryptoTransfer.senderAccountId);
  let recipient = toAccount(cryptoTransfer.recipientAccountId);
  let treasury = toAccount(cryptoTransfer.treasuryAccountId);

  if (!('transfers' in cryptoTransfer)) {
    cryptoTransfer['transfers'] = [
      Object.assign({}, sender, {amount: -NETWORK_FEE - cryptoTransfer.amount}),
      Object.assign({}, recipient, {amount: cryptoTransfer.amount}),
      Object.assign({}, treasury, {amount: NETWORK_FEE})
    ];
  }

  await addTransaction(cryptoTransfer);
};

const addTopicMessage = async function(message) {
<<<<<<< HEAD
  message = Object.assign({realm_num: 0, message: ['a', 'b', 'c'], hash: ['c', 'd', 'e']}, message);
  await sqlConnection.query(
    'insert into topic_message (consensus_timestamp, realm_num, topic_num, message, running_hash, sequence_number) values ($1, $2, $3, $4, $5, $6);',
    [message.timestamp, message.realm_num, message.topic_num, message.message, message.hash, message.seq_num]
=======
  message = Object.assign(
    {
      realm_num: 0,
      message: 'message', // Base64 encoding: bWVzc2FnZQ==
      running_hash: 'running_hash' // Base64 encoding: cnVubmluZ19oYXNo
    },
    message
  );
  await sqlConnection.query(
    'insert into topic_message (consensus_timestamp, realm_num, topic_num, message, running_hash, sequence_number) values ($1, $2, $3, $4, $5, $6);',
    [message.timestamp, message.realm_num, message.topic_num, message.message, message.running_hash, message.seq_num]
>>>>>>> f1c44838
  );
};

module.exports = {
  addAccount: addAccount,
  addCryptoTransaction: addCryptoTransaction,
  addTransaction: addTransaction,
  loadAccounts: loadAccounts,
  loadBalances: loadBalances,
  loadCryptoTransfers: loadCryptoTransfers,
  loadTransactions: loadTransactions,
  setAccountBalance: setAccountBalance,
  setUp: setUp,
  toAccount: toAccount
};<|MERGE_RESOLUTION|>--- conflicted
+++ resolved
@@ -214,12 +214,6 @@
 };
 
 const addTopicMessage = async function(message) {
-<<<<<<< HEAD
-  message = Object.assign({realm_num: 0, message: ['a', 'b', 'c'], hash: ['c', 'd', 'e']}, message);
-  await sqlConnection.query(
-    'insert into topic_message (consensus_timestamp, realm_num, topic_num, message, running_hash, sequence_number) values ($1, $2, $3, $4, $5, $6);',
-    [message.timestamp, message.realm_num, message.topic_num, message.message, message.hash, message.seq_num]
-=======
   message = Object.assign(
     {
       realm_num: 0,
@@ -231,7 +225,6 @@
   await sqlConnection.query(
     'insert into topic_message (consensus_timestamp, realm_num, topic_num, message, running_hash, sequence_number) values ($1, $2, $3, $4, $5, $6);',
     [message.timestamp, message.realm_num, message.topic_num, message.message, message.running_hash, message.seq_num]
->>>>>>> f1c44838
   );
 };
 
