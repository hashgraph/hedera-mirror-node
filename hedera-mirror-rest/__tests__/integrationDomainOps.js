/*-
 * ‌
 * Hedera Mirror Node
 * ​
 * Copyright (C) 2019 - 2021 Hedera Hashgraph, LLC
 * ​
 * Licensed under the Apache License, Version 2.0 (the "License");
 * you may not use this file except in compliance with the License.
 * You may obtain a copy of the License at
 *
 *      http://www.apache.org/licenses/LICENSE-2.0
 *
 * Unless required by applicable law or agreed to in writing, software
 * distributed under the License is distributed on an "AS IS" BASIS,
 * WITHOUT WARRANTIES OR CONDITIONS OF ANY KIND, either express or implied.
 * See the License for the specific language governing permissions and
 * limitations under the License.
 * ‍
 */

'use strict';

const _ = require('lodash');
const math = require('mathjs');
const pgformat = require('pg-format');
const config = require('../config');
const EntityId = require('../entityId');
const constants = require('../constants');

const NETWORK_FEE = 1;
const NODE_FEE = 2;
const SERVICE_FEE = 4;
const DEFAULT_NODE_ID = '3';
const DEFAULT_TREASURY_ID = '98';

let sqlConnection;

const setUp = async (testDataJson, sqlconn) => {
  sqlConnection = sqlconn;
  await loadAccounts(testDataJson.accounts);
  await loadAssessedCustomFees(testDataJson.assessedcustomfees);
  await loadBalances(testDataJson.balances);
  await loadCryptoTransfers(testDataJson.cryptotransfers);
  await loadContracts(testDataJson.contracts);
  await loadContractResults(testDataJson.contractresults);
  await loadContractLogs(testDataJson.contractlogs);
  await loadCustomFees(testDataJson.customfees);
  await loadEntities(testDataJson.entities);
  await loadFileData(testDataJson.filedata);
  await loadNfts(testDataJson.nfts);
  await loadRecordFiles(testDataJson.recordFiles);
  await loadSchedules(testDataJson.schedules);
  await loadTopicMessages(testDataJson.topicmessages);
  await loadTokens(testDataJson.tokens);
  await loadTokenAccounts(testDataJson.tokenaccounts);
  await loadTransactions(testDataJson.transactions);
  await loadTransactionSignatures(testDataJson.transactionsignatures);
};

const loadAccounts = async (accounts) => {
  if (accounts == null) {
    return;
  }

  for (const account of accounts) {
    await addAccount(account);
  }
};

const loadAssessedCustomFees = async (assessedCustomFees) => {
  if (assessedCustomFees == null) {
    return;
  }

  for (const assessedCustomFee of assessedCustomFees) {
    await addAssessedCustomFee(assessedCustomFee);
  }
};

const loadBalances = async (balances) => {
  if (balances == null) {
    return;
  }

  for (const balance of balances) {
    await setAccountBalance(balance);
  }
};

const loadContracts = async (contracts) => {
  if (contracts == null) {
    return;
  }

  for (const contract of contracts) {
    await addContract(contract);
  }
};

const loadContractResults = async (contractResults) => {
  if (contractResults == null) {
    return;
  }

  for (const contractResult of contractResults) {
    await addContractResult(contractResult);
  }
};

const loadContractLogs = async (contractLogs) => {
  if (contractLogs == null) {
    return;
  }

  for (const contractLog of contractLogs) {
    await addContractLog(contractLog);
  }
};

const loadCryptoTransfers = async (cryptoTransfers) => {
  if (cryptoTransfers == null) {
    return;
  }

  for (const cryptoTransfer of cryptoTransfers) {
    await addCryptoTransaction(cryptoTransfer);
  }
};

const loadCustomFees = async (customFees) => {
  if (customFees == null) {
    return;
  }

  for (const customFee of customFees) {
    await addCustomFee(customFee);
  }
};

const loadEntities = async (entities) => {
  if (entities == null) {
    return;
  }

  for (const entity of entities) {
    await addEntity({}, entity);
  }
};

const loadFileData = async (fileData) => {
  if (fileData == null) {
    return;
  }

  for (const data of fileData) {
    await addFileData(data);
  }
};

const loadNfts = async (nfts) => {
  if (nfts == null) {
    return;
  }

  for (const nft of nfts) {
    await addNft(nft);
  }
};

const loadSchedules = async (schedules) => {
  if (schedules == null) {
    return;
  }

  for (const schedule of schedules) {
    await addSchedule(schedule);
  }
};

const loadRecordFiles = async (recordFiles) => {
  if (recordFiles == null) {
    return;
  }
  for (const recordFile of recordFiles) {
    await addRecordFile(recordFile);
  }
};

const loadTransactionSignatures = async (transactionSignatures) => {
  if (transactionSignatures == null) {
    return;
  }

  for (const transactionSignature of transactionSignatures) {
    await addTransactionSignature(transactionSignature);
  }
};

const loadTokenAccounts = async (tokenAccounts) => {
  if (tokenAccounts == null) {
    return;
  }

  for (const tokenAccount of tokenAccounts) {
    await addTokenAccount(tokenAccount);
  }
};

const loadTokens = async (tokens) => {
  if (tokens == null) {
    return;
  }

  for (const token of tokens) {
    await addToken(token);
  }
};

const loadTransactions = async (transactions) => {
  if (transactions == null) {
    return;
  }

  for (const transaction of transactions) {
    await addTransaction(transaction);
  }
};

const loadTopicMessages = async (messages) => {
  if (messages == null) {
    return;
  }

  for (const message of messages) {
    await addTopicMessage(message);
  }
};

const addEntity = async (defaults, entity) => {
  entity = {
    auto_renew_period: null,
    deleted: false,
    expiration_timestamp: null,
    key: null,
    max_automatic_token_associations: null,
    memo: 'entity memo',
    public_key: null,
    realm: 0,
    receiver_sig_required: false,
    shard: 0,
    timestamp_range: '[0,)',
    type: constants.entityTypes.ACCOUNT,
    ...defaults,
    ...entity,
  };

  await sqlConnection.query(
    `INSERT INTO entity (id, type, shard, realm, num, expiration_timestamp, deleted, public_key,
                         auto_renew_period, key, max_automatic_token_associations, memo, receiver_sig_required,
                         timestamp_range)
     VALUES ($1, $2, $3, $4, $5, $6, $7, $8, $9, $10, $11, $12, $13, $14);`,
    [
      EntityId.of(BigInt(entity.shard), BigInt(entity.realm), BigInt(entity.num)).getEncodedId(),
      entity.type,
      entity.shard,
      entity.realm,
      entity.num,
      entity.expiration_timestamp,
      entity.deleted,
      entity.public_key,
      entity.auto_renew_period,
      entity.key,
      entity.max_automatic_token_associations,
      entity.memo,
      entity.receiver_sig_required,
      entity.timestamp_range,
    ]
  );
};

const addFileData = async (fileData) => {
  fileData = {
    transaction_type: 17,
    ...fileData,
  };

  await sqlConnection.query(
    `insert into file_data (file_data, consensus_timestamp, entity_id, transaction_type)
     values ($1, $2, $3, $4)`,
    [Buffer.from(fileData.file_data), fileData.consensus_timestamp, fileData.entity_id, fileData.transaction_type]
  );
};

const addAccount = async (account) => {
  await addEntity(
    {
      max_automatic_token_associations: 0,
      public_key: '4a5ad514f0957fa170a676210c9bdbddf3bc9519702cf915fa6767a40463b96f',
      type: constants.entityTypes.ACCOUNT,
    },
    account
  );
};

const addAssessedCustomFee = async (assessedCustomFee) => {
  assessedCustomFee = {
    effective_payer_account_ids: [],
    payer_account_id: '0.0.300',
    ...assessedCustomFee,
  };
  const {amount, collector_account_id, consensus_timestamp, effective_payer_account_ids, payer_account_id, token_id} =
    assessedCustomFee;
  const effectivePayerAccountIds = [
    '{',
    effective_payer_account_ids.map((payer) => EntityId.parse(payer).getEncodedId()).join(','),
    '}',
  ].join('');

  await sqlConnection.query(
    `insert into assessed_custom_fee
     (amount, collector_account_id, consensus_timestamp, effective_payer_account_ids, token_id, payer_account_id)
     values ($1, $2, $3, $4, $5, $6);`,
    [
      amount,
      EntityId.parse(collector_account_id).getEncodedId(),
      consensus_timestamp.toString(),
      effectivePayerAccountIds,
      EntityId.parse(token_id, 'tokenId', true).getEncodedId(),
      EntityId.parse(payer_account_id).getEncodedId(),
    ]
  );
};

const addCustomFee = async (customFee) => {
  let netOfTransfers = customFee.net_of_transfers;
  if (customFee.amount_denominator && netOfTransfers == null) {
    // set default netOfTransfers for fractional fees
    netOfTransfers = false;
  }

  await sqlConnection.query(
    `insert into custom_fee (amount,
                             amount_denominator,
                             collector_account_id,
                             created_timestamp,
                             denominating_token_id,
                             maximum_amount,
                             minimum_amount,
                             net_of_transfers,
                             royalty_denominator,
                             royalty_numerator,
                             token_id)
     values ($1, $2, $3, $4, $5, $6, $7, $8, $9, $10, $11);`,
    [
      customFee.amount || null,
      customFee.amount_denominator || null,
      EntityId.parse(customFee.collector_account_id, 'collectorAccountId', true).getEncodedId(),
      customFee.created_timestamp.toString(),
      EntityId.parse(customFee.denominating_token_id, 'denominatingTokenId', true).getEncodedId(),
      customFee.maximum_amount || null,
      customFee.minimum_amount || '0',
      netOfTransfers != null ? netOfTransfers : null,
      customFee.royalty_denominator || null,
      customFee.royalty_numerator || null,
      EntityId.parse(customFee.token_id).getEncodedId(),
    ]
  );
};

const setAccountBalance = async (balance) => {
  balance = {timestamp: 0, id: null, balance: 0, realm_num: 0, ...balance};
  const accountId = EntityId.of(BigInt(config.shard), BigInt(balance.realm_num), BigInt(balance.id)).getEncodedId();
  await sqlConnection.query(
    `INSERT INTO account_balance (consensus_timestamp, account_id, balance)
     VALUES ($1, $2, $3);`,
    [balance.timestamp, accountId, balance.balance]
  );

  await sqlConnection.query(
    `INSERT INTO account_balance_file
     (consensus_timestamp, count, load_start, load_end, name, node_account_id)
     VALUES ($1, $2, $3, $4, $5, $6)
     ON CONFLICT DO NOTHING;`,
    [balance.timestamp, 1, balance.timestamp, balance.timestamp, `${balance.timestamp}_Balances.pb.gz`, 3]
  );

  if (balance.tokens) {
    const tokenBalances = balance.tokens.map((tokenBalance) => [
      balance.timestamp,
      accountId,
      tokenBalance.balance,
      EntityId.of(
        BigInt(config.shard),
        BigInt(tokenBalance.token_realm),
        BigInt(tokenBalance.token_num)
      ).getEncodedId(),
    ]);
    await sqlConnection.query(
      pgformat(
        'INSERT INTO token_balance (consensus_timestamp, account_id, balance, token_id) VALUES %L',
        tokenBalances
      )
    );
  }
};

const addTransaction = async (transaction) => {
  transaction = {
    charged_tx_fee: NODE_FEE + NETWORK_FEE + SERVICE_FEE,
    max_fee: 33,
    non_fee_transfers: [],
    transfers: [],
    result: 22,
    scheduled: false,
    transaction_hash: 'hash',
    type: 14,
    valid_duration_seconds: 11,
    entity_id: null,
    transaction_bytes: 'bytes',
    ...transaction,
  };

  transaction.consensus_timestamp = math.bignumber(transaction.consensus_timestamp);
  if (transaction.valid_start_timestamp === undefined) {
    transaction.valid_start_timestamp = transaction.consensus_timestamp.minus(1);
  }
  const payerAccount = EntityId.parse(transaction.payerAccountId).getEncodedId();
  const nodeAccount = EntityId.parse(transaction.nodeAccountId, 'nodeAccountId', true).getEncodedId();
  const entityId = EntityId.parse(transaction.entity_id, 'entity_id', true);
  await sqlConnection.query(
    `INSERT INTO transaction (consensus_timestamp, valid_start_ns, payer_account_id, node_account_id, result, type,
                              valid_duration_seconds, max_fee, charged_tx_fee, transaction_hash, scheduled, entity_id,
                              transaction_bytes)
     VALUES ($1, $2, $3, $4, $5, $6, $7, $8, $9, $10, $11, $12, $13);`,
    [
      transaction.consensus_timestamp.toString(),
      transaction.valid_start_timestamp.toString(),
      payerAccount,
      nodeAccount,
      transaction.result,
      transaction.type,
      transaction.valid_duration_seconds,
      transaction.max_fee,
      transaction.charged_tx_fee,
      transaction.transaction_hash,
      transaction.scheduled,
      entityId.getEncodedId(),
      transaction.transaction_bytes,
    ]
  );
  await insertTransfers(
    'crypto_transfer',
    transaction.consensus_timestamp,
    transaction.transfers,
    transaction.charged_tx_fee > 0,
    payerAccount,
    nodeAccount
  );
  await insertTransfers(
    'non_fee_transfer',
    transaction.consensus_timestamp,
    transaction.non_fee_transfers,
    false,
    payerAccount
  );
  await insertTokenTransfers(transaction.consensus_timestamp, transaction.token_transfer_list, payerAccount);
  await insertNftTransfers(transaction.consensus_timestamp, transaction.nft_transfer_list, payerAccount);
};

const insertTransfers = async (
  tableName,
  consensusTimestamp,
  transfers,
  hasChargedTransactionFee,
  payerAccountId,
  nodeAccount
) => {
  if (transfers.length === 0 && hasChargedTransactionFee && payerAccountId) {
    // insert default crypto transfers to node and treasury
    await sqlConnection.query(
      `INSERT INTO ${tableName} (consensus_timestamp, amount, entity_id, payer_account_id)
       VALUES ($1, $2, $3, $4);`,
      [consensusTimestamp.toString(), NODE_FEE, nodeAccount || DEFAULT_NODE_ID, payerAccountId]
    );
    await sqlConnection.query(
      `INSERT INTO ${tableName} (consensus_timestamp, amount, entity_id, payer_account_id)
       VALUES ($1, $2, $3, $4);`,
      [consensusTimestamp.toString(), NETWORK_FEE, DEFAULT_TREASURY_ID, payerAccountId]
    );
    await sqlConnection.query(
      `INSERT INTO ${tableName} (consensus_timestamp, amount, entity_id, payer_account_id)
       VALUES ($1, $2, $3, $4);`,
      [consensusTimestamp.toString(), -(NODE_FEE + NETWORK_FEE), payerAccountId, payerAccountId]
    );
  }

  for (const transfer of transfers) {
    await sqlConnection.query(
      `INSERT INTO ${tableName} (consensus_timestamp, amount, entity_id, payer_account_id)
       VALUES ($1, $2, $3, $4);`,
      [consensusTimestamp.toString(), transfer.amount, EntityId.parse(transfer.account).getEncodedId(), payerAccountId]
    );
  }
};

const insertTokenTransfers = async (consensusTimestamp, transfers, payerAccountId) => {
  if (!transfers || transfers.length === 0) {
    return;
  }

  const tokenTransfers = transfers.map((transfer) => {
    return [
      `${consensusTimestamp}`,
      EntityId.parse(transfer.token_id).getEncodedId(),
      EntityId.parse(transfer.account).getEncodedId(),
      transfer.amount,
      payerAccountId,
    ];
  });

  await sqlConnection.query(
    pgformat(
      'INSERT INTO token_transfer (consensus_timestamp, token_id, account_id, amount, payer_account_id) VALUES %L',
      tokenTransfers
    )
  );
};

const insertNftTransfers = async (consensusTimestamp, nftTransferList, payerAccountId) => {
  if (!nftTransferList || nftTransferList.length === 0) {
    return;
  }

  const nftTransfers = nftTransferList.map((transfer) => {
    return [
      `${consensusTimestamp}`,
      EntityId.parse(transfer.receiver_account_id, '', true).getEncodedId(),
      EntityId.parse(transfer.sender_account_id, '', true).getEncodedId(),
      transfer.serial_number,
      EntityId.parse(transfer.token_id).getEncodedId().toString(),
      payerAccountId,
    ];
  });

  await sqlConnection.query(
    pgformat(
      'INSERT INTO nft_transfer (consensus_timestamp, receiver_account_id, sender_account_id, serial_number, token_id, payer_account_id) VALUES %L',
      nftTransfers
    )
  );
};

const addContract = async (contract) => {
  const insertFields = [
    'auto_renew_period',
    'created_timestamp',
    'deleted',
    'expiration_timestamp',
    'file_id',
    'id',
    'key',
    'memo',
    'num',
    'obtainer_id',
    'public_key',
    'proxy_account_id',
    'realm',
    'shard',
    'type',
    'timestamp_range',
  ];
  const positions = _.range(1, insertFields.length + 1)
    .map((position) => `$${position}`)
    .join(',');
  contract = {
    auto_renew_period: null,
    deleted: false,
    expiration_timestamp: null,
    key: null,
    memo: 'contract memo',
    public_key: null,
    realm: 0,
    shard: 0,
    type: constants.entityTypes.CONTRACT,
    timestamp_range: '[0,)',
    ...contract,
  };
  contract.id = EntityId.of(BigInt(contract.shard), BigInt(contract.realm), BigInt(contract.num)).getEncodedId();
  contract.key = contract.key != null ? Buffer.from(contract.key) : null;

  // use 'contract' table if the range is open-ended, otherwise use 'contract_history'
  const table = contract.timestamp_range.endsWith(',)') ? 'contract' : 'contract_history';
  await sqlConnection.query(
    `insert into ${table} (${insertFields.join(',')})
     values (${positions})`,
    insertFields.map((name) => contract[name])
  );
};

const addContractResult = async (contractResultInput) => {
  const insertFields = [
    'amount',
    'bloom',
    'call_result',
    'consensus_timestamp',
    'contract_id',
    'created_contract_ids',
    'error_message',
    'function_parameters',
    'function_result',
    'gas_limit',
    'gas_used',
    'payer_account_id',
  ];
  const positions = _.range(1, insertFields.length + 1)
    .map((position) => `$${position}`)
    .join(',');

  const contractResult = {
    amount: 0,
    bloom: null,
    call_result: null,
    consensus_timestamp: 1234510001,
    contract_id: 0,
    created_contract_ids: [],
    error_message: '',
    function_parameters: Buffer.from([1, 1, 2, 2, 3, 3]),
    function_result: null,
    gas_limit: 1000,
    gas_used: 10,
    payer_account_id: 101,
    ...contractResultInput,
  };

  contractResult.bloom =
    contractResultInput.bloom != null ? Buffer.from(contractResultInput.bloom) : contractResult.bloom;
  contractResult.call_result =
    contractResultInput.call_result != null ? Buffer.from(contractResultInput.call_result) : contractResult.call_result;
  contractResult.function_parameters =
    contractResultInput.function_parameters != null
      ? Buffer.from(contractResultInput.function_parameters)
      : contractResult.function_parameters;
  contractResult.function_result =
    contractResultInput.function_result != null
      ? Buffer.from(contractResultInput.function_result)
      : contractResult.function_result;

  await sqlConnection.query(
    `insert into contract_result (${insertFields.join(',')})
     values (${positions})`,
    insertFields.map((name) => contractResult[name])
  );
};

const addContractLog = async (contractLogInput) => {
  const insertFields = [
    'bloom',
    'consensus_timestamp',
    'contract_id',
    'data',
    'index',
    'payer_account_id',
    'root_contract_id',
    'topic0',
    'topic1',
    'topic2',
    'topic3',
  ];
  const positions = _.range(1, insertFields.length + 1)
    .map((position) => `$${position}`)
    .join(',');

  const contractLog = {
    bloom: '\\x0123',
    consensus_timestamp: 1234510001,
    contract_id: 1,
    data: '\\x0123',
    index: 0,
    payer_account_id: 2,
    root_contract_id: null,
    topic0: '\\x97c1fc0a6ed5551bc831571325e9bdb365d06803100dc20648640ba24ce69750',
    topic1: '\\x8c5be1e5ebec7d5bd14f71427d1e84f3dd0314c0f7b2291e5b200ac8c7c3b925',
    topic2: '\\xddf252ad1be2c89b69c2b068fc378daa952ba7f163c4a11628f55a4df523b3ef',
    topic3: '\\xe8d47b56e8cdfa95f871b19d4f50a857217c44a95502b0811a350fec1500dd67',
    ...contractLogInput,
  };

  contractLog.bloom = contractLogInput.bloom != null ? Buffer.from(contractLogInput.bloom) : contractLog.bloom;
  contractLog.data = contractLogInput.data != null ? Buffer.from(contractLogInput.data) : contractLog.data;
  contractLog.topic0 = contractLogInput.topic0 != null ? Buffer.from(contractLogInput.topic0) : contractLog.topic0;
  contractLog.topic1 = contractLogInput.topic1 != null ? Buffer.from(contractLogInput.topic1) : contractLog.topic1;
  contractLog.topic2 = contractLogInput.topic2 != null ? Buffer.from(contractLogInput.topic2) : contractLog.topic2;
  contractLog.topic3 = contractLogInput.topic3 != null ? Buffer.from(contractLogInput.topic3) : contractLog.topic3;

  await sqlConnection.query(
    `insert into contract_log (${insertFields.join(',')})
     values (${positions})`,
    insertFields.map((name) => contractLog[name])
  );
};

const addCryptoTransaction = async (cryptoTransfer) => {
  if (!('senderAccountId' in cryptoTransfer)) {
    cryptoTransfer.senderAccountId = cryptoTransfer.payerAccountId;
  }
  if (!('amount' in cryptoTransfer)) {
    cryptoTransfer.amount = NODE_FEE;
  }
  if (!('recipientAccountId' in cryptoTransfer)) {
    cryptoTransfer.recipientAccountId = cryptoTransfer.nodeAccountId;
  }

  if (!('transfers' in cryptoTransfer)) {
    cryptoTransfer.transfers = [
      {account: cryptoTransfer.senderAccountId, amount: -NETWORK_FEE - cryptoTransfer.amount},
      {account: cryptoTransfer.recipientAccountId, amount: cryptoTransfer.amount},
      {account: cryptoTransfer.treasuryAccountId, amount: NETWORK_FEE},
    ];
  }
  await addTransaction(cryptoTransfer);
};

const addTopicMessage = async (message) => {
  message = {
    message: 'message', // Base64 encoding: bWVzc2FnZQ==
    running_hash: 'running_hash', // Base64 encoding: cnVubmluZ19oYXNo
    running_hash_version: 2,
    ...message,
  };

  await sqlConnection.query(
    `INSERT INTO topic_message (consensus_timestamp, topic_id, message, running_hash, sequence_number,
                                running_hash_version)
     VALUES ($1, $2, $3, $4, $5, $6);`,
    [
      message.timestamp,
      message.topic_id,
      message.message,
      message.running_hash,
      message.seq_num,
      message.running_hash_version,
    ]
  );
};

const addSchedule = async (schedule) => {
  schedule = {
    creator_account_id: '0.0.1024',
    payer_account_id: '0.0.1024',
    transaction_body: Buffer.from([1, 1, 2, 2, 3, 3]),
    ...schedule,
  };

  await sqlConnection.query(
    `INSERT INTO schedule (consensus_timestamp,
                           creator_account_id,
                           executed_timestamp,
                           payer_account_id,
                           schedule_id,
                           transaction_body)
     VALUES ($1, $2, $3, $4, $5, $6)`,
    [
      schedule.consensus_timestamp,
      EntityId.parse(schedule.creator_account_id).getEncodedId().toString(),
      schedule.executed_timestamp,
      EntityId.parse(schedule.payer_account_id).getEncodedId().toString(),
      EntityId.parse(schedule.schedule_id).getEncodedId().toString(),
      schedule.transaction_body,
    ]
  );
};

const addTransactionSignature = async (transactionSignature) => {
  await sqlConnection.query(
    `INSERT INTO transaction_signature (consensus_timestamp,
                                        public_key_prefix,
                                        entity_id,
                                        signature,
                                        type)
     VALUES ($1, $2, $3, $4, $5)`,
    [
      transactionSignature.consensus_timestamp,
      Buffer.from(transactionSignature.public_key_prefix),
      EntityId.parse(transactionSignature.entity_id, '', true).getEncodedId().toString(),
      Buffer.from(transactionSignature.signature),
      transactionSignature.type,
    ]
  );
};

const addToken = async (token) => {
  // create token object and insert into 'token' table
  token = {
    token_id: '0.0.0',
    created_timestamp: 0,
    decimals: 1000,
    fee_schedule_key: null,
    freeze_default: false,
    initial_supply: 1000000,
    kyc_key: null,
    max_supply: '9223372036854775807', // max long, cast to string to avoid error from JavaScript Number cast
    name: 'Token name',
    pause_key: null,
    pause_status: 'NOT_APPLICABLE',
    supply_key: null,
    supply_type: 'INFINITE',
    symbol: 'YBTJBOAZ',
    total_supply: 1000000,
    treasury_account_id: '0.0.98',
    wipe_key: null,
    ...token,
  };

  if (token.type === 'NON_FUNGIBLE_UNIQUE') {
    token.decimals = 0;
    token.initial_supply = 0;
  }

  if (!token.modified_timestamp) {
    token.modified_timestamp = token.created_timestamp;
  }

  await sqlConnection.query(
    `INSERT INTO token (token_id,
                        created_timestamp,
                        decimals,
                        fee_schedule_key,
                        freeze_default,
                        initial_supply,
                        kyc_key,
                        max_supply,
                        modified_timestamp,
                        name,
                        pause_key,
                        pause_status,
                        supply_key,
                        supply_type,
                        symbol,
                        total_supply,
                        treasury_account_id,
                        type,
                        wipe_key)
     VALUES ($1, $2, $3, $4, $5, $6, $7, $8, $9, $10, $11, $12, $13, $14, $15, $16, $17, $18, $19);`,
    [
      EntityId.parse(token.token_id).getEncodedId(),
      token.created_timestamp,
      token.decimals,
      token.fee_schedule_key,
      token.freeze_default,
      token.initial_supply,
      token.kyc_key,
      token.max_supply,
      token.modified_timestamp,
      token.name,
      token.pause_key,
      token.pause_status,
      token.supply_key,
      token.supply_type,
      token.symbol,
      token.total_supply,
      EntityId.parse(token.treasury_account_id).getEncodedId(),
      token.type,
      token.wipe_key,
    ]
  );

  if (!token.custom_fees) {
    // if there is no custom fees schedule for the token, add the default empty fee schedule at created_timestamp
    await addCustomFee({
      created_timestamp: token.created_timestamp,
      token_id: token.token_id,
    });
  } else {
    await loadCustomFees(token.custom_fees);
  }
};

const addTokenAccount = async (tokenAccount) => {
  // create token account object
  tokenAccount = {
    account_id: '0.0.0',
    associated: true,
    automatic_association: false,
    created_timestamp: 0,
    freeze_status: 0,
    kyc_status: 0,
    modified_timestamp: 0,
    token_id: '0.0.0',
    ...tokenAccount,
  };

  if (!tokenAccount.modified_timestamp) {
    tokenAccount.modified_timestamp = tokenAccount.created_timestamp;
  }

  await sqlConnection.query(
    `INSERT INTO token_account (account_id, associated, automatic_association, created_timestamp, freeze_status,
                                kyc_status, modified_timestamp, token_id)
     VALUES ($1, $2, $3, $4, $5, $6, $7, $8);`,
    [
      EntityId.parse(tokenAccount.account_id).getEncodedId(),
      tokenAccount.associated,
      tokenAccount.automatic_association,
      tokenAccount.created_timestamp,
      tokenAccount.freeze_status,
      tokenAccount.kyc_status,
      tokenAccount.modified_timestamp,
      EntityId.parse(tokenAccount.token_id).getEncodedId(),
    ]
  );
};

const addNft = async (nft) => {
  // create nft account object
  nft = {
    account_id: '0.0.0',
    created_timestamp: 0,
    deleted: false,
    metadata: '\\x',
    modified_timestamp: 0,
    serial_number: 0,
    token_id: '0.0.0',
    ...nft,
  };

  if (!nft.modified_timestamp) {
    nft.modified_timestamp = nft.created_timestamp;
  }

  await sqlConnection.query(
    `INSERT INTO nft (account_id, created_timestamp, deleted, modified_timestamp, metadata, serial_number, token_id)
     VALUES ($1, $2, $3, $4, $5, $6, $7);`,
    [
      EntityId.parse(nft.account_id, '', true).getEncodedId(),
      nft.created_timestamp,
      nft.deleted,
      nft.modified_timestamp,
      nft.metadata,
      nft.serial_number,
      EntityId.parse(nft.token_id).getEncodedId(),
    ]
  );
};

const addRecordFile = async (recordFileInput) => {
  const insertFields = [
    'bytes',
    'consensus_end',
    'consensus_start',
    'count',
    'digest_algorithm',
    'file_hash',
    'index',
    'hapi_version_major',
    'hapi_version_minor',
    'hapi_version_patch',
    'hash',
    'load_end',
    'load_start',
    'name',
    'node_account_id',
    'prev_hash',
    'version',
  ];
  const positions = _.range(1, insertFields.length + 1)
    .map((position) => `$${position}`)
    .join(',');

  const recordFile = {
    bytes: Buffer.from([1, 1, 2, 2, 3, 3]),
    consensus_end: 1628751573995691000,
    consensus_start: 1628751572000852000,
    count: 1200,
    digest_algorithm: 0,
    file_hash: 'dee34bdd8bbe32fdb53ce7e3cf764a0495fa5e93b15ca567208cfb384231301bedf821de07b0d8dc3fb55c5b3c90ac61',
    index: 123456789,
    hapi_version_major: 0,
    hapi_version_minor: 11,
    hapi_version_patch: 0,
    hash: 'ed55d98d53fd55c9caf5f61affe88cd2978d37128ec54af5dace29b6fd271cbd079ebe487bda5f227087e2638b1100cf',
    load_end: 1629298236,
    load_start: 1629298233,
    name: '2021-08-12T06_59_32.000852000Z.rcd',
    node_account_id: 3,
    prev_hash: '715b4f711cbd24cc4e3a7413646f58f04a95ec811c056727742f035c890c044371fe86065021e7e977961c4aa68aa5f0',
    version: 5,
    ...recordFileInput,
  };
  recordFile.bytes = recordFileInput.bytes != null ? Buffer.from(recordFileInput.bytes) : recordFile.bytes;
  await sqlConnection.query(
    `insert into record_file (${insertFields.join(',')}) values (${positions})`,
    insertFields.map((name) => recordFile[name])
  );
};

module.exports = {
  addAccount,
  addCryptoTransaction,
  addNft,
  addToken,
  loadContractResults,
<<<<<<< HEAD
  loadContractLogs,
=======
  loadRecordFiles,
  loadTransactions,
>>>>>>> 3acd51a8
  setAccountBalance,
  setUp,
};<|MERGE_RESOLUTION|>--- conflicted
+++ resolved
@@ -999,12 +999,9 @@
   addNft,
   addToken,
   loadContractResults,
-<<<<<<< HEAD
-  loadContractLogs,
-=======
   loadRecordFiles,
   loadTransactions,
->>>>>>> 3acd51a8
+  loadContractLogs,
   setAccountBalance,
   setUp,
 };