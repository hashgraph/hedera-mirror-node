--- conflicted
+++ resolved
@@ -32,17 +32,11 @@
   hedera: {
     mirror: {
       rest: {
-<<<<<<< HEAD
-        maxLimit: 10,
-        response: {
-          compression: false,
-=======
         response: {
           compression: false,
           limit: {
             max: 30,
           },
->>>>>>> a80f8334
         },
         shard: 1,
       },
@@ -64,20 +58,12 @@
 
 const assertCustomConfig = (actual, customConfig) => {
   // fields custom doesn't override
-<<<<<<< HEAD
-  expect(actual.includeHostInLink).toBeFalsy();
-=======
   expect(actual.response.includeHostInLink).toBe(false);
->>>>>>> a80f8334
   expect(actual.log.level).toBe('debug');
 
   // fields overridden by custom
   expect(actual.shard).toBe(customConfig.hedera.mirror.rest.shard);
-<<<<<<< HEAD
-  expect(actual.maxLimit).toBe(customConfig.hedera.mirror.rest.maxLimit);
-=======
   expect(actual.response.limit.max).toBe(customConfig.hedera.mirror.rest.response.limit.max);
->>>>>>> a80f8334
   expect(actual.response.compression).toBe(customConfig.hedera.mirror.rest.response.compression);
 };
 
