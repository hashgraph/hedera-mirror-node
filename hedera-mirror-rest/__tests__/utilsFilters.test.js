--- conflicted
+++ resolved
@@ -233,6 +233,7 @@
     utils.formatComparator(filter);
     verifyFilter(filter, constants.filterKeys.SCHEDULED, ' = ', false);
   });
+
 });
 
 const verifyInvalidFilters = async (filters) => {
@@ -242,7 +243,10 @@
 const validateAndParseFiltersNoExMessage = 'Verify validateAndParseFilters for valid filters does not throw exception';
 const verifyValidAndInvalidFilters = async (invalidFilters, validFilters) => {
   invalidFilters.forEach((filter) => {
-    test(`Verify validateAndParseFilters for invalid ${JSON.stringify(filter)}`, async () => {
+    const filterString = Array.isArray(filter)
+      ? `${JSON.stringify(filter[0])} ${filter.length} times`
+      : `${JSON.stringify(filter)}`;
+    test(`Verify validateAndParseFilters for invalid ${filterString}`, async () => {
       await verifyInvalidFilters([filter]);
     });
   });
@@ -283,32 +287,6 @@
     // erroneous data
     utils.buildComparatorFilter(key, 'lte:today'),
     // invalid format
-<<<<<<< HEAD
-    utils.buildComparatorFilter(constants.filterKeys.ACCOUNT_ID, 'lt:0.1.23456789012345'),
-    utils.buildComparatorFilter(constants.filterKeys.TIMESTAMP, 'lte:23456789012345678901234'),
-    utils.buildComparatorFilter(constants.filterKeys.LIMIT, '2.3'),
-    utils.buildComparatorFilter(constants.filterKeys.SEQUENCE_NUMBER, '3.4'),
-    utils.buildComparatorFilter(constants.filterKeys.SEQUENCE_NUMBER, '<:2'),
-    utils.buildComparatorFilter(constants.filterKeys.SEQUENCE_NUMBER, '<=:2'),
-    utils.buildComparatorFilter(constants.filterKeys.ACCOUNT_PUBLICKEY, '3c3d546321ff6f63d701d2ec5c2'),
-    utils.buildComparatorFilter(constants.filterKeys.ACCOUNT_BALANCE, '23456789012345678901234'),
-    utils.buildComparatorFilter(constants.filterKeys.SCHEDULED, 'invalid'),
-    // too many params
-    utils.buildMultipleComparatorFilter(
-      constants.filterKeys.ACCOUNT_ID,
-      '0.0.3',
-      config.queryParams[constants.filterKeys.ACCOUNT_ID].max + 1
-    ),
-  ];
-
-  invalidFilters.forEach((filter) => {
-    const filterString = Array.isArray(filter)
-      ? `${JSON.stringify(filter[0])} ${filter.length} times`
-      : `${JSON.stringify(filter)}`;
-    test(`Verify validateAndParseFilters for ${filterString}`, async () => {
-      await verifyInvalidFilters([filter]);
-    });
-=======
     utils.buildComparatorFilter(key, 'lte:23456789012345678901234'),
   ];
 
@@ -367,6 +345,7 @@
       utils.buildComparatorFilter(key, 'lt:-1'),
       // invalid format
       utils.buildComparatorFilter(key, 'lt:0.1.23456789012345'),
+      utils.buildMultipleComparatorFilter(constants.filterKeys.ACCOUNT_ID, '0.0.3', config.queryParams[constants.filterKeys.ACCOUNT_ID].max + 1),
     ];
 
     const filters = [
@@ -381,7 +360,6 @@
     ];
 
     verifyValidAndInvalidFilters(invalidFilters, filters);
->>>>>>> f24d5a18
   });
 });
 
