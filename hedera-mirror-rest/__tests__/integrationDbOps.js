/*-
 * ‌
 * Hedera Mirror Node
 * ​
 * Copyright (C) 2019-2020 Hedera Hashgraph, LLC
 * ​
 * Licensed under the Apache License, Version 2.0 (the "License");
 * you may not use this file except in compliance with the License.
 * You may obtain a copy of the License at
 *
 *      http://www.apache.org/licenses/LICENSE-2.0
 *
 * Unless required by applicable law or agreed to in writing, software
 * distributed under the License is distributed on an "AS IS" BASIS,
 * WITHOUT WARRANTIES OR CONDITIONS OF ANY KIND, either express or implied.
 * See the License for the specific language governing permissions and
 * limitations under the License.
 *
 * environment variables used:
 * TEST_DB_HOST (default: use testcontainers, examples: localhost, dbhost, 10.0.0.75)
 * TEST_DB_PORT (default: 5432)
 * TEST_DB_NAME (default: mirror_node_integration)
 */
'use strict';

const {GenericContainer} = require('testcontainers');
const exec = require('child_process').exec;
const path = require('path');
const math = require('mathjs');
const utils = require('../utils');
const fs = require('fs');

//
// Docker & DB management
//

let oldPool;
let dockerDb;
let SqlConnectionPool = require('pg').Pool;
let sqlConnection;

const defaultPostgresqlPort = 5432;
const defaultDbName = 'mirror_node_integration';
const dbUser = 'mirror_node';
const dbPassword = 'mirror_node_pass';
const dockerPostgresTag = '9.6.14-alpine';
let dbPort = defaultPostgresqlPort;
let dbHost = '127.0.0.1';
let dbName = defaultDbName;

const TREASURY_ACCOUNT_ID = utils.TREASURY_ACCOUNT_ID;
const NODE_ACCOUNT_ID = '0.0.3';
const NODE_FEE = 1;
const NETWORK_FEE = 2;
const SERVICE_FEE = 4;

let accountEntityIds = {};

const isDockerInstalled = function() {
  return new Promise(resolve => {
    exec('docker --version', err => {
      resolve(!err);
    });
  });
};

/**
 * Instantiate sqlConnection by either pointing at a DB specified by environment variables or instantiating a
 * testContainers/dockerized postgresql instance.
 */
const instantiateDatabase = async function() {
  if (!process.env.TEST_DB_HOST) {
    if (!(await isDockerInstalled())) {
      dbPort = dbHost = dbName = null;
      console.log('Environment variable TEST_DB_HOST not set and docker not found. Integration tests will fail.');
      return;
    }

    dockerDb = await new GenericContainer('postgres', dockerPostgresTag)
      .withEnv('POSTGRES_DB', dbName)
      .withEnv('POSTGRES_USER', dbUser)
      .withEnv('POSTGRES_PASSWORD', dbPassword)
      .withExposedPorts(defaultPostgresqlPort)
      .start();
    dbPort = dockerDb.getMappedPort(defaultPostgresqlPort);
    console.log(
      `Setup testContainer (dockerized version of) postgres ${dockerPostgresTag}, listening on port ${dbPort}`
    );
  } else {
    dbHost = process.env.TEST_DB_HOST;
    dbPort = process.env.TEST_DB_PORT || defaultPostgresqlPort;
    dbName = process.env.TEST_DB_NAME || defaultDbName;
    console.log(`Using integration database ${dbHost}:${dbPort}/${dbName}`);
  }

  sqlConnection = new SqlConnectionPool({
    user: dbUser,
    host: dbHost,
    database: dbName,
    password: dbPassword,
    port: dbPort
  });
  // Until "server", "pool" and everything else is made non-static...
  oldPool = global.pool;
  global.pool = sqlConnection;

  await flywayMigrate();

  return sqlConnection;
};

/**
 * Run the sql (non-java) based migrations stored in the importer project against the target database.
 * @returns {Promise}
 */
const flywayMigrate = function() {
  console.log('Using flyway CLI to construct schema');
  let exePath = path.join('.', 'node_modules', 'node-flywaydb', 'bin', 'flyway');
  let configPath = path.join('config', '.node-flywaydb.integration.conf');
  let flywayEnv = {
    env: Object.assign(
      {},
      {
        FLYWAY_URL: `jdbc:postgresql://${dbHost}:${dbPort}/${dbName}`,
        FLYWAY_USER: dbUser,
        FLYWAY_PASSWORD: dbPassword,
        'FLYWAY_PLACEHOLDERS_db-name': dbName,
        'FLYWAY_PLACEHOLDERS_db-user': dbUser,
        'FLYWAY_PLACEHOLDERS_api-user': 'mirror_api',
        'FLYWAY_PLACEHOLDERS_api-password': 'mirror_api_pass',
        FLYWAY_LOCATIONS:
          'filesystem:' + path.join('..', 'hedera-mirror-importer', 'src', 'main', 'resources', 'db', 'migration')
      },
      process.env
    )
  };
  return new Promise((resolve, reject) => {
    let args = ['node', exePath, '-c', configPath, 'clean'];
    exec(args.join(' '), flywayEnv, err => {
      if (err) {
        reject(err);
      }
      args = ['node', exePath, '-c', configPath, 'migrate'];
      exec(args.join(' '), flywayEnv, (err, stdout) => {
        if (err) {
          reject(err);
        } else {
          console.log(stdout);
          resolve();
        }
      });
    });
  });
};

const closeConnection = function() {
  if (sqlConnection) {
    sqlConnection.end();
    sqlConnection = null;
  }
  if (dockerDb) {
    dockerDb.stop({
      removeVolumes: false
    });
    dockerDb = null;
  }
  if (oldPool !== null) {
    global.pool = oldPool;
    oldPool = null;
  }
  if (process.env.CI) {
    let logPath = path.join(__dirname, '..', '..', 'logs', 'hedera_mirrornode_api_3000.log');
    console.log(logPath);
    if (fs.existsSync(logPath)) {
      console.log(fs.readFileSync(logPath, 'utf8'));
    }
  }
};

<<<<<<< HEAD
//
// Test helpers
//

const setUp = async function(record) {
  await cleanUp();
  accountEntityIds = {};
  await addAccount(toAccount(TREASURY_ACCOUNT_ID));
  await addAccount(toAccount(NODE_ACCOUNT_ID));
};

=======
>>>>>>> 9294d420
const cleanUp = async function() {
  await sqlConnection.query(cleanupSql);
};

const cleanupSql = fs.readFileSync(
  path.join(
    __dirname,
    '..',
    '..',
    'hedera-mirror-importer',
    'src',
    'main',
    'resources',
    'db',
    'scripts',
    'cleanup.sql'
  ),
  'utf8'
);

const runSqlQuery = async function(query, params) {
  return await sqlConnection.query(query, params);
};

<<<<<<< HEAD
const loadAccounts = async function(accounts) {
  if (accounts == null) {
    return;
  }

  for (let i = 0; i < accounts.length; ++i) {
    await addAccount(accounts[i]);
  }
};

const loadBalances = async function(balances) {
  if (balances == null) {
    return;
  }

  for (let i = 0; i < balances.length; ++i) {
    await setAccountBalance(balances[i]);
  }
};

const loadCryptoTransfers = async function(cryptoTransfers) {
  if (cryptoTransfers == null) {
    return;
  }

  for (let i = 0; i < cryptoTransfers.length; ++i) {
    await addCryptoTransfer(cryptoTransfers[i]);
  }
};

const loadTransactions = async function(transactions) {
  if (transactions == null) {
    return;
  }

  for (let i = 0; i < transactions.length; ++i) {
    await addTransaction(transactions[i]);
  }
};

const getAccountId = function(account) {
  return account.entity_shard + '.' + account.entity_realm + '.' + account.entity_num;
};

const toAccount = function(str) {
  let tokens = str.split('.');
  return {
    entity_shard: tokens[0],
    entity_realm: tokens[1],
    entity_num: tokens[2]
  };
};

const addAccount = async function(account) {
  account = Object.assign({entity_shard: 0, entity_realm: 0, exp_time_ns: null}, account);

  let e = accountEntityIds[account.entity_num];
  if (e) {
    return e;
  }

  let res = await sqlConnection.query(
    'insert into t_entities (fk_entity_type_id, entity_shard, entity_realm, entity_num, exp_time_ns) values ($1, $2, $3, $4, $5) returning id;',
    [1, account.entity_shard, account.entity_realm, account.entity_num, account.exp_time_ns]
  );
  e = res.rows[0]['id'];
  accountEntityIds[getAccountId(account)] = e;

  return e;
};

const setAccountBalance = async function(account) {
  account = Object.assign({timestamp: 0, realm_num: 0, id: null, balance: 0}, account);
  await sqlConnection.query(
    'insert into account_balances (consensus_timestamp, account_realm_num, account_num, balance) values ($1, $2, $3, $4);',
    [account.timestamp, account.realm_num, account.id, account.balance]
  );
};

const aggregateTransfers = function(transaction) {
  let set = new Set();
  transaction.transfers.forEach(transfer => {
    let accountId = getAccountId(transfer);
    let val = set[accountId];
    if (undefined === val) {
      set[accountId] = transfer;
    } else {
      set[accountId].amount += transfer.amount;
    }
  });
  transaction.transfers = Object.values(set);
};

const addTransaction = async function(transaction) {
  transaction = Object.assign(
    {
      type: 14,
      result: 22,
      max_fee: 33,
      valid_duration_seconds: 11,
      transfers: [],
      non_fee_transfers: [],
      charged_tx_fee: NODE_FEE + NETWORK_FEE + SERVICE_FEE
    },
    transaction
  );

  transaction.consensus_timestamp = math.bignumber(transaction.consensus_timestamp);

  await sqlConnection.query(
    'insert into t_transactions (consensus_ns, valid_start_ns, fk_payer_acc_id, fk_node_acc_id, result, type, valid_duration_seconds, max_fee, charged_tx_fee) values ($1, $2, $3, $4, $5, $6, $7, $8, $9);',
    [
      transaction.consensus_timestamp.toString(),
      transaction.consensus_timestamp.minus(1).toString(),
      accountEntityIds[transaction.payerAccountId],
      accountEntityIds[NODE_ACCOUNT_ID],
      transaction.result,
      transaction.type,
      transaction.valid_duration_seconds,
      transaction.max_fee,
      transaction.charged_tx_fee
    ]
  );

  if (transaction['aggregate_transfers']) {
    aggregateTransfers(transaction);
  }

  for (let i = 0; i < transaction.transfers.length; ++i) {
    let transfer = transaction.transfers[i];
    await sqlConnection.query(
      'insert into t_cryptotransferlists (consensus_timestamp, amount, realm_num, entity_num) values ($1, $2, $3, $4);',
      [transaction.consensus_timestamp.toString(), transfer.amount, transfer.entity_realm, transfer.entity_num]
    );
  }

  for (let i = 0; i < transaction.non_fee_transfers.length; ++i) {
    let transfer = transaction.non_fee_transfers[i];
    await sqlConnection.query(
      'insert into non_fee_transfers (consensus_timestamp, amount, realm_num, entity_num) values ($1, $2, $3, $4);',
      [transaction.consensus_timestamp.toString(), transfer.amount, transfer.entity_realm, transfer.entity_num]
    );
  }
};

const addCryptoTransfer = async function(cryptoTransfer) {
  if (!('senderAccountId' in cryptoTransfer)) {
    cryptoTransfer.senderAccountId = cryptoTransfer.payerAccountId;
  }
  let sender = toAccount(cryptoTransfer.senderAccountId);
  let recipient = toAccount(cryptoTransfer.recipientAccountId);
  if (!('transfers' in cryptoTransfer)) {
    let payer = toAccount(cryptoTransfer.payerAccountId);
    let node = toAccount(NODE_ACCOUNT_ID);
    let treasury = toAccount(TREASURY_ACCOUNT_ID);
    cryptoTransfer['transfers'] = [
      Object.assign({}, payer, {amount: 0 - NODE_FEE - SERVICE_FEE}),
      Object.assign({}, payer, {amount: 0 - NETWORK_FEE}),
      Object.assign({}, sender, {amount: 0 - cryptoTransfer.amount}),
      Object.assign({}, recipient, {amount: cryptoTransfer.amount}),
      Object.assign({}, node, {amount: NODE_FEE}),
      Object.assign({}, treasury, {amount: SERVICE_FEE}),
      Object.assign({}, treasury, {amount: NETWORK_FEE})
    ];
  }
  if (cryptoTransfer['include_non_fee_transfers']) {
    cryptoTransfer['non_fee_transfers'] = [
      Object.assign({}, sender, {amount: 0 - cryptoTransfer.amount}),
      Object.assign({}, recipient, {amount: cryptoTransfer.amount})
    ];
  }
  await addTransaction(cryptoTransfer);
};

module.exports = {
  addAccount: addAccount,
  addCryptoTransfer: addCryptoTransfer,
  addTransaction: addTransaction,
=======
module.exports = {
>>>>>>> 9294d420
  cleanUp: cleanUp,
  closeConnection: closeConnection,
  instantiateDatabase: instantiateDatabase,
  runSqlQuery: runSqlQuery
};<|MERGE_RESOLUTION|>--- conflicted
+++ resolved
@@ -177,20 +177,6 @@
   }
 };
 
-<<<<<<< HEAD
-//
-// Test helpers
-//
-
-const setUp = async function(record) {
-  await cleanUp();
-  accountEntityIds = {};
-  await addAccount(toAccount(TREASURY_ACCOUNT_ID));
-  await addAccount(toAccount(NODE_ACCOUNT_ID));
-};
-
-=======
->>>>>>> 9294d420
 const cleanUp = async function() {
   await sqlConnection.query(cleanupSql);
 };
@@ -215,188 +201,7 @@
   return await sqlConnection.query(query, params);
 };
 
-<<<<<<< HEAD
-const loadAccounts = async function(accounts) {
-  if (accounts == null) {
-    return;
-  }
-
-  for (let i = 0; i < accounts.length; ++i) {
-    await addAccount(accounts[i]);
-  }
-};
-
-const loadBalances = async function(balances) {
-  if (balances == null) {
-    return;
-  }
-
-  for (let i = 0; i < balances.length; ++i) {
-    await setAccountBalance(balances[i]);
-  }
-};
-
-const loadCryptoTransfers = async function(cryptoTransfers) {
-  if (cryptoTransfers == null) {
-    return;
-  }
-
-  for (let i = 0; i < cryptoTransfers.length; ++i) {
-    await addCryptoTransfer(cryptoTransfers[i]);
-  }
-};
-
-const loadTransactions = async function(transactions) {
-  if (transactions == null) {
-    return;
-  }
-
-  for (let i = 0; i < transactions.length; ++i) {
-    await addTransaction(transactions[i]);
-  }
-};
-
-const getAccountId = function(account) {
-  return account.entity_shard + '.' + account.entity_realm + '.' + account.entity_num;
-};
-
-const toAccount = function(str) {
-  let tokens = str.split('.');
-  return {
-    entity_shard: tokens[0],
-    entity_realm: tokens[1],
-    entity_num: tokens[2]
-  };
-};
-
-const addAccount = async function(account) {
-  account = Object.assign({entity_shard: 0, entity_realm: 0, exp_time_ns: null}, account);
-
-  let e = accountEntityIds[account.entity_num];
-  if (e) {
-    return e;
-  }
-
-  let res = await sqlConnection.query(
-    'insert into t_entities (fk_entity_type_id, entity_shard, entity_realm, entity_num, exp_time_ns) values ($1, $2, $3, $4, $5) returning id;',
-    [1, account.entity_shard, account.entity_realm, account.entity_num, account.exp_time_ns]
-  );
-  e = res.rows[0]['id'];
-  accountEntityIds[getAccountId(account)] = e;
-
-  return e;
-};
-
-const setAccountBalance = async function(account) {
-  account = Object.assign({timestamp: 0, realm_num: 0, id: null, balance: 0}, account);
-  await sqlConnection.query(
-    'insert into account_balances (consensus_timestamp, account_realm_num, account_num, balance) values ($1, $2, $3, $4);',
-    [account.timestamp, account.realm_num, account.id, account.balance]
-  );
-};
-
-const aggregateTransfers = function(transaction) {
-  let set = new Set();
-  transaction.transfers.forEach(transfer => {
-    let accountId = getAccountId(transfer);
-    let val = set[accountId];
-    if (undefined === val) {
-      set[accountId] = transfer;
-    } else {
-      set[accountId].amount += transfer.amount;
-    }
-  });
-  transaction.transfers = Object.values(set);
-};
-
-const addTransaction = async function(transaction) {
-  transaction = Object.assign(
-    {
-      type: 14,
-      result: 22,
-      max_fee: 33,
-      valid_duration_seconds: 11,
-      transfers: [],
-      non_fee_transfers: [],
-      charged_tx_fee: NODE_FEE + NETWORK_FEE + SERVICE_FEE
-    },
-    transaction
-  );
-
-  transaction.consensus_timestamp = math.bignumber(transaction.consensus_timestamp);
-
-  await sqlConnection.query(
-    'insert into t_transactions (consensus_ns, valid_start_ns, fk_payer_acc_id, fk_node_acc_id, result, type, valid_duration_seconds, max_fee, charged_tx_fee) values ($1, $2, $3, $4, $5, $6, $7, $8, $9);',
-    [
-      transaction.consensus_timestamp.toString(),
-      transaction.consensus_timestamp.minus(1).toString(),
-      accountEntityIds[transaction.payerAccountId],
-      accountEntityIds[NODE_ACCOUNT_ID],
-      transaction.result,
-      transaction.type,
-      transaction.valid_duration_seconds,
-      transaction.max_fee,
-      transaction.charged_tx_fee
-    ]
-  );
-
-  if (transaction['aggregate_transfers']) {
-    aggregateTransfers(transaction);
-  }
-
-  for (let i = 0; i < transaction.transfers.length; ++i) {
-    let transfer = transaction.transfers[i];
-    await sqlConnection.query(
-      'insert into t_cryptotransferlists (consensus_timestamp, amount, realm_num, entity_num) values ($1, $2, $3, $4);',
-      [transaction.consensus_timestamp.toString(), transfer.amount, transfer.entity_realm, transfer.entity_num]
-    );
-  }
-
-  for (let i = 0; i < transaction.non_fee_transfers.length; ++i) {
-    let transfer = transaction.non_fee_transfers[i];
-    await sqlConnection.query(
-      'insert into non_fee_transfers (consensus_timestamp, amount, realm_num, entity_num) values ($1, $2, $3, $4);',
-      [transaction.consensus_timestamp.toString(), transfer.amount, transfer.entity_realm, transfer.entity_num]
-    );
-  }
-};
-
-const addCryptoTransfer = async function(cryptoTransfer) {
-  if (!('senderAccountId' in cryptoTransfer)) {
-    cryptoTransfer.senderAccountId = cryptoTransfer.payerAccountId;
-  }
-  let sender = toAccount(cryptoTransfer.senderAccountId);
-  let recipient = toAccount(cryptoTransfer.recipientAccountId);
-  if (!('transfers' in cryptoTransfer)) {
-    let payer = toAccount(cryptoTransfer.payerAccountId);
-    let node = toAccount(NODE_ACCOUNT_ID);
-    let treasury = toAccount(TREASURY_ACCOUNT_ID);
-    cryptoTransfer['transfers'] = [
-      Object.assign({}, payer, {amount: 0 - NODE_FEE - SERVICE_FEE}),
-      Object.assign({}, payer, {amount: 0 - NETWORK_FEE}),
-      Object.assign({}, sender, {amount: 0 - cryptoTransfer.amount}),
-      Object.assign({}, recipient, {amount: cryptoTransfer.amount}),
-      Object.assign({}, node, {amount: NODE_FEE}),
-      Object.assign({}, treasury, {amount: SERVICE_FEE}),
-      Object.assign({}, treasury, {amount: NETWORK_FEE})
-    ];
-  }
-  if (cryptoTransfer['include_non_fee_transfers']) {
-    cryptoTransfer['non_fee_transfers'] = [
-      Object.assign({}, sender, {amount: 0 - cryptoTransfer.amount}),
-      Object.assign({}, recipient, {amount: cryptoTransfer.amount})
-    ];
-  }
-  await addTransaction(cryptoTransfer);
-};
-
 module.exports = {
-  addAccount: addAccount,
-  addCryptoTransfer: addCryptoTransfer,
-  addTransaction: addTransaction,
-=======
-module.exports = {
->>>>>>> 9294d420
   cleanUp: cleanUp,
   closeConnection: closeConnection,
   instantiateDatabase: instantiateDatabase,
