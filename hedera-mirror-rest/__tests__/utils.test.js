--- conflicted
+++ resolved
@@ -20,11 +20,7 @@
 
 'use strict';
 
-<<<<<<< HEAD
-const proto = require('@hashgraph/proto');
-=======
 const {proto} = require('@hashgraph/proto');
->>>>>>> 30443131
 
 const utils = require('../utils.js');
 const config = require('../config.js');
