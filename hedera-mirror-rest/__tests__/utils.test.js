--- conflicted
+++ resolved
@@ -65,8 +65,8 @@
     const params1 = [1, 2];
     const params2 = ['a', 'b'];
     expect(utils.mergeParams([], params1, params2)).toEqual([1, 2, 'a', 'b']);
-    expect(params1).toEqual([1, 2]);
-    expect(params2).toEqual(['a', 'b']);
+    expect(params1).toEqual([1, 2]); // assert params1 isn't changed
+    expect(params2).toEqual(['a', 'b']); // assert param2 isn't changed
   });
 });
 
@@ -227,17 +227,7 @@
     expect(utils.isPositiveLong(-1)).toBe(false);
   });
   test('Verify invalid for 0', () => {
-<<<<<<< HEAD
-    expect(utils.isValidLimitNum(0)).toBe(false);
-  });
-  test('Verify valid for valid number', () => {
-    expect(utils.isValidLimitNum(99)).toBe(true);
-  });
-  test(`Verify valid for max limit or ${config.maxLimit}`, () => {
-    expect(utils.isValidLimitNum(config.maxLimit)).toBe(true);
-=======
     expect(utils.isPositiveLong(0)).toBe(false);
->>>>>>> a80f8334
   });
   test(`Verify invalid for unsigned long 9223372036854775808`, () => {
     expect(utils.isPositiveLong('9223372036854775808')).toBe(false);
