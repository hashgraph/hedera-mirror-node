/*-
 * ‌
 * Hedera Mirror Node
 * ​
 * Copyright (C) 2019 - 2020 Hedera Hashgraph, LLC
 * ​
 * Licensed under the Apache License, Version 2.0 (the "License");
 * you may not use this file except in compliance with the License.
 * You may obtain a copy of the License at
 *
 *      http://www.apache.org/licenses/LICENSE-2.0
 *
 * Unless required by applicable law or agreed to in writing, software
 * distributed under the License is distributed on an "AS IS" BASIS,
 * WITHOUT WARRANTIES OR CONDITIONS OF ANY KIND, either express or implied.
 * See the License for the specific language governing permissions and
 * limitations under the License.
 * ‍
 */
'use strict';

const utils = require('../utils.js');
const config = require('../config.js');
const constants = require('../constants.js');

describe('Utils getNullableNumber tests', () => {
  test('Verify getNullableNumber returns correct result for 0', () => {
    var val = utils.getNullableNumber(0);
    expect(val).toBe('0');
  });

  test('Verify getNullableNumber returns correct result for null', () => {
    var val = utils.getNullableNumber(null);
    expect(val).toBe(null);
  });

  test('Verify getNullableNumber returns correct result for undefined', () => {
    var val = utils.getNullableNumber(undefined);
    expect(val).toBe(null);
  });

  test('Verify getNullableNumber returns correct result for valid number', () => {
    var validNumber = 10;
    var val = utils.getNullableNumber(validNumber);
    expect(val).toBe(validNumber.toString());
  });
});

describe('Utils nsToSecNs tests', () => {
  var validStartNs = '9223372036854775837';
  test('Verify nsToSecNs returns correct result for valid validStartNs', () => {
    var val = utils.nsToSecNs(validStartNs);
    expect(val).toBe('9223372036.854775837');
  });

  test('Verify nsToSecNs returns correct result for 0 validStartNs', () => {
    var val = utils.nsToSecNs(0);
    expect(val).toBe('0.000000000');
  });

  test('Verify nsToSecNs returns correct result for null validStartNs', () => {
    var val = utils.nsToSecNs(null);
    expect(val).toBe('0.000000000');
  });

  test('Verify nsToSecNsWithHyphen returns correct result for valid validStartNs', () => {
    var val = utils.nsToSecNsWithHyphen(validStartNs);
    expect(val).toBe('9223372036-854775837');
  });

  test('Verify nsToSecNsWithHyphen returns correct result for 0 validStartNs', () => {
    var val = utils.nsToSecNsWithHyphen(0);
    expect(val).toBe('0-000000000');
  });

  test('Verify nsToSecNsWithHyphen returns correct result for null validStartNs', () => {
    var val = utils.nsToSecNsWithHyphen(null);
    expect(val).toBe('0-000000000');
  });
});

describe('Utils createTransactionId tests', () => {
  test('Verify createTransactionId returns correct result for valid inputs', () => {
    expect(utils.createTransactionId('1.2.995', '9223372036854775837')).toEqual('1.2.995-9223372036-854775837');
  });

  test('Verify nsToSecNs returns correct result for 0 inputs', () => {
    expect(utils.createTransactionId('0.0.0', 0)).toEqual('0.0.0-0-000000000');
  });

  test('Verify nsToSecNs returns correct result for null inputs', () => {
    expect(utils.createTransactionId('0.0.0', null)).toEqual('0.0.0-0-000000000');
  });
});

describe('Utils isValidTimestampParam tests', () => {
  test('Verify invalid for null', () => {
    expect(utils.isValidTimestampParam(null)).toBe(false);
  });
  test('Verify invalid for empty input', () => {
    expect(utils.isValidTimestampParam('')).toBe(false);
  });
  test('Verify invalid for invalid input', () => {
    expect(utils.isValidTimestampParam('0.0.1')).toBe(false);
  });
  test('Verify invalid for invalid seconds', () => {
    expect(utils.isValidTimestampParam('12345678901')).toBe(false);
  });
  test('Verify invalid for invalid nanoseconds', () => {
    expect(utils.isValidTimestampParam('1234567890.0000000012')).toBe(false);
  });
  test('Verify valid for seconds only', () => {
    expect(utils.isValidTimestampParam('1234567890')).toBe(true);
  });
  test('Verify valid for seconds and nanoseconds', () => {
    expect(utils.isValidTimestampParam('1234567890.000000001')).toBe(true);
  });
});

describe('Utils parseTimestampParam tests', () => {
  test('Verify empty response for null', () => {
    expect(utils.parseTimestampParam(null)).toBe('');
  });
  test('Verify empty response for empty input', () => {
    expect(utils.parseTimestampParam('')).toBe('');
  });
  test('Verify empty response for invalid input', () => {
    expect(utils.parseTimestampParam('0.0.1')).toBe('');
  });
  test('Verify valid response for seconds only', () => {
    expect(utils.parseTimestampParam('1234567890')).toBe('1234567890000000000');
  });
  test('Verify valid response for seconds and nanoseconds', () => {
    expect(utils.parseTimestampParam('1234567890.000000001')).toBe('1234567890000000001');
  });
});

describe('Utils isValidEntityNum tests', () => {
  test('Verify invalid for null', () => {
    expect(utils.isValidEntityNum(null)).toBe(false);
  });
  test('Verify invalid for empty input', () => {
    expect(utils.isValidEntityNum('')).toBe(false);
  });
  test('Verify invalid for invalid input', () => {
    expect(utils.isValidEntityNum('1234567890.000000001')).toBe(false);
  });
  test('Verify invalid for negative shard', () => {
    expect(utils.isValidEntityNum('-1.0.1')).toBe(false);
  });
  test('Verify invalid for negative realm', () => {
    expect(utils.isValidEntityNum('0.-1.1')).toBe(false);
  });
  test('Verify invalid for negative entity_num', () => {
    expect(utils.isValidEntityNum('0.0.-1')).toBe(false);
  });
  test('Verify invalid for negative num', () => {
    expect(utils.isValidEntityNum('-1')).toBe(false);
  });
  test('Verify valid for entity_num only', () => {
    expect(utils.isValidEntityNum('3')).toBe(true);
  });
  test('Verify valid for full entity', () => {
    expect(utils.isValidEntityNum('1.2.3')).toBe(true);
  });
  test('Verify valid for full entity 2', () => {
    expect(utils.isValidEntityNum('0.2.3')).toBe(true);
  });
});

describe('Utils isValidLimitNum tests', () => {
  test('Verify invalid for null', () => {
    expect(utils.isValidLimitNum(null)).toBe(false);
  });
  test('Verify invalid for empty input', () => {
    expect(utils.isValidLimitNum('')).toBe(false);
  });
  test('Verify invalid for invalid input', () => {
    expect(utils.isValidLimitNum('1234567890.000000001')).toBe(false);
  });
  test('Verify invalid for entity format shard', () => {
    expect(utils.isValidLimitNum('1.0.1')).toBe(false);
  });
  test('Verify invalid for negative num', () => {
    expect(utils.isValidLimitNum('-1')).toBe(false);
  });
  test('Verify invalid above max limit', () => {
    expect(utils.isValidLimitNum(config.maxLimit + 1)).toBe(false);
  });
  test('Verify invalid for 0', () => {
    expect(utils.isValidLimitNum(0)).toBe(false);
  });
  test('Verify valid for valid number', () => {
    expect(utils.isValidLimitNum(123)).toBe(true);
  });
  test(`Verify valid for max limit or ${config.maxLimit}`, () => {
    expect(utils.isValidLimitNum(config.maxLimit)).toBe(true);
  });
});

describe('Utils isValidNum tests', () => {
  test('Verify invalid for null', () => {
    expect(utils.isValidNum(null)).toBe(false);
  });
  test('Verify invalid for empty input', () => {
    expect(utils.isValidNum('')).toBe(false);
  });
  test('Verify invalid for invalid input', () => {
    expect(utils.isValidNum('1234567890.000000001')).toBe(false);
  });
  test('Verify invalid for entity format shard', () => {
    expect(utils.isValidNum('1.0.1')).toBe(false);
  });
  test('Verify invalid for negative num', () => {
    expect(utils.isValidNum(-1)).toBe(false);
  });
  test('Verify invalid for 0', () => {
    expect(utils.isValidNum(0)).toBe(false);
  });
  test('Verify valid for valid number', () => {
    expect(utils.isValidNum(123)).toBe(true);
  });
  test('Verify valid above max limit', () => {
    expect(utils.isValidNum(12345678901)).toBe(true);
  });
  test(`Verify valid for Number.MAX_SAFE_INTEGER: ${Number.MAX_SAFE_INTEGER}`, () => {
    expect(utils.isValidNum(Number.MAX_SAFE_INTEGER)).toBe(true);
  });
});

describe('utils encodeMessage tests', () => {
  const inputMessage = Buffer.from([104, 101, 100, 101, 114, 97, 32, 104, 97, 115, 104, 103, 114, 97, 112, 104]);
  const base64Message = 'aGVkZXJhIGhhc2hncmFwaA==';
  const utf8Message = 'hedera hashgraph';

  test(`Verify encodeBinary on null character encoding`, () => {
    expect(utils.encodeBinary(inputMessage, null)).toBe(base64Message);
  });

  test(`Verify encodeBinary on empty character encoding`, () => {
    expect(utils.encodeBinary(inputMessage, '')).toBe(base64Message);
  });

  test(`Verify encodeBinary on hex character encoding`, () => {
    expect(utils.encodeBinary(inputMessage, 'hex')).toBe(base64Message);
  });

  // base64 test
  test(`Verify encodeBinary on base64 character encoding`, () => {
    expect(utils.encodeBinary(inputMessage, constants.characterEncoding.BASE64)).toBe(base64Message);
  });

  // utf-8 test
  test(`Verify encodeBinary on utf-8 character encoding`, () => {
    expect(utils.encodeBinary(inputMessage, constants.characterEncoding.UTF8)).toBe(utf8Message);
  });

  // utf8 test
  test(`Verify encodeBinary on utf8 character encoding`, () => {
    expect(utils.encodeBinary(inputMessage, 'utf8')).toBe(utf8Message);
  });

  describe('utils parsePublicKey tests', () => {
    test(`Verify parsePublicKey on null publickey`, () => {
      expect(utils.parsePublicKey(null)).toBe(null);
    });

    test(`Verify parsePublicKey on invalid decode publickey`, () => {
      const key = '2b60955bcbf0cf5e9ea880b52e5b63f664b08edf6ed15e301049517438d61864;';
      expect(utils.parsePublicKey(key)).toBe(key);
    });

    test(`Verify parsePublicKey on valid decode publickey`, () => {
      const validDer = '302a300506032b65700321007a3c5477bdf4a63742647d7cfc4544acc1899d07141caf4cd9fea2f75b28a5cc';
      const validDecoded = '7A3C5477BDF4A63742647D7CFC4544ACC1899D07141CAF4CD9FEA2F75B28A5CC';
      expect(utils.parsePublicKey(validDer)).toBe(validDecoded);
    });
  });
<<<<<<< HEAD
=======
});

describe('Utils getTransactionTypeQuery tests', () => {
  test('Verify null query params', () => {
    expect(utils.getTransactionTypeQuery(null)).toBe('');
  });
  test('Verify undefined query params', () => {
    expect(utils.getTransactionTypeQuery(undefined)).toBe('');
  });
  test('Verify empty query params', () => {
    expect(utils.getTransactionTypeQuery({})).toBe('');
  });
  test('Verify empty transaction type query', () => {
    expect(() => utils.getTransactionTypeQuery({[constants.filterKeys.TRANSACTION_TYPE]: ''})).toThrowError(
      InvalidArgumentError
    );
  });
  test('Verify non applicable transaction type query', () => {
    expect(() =>
      utils.getTransactionTypeQuery({[constants.filterKeys.TRANSACTION_TYPE]: 'newtransaction'})
    ).toThrowError(InvalidArgumentError);
  });
  test('Verify applicable TOKENCREATION transaction type query', () => {
    expect(utils.getTransactionTypeQuery({[constants.filterKeys.TRANSACTION_TYPE]: 'TOKENCREATION'})).toBe(
      `type = ${constants.transactionTypes.TOKENCREATION}`
    );
  });
  test('Verify applicable TOKENASSOCIATE transaction type query', () => {
    expect(utils.getTransactionTypeQuery({[constants.filterKeys.TRANSACTION_TYPE]: 'TOKENASSOCIATE'})).toBe(
      `type = ${constants.transactionTypes.TOKENASSOCIATE}`
    );
  });
  test('Verify applicable consensussubmitmessage transaction type query', () => {
    expect(utils.getTransactionTypeQuery({[constants.filterKeys.TRANSACTION_TYPE]: 'consensussubmitmessage'})).toBe(
      `type = ${constants.transactionTypes.CONSENSUSSUBMITMESSAGE}`
    );
  });
});

describe('Utils convertMySqlStyleQueryToPostgres tests', () => {
  const testSpecs = [
    {
      sqlQuery: '',
      expected: '',
    },
    {
      sqlQuery: 'select * from t limit 10',
      expected: 'select * from t limit 10',
    },
    {
      sqlQuery: 'select * from t where a = ? and b <> ?',
      expected: 'select * from t where a = $1 and b <> $2',
    },
    {
      sqlQuery: 'select * from t where a = ?a0 and b > ?a0 and c = ? and d < ?d0 and e > ?d0 and f <> ?',
      expected: 'select * from t where a = $1 and b > $1 and c = $2 and d < $3 and e > $3 and f <> $4',
    },
  ];

  testSpecs.forEach((testSpec) => {
    const {sqlQuery, expected} = testSpec;
    test(sqlQuery, () => {
      expect(utils.convertMySqlStyleQueryToPostgres(sqlQuery)).toEqual(expected);
    });
  })
>>>>>>> 9a4121a0
});<|MERGE_RESOLUTION|>--- conflicted
+++ resolved
@@ -276,45 +276,6 @@
       expect(utils.parsePublicKey(validDer)).toBe(validDecoded);
     });
   });
-<<<<<<< HEAD
-=======
-});
-
-describe('Utils getTransactionTypeQuery tests', () => {
-  test('Verify null query params', () => {
-    expect(utils.getTransactionTypeQuery(null)).toBe('');
-  });
-  test('Verify undefined query params', () => {
-    expect(utils.getTransactionTypeQuery(undefined)).toBe('');
-  });
-  test('Verify empty query params', () => {
-    expect(utils.getTransactionTypeQuery({})).toBe('');
-  });
-  test('Verify empty transaction type query', () => {
-    expect(() => utils.getTransactionTypeQuery({[constants.filterKeys.TRANSACTION_TYPE]: ''})).toThrowError(
-      InvalidArgumentError
-    );
-  });
-  test('Verify non applicable transaction type query', () => {
-    expect(() =>
-      utils.getTransactionTypeQuery({[constants.filterKeys.TRANSACTION_TYPE]: 'newtransaction'})
-    ).toThrowError(InvalidArgumentError);
-  });
-  test('Verify applicable TOKENCREATION transaction type query', () => {
-    expect(utils.getTransactionTypeQuery({[constants.filterKeys.TRANSACTION_TYPE]: 'TOKENCREATION'})).toBe(
-      `type = ${constants.transactionTypes.TOKENCREATION}`
-    );
-  });
-  test('Verify applicable TOKENASSOCIATE transaction type query', () => {
-    expect(utils.getTransactionTypeQuery({[constants.filterKeys.TRANSACTION_TYPE]: 'TOKENASSOCIATE'})).toBe(
-      `type = ${constants.transactionTypes.TOKENASSOCIATE}`
-    );
-  });
-  test('Verify applicable consensussubmitmessage transaction type query', () => {
-    expect(utils.getTransactionTypeQuery({[constants.filterKeys.TRANSACTION_TYPE]: 'consensussubmitmessage'})).toBe(
-      `type = ${constants.transactionTypes.CONSENSUSSUBMITMESSAGE}`
-    );
-  });
 });
 
 describe('Utils convertMySqlStyleQueryToPostgres tests', () => {
@@ -342,6 +303,5 @@
     test(sqlQuery, () => {
       expect(utils.convertMySqlStyleQueryToPostgres(sqlQuery)).toEqual(expected);
     });
-  })
->>>>>>> 9a4121a0
+  });
 });