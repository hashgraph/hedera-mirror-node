{
  "description": "Transaction api calls for a specific transactions using non matching transaction id",
  "setup": {
    "accounts": [
      {
        "entity_num": 3
      },
      {
        "entity_num": 9
      },
      {
        "entity_num": 10
      },
      {
        "entity_num": 98
      }
    ],
    "balances": [],
    "transactions": [],
    "cryptotransfers": [
      {
        "consensus_timestamp": "1234567890000000001",
        "payerAccountId": "0.0.10",
        "recipientAccountId": "0.0.9",
        "amount": 10,
        "nodeAccountId": "0.0.3",
        "treasuryAccountId": "0.0.98"
      }
    ]
  },
<<<<<<< HEAD
  "url": "/api/v1/transactions/0.1.10-1585326846-000000000",
=======
  "url": "/api/v1/transactions/0.1.10-1234567891-000000000",
>>>>>>> e9cd9ba0
  "responseStatus": 404,
  "responseJson": {
    "_status": {
      "messages": [
        {
          "message": "Not found"
        }
      ]
    }
  }
}<|MERGE_RESOLUTION|>--- conflicted
+++ resolved
@@ -28,11 +28,7 @@
       }
     ]
   },
-<<<<<<< HEAD
-  "url": "/api/v1/transactions/0.1.10-1585326846-000000000",
-=======
   "url": "/api/v1/transactions/0.1.10-1234567891-000000000",
->>>>>>> e9cd9ba0
   "responseStatus": 404,
   "responseJson": {
     "_status": {
