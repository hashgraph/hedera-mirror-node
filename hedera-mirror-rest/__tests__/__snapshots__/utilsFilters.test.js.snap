--- conflicted
+++ resolved
@@ -1,189 +1,6 @@
 // Jest Snapshot v1, https://goo.gl/fbAQLP
 
-<<<<<<< HEAD
-exports[`utils buildAndValidateFilters test validator fails 1`] = `
-Array [
-  "Invalid parameter: account.id",
-  "Invalid parameter: limit",
-  "Invalid parameter: limit",
-  "Invalid parameter: timestamp",
-  "Invalid parameter: topic0",
-  "Invalid parameter: topic0",
-]
-`;
-
-exports[`utils validateAndParseFilters FROM key tests Verify validateAndParseFilters for invalid {"key":"from","operator":"eq","value":"-1"} 1`] = `
-Array [
-  "Invalid parameter: from",
-]
-`;
-
-exports[`utils validateAndParseFilters FROM key tests Verify validateAndParseFilters for invalid {"key":"from","operator":"eq","value":"0x"} 1`] = `
-Array [
-  "Invalid parameter: from",
-]
-`;
-
-exports[`utils validateAndParseFilters FROM key tests Verify validateAndParseFilters for invalid {"key":"from","operator":"eq","value":"0x00000000000000000000000000000000000000012"} 1`] = `
-Array [
-  "Invalid parameter: from",
-]
-`;
-
-exports[`utils validateAndParseFilters account balance key tests Verify validateAndParseFilters for invalid {"key":"account.balance","operator":"eq","value":"-1"} 1`] = `
-Array [
-  "Invalid parameter: account.balance",
-]
-`;
-
-exports[`utils validateAndParseFilters account balance key tests Verify validateAndParseFilters for invalid {"key":"account.balance","operator":"eq","value":"23456789012345678901234"} 1`] = `
-Array [
-  "Invalid parameter: account.balance",
-]
-`;
-
-exports[`utils validateAndParseFilters account balance key tests Verify validateAndParseFilters for invalid {"key":"account.balance","operator":"eq","value":"y"} 1`] = `
-Array [
-  "Invalid parameter: account.balance",
-]
-`;
-
-exports[`utils validateAndParseFilters address book file id tests Verify validateAndParseFilters for invalid {"key":"file.id","operator":"eq","value":"0.0.2000"} 1`] = `
-Array [
-  "Invalid parameter: file.id",
-]
-`;
-
-exports[`utils validateAndParseFilters address book file id tests Verify validateAndParseFilters for invalid {"key":"file.id","operator":"eq","value":"1.2.3"} 1`] = `
-Array [
-  "Invalid parameter: file.id",
-]
-`;
-
-exports[`utils validateAndParseFilters address book file id tests Verify validateAndParseFilters for invalid {"key":"file.id","operator":"eq","value":"123"} 1`] = `
-Array [
-  "Invalid parameter: file.id",
-]
-`;
-
-exports[`utils validateAndParseFilters address book file id tests Verify validateAndParseFilters for invalid {"key":"file.id","operator":"eq","value":"101102"} 1`] = `
-Array [
-  "Invalid parameter: file.id",
-]
-`;
-
-exports[`utils validateAndParseFilters address book file id tests Verify validateAndParseFilters for invalid {"key":"file.id","operator":"eq","value":"1234567890"} 1`] = `
-Array [
-  "Invalid parameter: file.id",
-]
-`;
-
-exports[`utils validateAndParseFilters address book file id tests Verify validateAndParseFilters for invalid {"key":"file.id","operator":"gt","value":"100"} 1`] = `
-Array [
-  "Invalid parameter: file.id",
-]
-`;
-
-exports[`utils validateAndParseFilters address book file id tests Verify validateAndParseFilters for invalid {"key":"file.id","operator":"gte","value":"101"} 1`] = `
-Array [
-  "Invalid parameter: file.id",
-]
-`;
-
-exports[`utils validateAndParseFilters address book file id tests Verify validateAndParseFilters for invalid {"key":"file.id","operator":"lt","value":"-1"} 1`] = `
-Array [
-  "Invalid parameter: file.id",
-]
-`;
-
-exports[`utils validateAndParseFilters address book file id tests Verify validateAndParseFilters for invalid {"key":"file.id","operator":"lt","value":"0.1.23456789012345"} 1`] = `
-Array [
-  "Invalid parameter: file.id",
-]
-`;
-
-exports[`utils validateAndParseFilters address book file id tests Verify validateAndParseFilters for invalid {"key":"file.id","operator":"lt","value":"103"} 1`] = `
-Array [
-  "Invalid parameter: file.id",
-]
-`;
-
-exports[`utils validateAndParseFilters address book file id tests Verify validateAndParseFilters for invalid {"key":"file.id","operator":"lte","value":"102"} 1`] = `
-Array [
-  "Invalid parameter: file.id",
-]
-`;
-
-exports[`utils validateAndParseFilters boolean key tests Verify validateAndParseFilters for invalid {"key":"scheduled","operator":"eq","value":"invalid"} 1`] = `
-Array [
-  "Invalid parameter: scheduled",
-]
-`;
-
-exports[`utils validateAndParseFilters boolean key tests Verify validateAndParseFilters for invalid {"key":"scheduled","operator":"gt","value":"true"} 1`] = `
-Array [
-  "Invalid parameter: scheduled",
-]
-`;
-
-exports[`utils validateAndParseFilters boolean key tests Verify validateAndParseFilters for invalid {"key":"scheduled","operator":"gte","value":"true"} 1`] = `
-Array [
-  "Invalid parameter: scheduled",
-]
-`;
-
-exports[`utils validateAndParseFilters boolean key tests Verify validateAndParseFilters for invalid {"key":"scheduled","operator":"lt","value":"true"} 1`] = `
-Array [
-  "Invalid parameter: scheduled",
-]
-`;
-
-exports[`utils validateAndParseFilters boolean key tests Verify validateAndParseFilters for invalid {"key":"scheduled","operator":"lte","value":"true"} 1`] = `
-Array [
-  "Invalid parameter: scheduled",
-]
-`;
-
-exports[`utils validateAndParseFilters boolean key tests Verify validateAndParseFilters for invalid {"key":"scheduled","operator":"ne","value":"true"} 1`] = `
-Array [
-  "Invalid parameter: scheduled",
-]
-`;
-
-exports[`utils validateAndParseFilters credit type key tests Verify validateAndParseFilters for invalid {"key":"type","operator":"eq","value":"-1"} 1`] = `
-Array [
-  "Invalid parameter: type",
-]
-`;
-
-exports[`utils validateAndParseFilters credit type key tests Verify validateAndParseFilters for invalid {"key":"type","operator":"eq","value":"cred"} 1`] = `
-Array [
-  "Invalid parameter: type",
-]
-`;
-
-exports[`utils validateAndParseFilters credit type key tests Verify validateAndParseFilters for invalid {"key":"type","operator":"eq","value":"deb"} 1`] = `
-Array [
-  "Invalid parameter: type",
-]
-`;
-
-exports[`utils validateAndParseFilters crypto key tests Verify validateAndParseFilters for invalid {"key":"account.publickey","operator":"eq","value":"3c3d546321ff6f63d701d2ec5c2"} 1`] = `
-Array [
-  "Invalid parameter: account.publickey",
-]
-`;
-
-exports[`utils validateAndParseFilters crypto key tests Verify validateAndParseFilters for invalid {"key":"account.publickey","operator":"eq","value":"key"} 1`] = `
-Array [
-  "Invalid parameter: account.publickey",
-]
-`;
-
-exports[`utils validateAndParseFilters crypto key tests Verify validateAndParseFilters for invalid {"key":"publickey","operator":"eq","value":"3c3d546321ff6f63d701d2ec5c2"} 1`] = `
-=======
 exports[`utils buildAndValidateFilters test exceeded max number of repeated parameters 1`] = `
->>>>>>> d5d2a092
 Array [
   "Parameter values count exceeds maximum number allowed: limit count: 5 max: 4",
 ]
@@ -195,5 +12,7 @@
   "Invalid parameter: limit",
   "Invalid parameter: limit",
   "Invalid parameter: timestamp",
+  "Invalid parameter: topic0",
+  "Invalid parameter: topic0",
 ]
 `;