/*-
 * ‌
 * Hedera Mirror Node
 * ​
 * Copyright (C) 2019-2020 Hedera Hashgraph, LLC
 * ​
 * Licensed under the Apache License, Version 2.0 (the "License");
 * you may not use this file except in compliance with the License.
 * You may obtain a copy of the License at
 *
 *      http://www.apache.org/licenses/LICENSE-2.0
 *
 * Unless required by applicable law or agreed to in writing, software
 * distributed under the License is distributed on an "AS IS" BASIS,
 * WITHOUT WARRANTIES OR CONDITIONS OF ANY KIND, either express or implied.
 * See the License for the specific language governing permissions and
 * limitations under the License.
 * ‍
 */
'use strict';

/**
 * Integration tests for the rest-api and postgresql database.
 * Tests will be performed using either a docker postgres instance managed by the testContainers module or
 * some other database (running locally, instantiated in the CI environment, etc).
 * Tests instantiate the database schema via a flywaydb wrapper using the flyway CLI to clean and migrate the
 * schema (using sql files in the ../src/resources/db/migration directory).
 *
 * * Test data for rest-api tests is created by:
 * 1) reading account id, balance, expiration and crypto transfer information from *.spec.json
 * 2) applying account creations, balance sets and transfers to the integration DB
 *
 * Test data for database tests is created by:
 * 1) reading account id, balance, expiration and crypto transfer information from integration_test_data.json
 * 2) storing those accounts in integration DB
 * 3) creating 3 balances records per account at timestamp 1000, 2000, 3000 in the integration DB
 * 4) apply transfers (from integration_test_data.json) to the integration DB
 *
 * Tests are then run in code below (find TESTS all caps) and by comparing requests/responses from the server to data
 * in the specs/ dir.
 *
 * environment variables used:
 * TEST_DB_HOST (default: use testcontainers, examples: localhost, dbhost, 10.0.0.75)
 * TEST_DB_PORT (default: 5432)
 * TEST_DB_NAME (default: mirror_node_integration)
 */
const transactions = require('../transactions.js');
const path = require('path');
const request = require('supertest');
const server = require('../server');
const fs = require('fs');
const integrationDbOps = require('./integrationDbOps.js');
const integrationDomainOps = require('./integrationDomainOps.js');
let sqlConnection;

beforeAll(async () => {
  jest.setTimeout(20000);
  sqlConnection = await integrationDbOps.instantiateDatabase();
});

afterAll(() => {
  integrationDbOps.closeConnection();
});

beforeEach(async () => {
  await integrationDbOps.cleanUp();
  await setupData();
});

//
// TEST DATA
// shard 0, realm 15, accounts 1-10
// 3 balances per account
// several transactions

const shard = 0;
const realm = 15;

<<<<<<< HEAD
const addTransaction = async function(
  consensusTimestamp,
  payerAccountId,
  transfers,
  validDurationSeconds = 11,
  maxFee = 33,
  result = 22,
  type = 14
) {
  await integrationDbOps.runSqlQuery(
    'insert into t_transactions (consensus_ns, valid_start_ns, fk_payer_acc_id, fk_node_acc_id, result, type, valid_duration_seconds, max_fee) values ($1, $2, $3, $4, $5, $6, $7, $8);',
    [
      consensusTimestamp,
      consensusTimestamp - 1,
      accountEntityIds[payerAccountId],
      accountEntityIds[2],
      result,
      type,
      validDurationSeconds,
      maxFee
    ]
  );
  for (var i = 0; i < transfers.length; ++i) {
    let xfer = transfers[i];
    await integrationDbOps.runSqlQuery(
      'insert into t_cryptotransferlists (consensus_timestamp, amount, realm_num, entity_num) values ($1, $2, $3, $4);',
      [consensusTimestamp, xfer[1], realm, xfer[0]]
    );
  }
=======
/**
 * Setup test data in the postgres instance.
 */

const setupData = async function() {
  const testDataPath = path.join(__dirname, 'integration_test_data.json');
  const testData = fs.readFileSync(testDataPath);
  const testDataJson = JSON.parse(testData);

  await integrationDomainOps.setUp(testDataJson.setup, sqlConnection);

  console.log('Finished initializing DB data');
>>>>>>> 9294d420
};

/**
 * Add a crypto transfer from A to B with A also paying 1 tinybar to account number 2 (fee)
 * @param consensusTimestamp
 * @param payerAccountId
 * @param recipientAccountId
 * @param amount
 * @returns {Promise<void>}
 */
const addCryptoTransferTransaction = async function(
  consensusTimestamp,
  payerAccountId,
  recipientAccountId,
  amount,
  validDurationSeconds,
  maxFee,
  result = 22,
  type = 14,
  nodeAccountId = '0.15.3',
  treasuryAccountId = '0.15.98'
) {
<<<<<<< HEAD
  await addTransaction(
    consensusTimestamp,
    payerAccountId,
    [
      [payerAccountId, -1 - amount],
      [recipientAccountId, amount],
      [bankId, 1]
    ],
    validDurationSeconds,
    maxFee
  );
};

/**
 * Setup test data in the postgres instance.
 */
const testDataPath = path.join(__dirname, 'integration_test_data.json');
const testData = fs.readFileSync(testDataPath);
const testDataJson = JSON.parse(testData);

const setupData = async function() {
  const balancePerAccountCount = 3;
  const testAccounts = testDataJson['accounts'];
  console.log(`Adding ${testAccounts.length} accounts with ${balancePerAccountCount} balances per account`);
  for (let account of testAccounts) {
    await addAccount(account.id, account.expiration_ns);

    // Add 3 balances for each account.
    for (var ts = 0; ts < balancePerAccountCount; ++ts) {
      await integrationDbOps.runSqlQuery(
        'insert into account_balances (consensus_timestamp, account_realm_num, account_num, balance) values ($1, $2, $3, $4);',
        [ts * 1000, realm, account.id, account.balance]
      );
    }
  }

  console.log('Adding crypto transfer transactions');
  for (let transfer of testDataJson['transfers']) {
    await addCryptoTransferTransaction(transfer.time, transfer.from, transfer.to, transfer.amount);
  }
=======
  await integrationDomainOps.addCryptoTransaction({
    consensus_timestamp: consensusTimestamp,
    payerAccountId: payerAccountId,
    recipientAccountId: recipientAccountId,
    amount: amount,
    valid_duration_seconds: validDurationSeconds,
    max_fee: maxFee,
    result: result,
    type: type,
    nodeAccountId: nodeAccountId,
    treasuryAccountId: treasuryAccountId
  });
};

const createAndPopulateNewAccount = async (id, realm, ts, bal) => {
  await integrationDomainOps.addAccount({
    entity_num: id,
    entity_realm: realm
  });
>>>>>>> 9294d420

  await integrationDomainOps.setAccountBalance({
    timestamp: ts,
    id: id,
    realm_num: realm,
    balance: bal
  });
};

/**
 * Map a DB transaction/cryptotransfer result to something easily comparable in a test assert/expect.
 * @param rows
 * @returns {*}
 */
function mapTransactionResults(rows) {
  return rows.map(function(v) {
    return '@' + v['consensus_ns'] + ': account ' + v['account_num'] + ' \u0127' + v['amount'];
  });
}

function extractDurationAndMaxFeeFromTransactionResults(rows) {
  return rows.map(function(v) {
    return '@' + v['valid_duration_seconds'] + ',' + v['max_fee'];
  });
}

function extractNameAndResultFromTransactionResults(rows) {
  return rows.map(function(v) {
    return '@' + v['name'] + ',' + v['result'];
  });
}

//
// TESTS
//

test('DB integration test - transactions.reqToSql - no query string - 3 txn 9 xfers', async () => {
  let sql = transactions.reqToSql({query: {}});
  let res = await integrationDbOps.runSqlQuery(sql.query, sql.params);
  expect(res.rowCount).toEqual(9);
  expect(mapTransactionResults(res.rows).sort()).toEqual([
    '@1050: account 10 \u0127-11',
    '@1050: account 9 \u012710',
    '@1050: account 98 \u01271',
    '@1051: account 10 \u0127-21',
    '@1051: account 9 \u012720',
    '@1051: account 98 \u01271',
    '@1052: account 8 \u0127-31',
    '@1052: account 9 \u012730',
    '@1052: account 98 \u01271'
  ]);
});

test('DB integration test - transactions.reqToSql - single valid account - 1 txn 3 xfers', async () => {
  let sql = transactions.reqToSql({query: {'account.id': `${shard}.${realm}.8`}});
  let res = await integrationDbOps.runSqlQuery(sql.query, sql.params);
  expect(res.rowCount).toEqual(3);
  expect(mapTransactionResults(res.rows).sort()).toEqual([
    '@1052: account 8 \u0127-31',
    '@1052: account 9 \u012730',
    '@1052: account 98 \u01271'
  ]);
});

test('DB integration test - transactions.reqToSql - invalid account', async () => {
  let sql = transactions.reqToSql({query: {'account.id': '0.17.666'}});
  let res = await integrationDbOps.runSqlQuery(sql.query, sql.params);
  expect(res.rowCount).toEqual(0);
});

test('DB integration test - transactions.reqToSql - null validDurationSeconds and maxFee inserts', async () => {
<<<<<<< HEAD
  await addCryptoTransferTransaction(1062, 3, 4, 50, 5, null); // null maxFee
  await addCryptoTransferTransaction(1063, 3, 4, 70, null, 777); //null validDurationSeconds
  await addCryptoTransferTransaction(1064, 3, 4, 70, null, null); // valid validDurationSeconds and maxFee

  let sql = transactions.reqToSql({query: {'account.id': '0.15.3'}});
=======
  await addCryptoTransferTransaction(1062, '0.15.5', '0.15.4', 50, 5, null); // null maxFee
  await addCryptoTransferTransaction(1063, '0.15.5', '0.15.4', 70, null, 777); // null validDurationSeconds
  await addCryptoTransferTransaction(1064, '0.15.5', '0.15.4', 70, null, null); // valid validDurationSeconds and maxFee

  let sql = transactions.reqToSql({query: {'account.id': '0.15.5'}});
>>>>>>> 9294d420
  let res = await integrationDbOps.runSqlQuery(sql.query, sql.params);
  expect(res.rowCount).toEqual(9);
  expect(extractDurationAndMaxFeeFromTransactionResults(res.rows).sort()).toEqual([
    '@5,null',
    '@5,null',
    '@5,null',
    '@null,777',
    '@null,777',
    '@null,777',
    '@null,null',
    '@null,null',
    '@null,null'
  ]);
});

test('DB integration test - transactions.reqToSql - Unknown transaction result and type', async () => {
<<<<<<< HEAD
  await addTransaction(1070, 7, [[2, 1]], 11, 33, -1, -1);

  let sql = transactions.reqToSql({query: {timestamp: '0.000001070'}});
  let res = await integrationDbOps.runSqlQuery(sql.query, sql.params);
  expect(res.rowCount).toEqual(1);
  expect(res.rows[0].name).toEqual('UNKNOWN');
  expect(res.rows[0].result).toEqual('UNKNOWN');
=======
  await addCryptoTransferTransaction(1070, '0.15.7', '0.15.1', 2, 11, 33, -1, -1);

  let sql = transactions.reqToSql({query: {timestamp: '0.000001070'}});
  let res = await integrationDbOps.runSqlQuery(sql.query, sql.params);
  expect(res.rowCount).toEqual(3);
  expect(extractNameAndResultFromTransactionResults(res.rows).sort()).toEqual([
    '@UNKNOWN,UNKNOWN',
    '@UNKNOWN,UNKNOWN',
    '@UNKNOWN,UNKNOWN'
  ]);
>>>>>>> 9294d420
});

test('DB integration test - transactions.reqToSql - Account range filtered transactions', async () => {
<<<<<<< HEAD
  await createAndPopulateNewAccount(13, 5, 10);
  await createAndPopulateNewAccount(63, 6, 50);
  await createAndPopulateNewAccount(82, 7, 100);

  // create 3 transactions - 9 transfers
  await addCryptoTransferTransaction(2062, 13, 63, 50, 5000, 50);
  await addCryptoTransferTransaction(2063, 63, 82, 70, 7000, 777);
  await addCryptoTransferTransaction(2064, 82, 63, 20, 8000, -80);

  let sql = transactions.reqToSql({query: {'account.id': ['gte:0.15.70', 'lte:0.15.100']}});
=======
  await createAndPopulateNewAccount(13, 15, 5, 10);
  await createAndPopulateNewAccount(63, 15, 6, 50);
  await createAndPopulateNewAccount(82, 15, 7, 100);

  // create 3 transactions - 9 transfers
  await addCryptoTransferTransaction(2062, '0.15.13', '0.15.63', 50, 5000, 50);
  await addCryptoTransferTransaction(2063, '0.15.63', '0.15.82', 70, 7000, 777);
  await addCryptoTransferTransaction(2064, '0.15.82', '0.15.63', 20, 8000, -80);

  let sql = transactions.reqToSql({query: {'account.id': ['gte:0.15.70', 'lte:0.15.97']}});
>>>>>>> 9294d420
  let res = await integrationDbOps.runSqlQuery(sql.query, sql.params);

  // 6 transfers are applicable. For each transfer negative amount from self, amount to recipient and fee to bank
  // Note bank is out of desired range but is expected in query result
  expect(res.rowCount).toEqual(6);
  expect(mapTransactionResults(res.rows).sort()).toEqual([
    '@2063: account 63 \u0127-71',
    '@2063: account 82 \u012770',
    '@2063: account 98 \u01271',
    '@2064: account 63 \u012720',
    '@2064: account 82 \u0127-21',
    '@2064: account 98 \u01271'
  ]);
});

let specPath = path.join(__dirname, 'specs');
fs.readdirSync(specPath).forEach(function(file) {
  let p = path.join(specPath, file);
  let specText = fs.readFileSync(p, 'utf8');
  var spec = JSON.parse(specText);
  test(`DB integration test - ${file} - ${spec.url}`, async () => {
    await specSetupSteps(spec.setup);

    let response = await request(server).get(spec.url);

    expect(response.status).toEqual(spec.responseStatus);
    expect(JSON.parse(response.text)).toEqual(spec.responseJson);
  });
});

const specSetupSteps = async function(spec) {
  await integrationDbOps.cleanUp();
  await integrationDomainOps.setUp(spec, sqlConnection);
};<|MERGE_RESOLUTION|>--- conflicted
+++ resolved
@@ -76,37 +76,6 @@
 const shard = 0;
 const realm = 15;
 
-<<<<<<< HEAD
-const addTransaction = async function(
-  consensusTimestamp,
-  payerAccountId,
-  transfers,
-  validDurationSeconds = 11,
-  maxFee = 33,
-  result = 22,
-  type = 14
-) {
-  await integrationDbOps.runSqlQuery(
-    'insert into t_transactions (consensus_ns, valid_start_ns, fk_payer_acc_id, fk_node_acc_id, result, type, valid_duration_seconds, max_fee) values ($1, $2, $3, $4, $5, $6, $7, $8);',
-    [
-      consensusTimestamp,
-      consensusTimestamp - 1,
-      accountEntityIds[payerAccountId],
-      accountEntityIds[2],
-      result,
-      type,
-      validDurationSeconds,
-      maxFee
-    ]
-  );
-  for (var i = 0; i < transfers.length; ++i) {
-    let xfer = transfers[i];
-    await integrationDbOps.runSqlQuery(
-      'insert into t_cryptotransferlists (consensus_timestamp, amount, realm_num, entity_num) values ($1, $2, $3, $4);',
-      [consensusTimestamp, xfer[1], realm, xfer[0]]
-    );
-  }
-=======
 /**
  * Setup test data in the postgres instance.
  */
@@ -119,7 +88,6 @@
   await integrationDomainOps.setUp(testDataJson.setup, sqlConnection);
 
   console.log('Finished initializing DB data');
->>>>>>> 9294d420
 };
 
 /**
@@ -142,48 +110,6 @@
   nodeAccountId = '0.15.3',
   treasuryAccountId = '0.15.98'
 ) {
-<<<<<<< HEAD
-  await addTransaction(
-    consensusTimestamp,
-    payerAccountId,
-    [
-      [payerAccountId, -1 - amount],
-      [recipientAccountId, amount],
-      [bankId, 1]
-    ],
-    validDurationSeconds,
-    maxFee
-  );
-};
-
-/**
- * Setup test data in the postgres instance.
- */
-const testDataPath = path.join(__dirname, 'integration_test_data.json');
-const testData = fs.readFileSync(testDataPath);
-const testDataJson = JSON.parse(testData);
-
-const setupData = async function() {
-  const balancePerAccountCount = 3;
-  const testAccounts = testDataJson['accounts'];
-  console.log(`Adding ${testAccounts.length} accounts with ${balancePerAccountCount} balances per account`);
-  for (let account of testAccounts) {
-    await addAccount(account.id, account.expiration_ns);
-
-    // Add 3 balances for each account.
-    for (var ts = 0; ts < balancePerAccountCount; ++ts) {
-      await integrationDbOps.runSqlQuery(
-        'insert into account_balances (consensus_timestamp, account_realm_num, account_num, balance) values ($1, $2, $3, $4);',
-        [ts * 1000, realm, account.id, account.balance]
-      );
-    }
-  }
-
-  console.log('Adding crypto transfer transactions');
-  for (let transfer of testDataJson['transfers']) {
-    await addCryptoTransferTransaction(transfer.time, transfer.from, transfer.to, transfer.amount);
-  }
-=======
   await integrationDomainOps.addCryptoTransaction({
     consensus_timestamp: consensusTimestamp,
     payerAccountId: payerAccountId,
@@ -203,7 +129,6 @@
     entity_num: id,
     entity_realm: realm
   });
->>>>>>> 9294d420
 
   await integrationDomainOps.setAccountBalance({
     timestamp: ts,
@@ -275,19 +200,11 @@
 });
 
 test('DB integration test - transactions.reqToSql - null validDurationSeconds and maxFee inserts', async () => {
-<<<<<<< HEAD
-  await addCryptoTransferTransaction(1062, 3, 4, 50, 5, null); // null maxFee
-  await addCryptoTransferTransaction(1063, 3, 4, 70, null, 777); //null validDurationSeconds
-  await addCryptoTransferTransaction(1064, 3, 4, 70, null, null); // valid validDurationSeconds and maxFee
-
-  let sql = transactions.reqToSql({query: {'account.id': '0.15.3'}});
-=======
   await addCryptoTransferTransaction(1062, '0.15.5', '0.15.4', 50, 5, null); // null maxFee
   await addCryptoTransferTransaction(1063, '0.15.5', '0.15.4', 70, null, 777); // null validDurationSeconds
   await addCryptoTransferTransaction(1064, '0.15.5', '0.15.4', 70, null, null); // valid validDurationSeconds and maxFee
 
   let sql = transactions.reqToSql({query: {'account.id': '0.15.5'}});
->>>>>>> 9294d420
   let res = await integrationDbOps.runSqlQuery(sql.query, sql.params);
   expect(res.rowCount).toEqual(9);
   expect(extractDurationAndMaxFeeFromTransactionResults(res.rows).sort()).toEqual([
@@ -304,15 +221,6 @@
 });
 
 test('DB integration test - transactions.reqToSql - Unknown transaction result and type', async () => {
-<<<<<<< HEAD
-  await addTransaction(1070, 7, [[2, 1]], 11, 33, -1, -1);
-
-  let sql = transactions.reqToSql({query: {timestamp: '0.000001070'}});
-  let res = await integrationDbOps.runSqlQuery(sql.query, sql.params);
-  expect(res.rowCount).toEqual(1);
-  expect(res.rows[0].name).toEqual('UNKNOWN');
-  expect(res.rows[0].result).toEqual('UNKNOWN');
-=======
   await addCryptoTransferTransaction(1070, '0.15.7', '0.15.1', 2, 11, 33, -1, -1);
 
   let sql = transactions.reqToSql({query: {timestamp: '0.000001070'}});
@@ -323,22 +231,9 @@
     '@UNKNOWN,UNKNOWN',
     '@UNKNOWN,UNKNOWN'
   ]);
->>>>>>> 9294d420
 });
 
 test('DB integration test - transactions.reqToSql - Account range filtered transactions', async () => {
-<<<<<<< HEAD
-  await createAndPopulateNewAccount(13, 5, 10);
-  await createAndPopulateNewAccount(63, 6, 50);
-  await createAndPopulateNewAccount(82, 7, 100);
-
-  // create 3 transactions - 9 transfers
-  await addCryptoTransferTransaction(2062, 13, 63, 50, 5000, 50);
-  await addCryptoTransferTransaction(2063, 63, 82, 70, 7000, 777);
-  await addCryptoTransferTransaction(2064, 82, 63, 20, 8000, -80);
-
-  let sql = transactions.reqToSql({query: {'account.id': ['gte:0.15.70', 'lte:0.15.100']}});
-=======
   await createAndPopulateNewAccount(13, 15, 5, 10);
   await createAndPopulateNewAccount(63, 15, 6, 50);
   await createAndPopulateNewAccount(82, 15, 7, 100);
@@ -349,7 +244,6 @@
   await addCryptoTransferTransaction(2064, '0.15.82', '0.15.63', 20, 8000, -80);
 
   let sql = transactions.reqToSql({query: {'account.id': ['gte:0.15.70', 'lte:0.15.97']}});
->>>>>>> 9294d420
   let res = await integrationDbOps.runSqlQuery(sql.query, sql.params);
 
   // 6 transfers are applicable. For each transfer negative amount from self, amount to recipient and fee to bank
