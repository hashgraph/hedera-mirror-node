/*-
 * ‌
 * Hedera Mirror Node
 * ​
 * Copyright (C) 2019 - 2020 Hedera Hashgraph, LLC
 * ​
 * Licensed under the Apache License, Version 2.0 (the "License");
 * you may not use this file except in compliance with the License.
 * You may obtain a copy of the License at
 *
 *      http://www.apache.org/licenses/LICENSE-2.0
 *
 * Unless required by applicable law or agreed to in writing, software
 * distributed under the License is distributed on an "AS IS" BASIS,
 * WITHOUT WARRANTIES OR CONDITIONS OF ANY KIND, either express or implied.
 * See the License for the specific language governing permissions and
 * limitations under the License.
 * ‍
 */
'use strict';

const checkSql = (parsedparams, condition) => {
  for (const p of parsedparams) {
    if (p.field == condition.field && p.operator == condition.operator && p.value == condition.value) {
      return true;
    }
  }
  console.log(
    `ERROR: Condition: ${condition.field} ${condition.operator} ${
      condition.value
    } not present in the generated SQL: ${JSON.stringify(parsedparams)}`
  );
  return false;
};

/**
 * Parse the sql query with positional parameters and an array of corresponding
 * values to extracts the filter clauses of the query (e.g. consensus_ns < xyz)
 * @param {String} sqlquery The SQL query string for postgreSQL
 * @param {Array} sqlparams The array of values for positional parameters
 * @param {String} orderprefix The parameter before ASC or DESC keyword in the SQL query
 * @return {Array} parsedparams An array with extracted filter
 *                          with parsed query parameters.
 */
const parseSqlQueryAndParams = (sqlquery, sqlparams, orderprefix = '') => {
  try {
    // The SQL query is of general form: "select p1, p2 ... pn from table_x limit l"
    // Extract the parameters (p1, p2, ..., pn) and the limit values

    // First clean up the newline/tab characters from multiline string
    let sql = sqlquery.replace(/[\r\n\t]/gm, ' ');

    // Extract everything before the first "from" clause (case insensitive)
    let retparams = sql.match(/select(.*?)\bfrom\b(.*)/is);
    if (retparams.length === 0) {
      return [];
    }

    // Split out individual parameters.
    // Replace "x as y" by "y" (e.g. 'entity_shard as shard' by shard); and
    // "x.y" by "y" (e.g. etrans.entity_num to entity_num) and
    // trim the whitespaces
    let params = retparams[1].split(',');
    params = params
      .map((p) => p.replace(/.*\bas\b/, ''))
      .map((p) => p.replace(/.*\./, ''))
      .map((p) => p.trim());

    // Extract all positional parameters - that are in the
    // "field operator $number" format such as "timestamp <= $2"
    let positionalparams = sql.match(/(\w+?)\s*[<|!|=|>]=*\s*\$(\d+?)/g);
    positionalparams = positionalparams === null ? [] : positionalparams;

    // Now find the limit parameter. This doesn't have an operator
    // because the sql syntax is like: "limit 1000"
    let limitparam = sql.match(/limit\s*?(\$.d*)\b/i);
    if (limitparam !== null) {
      positionalparams.push('limit = ' + limitparam[1]);
    }

    let parsedparams = [];
    // Now, parse each of them and separate out the field, operator and the value
    positionalparams.forEach((p) => {
      const matches = p.match(/(\w+?)\s*([<|=|>]=*)\s*\$(\d+?)/);
      if (matches.length === 4) {
        // original, field, operator, value
        parsedparams.push({
          field: matches[1],
          operator: matches[2],
          value: sqlparams[parseInt(matches[3]) - 1],
        });
      }
    });

    // And lastly, deal with the textual parameters like order and result
    // Find the order parameter by searching for 'desc' or 'asc'

    const orderRegex = new RegExp(orderprefix + '\\s*\\b(desc|asc)\\b', 'i');
    let orderparam = sql.match(orderRegex);
    if (orderparam !== null) {
      parsedparams.push({
        field: 'order',
        operator: '=',
        value: orderparam[orderparam.length - 1],
      });
    }
    // Result parameter
    let resultparam = sql.match(/result\s*(!*=)\s*(\d+)/);
    if (resultparam !== null && resultparam.length == 3) {
      parsedparams.push({
        field: 'result',
        operator: resultparam[1],
        value: resultparam[2],
      });
    }

    return parsedparams;
  } catch (err) {
    return [];
  }
};

const testBadParams = (request, server, url, param, badValues) => {
  const opList = ['', 'eq:', 'lt:', 'gt:', 'lte:', 'gte:', 'ne:'];
  let opListIndex = 0;
  for (const opt of badValues) {
    const op = opList[opListIndex];
    opListIndex = (opListIndex + 1) % opList.length;

    const queryparam = `${param}=${op}${opt}`;
    const fullUrl = url + '?' + queryparam;
    test(`Test: ${fullUrl}`, async () => {
      console.log(fullUrl);
      let response = await request(server).get(fullUrl);
      expect(response.status).toBeGreaterThanOrEqual(400);
      let check = false;
      let err = JSON.parse(response.text);
      if ('_status' in err && 'messages' in err._status && err._status.messages.length > 0) {
        if (err._status.messages[0].message === `Invalid parameter: ${param}`) {
          check = true;
        }
      }
      expect(check).toBeTruthy();
    });
  }
};

const badParamsList = () => {
  return [
    '',
    '"',
    'abcd',
    '!@#$%^&*(){}_+~`',
    '123456789012345678901234567890',
    '1a23',
    '0.a',
    'a.0.3',
    '0-0-3',
    '1eq:2',
    ':eq:',
    ':',
  ];
};

const characters = 'ABCDEFGHIJKLMNOPQRSTUVWXYZabcdefghijklmnopqrstuvwxyz';

const randomString = (length) => {
  let result = '';
  for (let i = length; i > 0; i--) {
    result += characters[Math.floor(Math.random() * characters.length)];
  }
  return result;
};

module.exports = {
<<<<<<< HEAD
  checkSql,
  parseSqlQueryAndParams,
  testBadParams,
  badParamsList,
=======
  badParamsList,
  checkSql,
  parseSqlQueryAndParams,
  randomString,
  testBadParams,
>>>>>>> f327b4c4
};<|MERGE_RESOLUTION|>--- conflicted
+++ resolved
@@ -173,16 +173,9 @@
 };
 
 module.exports = {
-<<<<<<< HEAD
-  checkSql,
-  parseSqlQueryAndParams,
-  testBadParams,
-  badParamsList,
-=======
   badParamsList,
   checkSql,
   parseSqlQueryAndParams,
   randomString,
   testBadParams,
->>>>>>> f327b4c4
 };