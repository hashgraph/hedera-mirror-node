/*
 * Copyright (C) 2019-2023 Hedera Hashgraph, LLC
 *
 * Licensed under the Apache License, Version 2.0 (the "License");
 * you may not use this file except in compliance with the License.
 * You may obtain a copy of the License at
 *
 *      http://www.apache.org/licenses/LICENSE-2.0
 *
 * Unless required by applicable law or agreed to in writing, software
 * distributed under the License is distributed on an "AS IS" BASIS,
 * WITHOUT WARRANTIES OR CONDITIONS OF ANY KIND, either express or implied.
 * See the License for the specific language governing permissions and
 * limitations under the License.
 */

import request from 'supertest';

import * as constants from '../constants';
import server from '../server';
import * as testutils from './testutils';
import subject from '../transactions';
import * as utils from '../utils';

const {
  buildWhereClause,
  convertStakingRewardTransfers,
  createAssessedCustomFeeList,
  createCryptoTransferList,
  getNftTransfers,
  createTransferLists,
  extractSqlFromTransactionsByIdOrHashRequest,
  getStakingRewardTimestamps,
  isValidTransactionHash,
} = subject;

const timeNow = Math.floor(new Date().getTime() / 1000);
const timeOneHourAgo = timeNow - 60 * 60;

// Validation functions
/**
 * Validate length of the transactions returned by the api
 * @param {Array} transactions Array of transactions returned by the rest api
 * @param {Number} len Expected length
 * @return {Boolean}  Result of the check
 */
const validateLen = function (transactions, len) {
  return transactions.length === len;
};

/**
 * Validate the range of timestamps in the transactions returned by the api
 * @param {Array} transactions Array of transactions returned by the rest api
 * @param {Number} low Expected low limit of the timestamps
 * @param {Number} high Expected high limit of the timestamps
 * @return {Boolean}  Result of the check
 */
const validateTsRange = function (transactions, low, high) {
  let ret = true;
  let offender = null;
  for (const tx of transactions) {
    if (tx.consensus_timestamp < low || tx.consensus_timestamp > high) {
      offender = tx;
      ret = false;
    }
  }
  if (!ret) {
    logger.warn(`validateTsRange check failed: ${offender.consensus_timestamp} is not between ${low} and  ${high}`);
  }
  return ret;
};

/**
 * Validate the range of account ids in the transactions returned by the api
 * At least one transfer in a transaction should match the expected range
 * @param {Array} transactions Array of transactions returned by the rest api
 * @param {Number} low Expected low limit of the account ids
 * @param {Number} high Expected high limit of the account ids
 * @return {Boolean}  Result of the check
 */
const validateAccNumRange = function (transactions, low, high) {
  let ret = false;
  for (const tx of transactions) {
    for (const xfer of tx.transfers) {
      const accNum = xfer.account.split('.')[2];
      if (accNum >= low && accNum <= high) {
        // if at least one transfer is valid move to next transaction
        ret = true;
        break;
      }
    }

    if (!ret) {
      logger.warn(
        `validateAccNumRange check failed: No transfer with account between ${low} and ${high} was found in transaction : ${utils.JSONStringify(
          tx
        )}`
      );
      return false;
    }

    // reset ret
    ret = false;
  }

  return true;
};

/**
 * Validate that account ids in the transactions returned by the api are in the list of valid account ids
 * At least one transfer in a transaction should be the expected list of values
 * @param {Array} transactions Array of transactions returned by the rest api
 * @param {Array} list of valid account ids
 * @return {Boolean}  Result of the check
 */
const validateAccNumInArray = function (transactions, ...potentialValues) {
  for (const tx of transactions) {
    if (!testutils.validateAccNumInArray(tx.transfers, potentialValues)) {
      return false;
    }
  }
  return true;
};

/**
 * Validate that all required fields are present in the response
 * @param {Array} transactions Array of transactions returned by the rest api
 * @return {Boolean}  Result of the check
 */
const validateFields = function (transactions) {
  const errors = [];
  const transaction = transactions[0];

  // Assert that all mandatory fields are present in the response
  [
    'consensus_timestamp',
    'charged_tx_fee',
    'entity_id',
    'max_fee',
    'memo_base64',
    'name',
    'node',
    'result',
    'scheduled',
    'transaction_hash',
    'transaction_id',
    'transfers',
    'valid_duration_seconds',
    'valid_start_timestamp',
  ].forEach((field) => {
    if (!(field in transaction)) {
      errors.push(`missing field "${field}"`);
    }
  });

  if (Array.isArray(transaction.transfers)) {
    ['account', 'amount'].forEach((field) => {
      if (!(field in transaction.transfers[0])) {
        errors.push(`missing field "${field}" in transfers[0]`);
      }
    });
  } else {
    errors.push('field "transfers" is not an array');
  }

  if (errors.length !== 0) {
    logger.warn(`validateFields check failed: ${errors.join(',\n\t')}`);
  }

  return errors.length === 0;
};

/**
 * Validate the order of timestamps in the transactions returned by the api
 * @param {Array} transactions Array of transactions returned by the rest api
 * @param {String} order Expected order ('asc' or 'desc')
 * @return {Boolean}  Result of the check
 */
const validateOrder = function (transactions, order) {
  let ret = true;
  let offenderTx = null;
  let offenderVal = null;
  const direction = order === 'desc' ? -1 : 1;
  let val = transactions[0].consensus_timestamp - direction;
  for (const tx of transactions) {
    if (val * direction > tx.consensus_timestamp * direction) {
      offenderTx = tx;
      offenderVal = val;
      ret = false;
    }
    val = tx.consensus_timestamp;
  }
  if (!ret) {
    logger.warn(
      `validateOrder check failed: ${offenderTx.consensus_timestamp} - previous timestamp ${offenderVal} Order  ${order}`
    );
  }
  return ret;
};

/**
 * This is the list of individual tests. Each test validates one query parameter
 * such as timestamp=1234 or account.id=gt:5678.
 * Definition of each test consists of the url string that is used in the query, and an
 * array of checks to be performed on the resultant SQL query.
 * These individual tests can be combined to form complex combinations as shown in the
 * definition of combinedTests below.
 * NOTE: To add more tests, just give it a unique name, specify the url query string, and
 * a set of checks you would like to perform on the resultant SQL query.
 */
const singleTests = {
  timestamp_lowerlimit: {
    urlparam: `timestamp=gte:${timeOneHourAgo}`,
    checks: [{field: 'consensus_timestamp', operator: '>=', value: `${timeOneHourAgo}000000000`}],
    checkFunctions: [
      {func: validateTsRange, args: [timeOneHourAgo, Number.MAX_SAFE_INTEGER]},
      {func: validateFields, args: []},
    ],
  },
  timestamp_higherlimit: {
    urlparam: `timestamp=lt:${timeNow}`,
    checks: [{field: 'consensus_timestamp', operator: '<', value: `${timeNow}000000000`}],
    checkFunctions: [
      {func: validateTsRange, args: [0, timeNow]},
      {func: validateFields, args: []},
    ],
  },
  accountid_lowerlimit: {
    urlparam: 'account.id=gte:0.0.1111',
    checks: [{field: 'entity_id', operator: '>=', value: 1111}],
    checkFunctions: [
      {func: validateAccNumRange, args: [1111, Number.MAX_SAFE_INTEGER]},
      {func: validateFields, args: []},
    ],
  },
  accountid_higherlimit: {
    urlparam: 'account.id=lt:0.0.2222',
    checks: [{field: 'entity_id', operator: '<', value: 2222}],
    checkFunctions: [
      {func: validateAccNumRange, args: [0, 2222]},
      {func: validateFields, args: []},
    ],
  },
  accountid_equal: {
    urlparam: 'account.id=0.0.3333',
    checks: [{field: 'entity_id', operator: 'in', value: 3333}],
    checkFunctions: [{func: validateAccNumInArray, args: [3333]}],
  },
  accountid_multiple: {
    urlparam: 'account.id=0.0.3333&account.id=0.0.3334',
    checks: [
      {field: 'entity_id', operator: 'in', value: 3333},
      {field: 'entity_id', operator: 'in', value: 3334},
    ],
    checkFunctions: [{func: validateAccNumInArray, args: [3333, 3334]}],
  },
  limit: {
    urlparam: 'limit=99',
    checks: [{field: 'limit', operator: '=', value: 99}],
    checkFunctions: [
      {func: validateLen, args: [99]},
      {func: validateFields, args: []},
    ],
  },
  order_asc: {
    urlparam: 'order=asc',
    checks: [{field: 'order', operator: '=', value: 'asc'}],
    checkFunctions: [{func: validateOrder, args: ['asc']}],
  },
  order_desc: {
    urlparam: 'order=desc',
    checks: [{field: 'order', operator: '=', value: 'desc'}],
    checkFunctions: [{func: validateOrder, args: ['desc']}],
  },
  result_fail: {
    urlparam: 'result=fail',
    checks: [{field: 'result', operator: '!=', value: `${utils.resultSuccess}`}],
  },
  result_success: {
    urlparam: 'result=success',
    checks: [{field: 'result', operator: '=', value: `${utils.resultSuccess}`}],
  },
};

/**
 * This list allows creation of combinations of individual tests to exercise presence
 * of multiple query parameters. The combined query string is created by adding the query
 * strings of each of the individual tests, and all checks from all of the individual tests
 * are performed on the resultant SQL query
 * NOTE: To add more combined tests, just add an entry to following array using the
 * individual (single) tests in the object above.
 */
const combinedTests = [
  ['timestamp_lowerlimit', 'timestamp_higherlimit'],
  ['accountid_lowerlimit', 'accountid_higherlimit'],
  ['timestamp_lowerlimit', 'timestamp_higherlimit', 'accountid-lowerlimit', 'accountid_higherlimit'],
  ['timestamp_lowerlimit', 'accountid_higherlimit', 'limit'],
  ['timestamp_higherlimit', 'accountid_lowerlimit', 'result_fail'],
  ['limit', 'result_success', 'order_asc'],
];

// Start of tests
describe('Transaction tests', () => {
  const api = '/api/v1/transactions';

  // First, execute the single tests
  for (const [name, item] of Object.entries(singleTests)) {
    test(`Transactions single test: ${name} - URL: ${item.urlparam}`, async () => {
      const response = await request(server).get([api, item.urlparam].join('?'));

      expect(response.status).toEqual(200);
      const {transactions} = JSON.parse(response.text);
      const parsedParams = JSON.parse(response.text).sqlQuery.parsedparams;

      // Verify the sql query against each of the specified checks
      expect(parsedParams).toEqual(expect.arrayContaining(item.checks));

      // Execute the specified functions to validate the output from the REST API
      let check = true;
      if (item.hasOwnProperty('checkFunctions')) {
        for (const cf of item.checkFunctions) {
          check = check && cf.func.apply(null, [transactions].concat(cf.args));
        }
      }
      expect(check).toBeTruthy();
    });
  }

  // And now, execute the combined tests
  for (const combination of combinedTests) {
    // Combine the individual (single) checks as specified in the combinedTests array
    const combtest = {urls: [], checks: [], checkFunctions: [], names: ''};
    for (const testname of combination) {
      if (testname in singleTests) {
        combtest.names += `${testname} `;
        combtest.urls.push(singleTests[testname].urlparam);
        combtest.checks = combtest.checks.concat(singleTests[testname].checks);
        combtest.checkFunctions = combtest.checkFunctions.concat(
          singleTests[testname].hasOwnProperty('checkFunctions') ? singleTests[testname].checkFunctions : []
        );
      }
    }
    const comburl = combtest.urls.join('&');

    test(`Transactions combination test: ${combtest.names} - URL: ${comburl}`, async () => {
      const response = await request(server).get([api, comburl].join('?'));
      expect(response.status).toEqual(200);
      const parsedParams = JSON.parse(response.text).sqlQuery.parsedparams;
      const {transactions} = JSON.parse(response.text);

      // Verify the sql query against each of the specified checks
      expect(parsedParams).toEqual(expect.arrayContaining(combtest.checks));

      // Execute the specified functions to validate the output from the REST API
      let check = true;
      if (combtest.hasOwnProperty('checkFunctions')) {
        for (const cf of combtest.checkFunctions) {
          check = check && cf.func.apply(null, [transactions].concat(cf.args));
        }
      }
      expect(check).toBeTruthy();
    });
  }

  // Negative testing
  testutils.testBadParams(request, server, api, 'timestamp', testutils.badParamsList());
  testutils.testBadParams(request, server, api, 'account.id', testutils.badParamsList());
  testutils.testBadParams(request, server, api, 'limit', testutils.badParamsList());
  testutils.testBadParams(request, server, api, 'order', testutils.badParamsList());
});

describe('buildWhereClause', () => {
  const testSpecs = [
    {
      conditions: [],
      expected: '',
    },
    {
      conditions: [''],
      expected: '',
    },
    {
      conditions: ['a>?'],
      expected: 'where a>?',
    },
    {
      conditions: ['a>?', 'b<?', 'c<>?'],
      expected: 'where a>? and b<? and c<>?',
    },
    {
      conditions: ['a>?', '', 'b<?', 'c<>?', ''],
      expected: 'where a>? and b<? and c<>?',
    },
  ];

  testSpecs.forEach((testSpec) => {
    const {conditions, expected} = testSpec;
    test(utils.JSONStringify(conditions), () => {
      const whereClause = buildWhereClause(...conditions);
      expect(whereClause.toLowerCase()).toEqual(expected);
    });
  });
});

describe('createAssessedCustomFeeList', () => {
  test('From null', () => {
    expect(createAssessedCustomFeeList(null)).toEqual(undefined);
  });

  test('From undefined', () => {
    expect(createAssessedCustomFeeList(undefined)).toEqual(undefined);
  });

  test('Simple createAssessedCustomFeeList', () => {
    const rowsFromDb = [
      {
        amount: 8,
        collector_account_id: 9901,
        effective_payer_account_ids: [],
        token_id: null,
      },
      {
        amount: 9,
        collector_account_id: 9901,
        effective_payer_account_ids: [7000],
        token_id: 10001,
      },
      {
        amount: 29,
        collector_account_id: 9902,
        effective_payer_account_ids: [7000, 7001],
        token_id: 10002,
      },
    ];
    const expected = [
      {
        amount: 8,
        collector_account_id: '0.0.9901',
        effective_payer_account_ids: [],
        token_id: null,
      },
      {
        amount: 9,
        collector_account_id: '0.0.9901',
        effective_payer_account_ids: ['0.0.7000'],
        token_id: '0.0.10001',
      },
      {
        amount: 29,
        collector_account_id: '0.0.9902',
        effective_payer_account_ids: ['0.0.7000', '0.0.7001'],
        token_id: '0.0.10002',
      },
    ];

    expect(createAssessedCustomFeeList(rowsFromDb)).toEqual(expected);
  });
});

describe('createCryptoTransferList', () => {
  test('From null', () => {
    expect(createCryptoTransferList(null)).toEqual([]);
  });

  test('From undefined', () => {
    expect(createCryptoTransferList(undefined)).toEqual([]);
  });

  test('Simple createCryptoTransferList', () => {
    const rowsFromDb = [
      {
        amount: 8,
        entity_id: 3,
        is_approval: null,
      },
      {
        amount: -27,
        entity_id: 9001,
        is_approval: true,
      },
      {
        amount: 19,
        entity_id: 98,
        is_approval: true,
      },
    ];
    const expected = [
      {
        account: '0.0.3',
        amount: 8,
        is_approval: false,
      },
      {
        account: '0.0.9001',
        amount: -27,
        is_approval: true,
      },
      {
        account: '0.0.98',
        amount: 19,
        is_approval: true,
      },
    ];

    expect(createCryptoTransferList(rowsFromDb)).toEqual(expected);
  });
});

describe('createNftTransferList', () => {
  test('From null', () => {
<<<<<<< HEAD
    expect(getNftTransfers(null)).toEqual([]);
  });

  test('From undefined', () => {
    expect(getNftTransfers(undefined)).toEqual([]);
=======
    expect(createNftTransferList(null)).toEqual([]);
  });

  test('From undefined', () => {
    expect(createNftTransferList(undefined)).toEqual([]);
>>>>>>> a3d21a81
  });

  test('Simple getNftTransfers', () => {
    const rowsFromDb = [
      {
        receiver_account_id: '0.0.1000',
        sender_account_id: '0.0.98',
        serial_number: 1,
        token_id: '0.0.2000',
        is_approval: false,
      },
      {
        receiver_account_id: '0.0.1005',
        sender_account_id: '0.0.98',
        serial_number: 2,
        token_id: '0.0.2000',
        is_approval: false,
      },
      {
        receiver_account_id: '0.0.98',
        sender_account_id: '0.0.1005',
        serial_number: 2,
        token_id: '0.0.2000',
        is_approval: true,
      },
    ];

    const expectedFormat = [
      {
        receiver_account_id: '0.0.1000',
        sender_account_id: '0.0.98',
        serial_number: 1,
        token_id: '0.0.2000',
        is_approval: false,
      },
      {
        receiver_account_id: '0.0.1005',
        sender_account_id: '0.0.98',
        serial_number: 2,
        token_id: '0.0.2000',
        is_approval: false,
      },
      {
        receiver_account_id: '0.0.98',
        sender_account_id: '0.0.1005',
        serial_number: 2,
        token_id: '0.0.2000',
        is_approval: true,
      },
    ];

    expect(getNftTransfers(rowsFromDb)).toEqual(expectedFormat);
  });
});

describe('create transferLists', () => {
  test('Simple nftTransferList', async () => {
    const nftTransfersFromDb = [
      {
        receiver_account_id: '0.0.1000',
        sender_account_id: '0.0.98',
        serial_number: 1,
        token_id: '0.0.2000',
        is_approval: false,
      },
      {
        receiver_account_id: '0.0.1005',
        sender_account_id: '0.0.98',
        serial_number: 2,
        token_id: '0.0.2000',
        is_approval: false,
      },
      {
        receiver_account_id: '0.0.98',
        sender_account_id: '0.0.1005',
        serial_number: 2,
        token_id: '0.0.2000',
        is_approval: true,
      },
    ];

    const transactionsFromDb = [
      {
        consensus_timestamp: 1,
        entity_id: 98,
        memo: null,
        charged_tx_fee: 5,
        max_fee: 33,
        non_fee_transfers: [],
        nonce: 0,
        parent_consensus_timestamp: null,
        token_transfers: [],
        transfers: [],
        result: 22,
        scheduled: false,
        transaction_hash: 'hash',
        type: 14,
        valid_start_ns: 1623787159737799966n,
        transaction_bytes: 'bytes',
        node_account_id: 2,
        payer_account_id: 3,
        crypto_transfer_list: [{amount: 100, entity_id: 98, is_approval: true}],
        nft_transfer: nftTransfersFromDb,
      },
      {
        consensus_timestamp: 2,
        entity_id: 100,
        memo: null,
        charged_tx_fee: 5,
        max_fee: 33,
        non_fee_transfers: [],
        nonce: 1,
        parent_consensus_timestamp: 1,
        token_transfers: [],
        transfers: [],
        result: 22,
        scheduled: false,
        transaction_hash: 'hash',
        type: 14,
        valid_start_ns: 1623787159737799966n,
        transaction_bytes: 'bytes',
        node_account_id: 2,
        payer_account_id: 3,
        crypto_transfer_list: [{amount: 100, entity_id: 100, is_approval: true}],
        nft_transfer: [],
      },
    ];

    const expectedNftTransfers = [
      {
        receiver_account_id: '0.0.1000',
        sender_account_id: '0.0.98',
        serial_number: 1,
        token_id: '0.0.2000',
        is_approval: false,
      },
      {
        receiver_account_id: '0.0.1005',
        sender_account_id: '0.0.98',
        serial_number: 2,
        token_id: '0.0.2000',
        is_approval: false,
      },
      {
        receiver_account_id: '0.0.98',
        sender_account_id: '0.0.1005',
        serial_number: 2,
        token_id: '0.0.2000',
        is_approval: true,
      },
    ];

    const expectedFormat = [
      {
        assessed_custom_fees: undefined,
        bytes: 'bytes',
        consensus_timestamp: '0.000000001',
        charged_tx_fee: 5,
        entity_id: '0.0.98',
        max_fee: '33',
        memo_base64: null,
        name: 'CRYPTOTRANSFER',
        nft_transfers: expectedNftTransfersList,
        node: '0.0.2',
        nonce: 0,
        parent_consensus_timestamp: null,
        result: 'SUCCESS',
        scheduled: false,
        staking_reward_transfers: [],
        token_transfers: [],
        transaction_hash: 'hash',
        transaction_id: '0.0.3-1623787159-737799966',
        transfers: [
          {
            account: '0.0.98',
            amount: 100,
            is_approval: true,
          },
        ],
        valid_duration_seconds: null,
        valid_start_timestamp: '1623787159.737799966',
      },
      {
        assessed_custom_fees: undefined,
        bytes: 'bytes',
        consensus_timestamp: '0.000000002',
        charged_tx_fee: 5,
        entity_id: '0.0.100',
        max_fee: '33',
        memo_base64: null,
        name: 'CRYPTOTRANSFER',
        nft_transfers: [],
        node: '0.0.2',
        nonce: 1,
        parent_consensus_timestamp: '0.000000001',
        result: 'SUCCESS',
        scheduled: false,
        staking_reward_transfers: [],
        token_transfers: [],
        transaction_hash: 'hash',
        transaction_id: '0.0.3-1623787159-737799966',
        transfers: [
          {
            account: '0.0.100',
            amount: 100,
            is_approval: true,
          },
        ],
        valid_duration_seconds: null,
        valid_start_timestamp: '1623787159.737799966',
      },
    ];
    expect((await createTransferLists(transactionsFromDb)).transactions).toEqual(expectedFormat);
  });
});

describe('extractSqlFromTransactionsByIdOrHashRequest', () => {
  describe('success', () => {
    const defaultTransactionIdStr = '0.0.200-123456789-987654321';
    const defaultParams = [200, '123456789987654321', 123458889987654321n];

    const getTransactionIdQuery = (extraConditions) => `
    select
      t.charged_tx_fee,
      t.consensus_timestamp,
      t.entity_id,
      t.max_fee,
      t.memo,
      t.nft_transfer,
      t.node_account_id,
      t.nonce,
      t.parent_consensus_timestamp,
      t.payer_account_id,
      t.result,
      t.scheduled,
      t.transaction_bytes,
      t.transaction_hash,
      t.type,
      t.valid_duration_seconds,
      t.valid_start_ns,
      t.index,
      (
          select jsonb_agg(jsonb_build_object('amount', amount, 'entity_id', ctr.entity_id, 'is_approval', is_approval) order by ctr.entity_id, amount)
          from crypto_transfer ctr
          where consensus_timestamp = t.consensus_timestamp and payer_account_id = $1 and consensus_timestamp >= $2 and consensus_timestamp <= $3
      ) as crypto_transfer_list,
      (
          select jsonb_agg(
              jsonb_build_object('account_id', account_id, 'amount', amount, 'token_id', token_id, 'is_approval', is_approval)
              order by token_id, account_id)
          from token_transfer tk_tr
          where consensus_timestamp = t.consensus_timestamp and payer_account_id = $1 and consensus_timestamp >= $2 and consensus_timestamp <= $3
      ) as token_transfer_list,
      (
          select jsonb_agg(
              jsonb_build_object(
                  'amount', amount, 'collector_account_id', collector_account_id,
                  'effective_payer_account_ids', effective_payer_account_ids,
                  'token_id', token_id) order by collector_account_id, amount)
          from assessed_custom_fee acf
          where consensus_timestamp = t.consensus_timestamp and payer_account_id = $1 and consensus_timestamp >= $2 and consensus_timestamp <= $3
      ) as assessed_custom_fees
    from transaction t
    where payer_account_id = $1 and consensus_timestamp >= $2 and consensus_timestamp <= $3 and valid_start_ns = $2
      ${(extraConditions && 'and ' + extraConditions) || ''}
    order by consensus_timestamp`;

    const testSpecs = [
      {
        name: 'emptyFilter',
        input: {
          transactionIdOrHash: defaultTransactionIdStr,
          filters: [],
        },
        expected: {
          query: getTransactionIdQuery(),
          params: defaultParams,
        },
      },
      {
        name: 'nonceFilter',
        input: {
          transactionIdOrHash: defaultTransactionIdStr,
          filters: [{key: constants.filterKeys.NONCE, op: 'eq', value: 1}],
        },
        expected: {
          query: getTransactionIdQuery('nonce = $4'),
          params: [...defaultParams, 1],
        },
      },
      {
        name: 'repeatedNonceFilters',
        input: {
          transactionIdOrHash: defaultTransactionIdStr,
          filters: [
            {key: constants.filterKeys.NONCE, op: 'eq', value: 1},
            {key: constants.filterKeys.NONCE, op: 'eq', value: 2},
          ],
        },
        expected: {
          query: getTransactionIdQuery('nonce = $4'),
          params: [...defaultParams, 2],
        },
      },
      {
        name: 'scheduledFilter',
        input: {
          transactionIdOrHash: defaultTransactionIdStr,
          filters: [{key: constants.filterKeys.SCHEDULED, op: 'eq', value: true}],
        },
        expected: {
          query: getTransactionIdQuery('scheduled = $4'),
          params: [...defaultParams, true],
        },
      },
      {
        name: 'repeatedScheduledFilters',
        input: {
          transactionIdOrHash: defaultTransactionIdStr,
          filters: [
            {key: constants.filterKeys.SCHEDULED, op: 'eq', value: true},
            {key: constants.filterKeys.SCHEDULED, op: 'eq', value: false},
          ],
        },
        expected: {
          query: getTransactionIdQuery('scheduled = $4'),
          params: [...defaultParams, false],
        },
      },
      {
        name: 'nonceAndScheduledFilters',
        input: {
          transactionIdOrHash: defaultTransactionIdStr,
          filters: [
            {key: constants.filterKeys.NONCE, op: 'eq', value: 1},
            {key: constants.filterKeys.SCHEDULED, op: 'eq', value: true},
          ],
        },
        expected: {
          query: getTransactionIdQuery('nonce = $4 and scheduled = $5'),
          params: [...defaultParams, 1, true],
        },
      },
      {
        name: 'repeatedNonceAndScheduledFilters',
        input: {
          transactionIdOrHash: defaultTransactionIdStr,
          filters: [
            {key: constants.filterKeys.NONCE, op: 'eq', value: 1},
            {key: constants.filterKeys.SCHEDULED, op: 'eq', value: true},
            {key: constants.filterKeys.NONCE, op: 'eq', value: 2},
            {key: constants.filterKeys.SCHEDULED, op: 'eq', value: false},
            {key: constants.filterKeys.NONCE, op: 'eq', value: 3},
            {key: constants.filterKeys.SCHEDULED, op: 'eq', value: false},
          ],
        },
        expected: {
          query: getTransactionIdQuery('nonce = $4 and scheduled = $5'),
          params: [...defaultParams, 3, false],
        },
      },
    ];

    for (const testSpec of testSpecs) {
      test(testSpec.name, async () => {
        const actual = await extractSqlFromTransactionsByIdOrHashRequest(
          testSpec.input.transactionIdOrHash,
          testSpec.input.filters
        );

        testutils.assertSqlQueryEqual(actual.query, testSpec.expected.query);
        expect(actual.params).toStrictEqual(testSpec.expected.params);
      });
    }
  });

  describe('invalidTransactionIdOrHash', () => {
    [
      '0.1.x-1235234-5334',
      'izUDXqZ8gOhKlL5vbFInnw2VObTXzNWEH2QOg7XOUQwl9Mp2SVil8lufZIU6xJEE====',
      '0xab4af784ae69ca3e1d17fef8491f7f89a0e8a3b80ad3748b841110f0345ada53456bc14bbe9ee6f441829c2849',
      'ab4af784ae69ca3e1d17fef8491f7f89a0e8a3b80ad3748b841110f0345ada53456bc14bbe9ee6f441829c2849',
    ].forEach((transactionIdOrHash) => {
      test(transactionIdOrHash, async () => {
        await expect(
          extractSqlFromTransactionsByIdOrHashRequest(transactionIdOrHash, [])
        ).rejects.toThrowErrorMatchingSnapshot();
      });
    });
  });
});

describe('isValidTransactionHash', () => {
  describe('base64', () => {
    describe('valid', () => {
      [
        'rovr8cn6DzCTVuSAV/YEevfN5jA30FCdFt3Dsg4IUVi/3xTRU0XBsYsZm3L+1Kxv',
        'rovr8cn6DzCTVuSAV_YEevfN5jA30FCdFt3Dsg4IUVi_3xTRU0XBsYsZm3L-1Kxv',
      ].forEach((hash) =>
        test(`'${hash}'`, () => {
          expect(isValidTransactionHash(hash)).toBeTrue();
        })
      );
    });

    describe('invalid', () => {
      [
        'rovr8cn6DzCTVuSAV/YEevfN5jA30FCdFt3Dsg4IUVi/3xTRU0XBsYsZm3L+1===',
        'q0r3hK5pyj4dF/74SR9/iaDoo7gK03SLhBEQ8DRa2lNFa8FLvp7m9EGCnChJ',
        'q0r3hK5pyj4dF/74SR9/iaDoo7gK03SLhBEQ8DRa2lNFa8FLvp7m9EGCnChJkzrEaaaa',
        'q0r3hK5pyj4dF/74SR9/iaDoo7gK03SLhBEQ8DRa2lNFa8FLvp7m9EGCnChJ????',
      ].forEach((hash) =>
        test(`'${hash}`, () => {
          expect(isValidTransactionHash(hash)).toBeFalse();
        })
      );
    });
  });

  describe('hex', () => {
    describe('valid', () => {
      [
        'ab4af784ae69ca3e1d17fef8491f7f89a0e8a3b80ad3748b841110f0345ada53456bc14bbe9ee6f441829c2849933ac4',
        'AB4AF784AE69CA3E1D17FEF8491F7F89A0E8A3B80AD3748B841110F0345ADA53456BC14BBE9EE6F441829C2849933AC4',
        '0xab4af784ae69ca3e1d17fef8491f7f89a0e8a3b80ad3748b841110f0345ada53456bc14bbe9ee6f441829c2849933ac4',
      ].forEach((hash) =>
        test(`'${hash}'`, () => {
          expect(isValidTransactionHash(hash)).toBeTrue();
        })
      );
    });

    describe('invalid', () => {
      [
        null,
        undefined,
        '',
        'ab4af784ae69ca3e1d17fef8491f7f89a0e8a3b80ad3748b841110f0345ada53456bc14bbe9ee6f441829c2849933ac4beef',
        'ab4af784ae69ca3e1d17fef8491f7f89a0e8a3b80ad3748b841110f0345ada53456bc14bbe9ee6f441829c284993====',
        'ab4af784ae69ca3e1d17fef8491f7f89a0e8a3b80ad3748b841110f0345ada53456bc14bbe9ee6f441829c28',
        '0xab4af784ae69ca3e1d17fef8491f7f89a0e8a3b80ad3748b841110f0345ada53456bc14bbe9ee6f441829c2849933a',
      ].forEach((hash) =>
        test(`'${hash}'`, () => {
          expect(isValidTransactionHash(hash)).toBeFalse();
        })
      );
    });
  });
});

describe('convert staking reward transfers', () => {
  test('empty staking reward transfer', () => {
    const rows = [];
    const stakingRewardMap = convertStakingRewardTransfers(rows);
    expect(stakingRewardMap.get(1)).toEqual(undefined);
  });

  test('staking reward transfer', () => {
    const rows = [
      {
        consensus_timestamp: 1,
        staking_reward_transfers: [
          {account: 98, amount: 500},
          {account: 99, amount: 600},
        ],
      },
      {
        consensus_timestamp: 2,
        staking_reward_transfers: [{account: 100, amount: 0}],
      },
      {
        consensus_timestamp: 3,
        staking_reward_transfers: [],
      },
    ];

    const expected1 = [
      {
        account: '0.0.98',
        amount: 500,
      },
      {
        account: '0.0.99',
        amount: 600,
      },
    ];
    const expected2 = [
      {
        account: '0.0.100',
        amount: 0,
      },
    ];
    const expected3 = [];

    const stakingRewardMap = convertStakingRewardTransfers(rows);
    expect(stakingRewardMap.get(1)).toEqual(expected1);
    expect(stakingRewardMap.get(2)).toEqual(expected2);
    expect(stakingRewardMap.get(3)).toEqual(expected3);
  });
});

describe('getStakingRewardTimestamps', () => {
  [
    [
      {
        consensus_timestamp: 1565779604000000002,
        crypto_transfer_list: [
          {
            entity_id: 801,
          },
        ],
      },
    ],
    [
      {
        crypto_transfer_list: [
          {
            entity_id: 800,
          },
        ],
      },
    ],
    [],
  ].forEach((transactions) => {
    test(`'${transactions}'`, () => {
      expect(getStakingRewardTimestamps(transactions)).toEqual([]);
    });
  });

  test('get staking timestamps', () => {
    const transactions = [
      {
        consensus_timestamp: 1565779604000000002,
        crypto_transfer_list: [
          {
            entity_id: 800,
          },
        ],
      },
      {
        consensus_timestamp: 1565779602000000002,
        crypto_transfer_list: [
          {
            entity_id: 98,
          },
        ],
      },
      {
        consensus_timestamp: 1565779600000000002,
        crypto_transfer_list: [
          {
            entity_id: 800,
          },
        ],
      },
    ];

    const expected = [1565779604000000002, 1565779600000000002];
    expect(getStakingRewardTimestamps(transactions)).toEqual(expected);
  });
});<|MERGE_RESOLUTION|>--- conflicted
+++ resolved
@@ -508,19 +508,11 @@
 
 describe('createNftTransferList', () => {
   test('From null', () => {
-<<<<<<< HEAD
     expect(getNftTransfers(null)).toEqual([]);
   });
 
   test('From undefined', () => {
     expect(getNftTransfers(undefined)).toEqual([]);
-=======
-    expect(createNftTransferList(null)).toEqual([]);
-  });
-
-  test('From undefined', () => {
-    expect(createNftTransferList(undefined)).toEqual([]);
->>>>>>> a3d21a81
   });
 
   test('Simple getNftTransfers', () => {
