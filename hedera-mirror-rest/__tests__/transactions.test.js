/*
 * Copyright (C) 2019-2023 Hedera Hashgraph, LLC
 *
 * Licensed under the Apache License, Version 2.0 (the "License");
 * you may not use this file except in compliance with the License.
 * You may obtain a copy of the License at
 *
 *      http://www.apache.org/licenses/LICENSE-2.0
 *
 * Unless required by applicable law or agreed to in writing, software
 * distributed under the License is distributed on an "AS IS" BASIS,
 * WITHOUT WARRANTIES OR CONDITIONS OF ANY KIND, either express or implied.
 * See the License for the specific language governing permissions and
 * limitations under the License.
 */

import request from 'supertest';

import * as constants from '../constants';
import server from '../server';
import * as testutils from './testutils';
import subject from '../transactions';
import * as utils from '../utils';

const {
  buildWhereClause,
  convertStakingRewardTransfers,
  createAssessedCustomFeeList,
  createCryptoTransferList,
  getNftTransfers,
  createTransferLists,
  extractSqlFromTransactionsByIdOrHashRequest,
  getStakingRewardTimestamps,
  isValidTransactionHash,
} = subject;

const timeNow = Math.floor(new Date().getTime() / 1000);
const timeOneHourAgo = timeNow - 60 * 60;

// Validation functions
/**
 * Validate length of the transactions returned by the api
 * @param {Array} transactions Array of transactions returned by the rest api
 * @param {Number} len Expected length
 * @return {Boolean}  Result of the check
 */
const validateLen = function (transactions, len) {
  return transactions.length === len;
};

/**
 * Validate the range of timestamps in the transactions returned by the api
 * @param {Array} transactions Array of transactions returned by the rest api
 * @param {Number} low Expected low limit of the timestamps
 * @param {Number} high Expected high limit of the timestamps
 * @return {Boolean}  Result of the check
 */
const validateTsRange = function (transactions, low, high) {
  let ret = true;
  let offender = null;
  for (const tx of transactions) {
    if (tx.consensus_timestamp < low || tx.consensus_timestamp > high) {
      offender = tx;
      ret = false;
    }
  }
  if (!ret) {
    logger.warn(`validateTsRange check failed: ${offender.consensus_timestamp} is not between ${low} and  ${high}`);
  }
  return ret;
};

/**
 * Validate the range of account ids in the transactions returned by the api
 * At least one transfer in a transaction should match the expected range
 * @param {Array} transactions Array of transactions returned by the rest api
 * @param {Number} low Expected low limit of the account ids
 * @param {Number} high Expected high limit of the account ids
 * @return {Boolean}  Result of the check
 */
const validateAccNumRange = function (transactions, low, high) {
  let ret = false;
  for (const tx of transactions) {
    for (const xfer of tx.transfers) {
      const accNum = xfer.account.split('.')[2];
      if (accNum >= low && accNum <= high) {
        // if at least one transfer is valid move to next transaction
        ret = true;
        break;
      }
    }

    if (!ret) {
      logger.warn(
        `validateAccNumRange check failed: No transfer with account between ${low} and ${high} was found in transaction : ${utils.JSONStringify(
          tx
        )}`
      );
      return false;
    }

    // reset ret
    ret = false;
  }

  return true;
};

/**
 * Validate that account ids in the transactions returned by the api are in the list of valid account ids
 * At least one transfer in a transaction should be the expected list of values
 * @param {Array} transactions Array of transactions returned by the rest api
 * @param {Array} list of valid account ids
 * @return {Boolean}  Result of the check
 */
const validateAccNumInArray = function (transactions, ...potentialValues) {
  for (const tx of transactions) {
    if (!testutils.validateAccNumInArray(tx.transfers, potentialValues)) {
      return false;
    }
  }
  return true;
};

/**
 * Validate that all required fields are present in the response
 * @param {Array} transactions Array of transactions returned by the rest api
 * @return {Boolean}  Result of the check
 */
const validateFields = function (transactions) {
  const errors = [];
  const transaction = transactions[0];

  // Assert that all mandatory fields are present in the response
  [
    'consensus_timestamp',
    'charged_tx_fee',
    'entity_id',
    'max_fee',
    'memo_base64',
    'name',
    'node',
    'result',
    'scheduled',
    'transaction_hash',
    'transaction_id',
    'transfers',
    'valid_duration_seconds',
    'valid_start_timestamp',
  ].forEach((field) => {
    if (!(field in transaction)) {
      errors.push(`missing field "${field}"`);
    }
  });

  if (Array.isArray(transaction.transfers)) {
    ['account', 'amount'].forEach((field) => {
      if (!(field in transaction.transfers[0])) {
        errors.push(`missing field "${field}" in transfers[0]`);
      }
    });
  } else {
    errors.push('field "transfers" is not an array');
  }

  if (errors.length !== 0) {
    logger.warn(`validateFields check failed: ${errors.join(',\n\t')}`);
  }

  return errors.length === 0;
};

/**
 * Validate the order of timestamps in the transactions returned by the api
 * @param {Array} transactions Array of transactions returned by the rest api
 * @param {String} order Expected order ('asc' or 'desc')
 * @return {Boolean}  Result of the check
 */
const validateOrder = function (transactions, order) {
  let ret = true;
  let offenderTx = null;
  let offenderVal = null;
  const direction = order === 'desc' ? -1 : 1;
  let val = transactions[0].consensus_timestamp - direction;
  for (const tx of transactions) {
    if (val * direction > tx.consensus_timestamp * direction) {
      offenderTx = tx;
      offenderVal = val;
      ret = false;
    }
    val = tx.consensus_timestamp;
  }
  if (!ret) {
    logger.warn(
      `validateOrder check failed: ${offenderTx.consensus_timestamp} - previous timestamp ${offenderVal} Order  ${order}`
    );
  }
  return ret;
};

/**
 * This is the list of individual tests. Each test validates one query parameter
 * such as timestamp=1234 or account.id=gt:5678.
 * Definition of each test consists of the url string that is used in the query, and an
 * array of checks to be performed on the resultant SQL query.
 * These individual tests can be combined to form complex combinations as shown in the
 * definition of combinedTests below.
 * NOTE: To add more tests, just give it a unique name, specify the url query string, and
 * a set of checks you would like to perform on the resultant SQL query.
 */
const singleTests = {
  timestamp_lowerlimit: {
    urlparam: `timestamp=gte:${timeOneHourAgo}`,
    checks: [{field: 'consensus_timestamp', operator: '>=', value: `${timeOneHourAgo}000000000`}],
    checkFunctions: [
      {func: validateTsRange, args: [timeOneHourAgo, Number.MAX_SAFE_INTEGER]},
      {func: validateFields, args: []},
    ],
  },
  timestamp_higherlimit: {
    urlparam: `timestamp=lt:${timeNow}`,
    checks: [{field: 'consensus_timestamp', operator: '<', value: `${timeNow}000000000`}],
    checkFunctions: [
      {func: validateTsRange, args: [0, timeNow]},
      {func: validateFields, args: []},
    ],
  },
  accountid_lowerlimit: {
    urlparam: 'account.id=gte:0.0.1111',
    checks: [{field: 'entity_id', operator: '>=', value: 1111}],
    checkFunctions: [
      {func: validateAccNumRange, args: [1111, Number.MAX_SAFE_INTEGER]},
      {func: validateFields, args: []},
    ],
  },
  accountid_higherlimit: {
    urlparam: 'account.id=lt:0.0.2222',
    checks: [{field: 'entity_id', operator: '<', value: 2222}],
    checkFunctions: [
      {func: validateAccNumRange, args: [0, 2222]},
      {func: validateFields, args: []},
    ],
  },
  accountid_equal: {
    urlparam: 'account.id=0.0.3333',
    checks: [{field: 'entity_id', operator: 'in', value: 3333}],
    checkFunctions: [{func: validateAccNumInArray, args: [3333]}],
  },
  accountid_multiple: {
    urlparam: 'account.id=0.0.3333&account.id=0.0.3334',
    checks: [
      {field: 'entity_id', operator: 'in', value: 3333},
      {field: 'entity_id', operator: 'in', value: 3334},
    ],
    checkFunctions: [{func: validateAccNumInArray, args: [3333, 3334]}],
  },
  limit: {
    urlparam: 'limit=99',
    checks: [{field: 'limit', operator: '=', value: 99}],
    checkFunctions: [
      {func: validateLen, args: [99]},
      {func: validateFields, args: []},
    ],
  },
  order_asc: {
    urlparam: 'order=asc',
    checks: [{field: 'order', operator: '=', value: 'asc'}],
    checkFunctions: [{func: validateOrder, args: ['asc']}],
  },
  order_desc: {
    urlparam: 'order=desc',
    checks: [{field: 'order', operator: '=', value: 'desc'}],
    checkFunctions: [{func: validateOrder, args: ['desc']}],
  },
  result_fail: {
    urlparam: 'result=fail',
    checks: [{field: 'result', operator: '!=', value: `${utils.resultSuccess}`}],
  },
  result_success: {
    urlparam: 'result=success',
    checks: [{field: 'result', operator: '=', value: `${utils.resultSuccess}`}],
  },
};

/**
 * This list allows creation of combinations of individual tests to exercise presence
 * of multiple query parameters. The combined query string is created by adding the query
 * strings of each of the individual tests, and all checks from all of the individual tests
 * are performed on the resultant SQL query
 * NOTE: To add more combined tests, just add an entry to following array using the
 * individual (single) tests in the object above.
 */
const combinedTests = [
  ['timestamp_lowerlimit', 'timestamp_higherlimit'],
  ['accountid_lowerlimit', 'accountid_higherlimit'],
  ['timestamp_lowerlimit', 'timestamp_higherlimit', 'accountid-lowerlimit', 'accountid_higherlimit'],
  ['timestamp_lowerlimit', 'accountid_higherlimit', 'limit'],
  ['timestamp_higherlimit', 'accountid_lowerlimit', 'result_fail'],
  ['limit', 'result_success', 'order_asc'],
];

// Start of tests
describe('Transaction tests', () => {
  const api = '/api/v1/transactions';

  // First, execute the single tests
  for (const [name, item] of Object.entries(singleTests)) {
    test(`Transactions single test: ${name} - URL: ${item.urlparam}`, async () => {
      const response = await request(server).get([api, item.urlparam].join('?'));

      expect(response.status).toEqual(200);
      const {transactions} = JSON.parse(response.text);
      const parsedParams = JSON.parse(response.text).sqlQuery.parsedparams;

      // Verify the sql query against each of the specified checks
      expect(parsedParams).toEqual(expect.arrayContaining(item.checks));

      // Execute the specified functions to validate the output from the REST API
      let check = true;
      if (item.hasOwnProperty('checkFunctions')) {
        for (const cf of item.checkFunctions) {
          check = check && cf.func.apply(null, [transactions].concat(cf.args));
        }
      }
      expect(check).toBeTruthy();
    });
  }

  // And now, execute the combined tests
  for (const combination of combinedTests) {
    // Combine the individual (single) checks as specified in the combinedTests array
    const combtest = {urls: [], checks: [], checkFunctions: [], names: ''};
    for (const testname of combination) {
      if (testname in singleTests) {
        combtest.names += `${testname} `;
        combtest.urls.push(singleTests[testname].urlparam);
        combtest.checks = combtest.checks.concat(singleTests[testname].checks);
        combtest.checkFunctions = combtest.checkFunctions.concat(
          singleTests[testname].hasOwnProperty('checkFunctions') ? singleTests[testname].checkFunctions : []
        );
      }
    }
    const comburl = combtest.urls.join('&');

    test(`Transactions combination test: ${combtest.names} - URL: ${comburl}`, async () => {
      const response = await request(server).get([api, comburl].join('?'));
      expect(response.status).toEqual(200);
      const parsedParams = JSON.parse(response.text).sqlQuery.parsedparams;
      const {transactions} = JSON.parse(response.text);

      // Verify the sql query against each of the specified checks
      expect(parsedParams).toEqual(expect.arrayContaining(combtest.checks));

      // Execute the specified functions to validate the output from the REST API
      let check = true;
      if (combtest.hasOwnProperty('checkFunctions')) {
        for (const cf of combtest.checkFunctions) {
          check = check && cf.func.apply(null, [transactions].concat(cf.args));
        }
      }
      expect(check).toBeTruthy();
    });
  }

  // Negative testing
  testutils.testBadParams(request, server, api, 'timestamp', testutils.badParamsList());
  testutils.testBadParams(request, server, api, 'account.id', testutils.badParamsList());
  testutils.testBadParams(request, server, api, 'limit', testutils.badParamsList());
  testutils.testBadParams(request, server, api, 'order', testutils.badParamsList());
});

describe('buildWhereClause', () => {
  const testSpecs = [
    {
      conditions: [],
      expected: '',
    },
    {
      conditions: [''],
      expected: '',
    },
    {
      conditions: ['a>?'],
      expected: 'where a>?',
    },
    {
      conditions: ['a>?', 'b<?', 'c<>?'],
      expected: 'where a>? and b<? and c<>?',
    },
    {
      conditions: ['a>?', '', 'b<?', 'c<>?', ''],
      expected: 'where a>? and b<? and c<>?',
    },
  ];

  testSpecs.forEach((testSpec) => {
    const {conditions, expected} = testSpec;
    test(utils.JSONStringify(conditions), () => {
      const whereClause = buildWhereClause(...conditions);
      expect(whereClause.toLowerCase()).toEqual(expected);
    });
  });
});

describe('createAssessedCustomFeeList', () => {
  test('From null', () => {
    expect(createAssessedCustomFeeList(null)).toEqual(undefined);
  });

  test('From undefined', () => {
    expect(createAssessedCustomFeeList(undefined)).toEqual(undefined);
  });

  test('Simple createAssessedCustomFeeList', () => {
    const rowsFromDb = [
      {
        amount: 8,
        collector_account_id: 9901,
        effective_payer_account_ids: [],
        token_id: null,
      },
      {
        amount: 9,
        collector_account_id: 9901,
        effective_payer_account_ids: [7000],
        token_id: 10001,
      },
      {
        amount: 29,
        collector_account_id: 9902,
        effective_payer_account_ids: [7000, 7001],
        token_id: 10002,
      },
    ];
    const expected = [
      {
        amount: 8,
        collector_account_id: '0.0.9901',
        effective_payer_account_ids: [],
        token_id: null,
      },
      {
        amount: 9,
        collector_account_id: '0.0.9901',
        effective_payer_account_ids: ['0.0.7000'],
        token_id: '0.0.10001',
      },
      {
        amount: 29,
        collector_account_id: '0.0.9902',
        effective_payer_account_ids: ['0.0.7000', '0.0.7001'],
        token_id: '0.0.10002',
      },
    ];

    expect(createAssessedCustomFeeList(rowsFromDb)).toEqual(expected);
  });
});

describe('createCryptoTransferList', () => {
  test('From null', () => {
    expect(createCryptoTransferList(null)).toEqual([]);
  });

  test('From undefined', () => {
    expect(createCryptoTransferList(undefined)).toEqual([]);
  });

  test('Simple createCryptoTransferList', () => {
    const rowsFromDb = [
      {
        amount: 8,
        entity_id: 3,
        is_approval: null,
      },
      {
        amount: -27,
        entity_id: 9001,
        is_approval: true,
      },
      {
        amount: 19,
        entity_id: 98,
        is_approval: true,
      },
    ];
    const expected = [
      {
        account: '0.0.3',
        amount: 8,
        is_approval: false,
      },
      {
        account: '0.0.9001',
        amount: -27,
        is_approval: true,
      },
      {
        account: '0.0.98',
        amount: 19,
        is_approval: true,
      },
    ];

    expect(createCryptoTransferList(rowsFromDb)).toEqual(expected);
  });
});

describe('createNftTransferList', () => {
  test('From null', () => {
<<<<<<< HEAD
    expect(getNftTransfers(null)).toEqual([]);
  });

  test('From undefined', () => {
    expect(getNftTransfers(undefined)).toEqual([]);
=======
    expect(createNftTransferList(null)).toEqual([]);
  });

  test('From undefined', () => {
    expect(createNftTransferList(undefined)).toEqual([]);
>>>>>>> 37eab7d1
  });

  test('Simple getNftTransfers', () => {
    const rowsFromDb = [
      {
        receiver_account_id: '0.0.1000',
        sender_account_id: '0.0.98',
        serial_number: 1,
        token_id: '0.0.2000',
        is_approval: false,
      },
      {
        receiver_account_id: '0.0.1005',
        sender_account_id: '0.0.98',
        serial_number: 2,
        token_id: '0.0.2000',
        is_approval: false,
      },
      {
        receiver_account_id: '0.0.98',
        sender_account_id: '0.0.1005',
        serial_number: 2,
        token_id: '0.0.2000',
        is_approval: true,
      },
    ];

    const expectedFormat = [
      {
        receiver_account_id: '0.0.1000',
        sender_account_id: '0.0.98',
        serial_number: 1,
        token_id: '0.0.2000',
        is_approval: false,
      },
      {
        receiver_account_id: '0.0.1005',
        sender_account_id: '0.0.98',
        serial_number: 2,
        token_id: '0.0.2000',
        is_approval: false,
      },
      {
        receiver_account_id: '0.0.98',
        sender_account_id: '0.0.1005',
        serial_number: 2,
        token_id: '0.0.2000',
        is_approval: true,
      },
    ];

    expect(getNftTransfers(rowsFromDb)).toEqual(expectedFormat);
  });
});

describe('create transferLists', () => {
  test('Simple nftTransferList', async () => {
    const nftTransfersFromDb = [
      {
        receiver_account_id: '0.0.1000',
        sender_account_id: '0.0.98',
        serial_number: 1,
        token_id: '0.0.2000',
        is_approval: false,
      },
      {
        receiver_account_id: '0.0.1005',
        sender_account_id: '0.0.98',
        serial_number: 2,
        token_id: '0.0.2000',
        is_approval: false,
      },
      {
        receiver_account_id: '0.0.98',
        sender_account_id: '0.0.1005',
        serial_number: 2,
        token_id: '0.0.2000',
        is_approval: true,
      },
    ];

    const transactionsFromDb = [
      {
        consensus_timestamp: 1,
        entity_id: 98,
        memo: null,
        charged_tx_fee: 5,
        max_fee: 33,
        non_fee_transfers: [],
        nonce: 0,
        parent_consensus_timestamp: null,
        token_transfers: [],
        transfers: [],
        result: 22,
        scheduled: false,
        transaction_hash: 'hash',
        type: 14,
        valid_start_ns: 1623787159737799966n,
        transaction_bytes: 'bytes',
        node_account_id: 2,
        payer_account_id: 3,
        crypto_transfer_list: [{amount: 100, entity_id: 98, is_approval: true}],
        nft_transfer: nftTransfersFromDb,
      },
      {
        consensus_timestamp: 2,
        entity_id: 100,
        memo: null,
        charged_tx_fee: 5,
        max_fee: 33,
        non_fee_transfers: [],
        nonce: 1,
        parent_consensus_timestamp: 1,
        token_transfers: [],
        transfers: [],
        result: 22,
        scheduled: false,
        transaction_hash: 'hash',
        type: 14,
        valid_start_ns: 1623787159737799966n,
        transaction_bytes: 'bytes',
        node_account_id: 2,
        payer_account_id: 3,
        crypto_transfer_list: [{amount: 100, entity_id: 100, is_approval: true}],
        nft_transfer: [],
      },
    ];

    const expectedNftTransfers = [
      {
        receiver_account_id: '0.0.1000',
        sender_account_id: '0.0.98',
        serial_number: 1,
        token_id: '0.0.2000',
        is_approval: false,
      },
      {
        receiver_account_id: '0.0.1005',
        sender_account_id: '0.0.98',
        serial_number: 2,
        token_id: '0.0.2000',
        is_approval: false,
      },
      {
        receiver_account_id: '0.0.98',
        sender_account_id: '0.0.1005',
        serial_number: 2,
        token_id: '0.0.2000',
        is_approval: true,
      },
    ];

    const expectedFormat = [
      {
        assessed_custom_fees: undefined,
        bytes: 'bytes',
        consensus_timestamp: '0.000000001',
        charged_tx_fee: 5,
        entity_id: '0.0.98',
        max_fee: '33',
        memo_base64: null,
        name: 'CRYPTOTRANSFER',
        nft_transfers: expectedNftTransfersList,
        node: '0.0.2',
        nonce: 0,
        parent_consensus_timestamp: null,
        result: 'SUCCESS',
        scheduled: false,
        staking_reward_transfers: [],
        token_transfers: [],
        transaction_hash: 'hash',
        transaction_id: '0.0.3-1623787159-737799966',
        transfers: [
          {
            account: '0.0.98',
            amount: 100,
            is_approval: true,
          },
        ],
<<<<<<< HEAD
        nft_transfers: expectedNftTransfers,
=======
>>>>>>> 37eab7d1
        valid_duration_seconds: null,
        valid_start_timestamp: '1623787159.737799966',
      },
      {
        assessed_custom_fees: undefined,
        bytes: 'bytes',
        consensus_timestamp: '0.000000002',
        charged_tx_fee: 5,
        entity_id: '0.0.100',
        max_fee: '33',
        memo_base64: null,
        name: 'CRYPTOTRANSFER',
        nft_transfers: [],
        node: '0.0.2',
        nonce: 1,
        parent_consensus_timestamp: '0.000000001',
        result: 'SUCCESS',
        scheduled: false,
        staking_reward_transfers: [],
        token_transfers: [],
        transaction_hash: 'hash',
        transaction_id: '0.0.3-1623787159-737799966',
        transfers: [
          {
            account: '0.0.100',
            amount: 100,
            is_approval: true,
          },
        ],
        valid_duration_seconds: null,
        valid_start_timestamp: '1623787159.737799966',
      },
    ];
    expect((await createTransferLists(transactionsFromDb)).transactions).toEqual(expectedFormat);
  });
});

describe.skip('extractSqlFromTransactionsByIdOrHashRequest', () => {
  describe('success', () => {
    const defaultTransactionIdStr = '0.0.200-123456789-987654321';
    const defaultParams = [200, '123456789987654321', 123458889987654321n];

    const getTransactionIdQuery = (extraConditions) => `
    select
      t.charged_tx_fee,
      t.consensus_timestamp,
      t.entity_id,
      t.max_fee,
      t.memo,
      t.nft_transfer,
      t.node_account_id,
      t.nonce,
      t.parent_consensus_timestamp,
      t.payer_account_id,
      t.result,
      t.scheduled,
      t.transaction_bytes,
      t.transaction_hash,
      t.type,
      t.valid_duration_seconds,
      t.valid_start_ns,
      t.index,
      jsonb_build_array(jsonb_build_object(
                                 'receiver_account_id', receiver_account_id,
                                 'sender_account_id', sender_account_id,
                                 'serial_number', serial_number,
                                 'token_id', token_id, 'is_approval', is_approval
                             ) ) as nft_transfers,
      (
          select jsonb_agg(jsonb_build_object('amount', amount, 'entity_id', ctr.entity_id, 'is_approval', is_approval) order by ctr.entity_id, amount)
          from crypto_transfer ctr
          where consensus_timestamp = t.consensus_timestamp and payer_account_id = $1 and consensus_timestamp >= $2 and consensus_timestamp <= $3
      ) as crypto_transfer_list,
      (
          select jsonb_agg(
              jsonb_build_object('account_id', account_id, 'amount', amount, 'token_id', token_id, 'is_approval', is_approval)
              order by token_id, account_id)
          from token_transfer tk_tr
          where consensus_timestamp = t.consensus_timestamp and payer_account_id = $1 and consensus_timestamp >= $2 and consensus_timestamp <= $3
      ) as token_transfer_list,
      (
          select jsonb_agg(
              jsonb_build_object(
                  'amount', amount, 'collector_account_id', collector_account_id,
                  'effective_payer_account_ids', effective_payer_account_ids,
                  'token_id', token_id) order by collector_account_id, amount)
          from assessed_custom_fee acf
          where consensus_timestamp = t.consensus_timestamp and payer_account_id = $1 and consensus_timestamp >= $2 and consensus_timestamp <= $3
      ) as assessed_custom_fees
    from transaction t
    where payer_account_id = $1 and consensus_timestamp >= $2 and consensus_timestamp <= $3 and valid_start_ns = $2
      ${(extraConditions && 'and ' + extraConditions) || ''}
    order by consensus_timestamp`;

    const testSpecs = [
      {
        name: 'emptyFilter',
        input: {
          transactionIdOrHash: defaultTransactionIdStr,
          filters: [],
        },
        expected: {
          query: getTransactionIdQuery(),
          params: defaultParams,
        },
      },
      {
        name: 'nonceFilter',
        input: {
          transactionIdOrHash: defaultTransactionIdStr,
          filters: [{key: constants.filterKeys.NONCE, op: 'eq', value: 1}],
        },
        expected: {
          query: getTransactionIdQuery('nonce = $4'),
          params: [...defaultParams, 1],
        },
      },
      {
        name: 'repeatedNonceFilters',
        input: {
          transactionIdOrHash: defaultTransactionIdStr,
          filters: [
            {key: constants.filterKeys.NONCE, op: 'eq', value: 1},
            {key: constants.filterKeys.NONCE, op: 'eq', value: 2},
          ],
        },
        expected: {
          query: getTransactionIdQuery('nonce = $4'),
          params: [...defaultParams, 2],
        },
      },
      {
        name: 'scheduledFilter',
        input: {
          transactionIdOrHash: defaultTransactionIdStr,
          filters: [{key: constants.filterKeys.SCHEDULED, op: 'eq', value: true}],
        },
        expected: {
          query: getTransactionIdQuery('scheduled = $4'),
          params: [...defaultParams, true],
        },
      },
      {
        name: 'repeatedScheduledFilters',
        input: {
          transactionIdOrHash: defaultTransactionIdStr,
          filters: [
            {key: constants.filterKeys.SCHEDULED, op: 'eq', value: true},
            {key: constants.filterKeys.SCHEDULED, op: 'eq', value: false},
          ],
        },
        expected: {
          query: getTransactionIdQuery('scheduled = $4'),
          params: [...defaultParams, false],
        },
      },
      {
        name: 'nonceAndScheduledFilters',
        input: {
          transactionIdOrHash: defaultTransactionIdStr,
          filters: [
            {key: constants.filterKeys.NONCE, op: 'eq', value: 1},
            {key: constants.filterKeys.SCHEDULED, op: 'eq', value: true},
          ],
        },
        expected: {
          query: getTransactionIdQuery('nonce = $4 and scheduled = $5'),
          params: [...defaultParams, 1, true],
        },
      },
      {
        name: 'repeatedNonceAndScheduledFilters',
        input: {
          transactionIdOrHash: defaultTransactionIdStr,
          filters: [
            {key: constants.filterKeys.NONCE, op: 'eq', value: 1},
            {key: constants.filterKeys.SCHEDULED, op: 'eq', value: true},
            {key: constants.filterKeys.NONCE, op: 'eq', value: 2},
            {key: constants.filterKeys.SCHEDULED, op: 'eq', value: false},
            {key: constants.filterKeys.NONCE, op: 'eq', value: 3},
            {key: constants.filterKeys.SCHEDULED, op: 'eq', value: false},
          ],
        },
        expected: {
          query: getTransactionIdQuery('nonce = $4 and scheduled = $5'),
          params: [...defaultParams, 3, false],
        },
      },
    ];

    for (const testSpec of testSpecs) {
      test(testSpec.name, async () => {
        const actual = await extractSqlFromTransactionsByIdOrHashRequest(
          testSpec.input.transactionIdOrHash,
          testSpec.input.filters
        );

        testutils.assertSqlQueryEqual(actual.query, testSpec.expected.query);
        expect(actual.params).toStrictEqual(testSpec.expected.params);
      });
    }
  });

  describe('invalidTransactionIdOrHash', () => {
    [
      '0.1.x-1235234-5334',
      'izUDXqZ8gOhKlL5vbFInnw2VObTXzNWEH2QOg7XOUQwl9Mp2SVil8lufZIU6xJEE====',
      '0xab4af784ae69ca3e1d17fef8491f7f89a0e8a3b80ad3748b841110f0345ada53456bc14bbe9ee6f441829c2849',
      'ab4af784ae69ca3e1d17fef8491f7f89a0e8a3b80ad3748b841110f0345ada53456bc14bbe9ee6f441829c2849',
    ].forEach((transactionIdOrHash) => {
      test(transactionIdOrHash, async () => {
        await expect(
          extractSqlFromTransactionsByIdOrHashRequest(transactionIdOrHash, [])
        ).rejects.toThrowErrorMatchingSnapshot();
      });
    });
  });
});

describe('isValidTransactionHash', () => {
  describe('base64', () => {
    describe('valid', () => {
      [
        'rovr8cn6DzCTVuSAV/YEevfN5jA30FCdFt3Dsg4IUVi/3xTRU0XBsYsZm3L+1Kxv',
        'rovr8cn6DzCTVuSAV_YEevfN5jA30FCdFt3Dsg4IUVi_3xTRU0XBsYsZm3L-1Kxv',
      ].forEach((hash) =>
        test(`'${hash}'`, () => {
          expect(isValidTransactionHash(hash)).toBeTrue();
        })
      );
    });

    describe('invalid', () => {
      [
        'rovr8cn6DzCTVuSAV/YEevfN5jA30FCdFt3Dsg4IUVi/3xTRU0XBsYsZm3L+1===',
        'q0r3hK5pyj4dF/74SR9/iaDoo7gK03SLhBEQ8DRa2lNFa8FLvp7m9EGCnChJ',
        'q0r3hK5pyj4dF/74SR9/iaDoo7gK03SLhBEQ8DRa2lNFa8FLvp7m9EGCnChJkzrEaaaa',
        'q0r3hK5pyj4dF/74SR9/iaDoo7gK03SLhBEQ8DRa2lNFa8FLvp7m9EGCnChJ????',
      ].forEach((hash) =>
        test(`'${hash}`, () => {
          expect(isValidTransactionHash(hash)).toBeFalse();
        })
      );
    });
  });

  describe('hex', () => {
    describe('valid', () => {
      [
        'ab4af784ae69ca3e1d17fef8491f7f89a0e8a3b80ad3748b841110f0345ada53456bc14bbe9ee6f441829c2849933ac4',
        'AB4AF784AE69CA3E1D17FEF8491F7F89A0E8A3B80AD3748B841110F0345ADA53456BC14BBE9EE6F441829C2849933AC4',
        '0xab4af784ae69ca3e1d17fef8491f7f89a0e8a3b80ad3748b841110f0345ada53456bc14bbe9ee6f441829c2849933ac4',
      ].forEach((hash) =>
        test(`'${hash}'`, () => {
          expect(isValidTransactionHash(hash)).toBeTrue();
        })
      );
    });

    describe('invalid', () => {
      [
        null,
        undefined,
        '',
        'ab4af784ae69ca3e1d17fef8491f7f89a0e8a3b80ad3748b841110f0345ada53456bc14bbe9ee6f441829c2849933ac4beef',
        'ab4af784ae69ca3e1d17fef8491f7f89a0e8a3b80ad3748b841110f0345ada53456bc14bbe9ee6f441829c284993====',
        'ab4af784ae69ca3e1d17fef8491f7f89a0e8a3b80ad3748b841110f0345ada53456bc14bbe9ee6f441829c28',
        '0xab4af784ae69ca3e1d17fef8491f7f89a0e8a3b80ad3748b841110f0345ada53456bc14bbe9ee6f441829c2849933a',
      ].forEach((hash) =>
        test(`'${hash}'`, () => {
          expect(isValidTransactionHash(hash)).toBeFalse();
        })
      );
    });
  });
});

describe('convert staking reward transfers', () => {
  test('empty staking reward transfer', () => {
    const rows = [];
    const stakingRewardMap = convertStakingRewardTransfers(rows);
    expect(stakingRewardMap.get(1)).toEqual(undefined);
  });

  test('staking reward transfer', () => {
    const rows = [
      {
        consensus_timestamp: 1,
        staking_reward_transfers: [
          {account: 98, amount: 500},
          {account: 99, amount: 600},
        ],
      },
      {
        consensus_timestamp: 2,
        staking_reward_transfers: [{account: 100, amount: 0}],
      },
      {
        consensus_timestamp: 3,
        staking_reward_transfers: [],
      },
    ];

    const expected1 = [
      {
        account: '0.0.98',
        amount: 500,
      },
      {
        account: '0.0.99',
        amount: 600,
      },
    ];
    const expected2 = [
      {
        account: '0.0.100',
        amount: 0,
      },
    ];
    const expected3 = [];

    const stakingRewardMap = convertStakingRewardTransfers(rows);
    expect(stakingRewardMap.get(1)).toEqual(expected1);
    expect(stakingRewardMap.get(2)).toEqual(expected2);
    expect(stakingRewardMap.get(3)).toEqual(expected3);
  });
});

describe('getStakingRewardTimestamps', () => {
  [
    [
      {
        consensus_timestamp: 1565779604000000002,
        crypto_transfer_list: [
          {
            entity_id: 801,
          },
        ],
      },
    ],
    [
      {
        crypto_transfer_list: [
          {
            entity_id: 800,
          },
        ],
      },
    ],
    [],
  ].forEach((transactions) => {
    test(`'${transactions}'`, () => {
      expect(getStakingRewardTimestamps(transactions)).toEqual([]);
    });
  });

  test('get staking timestamps', () => {
    const transactions = [
      {
        consensus_timestamp: 1565779604000000002,
        crypto_transfer_list: [
          {
            entity_id: 800,
          },
        ],
      },
      {
        consensus_timestamp: 1565779602000000002,
        crypto_transfer_list: [
          {
            entity_id: 98,
          },
        ],
      },
      {
        consensus_timestamp: 1565779600000000002,
        crypto_transfer_list: [
          {
            entity_id: 800,
          },
        ],
      },
    ];

    const expected = [1565779604000000002, 1565779600000000002];
    expect(getStakingRewardTimestamps(transactions)).toEqual(expected);
  });
});<|MERGE_RESOLUTION|>--- conflicted
+++ resolved
@@ -508,19 +508,11 @@
 
 describe('createNftTransferList', () => {
   test('From null', () => {
-<<<<<<< HEAD
     expect(getNftTransfers(null)).toEqual([]);
   });
 
   test('From undefined', () => {
     expect(getNftTransfers(undefined)).toEqual([]);
-=======
-    expect(createNftTransferList(null)).toEqual([]);
-  });
-
-  test('From undefined', () => {
-    expect(createNftTransferList(undefined)).toEqual([]);
->>>>>>> 37eab7d1
   });
 
   test('Simple getNftTransfers', () => {
@@ -612,7 +604,6 @@
         non_fee_transfers: [],
         nonce: 0,
         parent_consensus_timestamp: null,
-        token_transfers: [],
         transfers: [],
         result: 22,
         scheduled: false,
@@ -634,7 +625,6 @@
         non_fee_transfers: [],
         nonce: 1,
         parent_consensus_timestamp: 1,
-        token_transfers: [],
         transfers: [],
         result: 22,
         scheduled: false,
@@ -683,7 +673,6 @@
         max_fee: '33',
         memo_base64: null,
         name: 'CRYPTOTRANSFER',
-        nft_transfers: expectedNftTransfersList,
         node: '0.0.2',
         nonce: 0,
         parent_consensus_timestamp: null,
@@ -700,10 +689,7 @@
             is_approval: true,
           },
         ],
-<<<<<<< HEAD
-        nft_transfers: expectedNftTransfers,
-=======
->>>>>>> 37eab7d1
+        nft_transfers: expectedNftTransfersList,
         valid_duration_seconds: null,
         valid_start_timestamp: '1623787159.737799966',
       },
@@ -741,7 +727,7 @@
   });
 });
 
-describe.skip('extractSqlFromTransactionsByIdOrHashRequest', () => {
+describe('extractSqlFromTransactionsByIdOrHashRequest', () => {
   describe('success', () => {
     const defaultTransactionIdStr = '0.0.200-123456789-987654321';
     const defaultParams = [200, '123456789987654321', 123458889987654321n];
@@ -753,7 +739,6 @@
       t.entity_id,
       t.max_fee,
       t.memo,
-      t.nft_transfer,
       t.node_account_id,
       t.nonce,
       t.parent_consensus_timestamp,
@@ -766,12 +751,6 @@
       t.valid_duration_seconds,
       t.valid_start_ns,
       t.index,
-      jsonb_build_array(jsonb_build_object(
-                                 'receiver_account_id', receiver_account_id,
-                                 'sender_account_id', sender_account_id,
-                                 'serial_number', serial_number,
-                                 'token_id', token_id, 'is_approval', is_approval
-                             ) ) as nft_transfers,
       (
           select jsonb_agg(jsonb_build_object('amount', amount, 'entity_id', ctr.entity_id, 'is_approval', is_approval) order by ctr.entity_id, amount)
           from crypto_transfer ctr
