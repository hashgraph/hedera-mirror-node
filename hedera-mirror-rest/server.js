/*
 * Copyright (C) 2019-2024 Hedera Hashgraph, LLC
 *
 * Licensed under the Apache License, Version 2.0 (the "License");
 * you may not use this file except in compliance with the License.
 * You may obtain a copy of the License at
 *
 *      http://www.apache.org/licenses/LICENSE-2.0
 *
 * Unless required by applicable law or agreed to in writing, software
 * distributed under the License is distributed on an "AS IS" BASIS,
 * WITHOUT WARRANTIES OR CONDITIONS OF ANY KIND, either express or implied.
 * See the License for the specific language governing permissions and
 * limitations under the License.
 */

// external libraries
import express from 'express';

import {createTerminus} from '@godaddy/terminus';
import {addAsync} from '@awaitjs/express';
import bodyParser from 'body-parser';
import cors from 'cors';
import httpContext from 'express-http-context';
import fs from 'fs';
import compression from 'compression';

// local files
import accounts from './accounts';
import balances from './balances';
import config from './config';
import * as constants from './constants';
import health from './health';
import schedules from './schedules';
import stateproof from './stateproof';
import tokens from './tokens';
import topicmessage from './topicmessage';
import transactions from './transactions';
import {getPoolClass, isTestEnv} from './utils';

import {
  handleError,
  metricsHandler,
  openApiValidator,
  recordIpAndEndpoint,
  requestLogger,
  requestQueryParser,
  responseHandler,
  serveSwaggerDocs,
} from './middleware';

// routes
import {AccountRoutes, BlockRoutes, ContractRoutes, NetworkRoutes} from './routes';
<<<<<<< HEAD
import {handleRejection, handleUncaughtException} from './middleware/httpErrorHandler.js';
=======
import {handleRejection, handleUncaughtException} from './middleware/httpErrorHandler';
>>>>>>> 555f00c0

// use a dummy port for jest unit tests
const port = isTestEnv() ? 3000 : config.port;
if (port === undefined || Number.isNaN(Number(port))) {
  logger.error('Server started with unknown port');
  process.exit(1);
}

// Postgres pool
const poolConfig = {
  user: config.db.username,
  host: config.db.host,
  database: config.db.name,
  password: config.db.password,
  port: config.db.port,
  connectionTimeoutMillis: config.db.pool.connectionTimeout,
  max: config.db.pool.maxConnections,
  statement_timeout: config.db.pool.statementTimeout,
};

if (config.db.tls.enabled) {
  poolConfig.ssl = {
    ca: fs.readFileSync(config.db.tls.ca).toString(),
    cert: fs.readFileSync(config.db.tls.cert).toString(),
    key: fs.readFileSync(config.db.tls.key).toString(),
    rejectUnauthorized: false,
  };
}

const Pool = getPoolClass();
const pool = new Pool(poolConfig);
pool.on('error', (error) => {
  logger.error(`error event emitted on pg pool. ${error.stack}`);
});
global.pool = pool;

// Express configuration. Prior to v0.5 all sets should be configured before use or they won't be picked up
const app = addAsync(express());
const {apiPrefix} = constants;

app.disable('x-powered-by');
app.set('trust proxy', true);
app.set('port', port);
app.set('query parser', requestQueryParser);

serveSwaggerDocs(app);
if (isTestEnv()) {
  openApiValidator(app);
}

// middleware functions, Prior to v0.5 define after sets
app.use(
  bodyParser.urlencoded({
    extended: false,
  })
);
app.use(bodyParser.json());
app.use(cors());

if (config.response.compression) {
  logger.info('Response compression is enabled');
  app.use(compression());
}

// logging middleware
app.use(httpContext.middleware);
app.useAsync(requestLogger);

// metrics middleware
if (config.metrics.enabled) {
  app.use(metricsHandler());
}

// accounts routes
app.getAsync(`${apiPrefix}/accounts`, accounts.getAccounts);
app.getAsync(`${apiPrefix}/accounts/:${constants.filterKeys.ID_OR_ALIAS_OR_EVM_ADDRESS}`, accounts.getOneAccount);
app.useAsync(`${apiPrefix}/${AccountRoutes.resource}`, AccountRoutes.router);

// balances routes
app.getAsync(`${apiPrefix}/balances`, balances.getBalances);

// contracts routes
app.useAsync(`${apiPrefix}/${ContractRoutes.resource}`, ContractRoutes.router);

// network routes
app.useAsync(`${apiPrefix}/${NetworkRoutes.resource}`, NetworkRoutes.router);

// block routes
app.useAsync(`${apiPrefix}/${BlockRoutes.resource}`, BlockRoutes.router);

// schedules routes
app.getAsync(`${apiPrefix}/schedules`, schedules.getSchedules);
app.getAsync(`${apiPrefix}/schedules/:scheduleId`, schedules.getScheduleById);

// stateproof route
if (config.stateproof.enabled || isTestEnv()) {
  logger.info('stateproof REST API is enabled, install handler');
  app.getAsync(`${apiPrefix}/transactions/:transactionId/stateproof`, stateproof.getStateProofForTransaction);
} else {
  logger.info('stateproof REST API is disabled');
}

// tokens routes
app.getAsync(`${apiPrefix}/tokens`, tokens.getTokensRequest);
app.getAsync(`${apiPrefix}/tokens/:tokenId`, tokens.getTokenInfoRequest);
app.getAsync(`${apiPrefix}/tokens/:tokenId/balances`, tokens.getTokenBalances);
app.getAsync(`${apiPrefix}/tokens/:tokenId/nfts`, tokens.getNftTokensRequest);
app.getAsync(`${apiPrefix}/tokens/:tokenId/nfts/:serialNumber`, tokens.getNftTokenInfoRequest);
app.getAsync(`${apiPrefix}/tokens/:tokenId/nfts/:serialNumber/transactions`, tokens.getNftTransferHistoryRequest);

// topics routes
app.getAsync(`${apiPrefix}/topics/:topicId/messages`, topicmessage.getTopicMessages);
app.getAsync(`${apiPrefix}/topics/:topicId/messages/:sequenceNumber`, topicmessage.getMessageByTopicAndSequenceRequest);
app.getAsync(`${apiPrefix}/topics/messages/:consensusTimestamp`, topicmessage.getMessageByConsensusTimestamp);

// transactions routes
app.getAsync(`${apiPrefix}/transactions`, transactions.getTransactions);
app.getAsync(`${apiPrefix}/transactions/:transactionIdOrHash`, transactions.getTransactionsByIdOrHash);

// record ip metrics if enabled
if (config.metrics.ipMetrics) {
  app.useAsync(recordIpAndEndpoint);
}

// response data handling middleware
app.useAsync(responseHandler);

// response error handling middleware
app.useAsync(handleError);

process.on('unhandledRejection', handleRejection);
process.on('uncaughtException', handleUncaughtException);

if (!isTestEnv()) {
  const server = app.listen(port, () => {
    logger.info(`Server running on port: ${port}`);
  });

  // Health check endpoints
  createTerminus(server, {
    healthChecks: {
      '/health/readiness': health.readinessCheck,
      '/health/liveness': health.livenessCheck,
    },
    onShutdown: health.onShutdown,
  });
}

export default app;<|MERGE_RESOLUTION|>--- conflicted
+++ resolved
@@ -51,11 +51,7 @@
 
 // routes
 import {AccountRoutes, BlockRoutes, ContractRoutes, NetworkRoutes} from './routes';
-<<<<<<< HEAD
-import {handleRejection, handleUncaughtException} from './middleware/httpErrorHandler.js';
-=======
 import {handleRejection, handleUncaughtException} from './middleware/httpErrorHandler';
->>>>>>> 555f00c0
 
 // use a dummy port for jest unit tests
 const port = isTestEnv() ? 3000 : config.port;
