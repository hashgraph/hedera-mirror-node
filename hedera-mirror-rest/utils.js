--- conflicted
+++ resolved
@@ -293,8 +293,8 @@
       ret = TransactionType.isValid(val);
       break;
     case constants.filterKeys.BLOCK_NUMBER:
-<<<<<<< HEAD
-      ret = isPositiveLong(val, true) || isHexPositiveLong(val, true);
+      const supportedOperators = ['eq', 'gt', 'gte', 'lt', 'lte'];
+      ret = (isPositiveLong(val, true) || isHexPositiveLong(val, true)) && _.includes(supportedOperators, op);
       break;
     case constants.filterKeys.BLOCK_HASH:
       ret = isValidBlockHash(val);
@@ -304,10 +304,6 @@
       break;
     case constants.filterKeys.TRANSACTION_INDEX:
       ret = isPositiveLong(val, true);
-=======
-      const supportedOperators = ['eq', 'gt', 'gte', 'lt', 'lte'];
-      ret = isPositiveLong(val, true) && _.includes(supportedOperators, op);
->>>>>>> a19ee3ba
       break;
     default:
       // Every parameter should be included here. Otherwise, it will not be accepted.
