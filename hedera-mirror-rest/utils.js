/*-
 * ‌
 * Hedera Mirror Node
 * ​
 * Copyright (C) 2019 - 2022 Hedera Hashgraph, LLC
 * ​
 * Licensed under the Apache License, Version 2.0 (the "License");
 * you may not use this file except in compliance with the License.
 * You may obtain a copy of the License at
 *
 *      http://www.apache.org/licenses/LICENSE-2.0
 *
 * Unless required by applicable law or agreed to in writing, software
 * distributed under the License is distributed on an "AS IS" BASIS,
 * WITHOUT WARRANTIES OR CONDITIONS OF ANY KIND, either express or implied.
 * See the License for the specific language governing permissions and
 * limitations under the License.
 * ‍
 */

'use strict';

const _ = require('lodash');
const crypto = require('crypto');
const anonymize = require('ip-anonymize');
const long = require('long');
const math = require('mathjs');
const util = require('util');

const constants = require('./constants');
const EntityId = require('./entityId');
const config = require('./config');
const ed25519 = require('./ed25519');
const contants = require('./constants');
const {DbError} = require('./errors/dbError');
const {InvalidArgumentError} = require('./errors/invalidArgumentError');
const {InvalidClauseError} = require('./errors/invalidClauseError');
const {TransactionResult, TransactionType} = require('./model');
const {keyTypes} = require('./constants');

const responseLimit = config.response.limit;
const resultSuccess = TransactionResult.getSuccessProtoId();

const opsMap = {
  lt: ' < ',
  lte: ' <= ',
  gt: ' > ',
  gte: ' >= ',
  eq: ' = ',
  ne: ' != ',
};

const gtLtPattern = /(g|l)t[e]?:/;

/**
 * Check if the given number is numeric
 * @param {String} n Number to test
 * @return {Boolean} true if n is numeric, false otherwise
 */
const isNumeric = (n) => {
  return !isNaN(parseFloat(n)) && isFinite(n);
};

// The max signed long has 19 digits
const positiveLongRegex = /^\d{1,19}$/;

/**
 * Validates that num is a positive long.
 * @param {number|string} num
 * @param {boolean} allowZero
 * @return {boolean}
 */
const isPositiveLong = (num, allowZero = false) => {
  const min = allowZero ? 0 : 1;
  return positiveLongRegex.test(num) && long.fromValue(num).greaterThanOrEqual(min);
};

const nonNegativeInt32Regex = /^\d{1,10}$/;

/**
 * Validates that num is a non-negative int32.
 * @param num
 * @return {boolean}
 */
const isNonNegativeInt32 = (num) => {
  return nonNegativeInt32Regex.test(num) && Number(num) <= constants.MAX_INT32;
};

const isValidBooleanOpAndValue = (op, val) => {
  return op === constants.queryParamOperators.eq && /^(true|false)$/i.test(val);
};

const isValidTimestampParam = (timestamp) => {
  // Accepted forms: seconds or seconds.upto 9 digits
  return /^\d{1,10}$/.test(timestamp) || /^\d{1,10}\.\d{1,9}$/.test(timestamp);
};

const isValidOperatorQuery = (query) => {
  return /^(gte?|lte?|eq|ne)$/.test(query);
};

// Ed25519 has 64, ECDSA(secp256k1) has 66, and ED25519 DER encoded has 88 characters
const publicKeyPattern = /^(0x)?([0-9a-fA-F]{64}|[0-9a-fA-F]{66}|[0-9a-fA-F]{88})$/;
const isValidPublicKeyQuery = (query) => {
  return publicKeyPattern.test(query);
};

const contractTopicPattern = /^(0x)?[0-9A-Fa-f]{1,64}$/; // optional 0x followed by up to 64 hex digits
const isValidOpAndTopic = (op, query) => {
  return typeof query === 'string' && contractTopicPattern.test(query) && op === constants.queryParamOperators.eq;
};

const isValidUtf8Encoding = (query) => {
  if (!query) {
    return false;
  }
  return /^(utf-?8)$/.test(query.toLowerCase());
};

const isValidEncoding = (query) => {
  if (query === undefined) {
    return false;
  }
  query = query.toLowerCase();
  return query === constants.characterEncoding.BASE64 || isValidUtf8Encoding(query);
};

const isValidValueIgnoreCase = (value, validValues) => validValues.includes(value.toLowerCase());

const addressBookFileIdPattern = ['101', '0.101', '0.0.101', '102', '0.102', '0.0.102'];
const isValidAddressBookFileIdPattern = (fileId) => {
  return addressBookFileIdPattern.includes(fileId);
};

/**
 * Validate input parameters for the rest apis
 * @param {String} param Parameter to be validated
 * @param {String} opAndVal operator:value to be validated
 * @return {Boolean} true if the parameter is valid. false otherwise
 */
const paramValidityChecks = (param, opAndVal) => {
  const ret = false;
  let val = null;
  let op = null;

  if (opAndVal === undefined) {
    return ret;
  }

  const splitVal = opAndVal.split(':');

  if (splitVal.length === 1) {
    op = 'eq';
    val = splitVal[0];
  } else if (splitVal.length === 2) {
    op = splitVal[0];
    val = splitVal[1];
  } else {
    return ret;
  }

  return filterValidityChecks(param, op, val);
};

const filterValidityChecks = (param, op, val) => {
  let ret = false;

  if (op === undefined || val === undefined) {
    return ret;
  }

  // Validate operator
  if (!isValidOperatorQuery(op)) {
    return ret;
  }

  // Validate the value
  switch (param) {
    case constants.filterKeys.ACCOUNT_BALANCE:
      ret = isPositiveLong(val, true);
      break;
    case constants.filterKeys.FILE_ID:
      ret =
        op === constants.queryParamOperators.eq &&
        EntityId.isValidEntityId(val) &&
        isValidAddressBookFileIdPattern(val);
      break;
    case constants.filterKeys.ACCOUNT_ID:
      ret = EntityId.isValidEntityId(val);
      break;
    case constants.filterKeys.ACCOUNT_PUBLICKEY:
      ret = isValidPublicKeyQuery(val);
      break;
    case constants.filterKeys.BALANCE:
      ret = isValidBooleanOpAndValue(op, val);
      break;
    case constants.filterKeys.CONTRACT_ID:
      ret = isValidContractIdQueryParam(op, val);
      break;
    case constants.filterKeys.CREDIT_TYPE:
      // Acceptable words: credit or debit
      ret = isValidValueIgnoreCase(val, Object.values(constants.cryptoTransferType));
      break;
    case constants.filterKeys.ENCODING:
      // Acceptable words: binary or text
      ret = isValidEncoding(val.toLowerCase());
      break;
    case constants.filterKeys.ENTITY_PUBLICKEY:
      ret = isValidPublicKeyQuery(val);
      break;
    case constants.filterKeys.FROM:
      ret = EntityId.isValidEntityId(val) || EntityId.isValidEvmAddress(val);
      break;
    case constants.filterKeys.INDEX:
      ret = isNumeric(val) && val >= 0;
      break;
    case constants.filterKeys.LIMIT:
      ret = isPositiveLong(val);
      break;
    case constants.filterKeys.NODE_ID:
      ret = isNumeric(val) && val >= 0;
      break;
    case constants.filterKeys.NONCE:
      ret = op === constants.queryParamOperators.eq && isNonNegativeInt32(val);
      break;
    case constants.filterKeys.ORDER:
      // Acceptable words: asc or desc
      ret = isValidValueIgnoreCase(val, Object.values(constants.orderFilterValues));
      break;
    case constants.filterKeys.RESULT:
      // Acceptable words: success or fail
      ret = isValidValueIgnoreCase(val, Object.values(constants.transactionResultFilter));
      break;
    case constants.filterKeys.SCHEDULED:
      ret = isValidBooleanOpAndValue(op, val);
      break;
    case constants.filterKeys.SERIAL_NUMBER:
      ret = isPositiveLong(val);
      break;
    case constants.filterKeys.SPENDER_ID:
      ret = EntityId.isValidEntityId(val);
      break;
    case constants.filterKeys.TOKEN_ID:
      ret = EntityId.isValidEntityId(val);
      break;
    case constants.filterKeys.TOKEN_TYPE:
      ret = isValidValueIgnoreCase(val, Object.values(constants.tokenTypeFilter));
      break;
    case constants.filterKeys.TOPIC0:
    case constants.filterKeys.TOPIC1:
    case constants.filterKeys.TOPIC2:
    case constants.filterKeys.TOPIC3:
      ret = isValidOpAndTopic(op, val);
      break;
    case constants.filterKeys.SEQUENCE_NUMBER:
      ret = isPositiveLong(val);
      break;
    case constants.filterKeys.TIMESTAMP:
      ret = isValidTimestampParam(val);
      break;
    case constants.filterKeys.SCHEDULE_ID:
      ret = EntityId.isValidEntityId(val);
      break;
    case constants.filterKeys.TRANSACTION_TYPE:
      // Accepted forms: valid transaction type string
      ret = TransactionType.isValid(val);
      break;
    default:
      // Every parameter should be included here. Otherwise, it will not be accepted.
      ret = false;
  }

  return ret;
};

const isValidContractIdQueryParam = (op, val) => {
  if (EntityId.isValidEvmAddress(val, contants.EvmAddressType.OPTIONAL_SHARD_REALM)) {
    return op === constants.queryParamOperators.eq;
  }
  return EntityId.isValidEntityId(val);
};

/**
 * Validate input http request object
 * @param {Request} req HTTP request object
 * @return {Object} result of validity check, and return http code/contents
 */
const validateReq = (req) => {
  const badParams = [];
  // Check the validity of every query parameter
  for (const key in req.query) {
    if (Array.isArray(req.query[key])) {
      if (!isRepeatedQueryParameterValidLength(req.query[key])) {
        badParams.push({
          code: InvalidArgumentError.PARAM_COUNT_EXCEEDS_MAX_CODE,
          key,
          count: req.query[key].length,
          max: config.maxRepeatedQueryParameters,
        });
        continue;
      }
      for (const val of req.query[key]) {
        if (!paramValidityChecks(key, val)) {
          badParams.push({code: InvalidArgumentError.INVALID_ERROR_CODE, key});
        }
      }
    } else if (!paramValidityChecks(key, req.query[key])) {
      badParams.push({code: InvalidArgumentError.INVALID_ERROR_CODE, key});
    }
  }

  if (badParams.length > 0) {
    throw InvalidArgumentError.forRequestValidation(badParams);
  }
};

const isRepeatedQueryParameterValidLength = (values) => values.length <= config.maxRepeatedQueryParameters;

const parseTimestampParam = (timestampParam) => {
  // Expect timestamp input as (a) just seconds,
  // (b) seconds.mmm (3-digit milliseconds),
  // or (c) seconds.nnnnnnnnn (9-digit nanoseconds)
  // Convert all of these formats to (seconds * 10^9 + nanoseconds) format,
  // after validating that all characters are digits
  if (!timestampParam) {
    return '';
  }
  const tsSplit = timestampParam.split('.');
  if (tsSplit.length <= 0 || tsSplit.length > 2) {
    return '';
  }
  const seconds = /^(\d)+$/.test(tsSplit[0]) ? tsSplit[0] : 0;
  let nanos = tsSplit.length === 2 && /^(\d)+$/.test(tsSplit[1]) ? tsSplit[1] : 0;
  nanos = `${nanos}000000000`.substring(0, 9);
  return `${seconds}${nanos}`;
};

/**
 * @returns {Object} null if paramValue has invalid operator, or not correctly formatted.
 */
const parseOperatorAndValueFromQueryParam = (paramValue) => {
  // Split the op:value into operation and value and create a SQL query string
  const splitItem = paramValue.split(':');
  if (splitItem.length === 1) {
    // No operator specified. Just use "eq:"
    return {op: opsMap.eq, value: splitItem[0]};
  }
  if (splitItem.length === 2) {
    if (!(splitItem[0] in opsMap)) {
      return null;
    }
    return {op: opsMap[splitItem[0]], value: splitItem[1]};
  }
  return null;
};

/**
 * Gets the limit param value, if not exists, return the default; otherwise cap it at max. Note if values is an array,
 * the last one is honored.
 * @param {string[]|string} values Values of the limit param
 * @return {number}
 */
const getLimitParamValue = (values) => {
  let ret = responseLimit.default;
  if (values !== undefined) {
    const value = Array.isArray(values) ? values[values.length - 1] : values;
    const parsed = long.fromValue(value);
    ret = parsed.greaterThan(responseLimit.max) ? responseLimit.max : parsed.toNumber();
  }
  return ret;
};

/**
 * Parse the query filter parameter
 * @param paramValues Value of the query param after parsing by ExpressJS
 * @param {Function} processValue function to extract sql params using comparator and value
 *          in the query param.
 * @param {Function} processOpAndValue function to compute partial sql clause using comparator and value
 *          in the query param.
 * @param {Boolean} allowMultiple whether the sql clause should build multiple = ops as an IN() clause
 * @return {Array} [query, params] Constructed SQL query fragment and corresponding values
 */
const parseParams = (paramValues, processValue, processQuery, allowMultiple) => {
  if (paramValues === undefined) {
    return ['', []];
  }
  // Convert paramValues to a set to remove duplicates
  if (!Array.isArray(paramValues)) {
    paramValues = new Set([paramValues]);
  } else {
    paramValues = new Set(paramValues);
  }
  const partialQueries = [];
  const values = [];
  // Iterate for each value of param. For a url '..?q=val1&q=val2', paramValues for 'q' are [val1, val2].
  const equalValues = new Set();
  for (const paramValue of paramValues) {
    const opAndValue = parseOperatorAndValueFromQueryParam(paramValue);
    if (_.isNil(opAndValue)) {
      continue;
    }
    const processedValue = processValue(opAndValue.value);
    // Equal ops have to be processed in bulk at the end to format the IN() correctly.
    if (opAndValue.op === opsMap.eq && allowMultiple) {
      equalValues.add(processedValue);
    } else {
      const queryAndValues = processQuery(opAndValue.op, processedValue);
      if (!_.isNil(queryAndValues)) {
        partialQueries.push(queryAndValues[0]);
        if (queryAndValues[1]) {
          values.push(...queryAndValues[1]);
        }
      }
    }
  }
  if (equalValues.size !== 0) {
    const queryAndValues = processQuery(opsMap.eq, Array.from(equalValues));
    partialQueries.push(queryAndValues[0]);
    values.push(...queryAndValues[1]);
  }
  const fullClause = partialQueries.join(' and ');
  validateClauseAndValues(fullClause, values);
  return [partialQueries.join(' and '), values];
};

const validateClauseAndValues = (clause, values) => {
  if ((clause.match(/\?/g) || []).length !== values.length) {
    throw new InvalidClauseError(`Invalid clause produced after parsing query parameters: number of replacement
    parameters does not equal number of values: clause: \"${clause}\", values: ${values}`);
  }
};

const parseAccountIdQueryParam = (parsedQueryParams, columnName) => {
  return parseParams(
    parsedQueryParams[constants.filterKeys.ACCOUNT_ID],
    (value) => EntityId.parse(value).getEncodedId(),
    (op, value) => {
      return Array.isArray(value)
        ? [`${columnName} IN (?`.concat(', ?'.repeat(value.length - 1)).concat(')'), value]
        : [`${columnName}${op}?`, [value]];
    },
    true
  );
};

const parseTimestampQueryParam = (parsedQueryParams, columnName, opOverride = {}) => {
  return parseParams(
    parsedQueryParams[constants.filterKeys.TIMESTAMP],
    (value) => parseTimestampParam(value),
    (op, value) => [`${columnName}${op in opOverride ? opOverride[op] : op}?`, [value]],
    false
  );
};

const parseBalanceQueryParam = (parsedQueryParams, columnName) => {
  return parseParams(
    parsedQueryParams[constants.filterKeys.ACCOUNT_BALANCE],
    (value) => value,
    (op, value) => (isNumeric(value) ? [`${columnName}${op}?`, [value]] : null),
    false
  );
};

const parsePublicKey = (publicKey) => {
  const publicKeyNoPrefix = publicKey ? publicKey.replace('0x', '').toLowerCase() : publicKey;
  const decodedKey = ed25519.derToEd25519(publicKeyNoPrefix);
  return decodedKey == null ? publicKeyNoPrefix : decodedKey;
};

const parsePublicKeyQueryParam = (parsedQueryParams, columnName) => {
  return parseParams(
    parsedQueryParams[constants.filterKeys.ACCOUNT_PUBLICKEY],
    (value) => {
      return parsePublicKey(value);
    },
    (op, value) => [`${columnName}${op}?`, [value]],
    false
  );
};

/**
 * Parse the type=[credit | debit] parameter
 */
const parseCreditDebitParams = (parsedQueryParams, columnName) => {
  return parseParams(
    parsedQueryParams[constants.filterKeys.CREDIT_TYPE],
    (value) => value,
    (op, value) => {
      if (value === 'credit') {
        return [`${columnName} > ?`, [0]];
      }
      if (value === 'debit') {
        return [`${columnName} < ?`, [0]];
      }
      return null;
    },
    false
  );
};

/**
 * Parse the result=[success | fail | all] parameter
 * @param {Request} req HTTP query request object
 * @param {String} columnName Column name for the transaction result
 * @return {String} Value of the resultType parameter
 */
const parseResultParams = (req, columnName) => {
  const resultType = req.query.result;
  let query = '';

  if (resultType === constants.transactionResultFilter.SUCCESS) {
    query = `${columnName} = ${resultSuccess}`;
  } else if (resultType === constants.transactionResultFilter.FAIL) {
    query = `${columnName} != ${resultSuccess}`;
  }
  return query;
};

/**
 * Parse the pagination (limit) and order parameters
 * @param {HTTPRequest} req HTTP query request object
 * @param {String} defaultOrder Order of sorting (defaults to descending)
 * @return {Object} {query, params, order} SQL query, values and order
 */
const parseLimitAndOrderParams = (req, defaultOrder = constants.orderFilterValues.DESC) => {
  // Parse the limit parameter
  const limitQuery = `${constants.filterKeys.LIMIT} ? `;
  const limitValue = getLimitParamValue(req.query[constants.filterKeys.LIMIT]);

  // Parse the order parameters (default: descending)
  let order = defaultOrder;
  const value = req.query[constants.filterKeys.ORDER];
  if (value === constants.orderFilterValues.ASC || value === constants.orderFilterValues.DESC) {
    order = value;
  }

  return buildPgSqlObject(limitQuery, [limitValue], order, limitValue);
};

const buildPgSqlObject = (query, params, order, limit) => {
  return {
    query,
    params,
    order,
    limit: Number(limit),
  };
};

const parseBooleanValue = (value) => {
  return value.toLowerCase() === 'true';
};

/**
 * Convert the positional parameters from the MySql style query (?) to Postgres style positional parameters
 * ($1, $2, etc); named parameters of the format \?([a-zA-Z][a-zA-Z0-9]*)? will get the same positional index.
 *
 * @param {String} sqlQuery MySql style query
 * @return {String} SQL query with Postgres style positional parameters
 */
const convertMySqlStyleQueryToPostgres = (sqlQuery, startIndex = 1) => {
  let paramsCount = startIndex;
  const namedParamIndex = {};
  return sqlQuery.replace(/\?([a-zA-Z][a-zA-Z0-9]*)?/g, (s) => {
    let index = namedParamIndex[s];
    if (index === undefined) {
      index = paramsCount;
      paramsCount += 1;

      if (s.length > 1) {
        namedParamIndex[s] = index;
      }
    }

    return `$${index}`;
  });
};

/**
 * Create pagination (next) link
 * @param {HTTPRequest} req HTTP query request object
 * @param {Boolean} isEnd Is the next link valid or not
 * @param {String} field The query parameter field name
 * @param {Object} lastValueMap Map of key value pairs representing last values of columns that may be filtered on
 * @param {String} order Order of sorting the results
 * @param {Object} inclusiveKeys map of keys to adopt inclusive comparion parmaeters
 * @return {String} next Fully formed link to the next page
 */
const getPaginationLink = (req, isEnd, lastValueMap, order, inclusiveKeys = {}) => {
  let urlPrefix;
  if (config.port !== undefined && config.response.includeHostInLink) {
    urlPrefix = `${req.protocol}://${req.hostname}:${config.port}`;
  } else {
    urlPrefix = '';
  }

  let next = '';

  if (!isEnd) {
    next = getNextParamQueries(order, req.query, lastValueMap, inclusiveKeys);

    // remove the '/' at the end of req.path
    const path = req.path.endsWith('/') ? req.path.slice(0, -1) : req.path;
    next = urlPrefix + req.baseUrl + path + next;
  }
  return next === '' ? null : next;
};

/**
 * Construct the query string from the query object
 * @param {Object} reqQuery request query object
 * @returns url string
 */
const constructStringFromUrlQuery = (reqQuery) => {
  let next = '';
  for (const [q, v] of Object.entries(reqQuery)) {
    if (Array.isArray(v)) {
      v.forEach((vv) => (next += `${(next === '' ? '?' : '&') + q}=${vv}`));
    } else {
      next += `${(next === '' ? '?' : '&') + q}=${v}`;
    }
  }

  return next;
};

/**
 * Go through the query parameters, and if there is a 'field=gt:xxxx' (asc order)
 * or 'field=lt:xxxx' (desc order) fields, then remove that, to be replaced by the new continuation value
 */
const updateReqQuery = (reqQuery, field, pattern, insertValue) => {
  const fieldValues = reqQuery[field];
  const patternMatch = pattern.test(fieldValues);
  if (Array.isArray(fieldValues)) {
    for (const fieldValue of fieldValues) {
      if (pattern.test(fieldValue)) {
        reqQuery[field] = reqQuery[field].filter(function (value, index, arr) {
          return value !== fieldValue;
        });
      }
    }
  } else if (patternMatch) {
    delete reqQuery[field];
  }

  if (field in reqQuery) {
    if (gtLtPattern.test(fieldValues)) {
      reqQuery[field] = [].concat(reqQuery[field]).concat(insertValue);
    }
  } else {
    reqQuery[field] = insertValue;
  }
};

const getNextParamQueries = (order, reqQuery, lastValueMap, inclusiveKeys) => {
  const pattern = order === constants.orderFilterValues.ASC ? /gt[e]?:/ : /lt[e]?:/;
  const insertedPattern = order === constants.orderFilterValues.ASC ? 'gt' : 'lt';

  for (const [field, lastValue] of Object.entries(lastValueMap)) {
    if (!_.isNil(lastValue)) {
      const comparisonPattern = inclusiveKeys[field] === true ? `${insertedPattern}e` : insertedPattern;
      updateReqQuery(reqQuery, field, pattern, `${comparisonPattern}:${lastValue}`);
    }
  }

  return constructStringFromUrlQuery(reqQuery);
};

/**
 * Merges params arrays. Pass [] as initial if the params arrays should stay unmodified. Note every params should be
 * an array.
 * @param {any[]} initial
 * @param {any[]} params
 */
const mergeParams = (initial, ...params) => {
  return params.reduce((previous, current) => {
    previous.push(...current);
    return previous;
  }, initial);
};

/**
 * Converts nanoseconds since epoch to seconds.nnnnnnnnn format
 *
 * @param {String} ns Nanoseconds since epoch
 * @param {String} sep separator between seconds and nanos, default is '.'
 * @return {String} Seconds since epoch (seconds.nnnnnnnnn format)
 */
const nsToSecNs = (ns, sep = '.') => {
  if (_.isNil(ns)) {
    return null;
  }

  ns = `${ns}`;
  const secs = ns.substr(0, ns.length - 9).padStart(1, '0');
  const nanos = ns.slice(-9).padStart(9, '0');
  return `${secs}${sep}${nanos}`;
};

/**
 * Converts nanoseconds since epoch to seconds-nnnnnnnnn format
 * @param {String} ns Nanoseconds since epoch
 * @return {String} Seconds since epoch (seconds-nnnnnnnnn format)
 */
const nsToSecNsWithHyphen = (ns) => {
  return nsToSecNs(ns, '-');
};

/**
 * Converts seconds since epoch (seconds.nnnnnnnnn format) to  nanoseconds
 * @param {String} Seconds since epoch (seconds.nnnnnnnnn format)
 * @return {String} ns Nanoseconds since epoch
 */
const secNsToNs = (secNs) => {
  return math.multiply(math.bignumber(secNs), math.bignumber(1e9)).toString();
};

const secNsToSeconds = (secNs) => {
  return math.floor(Number(secNs));
};

const randomBytesAsync = util.promisify(crypto.randomBytes);

const randomString = async (length) => {
  const bytes = await randomBytesAsync(Math.max(2, length) / 2);
  return bytes.toString('hex');
};

const hexPrefix = '0x';
<<<<<<< HEAD
const addHexPrefix = (hexData) => {
  if (_.isEmpty(hexData)) {
    return null;
  }

  const hexString = Buffer.isBuffer(hexData) ? hexData.toString('hex') : hexData;
  return hexString.startsWith(hexPrefix) ? hexString : `${hexPrefix}${hexString}`;
=======
const addHexPrefix = (hexString) => {
  return _.isEmpty(hexString) ? null : `${hexPrefix}${hexString}`;
>>>>>>> c4a9e21b
};

/**
 * Converts the byte array returned by SQL queries into hex string
 * @param {Array} byteArray Array of bytes to be converted to hex string
 * @param {boolean} addPrefix Whether to add the '0x' prefix to the hex string
 * @param {Number} padLength The length to left pad the result hex string
 * @return {String} Converted hex string
 */
const toHexString = (byteArray, addPrefix = false, padLength = undefined) => {
  if (_.isNil(byteArray)) {
    return null;
  }

  const modifiers = [];
  if (padLength !== undefined) {
    modifiers.push((s) => s.padStart(padLength, '0'));
  }

  if (addPrefix) {
    modifiers.push(addHexPrefix);
  }

  const encoded = Buffer.from(byteArray, 'utf8').toString('hex');
  return modifiers.reduce((v, f) => f(v), encoded);
};

// These match protobuf encoded hex strings. The prefixes listed check if it's a primitive key, a key list with one
// primitive key, or a 1/1 threshold key, respectively.
const PATTERN_ECDSA = /^(3a21|32250a233a21|2a29080112250a233a21)([A-Fa-f0-9]{66})$/;
const PATTERN_ED25519 = /^(1220|32240a221220|2a28080112240a221220)([A-Fa-f0-9]{64})$/;

/**
 * Converts a key for returning in JSON output
 * @param {Array} key Byte array representing the key
 * @return {Object} Key object - with type decoration for primitive keys, if detected
 */
const encodeKey = (key) => {
  if (key === null) {
    return null;
  }

  const keyHex = toHexString(key);
  const ed25519Key = keyHex.match(PATTERN_ED25519);
  if (ed25519Key) {
    return {
      _type: keyTypes.ED25519,
      key: ed25519Key[2],
    };
  }

  const ecdsa = keyHex.match(PATTERN_ECDSA);
  if (ecdsa) {
    return {
      _type: keyTypes.ECDSA_SECP256K1,
      key: ecdsa[2],
    };
  }

  return {
    _type: keyTypes.PROTOBUF,
    key: keyHex,
  };
};

/**
 * Base64 encoding of a byte array for returning in JSON output
 * @param {Array} key Byte array to be encoded
 * @return {String} base64 encoded string
 */
const encodeBase64 = (buffer) => {
  return encodeBinary(buffer, constants.characterEncoding.BASE64);
};

/**
 * Base64 encoding of a byte array for returning in JSON output
 * @param {Array} key Byte array to be encoded
 * @return {String} utf-8 encoded string
 */
const encodeUtf8 = (buffer) => {
  return encodeBinary(buffer, constants.characterEncoding.UTF8);
};

const encodeBinary = (buffer, encoding) => {
  // default to base64 encoding
  let charEncoding = constants.characterEncoding.BASE64;
  if (isValidUtf8Encoding(encoding)) {
    charEncoding = constants.characterEncoding.UTF8;
  }

  return _.isNil(buffer) ? null : buffer.toString(charEncoding);
};

/**
 *
 * @param {String} num Nullable number
 * @returns {Any} representation of math.bignumber value of parameter or null if null
 */
const getNullableNumber = (num) => {
  return _.isNil(num) ? null : `${num}`;
};

/**
 * @returns {String} transactionId of format shard.realm.num-sssssssssss-nnnnnnnnn
 */
const createTransactionId = (entityStr, validStartTimestamp) => {
  return `${entityStr}-${nsToSecNsWithHyphen(validStartTimestamp)}`;
};

/**
 * Builds the filters from HTTP request query, validates and parses the filters.
 *
 * @param query
 * @param {function(string, string, string)} filterValidator
 * @return {[]}
 */
const buildAndValidateFilters = (query, filterValidator = filterValidityChecks) => {
  const filters = buildFilters(query);
  validateAndParseFilters(filters, filterValidator);
  return filters;
};

/**
 * Build the filters from the HTTP request query
 *
 * @param query
 */
const buildFilters = (query) => {
  const filterObject = [];
  if (_.isNil(query)) {
    return null;
  }

  for (const key in query) {
    const values = query[key];
    // for repeated params val will be an array
    if (Array.isArray(values)) {
      for (const val of values) {
        filterObject.push(buildComparatorFilter(key, val));
      }
    } else {
      filterObject.push(buildComparatorFilter(key, values));
    }
  }

  return filterObject;
};

const buildComparatorFilter = (name, filter) => {
  const splitVal = filter.split(':');
  const opVal = splitVal.length === 1 ? ['eq', filter] : splitVal;

  return {
    key: name,
    operator: opVal[0],
    value: opVal[1],
  };
};

/**
 * Verify param and filters meet expected format
 *
 * @param filters
 * @param filterValidator
 */
const validateFilters = (filters, filterValidator) => {
  const badParams = [];

  for (const filter of filters) {
    if (!filterValidator(filter.key, filter.operator, filter.value)) {
      badParams.push(filter.key);
    }
  }

  if (badParams.length > 0) {
    throw InvalidArgumentError.forParams(badParams);
  }
};

/**
 * Update format to be persistence query compatible
 * @param filters
 * @returns {{code: number, contents: {_status: {messages: *}}, isValid: boolean}|{code: number, contents: string, isValid: boolean}}
 */
const formatFilters = (filters) => {
  for (const filter of filters) {
    formatComparator(filter);
  }
};

/**
 * Verify param and filters meet expected format
 * Additionally update format to be persistence query compatible
 *
 * @param filters
 * @param filterValidator
 * @returns {{code: number, contents: {_status: {messages: *}}, isValid: boolean}|{code: number, contents: string, isValid: boolean}}
 */
const validateAndParseFilters = (filters, filterValidator) => {
  validateFilters(filters, filterValidator);
  formatFilters(filters);
};

const formatComparator = (comparator) => {
  if (comparator.operator in opsMap) {
    // update operator
    comparator.operator = opsMap[comparator.operator];

    // format value
    switch (comparator.key) {
      case constants.filterKeys.ACCOUNT_ID:
        // Accepted forms: shard.realm.num or encoded ID string
        comparator.value = EntityId.parse(comparator.value).getEncodedId();
        break;
      case constants.filterKeys.ACCOUNT_PUBLICKEY:
        comparator.value = parsePublicKey(comparator.value);
        break;
      case constants.filterKeys.FILE_ID:
        // Accepted forms: shard.realm.num or encoded ID string
        comparator.value = EntityId.parse(comparator.value).getEncodedId();
        break;
      case constants.filterKeys.ENTITY_PUBLICKEY:
        comparator.value = parsePublicKey(comparator.value);
        break;
      case constants.filterKeys.FROM:
        comparator.value = EntityId.parse(comparator.value, contants.filterKeys.FROM).getEncodedId();
        break;
      case constants.filterKeys.LIMIT:
        comparator.value = Number(comparator.value);
        break;
      case constants.filterKeys.NODE_ID:
      case constants.filterKeys.NONCE:
        comparator.value = Number(comparator.value);
        break;
      case constants.filterKeys.SCHEDULED:
        comparator.value = parseBooleanValue(comparator.value);
        break;
      case constants.filterKeys.SCHEDULE_ID:
        // Accepted forms: shard.realm.num or num
        comparator.value = EntityId.parse(comparator.value).getEncodedId();
        break;
      case constants.filterKeys.SPENDER_ID:
        // Accepted forms: shard.realm.num or num
        comparator.value = EntityId.parse(comparator.value).getEncodedId();
        break;
      case constants.filterKeys.TIMESTAMP:
        comparator.value = parseTimestampParam(comparator.value);
        break;
      case constants.filterKeys.TOKEN_ID:
        // Accepted forms: shard.realm.num or num
        comparator.value = EntityId.parse(comparator.value).getEncodedId();
        break;
      case constants.filterKeys.TOKEN_TYPE:
        // db requires upper case matching for enum
        comparator.value = comparator.value.toUpperCase();
        break;
      // case 'type':
      //   // Acceptable words: credit or debit
      //   comparator.value = ;
      //   break;
      // case 'result':
      //   // Acceptable words: success or fail
      //   comparator.value = ;
      //   break;
      default:
    }
  }
};

/**
 * Parses tokenBalances into an array of {token_id: string, balance: Number} objects
 *
 * @param {{token_id: string, balance: Number}[]} tokenBalances array of token balance objects
 * @return {[]|{token_id: string, balance: Number}[]}
 */
const parseTokenBalances = (tokenBalances) => {
  if (_.isNil(tokenBalances)) {
    return [];
  }

  return tokenBalances
    .filter((x) => !_.isNil(x.token_id))
    .map((tokenBalance) => {
      const {token_id: tokenId, balance} = tokenBalance;
      return {
        token_id: EntityId.parse(tokenId).toString(),
        balance,
      };
    });
};

const parseTransactionTypeParam = (parsedQueryParams) => {
  if (_.isNil(parsedQueryParams)) {
    return '';
  }

  const transactionType = parsedQueryParams[constants.filterKeys.TRANSACTION_TYPE];
  if (_.isNil(transactionType)) {
    return '';
  }
  const protoId = TransactionType.getProtoId(transactionType);
  return `${constants.transactionColumns.TYPE}${opsMap.eq}${protoId}`;
};

const isTestEnv = () => process.env.NODE_ENV === 'test';

/**
 * Masks the given IP based on Google Analytics standards
 * @param {String} ip the IP address from the req object.
 * @returns {String} The masked IP address
 */
const ipMask = (ip) => {
  return anonymize(ip, 24, 48);
};

/**
 * Gets the pool class with queryQuietly
 *
 * @param {boolean} mock
 */
const getPoolClass = (mock = false) => {
  const Pool = mock ? require('./__tests__/mockpool') : require('pg').Pool;
  Pool.prototype.queryQuietly = async function (query, params = [], preQueryHint = undefined) {
    let client;
    let result;
    params = Array.isArray(params) ? params : [params];
    try {
      if (!preQueryHint) {
        result = await this.query(query, params);
      } else {
        client = await this.connect();
        await client.query(`begin; ${preQueryHint}`);
        result = await client.query(query, params);
        await client.query('commit');
      }

      return result;
    } catch (err) {
      if (client !== undefined) {
        await client.query('rollback');
      }
      throw new DbError(err.message);
    } finally {
      if (client !== undefined) {
        client.release();
      }
    }
  };

  return Pool;
};

/**
 * Loads and installs pg-range for pg
 */
const loadPgRange = () => {
  const pg = require('pg');
  const pgRange = require('pg-range');
  pgRange.install(pg);
};

/**
 * Checks that the timestamp filters contains either a valid range (greater than and less than filters that do not span
 * beyond a configured limit), or a set of equals operators within the same limit.
 *
 * @param {[]}timestampFilters an array of timestamp filters
 */
const checkTimestampRange = (timestampFilters) => {
  //No timestamp params provided
  if (timestampFilters.length === 0) {
    throw new InvalidArgumentError('No timestamp range or eq operator provided');
  }

  const valuesByOp = {};
  Object.values(opsMap).forEach((k) => (valuesByOp[k] = []));
  timestampFilters.forEach((filter) => valuesByOp[filter.operator].push(filter.value));

  const gtGteLength = valuesByOp[opsMap.gt].length + valuesByOp[opsMap.gte].length;
  const ltLteLength = valuesByOp[opsMap.lt].length + valuesByOp[opsMap.lte].length;

  if (valuesByOp[opsMap.ne].length > 0) {
    // Don't allow ne
    throw new InvalidArgumentError('Not equals operator not supported for timestamp param');
  }

  if (gtGteLength > 1) {
    //Don't allow multiple gt/gte
    throw new InvalidArgumentError('Multiple gt or gte operators not permitted for timestamp param');
  }

  if (ltLteLength > 1) {
    //Don't allow multiple lt/lte
    throw new InvalidArgumentError('Multiple lt or lte operators not permitted for timestamp param');
  }

  if (valuesByOp[opsMap.eq].length > 0 && (gtGteLength > 0 || ltLteLength > 0)) {
    //Combined eq with other operator
    throw new InvalidArgumentError('Cannot combine eq with gt, gte, lt, or lte for timestamp param');
  }

  if (valuesByOp[opsMap.eq].length > 0) {
    //Only eq provided, no range needed
    return;
  }

  if (gtGteLength === 0 || ltLteLength === 0) {
    //Missing range
    throw new InvalidArgumentError('Timestamp range must have gt (or gte) and lt (or lte)');
  }

  // there should be exactly one gt/gte and one lt/lte at this point
  const earliest =
    valuesByOp[opsMap.gt].length > 0 ? BigInt(valuesByOp[opsMap.gt][0]) + 1n : BigInt(valuesByOp[opsMap.gte][0]);
  const latest =
    valuesByOp[opsMap.lt].length > 0 ? BigInt(valuesByOp[opsMap.lt][0]) - 1n : BigInt(valuesByOp[opsMap.lte][0]);
  const difference = latest - earliest + 1n;

  if (difference > config.maxTimestampRangeNs || difference <= 0n) {
    throw new InvalidArgumentError(
      `Timestamp lower and upper bounds must be positive and within ${config.maxTimestampRange}`
    );
  }
};

const isRegexMatch = (regex, value) => {
  return regex.test(value.trim());
};

module.exports = {
  addHexPrefix,
  buildAndValidateFilters,
  buildComparatorFilter,
  buildPgSqlObject,
  checkTimestampRange,
  createTransactionId,
  convertMySqlStyleQueryToPostgres,
  encodeBase64,
  encodeBinary,
  encodeUtf8,
  encodeKey,
  filterValidityChecks,
  getNullableNumber,
  getPaginationLink,
  getPoolClass,
  ipMask,
  isNonNegativeInt32,
  isRepeatedQueryParameterValidLength,
  isTestEnv,
  isPositiveLong,
  isRegexMatch,
  isValidPublicKeyQuery,
  isValidOperatorQuery,
  isValidValueIgnoreCase,
  isValidTimestampParam,
  loadPgRange,
  mergeParams,
  nsToSecNs,
  nsToSecNsWithHyphen,
  opsMap,
  parseAccountIdQueryParam,
  parseBalanceQueryParam,
  parseBooleanValue,
  parseCreditDebitParams,
  parseLimitAndOrderParams,
  parseParams,
  parsePublicKey,
  parsePublicKeyQueryParam,
  parseResultParams,
  parseTimestampParam,
  parseTimestampQueryParam,
  parseTokenBalances,
  parseTransactionTypeParam,
  randomString,
  resultSuccess,
  secNsToNs,
  secNsToSeconds,
  toHexString,
  validateReq,
};

if (isTestEnv()) {
  Object.assign(module.exports, {
    buildFilters,
    formatComparator,
    formatFilters,
    getLimitParamValue,
    getNextParamQueries,
    getPaginationLink,
    validateAndParseFilters,
    validateFilters,
  });
}<|MERGE_RESOLUTION|>--- conflicted
+++ resolved
@@ -726,7 +726,6 @@
 };
 
 const hexPrefix = '0x';
-<<<<<<< HEAD
 const addHexPrefix = (hexData) => {
   if (_.isEmpty(hexData)) {
     return null;
@@ -734,10 +733,6 @@
 
   const hexString = Buffer.isBuffer(hexData) ? hexData.toString('hex') : hexData;
   return hexString.startsWith(hexPrefix) ? hexString : `${hexPrefix}${hexString}`;
-=======
-const addHexPrefix = (hexString) => {
-  return _.isEmpty(hexString) ? null : `${hexPrefix}${hexString}`;
->>>>>>> c4a9e21b
 };
 
 /**
