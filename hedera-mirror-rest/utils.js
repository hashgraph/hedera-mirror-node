--- conflicted
+++ resolved
@@ -142,17 +142,9 @@
   return makeValidationResponse(badParams);
 };
 
-<<<<<<< HEAD
-  let errorMessages = errorMessageFormat();
-  errorMessages._status.messages = badParams;
-
-  if (badParams.length !== 0) {
-    ret = {
-=======
 const makeValidationResponse = function(badParams) {
   if (badParams && badParams.length !== 0) {
     return {
->>>>>>> f1c44838
       isValid: false,
       code: httpStatusCodes.BAD_REQUEST,
       contents: errorMessages
@@ -675,10 +667,7 @@
   nsToSecNsWithHyphen: nsToSecNsWithHyphen,
   createTransactionId: createTransactionId,
   TRANSACTION_RESULT_SUCCESS: TRANSACTION_RESULT_SUCCESS,
-<<<<<<< HEAD
-  createSingleErrorJsonResponse: createSingleErrorJsonResponse
-=======
+  createSingleErrorJsonResponse: createSingleErrorJsonResponse,
   isValidTimestampParam: isValidTimestampParam,
   parseTimestampParam: parseTimestampParam
->>>>>>> f1c44838
 };