--- conflicted
+++ resolved
@@ -950,26 +950,21 @@
  * @param {function(array)} filterDependencyChecker
  * @return {[]}
  */
-<<<<<<< HEAD
 const buildAndValidateFilters = (
   query,
   filterValidator = filterValidityChecks,
   filterDependencyChecker = filterDependencyCheck
 ) => {
-  const filters = buildFilters(query);
-  validateAndParseFilters(filters, filterValidator);
-
-  if (filterDependencyChecker) {
-    filterDependencyChecker(filters);
-=======
-const buildAndValidateFilters = (query, filterValidator = filterValidityChecks) => {
   const {badParams, filters} = buildFilters(query);
   const additionalBadParams = validateAndParseFilters(filters, filterValidator);
   badParams.push(...additionalBadParams);
 
   if (badParams.length > 0) {
     throw InvalidArgumentError.forRequestValidation(badParams);
->>>>>>> 7593670f
+  }
+
+  if (filterDependencyChecker) {
+    filterDependencyChecker(filters);
   }
 
   return filters;
@@ -1292,7 +1287,6 @@
   return regex.test(value.trim());
 };
 
-<<<<<<< HEAD
 /**
  * Intended to be used when it is possible for different API routes to have conflicting paths
  * and only one of them needs to be executed. E.g:
@@ -1310,7 +1304,7 @@
   }
   return req.params[paramName] && possibleConflicts.indexOf(req.params[paramName]) !== -1;
 };
-=======
+
 (function () {
   // config pg bigint parsing
   const pgTypes = pg.types;
@@ -1324,7 +1318,6 @@
   //  install pg-range
   pgRange.install(pg);
 })();
->>>>>>> 7593670f
 
 module.exports = {
   addHexPrefix,
@@ -1332,6 +1325,7 @@
   buildComparatorFilter,
   buildPgSqlObject,
   checkTimestampRange,
+  conflictingPathParam,
   createTransactionId,
   convertMySqlStyleQueryToPostgres,
   encodeBase64,
@@ -1380,7 +1374,6 @@
   secNsToSeconds,
   toHexString,
   validateReq,
-  conflictingPathParam,
 };
 
 if (isTestEnv()) {
