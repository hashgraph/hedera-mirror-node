--- conflicted
+++ resolved
@@ -151,27 +151,15 @@
     order by coalesce(balances.account_id, e.id) ${order || ''}
     ${limitQuery || ''}`;
 
-<<<<<<< HEAD
   const params = utils.mergeParams(
-=======
-  const params = [
->>>>>>> a80f8334
     balancesAccountQuery.params,
     balanceQuery.params,
     limitParams,
     entityAccountQuery.params,
     pubKeyQuery.params,
     limitParams,
-<<<<<<< HEAD
     limitParams
   );
-=======
-    limitParams,
-  ].reduce((previous, next) => {
-    previous.push(...next);
-    return previous;
-  }, []);
->>>>>>> a80f8334
 
   return {query, params};
 };
