--- conflicted
+++ resolved
@@ -73,8 +73,13 @@
   limitAndOrderQuery = {query: '', params: [], order: ''},
   includeBalance = true
 ) => {
-<<<<<<< HEAD
-  const entityWhereFilter = ['type < 3', entityAccountQuery.query, pubKeyQuery.query].filter((x) => !!x).join(' and ');
+  const entityWhereFilter = [
+    `e.type in ('${constants.entityTypes.ACCOUNT}', '${constants.entityTypes.CONTRACT}')`,
+    entityAccountQuery.query,
+    pubKeyQuery.query,
+  ]
+    .filter((x) => !!x)
+    .join(' and ');
   const {query: limitQuery, params: limitParams, order} = limitAndOrderQuery;
   const entityQuery = `select
       id,
@@ -99,15 +104,6 @@
     };
   }
 
-=======
-  const entityWhereFilter = [
-    `e.type in ('${constants.entityTypes.ACCOUNT}', '${constants.entityTypes.CONTRACT}')`,
-    entityAccountQuery.query,
-    pubKeyQuery.query,
-  ]
-    .filter((x) => !!x)
-    .join(' and ');
->>>>>>> b1b558e5
   const balanceWhereFilter = [
     'ab.consensus_timestamp = (select max(consensus_timestamp) as time_stamp_max from account_balance)',
     balancesAccountQuery.query,
