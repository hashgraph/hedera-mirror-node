--- conflicted
+++ resolved
@@ -306,11 +306,7 @@
       memo_base64: utils.encodeBase64(row.memo),
       name: row.name,
       nft_transfers: createNftTransferList(row.nft_transfer_list),
-<<<<<<< HEAD
-      node: EntityId.fromEncodedId(row.node_account_id, true).toString(),
-=======
       node: EntityId.parse(row.node_account_id, true).toString(),
->>>>>>> b5eebaee
       result: TransactionResult.getTransactionResultName(row.result),
       scheduled: row.scheduled,
       token_transfers: createTokenTransferList(row.token_transfer_list),
