--- conflicted
+++ resolved
@@ -172,27 +172,16 @@
       charged_tx_fee: Number(row.charged_tx_fee),
       consensus_timestamp: utils.nsToSecNs(row.consensus_ns),
       entity_id: EntityId.fromEncodedId(row.entity_id, true).toString(),
-<<<<<<< HEAD
-      max_fee: utils.getNullableNumber(row.max_fee),
-      memo_base64: row.memo && row.memo.toString('base64'),
-=======
-      id: row.id,
       max_fee: utils.getNullableNumber(row.max_fee),
       memo_base64: utils.encodeBase64(row.memo),
->>>>>>> 84bb44f3
       name: row.name,
       nft_transfers: createNftTransferList(row.nft_transfer_list),
       node: EntityId.fromEncodedId(row.node_account_id, true).toString(),
       result: row.result,
       scheduled: row.scheduled,
       token_transfers: createTokenTransferList(row.token_transfer_list),
-<<<<<<< HEAD
-      bytes: utils.encodeBase64(row.transaction_bytes, 'base64'),
-      transaction_hash: utils.encodeBase64(row.transaction_hash, 'base64'),
-=======
       bytes: utils.encodeBase64(row.transaction_bytes),
       transaction_hash: utils.encodeBase64(row.transaction_hash),
->>>>>>> 84bb44f3
       transaction_id: utils.createTransactionId(
         EntityId.fromEncodedId(row.payer_account_id).toString(),
         validStartTimestamp
@@ -459,10 +448,6 @@
 
   // Execute query
   const {rows, sqlQuery} = await utils.queryQuietly(query.query, ...query.params);
-<<<<<<< HEAD
-  // const result = await sql.unsafe(query.query, query.params);
-=======
->>>>>>> 84bb44f3
   const transferList = createTransferLists(rows);
   const ret = {
     transactions: transferList.transactions,
