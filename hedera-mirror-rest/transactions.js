/*-
 * ‌
 * Hedera Mirror Node
 * ​
 * Copyright (C) 2019 - 2021 Hedera Hashgraph, LLC
 * ​
 * Licensed under the Apache License, Version 2.0 (the "License");
 * you may not use this file except in compliance with the License.
 * You may obtain a copy of the License at
 *
 *      http://www.apache.org/licenses/LICENSE-2.0
 *
 * Unless required by applicable law or agreed to in writing, software
 * distributed under the License is distributed on an "AS IS" BASIS,
 * WITHOUT WARRANTIES OR CONDITIONS OF ANY KIND, either express or implied.
 * See the License for the specific language governing permissions and
 * limitations under the License.
 * ‍
 */

'use strict';

const utils = require('./utils');
const constants = require('./constants');
const EntityId = require('./entityId');
const TransactionId = require('./transactionId');
const {NotFoundError} = require('./errors/notFoundError');

/**
 * Gets the select clause with crypto transfers, token transfers, and nft transfers
 *
 * @return {string}
 */
<<<<<<< HEAD
const getSelectClauseWithTransfers = () => {
  // aggregate crypto transfers, token transfers, and nft transfers
  const aggregateCryptoTransferQuery = `
    select jsonb_agg(jsonb_build_object(
        'amount', amount,
        'entity_id', entity_id
      ) order by entity_id, amount
    )
    from crypto_transfer
    where crypto_transfer.consensus_timestamp = t.consensus_ns
  `;
  const aggregateTokenTransferQuery = `
    select jsonb_agg(jsonb_build_object(
        'account_id', account_id,
        'amount', amount,
        'token_id', token_id
      ))
    from token_transfer
    where token_transfer.consensus_timestamp = t.consensus_ns
  `;
  const aggregateNftTransferQuery = `
    select jsonb_agg(jsonb_build_object(
      'receiver_account_id', receiver_account_id,
      'sender_account_id', sender_account_id,
      'serial_number', serial_number,
      'token_id', token_id
      ))
    from nft_transfer
    where nft_transfer.consensus_timestamp = t.consensus_ns
  `;

=======
const getSelectClauseWithTokenTransferOrder = (includeNftTransferList) => {
  const nftTransferList =
    includeNftTransferList === true
      ? `json_agg(
         distinct jsonb_build_object(
           'receiver_account_id', ntl.receiver_account_id::text,
           'sender_account_id', ntl.sender_account_id::text,
           'serial_number', ntl.serial_number,
           'token_id', ntl.token_id::text
         )
       ) FILTER (WHERE ntl.token_id IS NOT NULL) AS nft_transfer_list,`
      : '';
  // token transfers are aggregated as an array of json objects {token_id, account_id, amount}
>>>>>>> 3157be06
  return `SELECT
       t.payer_account_id,
       t.memo,
       t.consensus_ns,
       t.valid_start_ns,
       coalesce(ttr.result, 'UNKNOWN') AS result,
       coalesce(ttt.name, 'UNKNOWN') AS name,
       t.node_account_id,
<<<<<<< HEAD
=======
       ctl.entity_id AS ctl_entity_id,
       ctl.amount AS amount,
       json_agg(
         distinct jsonb_build_object(
           'token_id', ttl.token_id::text,
           'account_id', ttl.account_id::text,
           'amount', ttl.amount
         )
       ) FILTER (WHERE ttl.token_id IS NOT NULL) AS token_transfer_list,
       ${nftTransferList}
>>>>>>> 3157be06
       t.charged_tx_fee,
       t.valid_duration_seconds,
       t.max_fee,
       t.transaction_hash,
       t.scheduled,
       t.entity_id,
       t.transaction_bytes,
       (${aggregateCryptoTransferQuery}) AS crypto_transfer_list,
       (${aggregateTokenTransferQuery}) AS token_transfer_list,
       (${aggregateNftTransferQuery}) AS nft_transfer_list
   `;
};

/**
 * Creates crypto transfer list from aggregated array of JSON objects in the query result. Note if the
 * cryptoTransferList is undefined, any empty array is returned.
 *
 * @param cryptoTransferList crypto transfer list
 * @return {{account: string, amount: Number}[]}
 */
const createCryptoTransferList = (cryptoTransferList) => {
  if (!cryptoTransferList) {
    return [];
  }

  return cryptoTransferList.map((transfer) => {
    const {entity_id: accountId, amount} = transfer;
    return {
      account: EntityId.fromEncodedId(accountId).toString(),
      amount,
    };
  });
};

/**
 * Creates token transfer list from aggregated array of JSON objects in the query result
 *
 * @param tokenTransferList token transfer list
 * @return {undefined|{amount: Number, account: string, token_id: string}[]}
 */
const createTokenTransferList = (tokenTransferList) => {
  if (!tokenTransferList) {
    return undefined;
  }

  return tokenTransferList.map((transfer) => {
    const {token_id: tokenId, account_id: accountId, amount} = transfer;
    return {
      token_id: EntityId.fromEncodedId(tokenId).toString(),
      account: EntityId.fromEncodedId(accountId).toString(),
      amount,
    };
  });
};

/**
 * Creates an nft transfer list from aggregated array of JSON objects in the query result
 *
 * @param nftTransferList nft transfer list
 * @return {undefined|{receiver_account_id: string, sender_account_id: string, serial_number: Number, token_id: string}[]}
 */
const createNftTransferList = (nftTransferList) => {
  if (!nftTransferList) {
    return undefined;
  }

  return nftTransferList.map((transfer) => {
    const {
      receiver_account_id: receiverAccountId,
      sender_account_id: senderAccountId,
      serial_number: serialNumber,
      token_id: tokenId,
    } = transfer;
    return {
      receiver_account_id: EntityId.fromEncodedId(receiverAccountId, true).toString(),
      sender_account_id: EntityId.fromEncodedId(senderAccountId, true).toString(),
      serial_number: serialNumber,
      token_id: EntityId.fromEncodedId(tokenId).toString(),
    };
  });
};

/**
 * Create transferlists from the output of SQL queries.
 *
 * @param {Array of objects} rows Array of rows returned as a result of an SQL query
 * @return {{anchorSecNs: (String|number), transactions: {}}}
 */
<<<<<<< HEAD
const createTransferLists = (rows) => {
  const transactions = rows.map((row) => {
    const validStartTimestamp = row.valid_start_ns;
    return {
      charged_tx_fee: Number(row.charged_tx_fee),
      consensus_timestamp: utils.nsToSecNs(row.consensus_ns),
      entity_id: EntityId.fromEncodedId(row.entity_id, true).toString(),
      id: row.id,
      max_fee: utils.getNullableNumber(row.max_fee),
      memo_base64: utils.encodeBase64(row.memo),
      name: row.name,
      nft_transfers: createNftTransferList(row.nft_transfer_list),
      node: EntityId.fromEncodedId(row.node_account_id, true).toString(),
      result: row.result,
      scheduled: row.scheduled,
      token_transfers: createTokenTransferList(row.token_transfer_list),
      bytes: utils.encodeBase64(row.transaction_bytes),
      transaction_hash: utils.encodeBase64(row.transaction_hash),
      transaction_id: utils.createTransactionId(
        EntityId.fromEncodedId(row.payer_account_id).toString(),
        validStartTimestamp
      ),
      transfers: createCryptoTransferList(row.crypto_transfer_list),
      valid_duration_seconds: utils.getNullableNumber(row.valid_duration_seconds),
      valid_start_timestamp: utils.nsToSecNs(validStartTimestamp),
    };
  });
=======
const createTransferLists = (rows, includeNfts) => {
  // If the transaction has a transferlist (i.e. list of individual transfers, it
  // will show up as separate rows. Combine those into a single transferlist for
  // a given consensus_ns (Note that there could be two records for the same
  // transaction-id where one would pass and others could fail as duplicates)
  const transactions = {};

  for (const row of rows) {
    if (!(row.consensus_ns in transactions)) {
      const validStartTimestamp = row.valid_start_ns;
      transactions[row.consensus_ns] = {
        charged_tx_fee: Number(row.charged_tx_fee),
        consensus_timestamp: utils.nsToSecNs(row.consensus_ns),
        entity_id: EntityId.fromEncodedId(row.entity_id, true).toString(),
        id: row.id,
        max_fee: utils.getNullableNumber(row.max_fee),
        memo_base64: utils.encodeBase64(row.memo),
        name: row.name,
        node: EntityId.fromEncodedId(row.node_account_id, true).toString(),
        result: row.result,
        scheduled: row.scheduled,
        token_transfers: createTokenTransferList(row.token_transfer_list),
        bytes: utils.encodeBase64(row.transaction_bytes),
        transaction_hash: utils.encodeBase64(row.transaction_hash),
        transaction_id: utils.createTransactionId(
          EntityId.fromEncodedId(row.payer_account_id).toString(),
          validStartTimestamp
        ),
        transfers: [],
        valid_duration_seconds: utils.getNullableNumber(row.valid_duration_seconds),
        valid_start_timestamp: utils.nsToSecNs(validStartTimestamp),
      };

      if (includeNfts) {
        transactions[row.consensus_ns].nft_transfers = createNftTransferList(row.nft_transfer_list);
      }
    }

    if (row.ctl_entity_id !== null) {
      transactions[row.consensus_ns].transfers.push({
        account: EntityId.fromEncodedId(row.ctl_entity_id).toString(),
        amount: Number(row.amount),
      });
    }
  }
>>>>>>> 3157be06

  const anchorSecNs = rows.length > 0 ? transactions[transactions.length - 1].consensus_timestamp : 0;

  return {
    transactions,
    anchorSecNs,
  };
};

/**
 * Transactions queries are organized as follows: First there's an inner query that selects the
 * required number of unique transactions (identified by consensus_timestamp). And then queries other tables to
 * extract all relevant information for those transactions.
 * This function returns the outer query base on the consensus_timestamps list returned by the inner query.
 * Also see: getTransactionsInnerQuery function
 * @param {String} innerQuery SQL query that provides a list of unique transactions that match the query criteria
 * @param {String} order Sorting order
 * @return {String} outerQuery Fully formed SQL query
 */
<<<<<<< HEAD
const getTransactionsOuterQuery = (innerQuery, order) => {
  return `
    ${getSelectClauseWithTransfers()}
=======
const getTransactionsOuterQuery = async (innerQuery, order, includeNftTransferList) => {
  return `
    ${getSelectClauseWithTokenTransferOrder(includeNftTransferList)}
>>>>>>> 3157be06
    FROM ( ${innerQuery} ) AS tlist
       JOIN transaction t ON tlist.consensus_timestamp = t.consensus_ns
       LEFT OUTER JOIN t_transaction_results ttr ON ttr.proto_id = t.result
       LEFT OUTER JOIN t_transaction_types ttt ON ttt.proto_id = t.type
<<<<<<< HEAD
     ORDER BY t.consensus_ns ${order}`;
=======
       LEFT OUTER JOIN crypto_transfer ctl ON tlist.consensus_timestamp = ctl.consensus_timestamp
       LEFT OUTER JOIN token_transfer ttl ON tlist.consensus_timestamp = ttl.consensus_timestamp
     GROUP BY t.consensus_ns, ctl_entity_id, ctl.amount, ttr.result, ttt.name, t.payer_account_id, t.memo, t.valid_start_ns, t.node_account_id, t.charged_tx_fee, t.valid_duration_seconds, t.max_fee, t.transaction_hash
     ORDER BY t.consensus_ns ${order} , ctl_entity_id ASC, amount ASC`;
>>>>>>> 3157be06
};

/**
 * Build the where clause from an array of query conditions
 *
 * @param {string} conditions Query conditions
 * @return {string} The where clause built from the query conditions
 */
const buildWhereClause = function (...conditions) {
  const clause = conditions.filter((q) => q !== '').join(' AND ');
  return clause === '' ? '' : `WHERE ${clause}`;
};

/**
 * Convert parameters to the named format.
 *
 * @param {String} query - the mysql query
 * @param {String} prefix - the prefix for the named parameters
 * @return {String} - The converted query
 */
const convertToNamedQuery = function (query, prefix) {
  let index = 0;
  return query.replace(/\?/g, () => {
    const namedParam = `?${prefix}${index}`;
    index += 1;
    return namedParam;
  });
};

/**
 * Get the query to find distinct timestamps for transactions matching the query filters from a transfers table when filtering by an account id
 *
 * @param {string} tableName - Name of the transfers table to query
 * @param {string} tableAlias - Alias to reference the table by
 * @param namedTsQuery - Transaction table timestamp query with named parameters
 * @param {string} timestampColumn - Name of the timestamp column for the table
 * @param resultTypeQuery - Transaction result query
 * @param transactionTypeQuery - Transaction type query
 * @param namedAccountQuery - Account query with named parameters
 * @param namedCreditDebitQuery - Credit/debit query
 * @param order - Sorting order
 * @param namedLimitQuery - Limit query with named parameters
 * @return {string} - The distinct timestamp query for the given table name
 */
const getTransferDistinctTimestampsQuery = function (
  tableName,
  tableAlias,
  namedTsQuery,
  timestampColumn,
  resultTypeQuery,
  transactionTypeQuery,
  namedAccountQuery,
  namedCreditDebitQuery,
  order,
  namedLimitQuery
) {
  const namedTransferTsQuery = namedTsQuery.replace(/t\.consensus_ns/g, `${tableAlias}.${timestampColumn}`);
  const joinClause =
    (resultTypeQuery || transactionTypeQuery) &&
    `JOIN transaction AS t ON ${tableAlias}.${timestampColumn} = t.consensus_ns`;
  const whereClause = buildWhereClause(
    namedAccountQuery,
    namedTransferTsQuery,
    resultTypeQuery,
    transactionTypeQuery,
    namedCreditDebitQuery
  );

  return `
    SELECT DISTINCT ${tableAlias}.${timestampColumn} AS consensus_timestamp
      FROM ${tableName} AS ${tableAlias}
      ${joinClause}
      ${whereClause}
      ORDER BY ${tableAlias}.consensus_timestamp ${order}
      ${namedLimitQuery}`;
};

/**
 * Transactions queries are organized as follows: First there's an inner query that selects the
 * required number of unique transactions (identified by consensus_timestamp). And then queries other tables to
 * extract all relevant information for those transactions.
 * This function forms the inner query base based on all the query criteria specified in the REST URL
 * It selects a list of unique transactions (consensus_timestamps).
 * Also see: getTransactionsOuterQuery function
 *
 * @param {String} accountQuery SQL query that filters based on the account ids
 * @param {String} tsQuery SQL query that filters based on the timestamps for transaction table
 * @param {String} resultTypeQuery SQL query that filters based on the result types
 * @param {String} limitQuery SQL query that limits the number of unique transactions returned
 * @param {String} creditDebitQuery SQL query that filters for credit/debit transactions
 * @param {String} transactionTypeQuery SQL query that filters by transaction type
 * @param {String} order Sorting order
 * @return {String} innerQuery SQL query that filters transactions based on various types of queries
 */
const getTransactionsInnerQuery = function (
  accountQuery,
  tsQuery,
  resultTypeQuery,
  limitQuery,
  creditDebitQuery,
  transactionTypeQuery,
  order
) {
  // convert the mysql style '?' placeholder to the named parameter format, later the same named parameter is converted
  // to the same positional index, thus the caller only has to pass the value once for the same column
  const namedAccountQuery = convertToNamedQuery(accountQuery, 'acct');
  const namedTsQuery = convertToNamedQuery(tsQuery, 'ts');
  const namedLimitQuery = convertToNamedQuery(limitQuery, 'limit');
  const namedCreditDebitQuery = convertToNamedQuery(creditDebitQuery, 'cd');

  const transactionAccountQuery = namedAccountQuery.replace(/ctl\.entity_id/g, 't.payer_account_id');
  const transactionWhereClause = buildWhereClause(
    transactionAccountQuery,
    namedTsQuery,
    resultTypeQuery,
    transactionTypeQuery
  );
  const transactionOnlyQuery = `
    SELECT consensus_ns AS consensus_timestamp
    FROM transaction AS t
    ${transactionWhereClause}
    ORDER BY consensus_ns ${order}
    ${namedLimitQuery}`;

  if (creditDebitQuery || namedAccountQuery) {
    const ctlQuery = getTransferDistinctTimestampsQuery(
      'crypto_transfer',
      'ctl',
      namedTsQuery,
      'consensus_timestamp',
      resultTypeQuery,
      transactionTypeQuery,
      namedAccountQuery,
      namedCreditDebitQuery,
      order,
      namedLimitQuery
    );

    const namedTtlAccountQuery = namedAccountQuery.replace(/ctl\.entity_id/g, 'ttl.account_id');
    const namedTtlCreditDebitQuery = namedCreditDebitQuery.replace(/ctl\.amount/g, 'ttl.amount');
    const ttlQuery = getTransferDistinctTimestampsQuery(
      'token_transfer',
      'ttl',
      namedTsQuery,
      'consensus_timestamp',
      resultTypeQuery,
      transactionTypeQuery,
      namedTtlAccountQuery,
      namedTtlCreditDebitQuery,
      order,
      namedLimitQuery
    );

    if (creditDebitQuery) {
      // credit/debit filter applies to crypto_transfer.amount and token_transfer.amount, a full outer join is needed to get
      // transactions that only have a crypto_transfer or a token_transfer
      return `
        SELECT COALESCE(ctl.consensus_timestamp, ttl.consensus_timestamp) AS consensus_timestamp
        FROM (${ctlQuery}) AS ctl
        FULL OUTER JOIN (${ttlQuery}) as ttl
        ON ctl.consensus_timestamp = ttl.consensus_timestamp
        ORDER BY consensus_timestamp ${order}
        ${namedLimitQuery}`;
    }

    // account filter applies to transaction.payer_account_id, crypto_transfer.entity_id, nft_transfer.account_id,
    // and token_transfer.account_id, a full outer join between the four tables is needed to get rows that may only exist in one.
    return `
      SELECT coalesce(t.consensus_timestamp, ctl.consensus_timestamp, ttl.consensus_timestamp) AS consensus_timestamp
      FROM (${transactionOnlyQuery}) AS t
      FULL OUTER JOIN (${ctlQuery}) AS ctl
      ON t.consensus_timestamp = ctl.consensus_timestamp
      FULL OUTER JOIN (${ttlQuery}) AS ttl
      ON coalesce(t.consensus_timestamp, ctl.consensus_timestamp) = ttl.consensus_timestamp
      ORDER BY consensus_timestamp ${order}
      ${namedLimitQuery}`;
  }

  return transactionOnlyQuery;
};

const reqToSql = async function (req) {
  // Parse the filter parameters for account-numbers, timestamp, credit/debit, and pagination (limit)
  const parsedQueryParams = req.query;
  const [accountQuery, accountParams] = utils.parseAccountIdQueryParam(parsedQueryParams, 'ctl.entity_id');
  const [tsQuery, tsParams] = utils.parseTimestampQueryParam(parsedQueryParams, 't.consensus_ns');
  const [creditDebitQuery, creditDebitParams] = utils.parseCreditDebitParams(parsedQueryParams, 'ctl.amount');
  const resultTypeQuery = utils.parseResultParams(req, 't.result');
  const transactionTypeQuery = await utils.getTransactionTypeQuery(parsedQueryParams);
  const {query, params, order, limit} = utils.parseLimitAndOrderParams(req);
  const sqlParams = accountParams.concat(tsParams).concat(creditDebitParams).concat(params);
  const includeNftTransferList = false;

  const innerQuery = getTransactionsInnerQuery(
    accountQuery,
    tsQuery,
    resultTypeQuery,
    query,
    creditDebitQuery,
    transactionTypeQuery,
    order
  );
<<<<<<< HEAD
  const sqlQuery = getTransactionsOuterQuery(innerQuery, order);
=======
  const sqlQuery = await getTransactionsOuterQuery(innerQuery, order, includeNftTransferList);
>>>>>>> 3157be06

  return {
    limit,
    query: utils.convertMySqlStyleQueryToPostgres(sqlQuery),
    order,
    params: sqlParams,
  };
};

/**
 * Handler function for /transactions API.
 * @param {Request} req HTTP request object
 * @return {Promise} Promise for PostgreSQL query
 */
const getTransactions = async (req, res) => {
  // Validate query parameters first
  await utils.validateReq(req);

  const query = await reqToSql(req);
  if (logger.isTraceEnabled()) {
    logger.trace(`getTransactions query: ${query.query} ${JSON.stringify(query.params)}`);
  }

  // Execute query
  const {rows, sqlQuery} = await utils.queryQuietly(query.query, ...query.params);
  const transferList = createTransferLists(rows, false);
  const ret = {
    transactions: transferList.transactions,
  };

  ret.links = {
    next: utils.getPaginationLink(
      req,
      ret.transactions.length !== query.limit,
      constants.filterKeys.TIMESTAMP,
      transferList.anchorSecNs,
      query.order
    ),
  };

  if (utils.isTestEnv()) {
    ret.sqlQuery = sqlQuery;
  }

  logger.debug(`getTransactions returning ${ret.transactions.length} entries`);
  res.locals[constants.responseDataLabel] = ret;
};

/**
 * Gets the scheduled db query from the scheduled param in the HTTP request query. The last scheduled value is honored.
 * If not present, returns empty string.
 *
 * @param {Object} query the HTTP request query
 * @return {string}
 */
const getScheduledQuery = (query) => {
  const scheduledValues = query[constants.filterKeys.SCHEDULED];
  if (scheduledValues === undefined) {
    return '';
  }

  let scheduled = scheduledValues;
  if (Array.isArray(scheduledValues)) {
    scheduled = scheduledValues[scheduledValues.length - 1];
  }

  return `t.scheduled = ${scheduled}`;
};

/**
 * Handler function for /transactions/:transaction_id API.
 * @param {Request} req HTTP request object
 * @return {} None.
 */
const getOneTransaction = async (req, res) => {
  await utils.validateReq(req);

  const transactionId = TransactionId.fromString(req.params.id);
  const scheduledQuery = getScheduledQuery(req.query);
  const sqlParams = [transactionId.getEntityId().getEncodedId(), transactionId.getValidStartNs()];
  const whereClause = buildWhereClause('t.payer_account_id = ?', 't.valid_start_ns = ?', scheduledQuery);
  const includeNftTransferList = true;

  const sqlQuery = `
<<<<<<< HEAD
    ${getSelectClauseWithTransfers()}
=======
    ${getSelectClauseWithTokenTransferOrder(includeNftTransferList)}
>>>>>>> 3157be06
    FROM transaction t
    JOIN t_transaction_results ttr ON ttr.proto_id = t.result
    JOIN t_transaction_types ttt ON ttt.proto_id = t.type
    ${whereClause}
    ORDER BY consensus_ns ASC`;

  const pgSqlQuery = utils.convertMySqlStyleQueryToPostgres(sqlQuery);
  if (logger.isTraceEnabled()) {
    logger.trace(`getOneTransaction query: ${pgSqlQuery} ${JSON.stringify(sqlParams)}`);
  }

  // Execute query
  const {rows} = await utils.queryQuietly(pgSqlQuery, ...sqlParams);
  if (rows.length === 0) {
    throw new NotFoundError('Not found');
  }

  const transferList = createTransferLists(rows, true);
  logger.debug(`getOneTransaction returning ${transferList.transactions.length} entries`);
  res.locals[constants.responseDataLabel] = {
    transactions: transferList.transactions,
  };
};

module.exports = {
  getTransactions,
  getOneTransaction,
  createTransferLists,
  reqToSql,
  buildWhereClause,
  getTransactionsInnerQuery,
  getTransactionsOuterQuery,
};

if (utils.isTestEnv()) {
  Object.assign(module.exports, {
    createCryptoTransferList,
    createNftTransferList,
    createTokenTransferList,
    createTransferLists,
  });
}<|MERGE_RESOLUTION|>--- conflicted
+++ resolved
@@ -29,10 +29,10 @@
 /**
  * Gets the select clause with crypto transfers, token transfers, and nft transfers
  *
+ * @param {boolean} includeNftTransferList - include the nft transfer list or not
  * @return {string}
  */
-<<<<<<< HEAD
-const getSelectClauseWithTransfers = () => {
+const getSelectClauseWithTransfers = (includeNftTransferList) => {
   // aggregate crypto transfers, token transfers, and nft transfers
   const aggregateCryptoTransferQuery = `
     select jsonb_agg(jsonb_build_object(
@@ -62,54 +62,32 @@
     from nft_transfer
     where nft_transfer.consensus_timestamp = t.consensus_ns
   `;
-
-=======
-const getSelectClauseWithTokenTransferOrder = (includeNftTransferList) => {
-  const nftTransferList =
-    includeNftTransferList === true
-      ? `json_agg(
-         distinct jsonb_build_object(
-           'receiver_account_id', ntl.receiver_account_id::text,
-           'sender_account_id', ntl.sender_account_id::text,
-           'serial_number', ntl.serial_number,
-           'token_id', ntl.token_id::text
-         )
-       ) FILTER (WHERE ntl.token_id IS NOT NULL) AS nft_transfer_list,`
-      : '';
-  // token transfers are aggregated as an array of json objects {token_id, account_id, amount}
->>>>>>> 3157be06
+  const fields = [
+    't.payer_account_id',
+    't.memo',
+    't.consensus_ns',
+    't.valid_start_ns',
+    `coalesce(ttr.result, 'UNKNOWN') AS result`,
+    `coalesce(ttt.name, 'UNKNOWN') AS name`,
+    't.node_account_id',
+    't.charged_tx_fee',
+    't.valid_duration_seconds',
+    't.max_fee',
+    't.transaction_hash',
+    't.scheduled',
+    't.entity_id',
+    't.transaction_bytes',
+    `(${aggregateCryptoTransferQuery}) AS crypto_transfer_list`,
+    `(${aggregateTokenTransferQuery}) AS token_transfer_list`,
+  ];
+
+  if (includeNftTransferList) {
+    fields.push(`(${aggregateNftTransferQuery}) AS nft_transfer_list`);
+  }
+
   return `SELECT
-       t.payer_account_id,
-       t.memo,
-       t.consensus_ns,
-       t.valid_start_ns,
-       coalesce(ttr.result, 'UNKNOWN') AS result,
-       coalesce(ttt.name, 'UNKNOWN') AS name,
-       t.node_account_id,
-<<<<<<< HEAD
-=======
-       ctl.entity_id AS ctl_entity_id,
-       ctl.amount AS amount,
-       json_agg(
-         distinct jsonb_build_object(
-           'token_id', ttl.token_id::text,
-           'account_id', ttl.account_id::text,
-           'amount', ttl.amount
-         )
-       ) FILTER (WHERE ttl.token_id IS NOT NULL) AS token_transfer_list,
-       ${nftTransferList}
->>>>>>> 3157be06
-       t.charged_tx_fee,
-       t.valid_duration_seconds,
-       t.max_fee,
-       t.transaction_hash,
-       t.scheduled,
-       t.entity_id,
-       t.transaction_bytes,
-       (${aggregateCryptoTransferQuery}) AS crypto_transfer_list,
-       (${aggregateTokenTransferQuery}) AS token_transfer_list,
-       (${aggregateNftTransferQuery}) AS nft_transfer_list
-   `;
+    ${fields.join(',\n')}
+  `;
 };
 
 /**
@@ -187,7 +165,6 @@
  * @param {Array of objects} rows Array of rows returned as a result of an SQL query
  * @return {{anchorSecNs: (String|number), transactions: {}}}
  */
-<<<<<<< HEAD
 const createTransferLists = (rows) => {
   const transactions = rows.map((row) => {
     const validStartTimestamp = row.valid_start_ns;
@@ -215,53 +192,6 @@
       valid_start_timestamp: utils.nsToSecNs(validStartTimestamp),
     };
   });
-=======
-const createTransferLists = (rows, includeNfts) => {
-  // If the transaction has a transferlist (i.e. list of individual transfers, it
-  // will show up as separate rows. Combine those into a single transferlist for
-  // a given consensus_ns (Note that there could be two records for the same
-  // transaction-id where one would pass and others could fail as duplicates)
-  const transactions = {};
-
-  for (const row of rows) {
-    if (!(row.consensus_ns in transactions)) {
-      const validStartTimestamp = row.valid_start_ns;
-      transactions[row.consensus_ns] = {
-        charged_tx_fee: Number(row.charged_tx_fee),
-        consensus_timestamp: utils.nsToSecNs(row.consensus_ns),
-        entity_id: EntityId.fromEncodedId(row.entity_id, true).toString(),
-        id: row.id,
-        max_fee: utils.getNullableNumber(row.max_fee),
-        memo_base64: utils.encodeBase64(row.memo),
-        name: row.name,
-        node: EntityId.fromEncodedId(row.node_account_id, true).toString(),
-        result: row.result,
-        scheduled: row.scheduled,
-        token_transfers: createTokenTransferList(row.token_transfer_list),
-        bytes: utils.encodeBase64(row.transaction_bytes),
-        transaction_hash: utils.encodeBase64(row.transaction_hash),
-        transaction_id: utils.createTransactionId(
-          EntityId.fromEncodedId(row.payer_account_id).toString(),
-          validStartTimestamp
-        ),
-        transfers: [],
-        valid_duration_seconds: utils.getNullableNumber(row.valid_duration_seconds),
-        valid_start_timestamp: utils.nsToSecNs(validStartTimestamp),
-      };
-
-      if (includeNfts) {
-        transactions[row.consensus_ns].nft_transfers = createNftTransferList(row.nft_transfer_list);
-      }
-    }
-
-    if (row.ctl_entity_id !== null) {
-      transactions[row.consensus_ns].transfers.push({
-        account: EntityId.fromEncodedId(row.ctl_entity_id).toString(),
-        amount: Number(row.amount),
-      });
-    }
-  }
->>>>>>> 3157be06
 
   const anchorSecNs = rows.length > 0 ? transactions[transactions.length - 1].consensus_timestamp : 0;
 
@@ -277,31 +207,20 @@
  * extract all relevant information for those transactions.
  * This function returns the outer query base on the consensus_timestamps list returned by the inner query.
  * Also see: getTransactionsInnerQuery function
+ *
  * @param {String} innerQuery SQL query that provides a list of unique transactions that match the query criteria
  * @param {String} order Sorting order
+ * @param {boolean} includeNftTransferList include the nft transfer list or not
  * @return {String} outerQuery Fully formed SQL query
  */
-<<<<<<< HEAD
-const getTransactionsOuterQuery = (innerQuery, order) => {
+const getTransactionsOuterQuery = (innerQuery, order, includeNftTransferList) => {
   return `
-    ${getSelectClauseWithTransfers()}
-=======
-const getTransactionsOuterQuery = async (innerQuery, order, includeNftTransferList) => {
-  return `
-    ${getSelectClauseWithTokenTransferOrder(includeNftTransferList)}
->>>>>>> 3157be06
+    ${getSelectClauseWithTransfers(includeNftTransferList)}
     FROM ( ${innerQuery} ) AS tlist
        JOIN transaction t ON tlist.consensus_timestamp = t.consensus_ns
        LEFT OUTER JOIN t_transaction_results ttr ON ttr.proto_id = t.result
        LEFT OUTER JOIN t_transaction_types ttt ON ttt.proto_id = t.type
-<<<<<<< HEAD
      ORDER BY t.consensus_ns ${order}`;
-=======
-       LEFT OUTER JOIN crypto_transfer ctl ON tlist.consensus_timestamp = ctl.consensus_timestamp
-       LEFT OUTER JOIN token_transfer ttl ON tlist.consensus_timestamp = ttl.consensus_timestamp
-     GROUP BY t.consensus_ns, ctl_entity_id, ctl.amount, ttr.result, ttt.name, t.payer_account_id, t.memo, t.valid_start_ns, t.node_account_id, t.charged_tx_fee, t.valid_duration_seconds, t.max_fee, t.transaction_hash
-     ORDER BY t.consensus_ns ${order} , ctl_entity_id ASC, amount ASC`;
->>>>>>> 3157be06
 };
 
 /**
@@ -504,11 +423,7 @@
     transactionTypeQuery,
     order
   );
-<<<<<<< HEAD
-  const sqlQuery = getTransactionsOuterQuery(innerQuery, order);
-=======
-  const sqlQuery = await getTransactionsOuterQuery(innerQuery, order, includeNftTransferList);
->>>>>>> 3157be06
+  const sqlQuery = getTransactionsOuterQuery(innerQuery, order, includeNftTransferList);
 
   return {
     limit,
@@ -593,11 +508,7 @@
   const includeNftTransferList = true;
 
   const sqlQuery = `
-<<<<<<< HEAD
-    ${getSelectClauseWithTransfers()}
-=======
-    ${getSelectClauseWithTokenTransferOrder(includeNftTransferList)}
->>>>>>> 3157be06
+    ${getSelectClauseWithTransfers(includeNftTransferList)}
     FROM transaction t
     JOIN t_transaction_results ttr ON ttr.proto_id = t.result
     JOIN t_transaction_types ttt ON ttt.proto_id = t.type
