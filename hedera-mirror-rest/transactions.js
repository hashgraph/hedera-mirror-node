/*
 * Copyright (C) 2019-2023 Hedera Hashgraph, LLC
 *
 * Licensed under the Apache License, Version 2.0 (the "License");
 * you may not use this file except in compliance with the License.
 * You may obtain a copy of the License at
 *
 *      http://www.apache.org/licenses/LICENSE-2.0
 *
 * Unless required by applicable law or agreed to in writing, software
 * distributed under the License is distributed on an "AS IS" BASIS,
 * WITHOUT WARRANTIES OR CONDITIONS OF ANY KIND, either express or implied.
 * See the License for the specific language governing permissions and
 * limitations under the License.
 */

import _ from 'lodash';

import config from './config';
import * as constants from './constants';
import EntityId from './entityId';
import {NotFoundError} from './errors';
import TransactionId from './transactionId';
import * as utils from './utils';

import {
  AssessedCustomFee,
  CryptoTransfer,
  NftTransfer,
  StakingRewardTransfer,
  TokenTransfer,
  Transaction,
  TransactionHash,
  TransactionResult,
  TransactionType,
} from './model';

import {AssessedCustomFeeViewModel, NftTransferViewModel} from './viewmodel';

const {maxTransactionConsensusTimestampRangeNs} = config.query;

const transactionFields = [
  Transaction.CHARGED_TX_FEE,
  Transaction.CONSENSUS_TIMESTAMP,
  Transaction.ENTITY_ID,
  Transaction.MAX_FEE,
  Transaction.MEMO,
  Transaction.NFT_TRANSFER,
  Transaction.NODE_ACCOUNT_ID,
  Transaction.NONCE,
  Transaction.PARENT_CONSENSUS_TIMESTAMP,
  Transaction.PAYER_ACCOUNT_ID,
  Transaction.RESULT,
  Transaction.SCHEDULED,
  Transaction.TRANSACTION_BYTES,
  Transaction.TRANSACTION_HASH,
  Transaction.TYPE,
  Transaction.VALID_DURATION_SECONDS,
  Transaction.VALID_START_NS,
  Transaction.INDEX,
];
const transactionFullFields = transactionFields.map((f) => Transaction.getFullName(f));
// consensus_timestamp in transfer_list is a coalesce of multiple consensus timestamp columns
const transferListFullFields = transactionFields
  .filter((f) => f !== Transaction.CONSENSUS_TIMESTAMP)
  .map((f) => `t.${f}`);

const cryptoTransferJsonAgg = `jsonb_agg(jsonb_build_object(
    '${CryptoTransfer.AMOUNT}', ${CryptoTransfer.AMOUNT},
    '${CryptoTransfer.ENTITY_ID}', ${CryptoTransfer.getFullName(CryptoTransfer.ENTITY_ID)},
    '${CryptoTransfer.IS_APPROVAL}', ${CryptoTransfer.IS_APPROVAL}
  ) order by ${CryptoTransfer.getFullName(CryptoTransfer.ENTITY_ID)}, ${CryptoTransfer.AMOUNT})`;

const tokenTransferJsonAgg = `jsonb_agg(jsonb_build_object(
    '${TokenTransfer.ACCOUNT_ID}', ${TokenTransfer.ACCOUNT_ID},
    '${TokenTransfer.AMOUNT}', ${TokenTransfer.AMOUNT},
    '${TokenTransfer.TOKEN_ID}', ${TokenTransfer.TOKEN_ID},
    '${TokenTransfer.IS_APPROVAL}', ${TokenTransfer.IS_APPROVAL}
  ) order by ${TokenTransfer.TOKEN_ID}, ${TokenTransfer.ACCOUNT_ID})`;

const assessedCustomFeeJsonAgg = `jsonb_agg(jsonb_build_object(
    '${AssessedCustomFee.AMOUNT}', ${AssessedCustomFee.AMOUNT},
    '${AssessedCustomFee.COLLECTOR_ACCOUNT_ID}', ${AssessedCustomFee.COLLECTOR_ACCOUNT_ID},
    '${AssessedCustomFee.EFFECTIVE_PAYER_ACCOUNT_IDS}', ${AssessedCustomFee.EFFECTIVE_PAYER_ACCOUNT_IDS},
    '${AssessedCustomFee.TOKEN_ID}', ${AssessedCustomFee.TOKEN_ID}
  ) order by ${AssessedCustomFee.COLLECTOR_ACCOUNT_ID}, ${AssessedCustomFee.AMOUNT})`;

/**
 * Gets the select clause with crypto transfers, token transfers, and nft transfers
 *
 * @param innerQuery
 * @param order
 * @return {string}
 */
const getSelectClauseWithTransfers = (innerQuery, order = 'desc') => {
  const transactionTimeStampCte = (modifyingQuery) => {
    let timestampFilter = '';
    let timestampFilterJoin = '';
    let limitQuery = 'limit $1';
    let fromTables = `from ${Transaction.tableName} ${Transaction.tableAlias}`;

    // populate pre-clause queries where a timestamp filter is applied
    if (!_.isUndefined(modifyingQuery)) {
      fromTables = `from timestamp_range tr, ${Transaction.tableName} ${Transaction.tableAlias}`;
      timestampFilter = `timestampFilter as (${modifyingQuery}),
      timestamp_range as (select min(consensus_timestamp) as min, max(consensus_timestamp) as max from timestampFilter),`;
      timestampFilterJoin = `join timestampFilter tf on ${Transaction.getFullName(Transaction.CONSENSUS_TIMESTAMP)} =
        tf.consensus_timestamp
        WHERE ${Transaction.getFullName(Transaction.CONSENSUS_TIMESTAMP)} >= tr.min
        AND ${Transaction.getFullName(Transaction.CONSENSUS_TIMESTAMP)} <= tr.max`;
      limitQuery = '';
    }

    const tquery = `select ${transactionFullFields}
                    ${fromTables}
                    ${timestampFilterJoin}
                    order by ${Transaction.getFullName(Transaction.CONSENSUS_TIMESTAMP)} ${order}
                    ${limitQuery}`;
    return `${timestampFilter}
      tlist as (${tquery})`;
  };

  // aggregate crypto transfers, token transfers, and nft transfers
  let additionalFromTable = '';
  let cryptoTransferListCteWhereClause = '';
  let tokenTransferListCteWhereClause = '';
  if (!_.isUndefined(innerQuery)) {
    additionalFromTable = 'timestamp_range tr, ';
    cryptoTransferListCteWhereClause = `WHERE ${CryptoTransfer.getFullName(
      CryptoTransfer.CONSENSUS_TIMESTAMP
    )} >= tr.min
      AND ${CryptoTransfer.getFullName(CryptoTransfer.CONSENSUS_TIMESTAMP)} <= tr.max`;
    tokenTransferListCteWhereClause = `WHERE ${TokenTransfer.getFullName(TokenTransfer.CONSENSUS_TIMESTAMP)} >= tr.min
      AND ${TokenTransfer.getFullName(TokenTransfer.CONSENSUS_TIMESTAMP)} <= tr.max`;
  }

  const cryptoTransferListCte = `c_list as (
      select ${cryptoTransferJsonAgg} as ctr_list, ${CryptoTransfer.getFullName(CryptoTransfer.CONSENSUS_TIMESTAMP)}
      from ${additionalFromTable} ${CryptoTransfer.tableName} ${CryptoTransfer.tableAlias}
      join tlist on ${CryptoTransfer.getFullName(CryptoTransfer.CONSENSUS_TIMESTAMP)} = tlist.consensus_timestamp
      and ${CryptoTransfer.getFullName(CryptoTransfer.PAYER_ACCOUNT_ID)} = tlist.payer_account_id
      ${cryptoTransferListCteWhereClause} group by ${CryptoTransfer.getFullName(CryptoTransfer.CONSENSUS_TIMESTAMP)}
  )`;

  const tokenTransferListCte = `t_list as (
    select ${tokenTransferJsonAgg} as ttr_list, ${TokenTransfer.getFullName(TokenTransfer.CONSENSUS_TIMESTAMP)}
    from ${additionalFromTable} ${TokenTransfer.tableName} ${TokenTransfer.tableAlias}
    join tlist on ${TokenTransfer.getFullName(TokenTransfer.CONSENSUS_TIMESTAMP)} = tlist.consensus_timestamp
    and ${TokenTransfer.getFullName(TokenTransfer.PAYER_ACCOUNT_ID)} = tlist.payer_account_id
    ${tokenTransferListCteWhereClause} group by ${TokenTransfer.getFullName(TokenTransfer.CONSENSUS_TIMESTAMP)}
  )`;

  const transfersListCte = `transfer_list as (
    select coalesce(t.consensus_timestamp, ctrl.consensus_timestamp, ttrl.consensus_timestamp) AS consensus_timestamp,
      ctrl.ctr_list,
      ttrl.ttr_list,
      ${transferListFullFields}
    from tlist t
    full outer join c_list ctrl on t.consensus_timestamp = ctrl.consensus_timestamp
    full outer join t_list ttrl on t.consensus_timestamp = ttrl.consensus_timestamp
  )`;
  const ctes = [transactionTimeStampCte(innerQuery), cryptoTransferListCte, tokenTransferListCte, transfersListCte];
  const fields = [...transactionFullFields, `t.ctr_list AS crypto_transfer_list`, `t.ttr_list AS token_transfer_list`];

  return `with ${ctes.join(',\n')}
    SELECT
    ${fields.join(',\n')}
  `;
};

/**
 * Creates an assessed custom fee list from aggregated array of JSON objects in the query result
 *
 * @param assessedCustomFees assessed custom fees
 * @return {undefined|{amount: Number, collector_account_id: string, payer_account_id: string, token_id: string}[]}
 */
const createAssessedCustomFeeList = (assessedCustomFees) => {
  if (!assessedCustomFees) {
    return undefined;
  }

  return assessedCustomFees.map((assessedCustomFee) => {
    const model = new AssessedCustomFee(assessedCustomFee);
    return new AssessedCustomFeeViewModel(model);
  });
};

/**
 * Creates crypto transfer list from aggregated array of JSON objects in the query result. Note if the
 * cryptoTransferList is undefined, an empty array is returned.
 *
 * @param cryptoTransferList crypto transfer list
 * @return {{account: string, amount: Number}[]}
 */
const createCryptoTransferList = (cryptoTransferList) => {
  if (!cryptoTransferList) {
    return [];
  }

  return cryptoTransferList.map((transfer) => {
    const {entity_id: accountId, amount, is_approval} = transfer;
    return {
      account: EntityId.parse(accountId).toString(),
      amount,
      is_approval: _.isNil(is_approval) ? false : is_approval,
    };
  });
};

/**
 * Creates token transfer list from aggregated array of JSON objects in the query result
 *
 * @param tokenTransferList token transfer list
 * @return {undefined|{amount: Number, account: string, token_id: string}[]}
 */
const createTokenTransferList = (tokenTransferList) => {
  if (!tokenTransferList) {
    return [];
  }

  return tokenTransferList.map((transfer) => {
    const {token_id: tokenId, account_id: accountId, amount, is_approval} = transfer;
    return {
      token_id: EntityId.parse(tokenId).toString(),
      account: EntityId.parse(accountId).toString(),
      amount,
      is_approval: _.isNil(is_approval) ? false : is_approval,
    };
  });
};

/**
 * Creates an nft transfer list from aggregated array of JSON objects in the query result
 *
 * @param nftTransferList nft transfer list
 * @return {undefined|{receiver_account_id: string, sender_account_id: string, serial_number: Number, token_id: string}[]}
 */
const getNftTransfers = (nftTransferList) => {
  if (!nftTransferList) {
    return [];
  }

  return nftTransferList.map((transfer) => {
    const nftTransfer = new NftTransfer(transfer);
    return new NftTransferViewModel(nftTransfer);
  });
};

/**
 * Create transferlists from the output of SQL queries.
 *
 * @param {Array of objects} rows Array of rows returned as a result of an SQL query
 * @return {{anchorSecNs: (String|number), transactions: {}}}
 */
const createTransferLists = async (rows) => {
  const stakingRewardMap = await createStakingRewardTransferList(rows);
  const transactions = rows.map((row) => {
    const validStartTimestamp = row.valid_start_ns;
    const payerAccountId = EntityId.parse(row.payer_account_id).toString();
    return {
      assessed_custom_fees: createAssessedCustomFeeList(row.assessed_custom_fees),
      bytes: utils.encodeBase64(row.transaction_bytes),
      charged_tx_fee: row.charged_tx_fee,
      consensus_timestamp: utils.nsToSecNs(row.consensus_timestamp),
      entity_id: EntityId.parse(row.entity_id, {isNullable: true}).toString(),
      max_fee: utils.getNullableNumber(row.max_fee),
      memo_base64: utils.encodeBase64(row.memo),
      name: TransactionType.getName(row.type),
<<<<<<< HEAD
      nft_transfers: getNftTransfers(row.nft_transfer),
=======
      nft_transfers: createNftTransferList(row.nft_transfer),
>>>>>>> 37eab7d1
      node: EntityId.parse(row.node_account_id, {isNullable: true}).toString(),
      nonce: row.nonce,
      parent_consensus_timestamp: utils.nsToSecNs(row.parent_consensus_timestamp),
      result: TransactionResult.getName(row.result),
      scheduled: row.scheduled,
      staking_reward_transfers: stakingRewardMap.get(row.consensus_timestamp) || [],
      token_transfers: createTokenTransferList(row.token_transfer_list),
      transaction_hash: utils.encodeBase64(row.transaction_hash),
      transaction_id: utils.createTransactionId(payerAccountId, validStartTimestamp),
      transfers: createCryptoTransferList(row.crypto_transfer_list),
      valid_duration_seconds: utils.getNullableNumber(row.valid_duration_seconds),
      valid_start_timestamp: utils.nsToSecNs(validStartTimestamp),
    };
  });

  const anchorSecNs = transactions.length > 0 ? transactions[transactions.length - 1].consensus_timestamp : 0;

  return {
    transactions,
    anchorSecNs,
  };
};

/**
 * Gets consensus_timestamps of the transactions that include a transfer from the staking reward account 800
 * transfers are found, the staking_reward_transfers property will be added to the associated transaction object.
 *
 * @param transactions transactions list
 * @return {[]|{number}[]}
 */
const getStakingRewardTimestamps = (transactions) => {
  return transactions
    .filter(
      (transaction) =>
        !_.isNil(transaction.crypto_transfer_list) &&
        transaction.crypto_transfer_list.some(
          (cryptoTransfer) => cryptoTransfer.entity_id === StakingRewardTransfer.STAKING_REWARD_ACCOUNT
        )
    )
    .map((transaction) => transaction.consensus_timestamp);
};

/**
 * Queries for the staking reward transfer list from the transfer list. If staking reward
 * transfers are found, the staking_reward_transfers property will be added to the associated transaction object.
 *
 * @param transactions transactions list
 * @return {Map<consensus_timestamp, staking_reward_transfer>} Map<ConsensusTimestamp, StakingRewardTransfer>
 */
const createStakingRewardTransferList = async (transactions) => {
  const stakingRewardTimestamps = getStakingRewardTimestamps(transactions);
  const rows = await getStakingRewardTransferList(stakingRewardTimestamps);
  return convertStakingRewardTransfers(rows);
};

/**
 * Queries for the staking reward transfer list
 *
 * @param {[]|{number}[]} stakingRewardTimestamps
 * @return rows
 */
const getStakingRewardTransferList = async (stakingRewardTimestamps) => {
  if (stakingRewardTimestamps.length === 0) {
    return [];
  }

  const positions = _.range(1, stakingRewardTimestamps.length + 1).map((position) => `$${position}`);
  const query = `
    select ${StakingRewardTransfer.CONSENSUS_TIMESTAMP},
           json_agg(json_build_object(
             'account', ${StakingRewardTransfer.ACCOUNT_ID},
             '${StakingRewardTransfer.AMOUNT}', ${StakingRewardTransfer.AMOUNT})) as staking_reward_transfers
    from ${StakingRewardTransfer.tableName}
    where ${StakingRewardTransfer.CONSENSUS_TIMESTAMP} in (${positions})
    group by ${StakingRewardTransfer.CONSENSUS_TIMESTAMP}`;
  const {rows} = await pool.queryQuietly(query, stakingRewardTimestamps);
  return rows;
};

/**
 * Convert db rows to staking_reward_transfer objects
 * @param rows
 * @returns {Map<any, any>}
 */
const convertStakingRewardTransfers = (rows) => {
  const rewardsMap = new Map();
  rows.forEach((t) => {
    t.staking_reward_transfers.forEach((transfer) => {
      transfer.account = EntityId.parse(transfer.account).toString();
    });
    rewardsMap.set(t.consensus_timestamp, t.staking_reward_transfers || []);
  });
  return rewardsMap;
};

/**
 * Transactions queries are organized as follows: First there's an inner query that selects the
 * required number of unique transactions (identified by consensus_timestamp). And then queries other tables to
 * extract all relevant information for those transactions.
 * This function returns the outer query base on the consensus_timestamps list returned by the inner query.
 * Also see: getTransactionsInnerQuery function
 *
 * @param {String} innerQuery SQL query that provides a list of unique transactions that match the query criteria
 * @param {String} order Sorting order
 * @return {String} outerQuery Fully formed SQL query
 */
const getTransactionsOuterQuery = (innerQuery, order) => {
  return `
    ${getSelectClauseWithTransfers(innerQuery, order)}
    FROM transfer_list t
    ORDER BY ${Transaction.getFullName(Transaction.CONSENSUS_TIMESTAMP)} ${order}`;
};

/**
 * Build the where clause from an array of query conditions
 *
 * @param {string} conditions Query conditions
 * @return {string} The where clause built from the query conditions
 */
const buildWhereClause = function (...conditions) {
  const clause = conditions.filter((q) => q !== '').join(' AND ');
  return clause === '' ? '' : `WHERE ${clause}`;
};

/**
 * Convert parameters to the named format.
 *
 * @param {String} query - the mysql query
 * @param {String} prefix - the prefix for the named parameters
 * @return {String} - The converted query
 */
const convertToNamedQuery = function (query, prefix) {
  let index = 0;
  return query.replace(/\?/g, () => {
    const namedParam = `?${prefix}${index}`;
    index += 1;
    return namedParam;
  });
};

/**
 * Get the query to find distinct timestamps for transactions matching the query filters from a transfers table when filtering by an account id
 *
 * @param {string} tableName - Name of the transfers table to query
 * @param {string} tableAlias - Alias to reference the table by
 * @param namedTsQuery - Transaction table timestamp query with named parameters
 * @param {string} timestampColumn - Name of the timestamp column for the table
 * @param resultTypeQuery - Transaction result query
 * @param transactionTypeQuery - Transaction type query
 * @param namedAccountQuery - Account query with named parameters
 * @param namedCreditDebitQuery - Credit/debit query
 * @param order - Sorting order
 * @param namedLimitQuery - Limit query with named parameters
 * @return {string} - The distinct timestamp query for the given table name
 */
const getTransferDistinctTimestampsQuery = function (
  tableName,
  tableAlias,
  namedTsQuery,
  timestampColumn,
  resultTypeQuery,
  transactionTypeQuery,
  namedAccountQuery,
  namedCreditDebitQuery,
  order,
  namedLimitQuery
) {
  const namedTransferTsQuery = namedTsQuery.replace(/t\.consensus_timestamp/g, `${tableAlias}.${timestampColumn}`);
  const joinClause =
    (resultTypeQuery || transactionTypeQuery) &&
    `join ${Transaction.tableName} as ${
      Transaction.tableAlias
    } on ${tableAlias}.${timestampColumn} = ${Transaction.getFullName(Transaction.CONSENSUS_TIMESTAMP)} and
      ${tableAlias}.${Transaction.PAYER_ACCOUNT_ID} = ${Transaction.getFullName(Transaction.PAYER_ACCOUNT_ID)}`;
  const whereClause = buildWhereClause(
    namedAccountQuery,
    namedTransferTsQuery,
    resultTypeQuery,
    transactionTypeQuery,
    namedCreditDebitQuery
  );

  return `
    SELECT DISTINCT ${tableAlias}.${timestampColumn} AS consensus_timestamp
    FROM ${tableName} AS ${tableAlias}
    ${joinClause}
    ${whereClause}
    ORDER BY ${tableAlias}.consensus_timestamp ${order}
    ${namedLimitQuery}`;
};

// the condition to exclude synthetic transactions attached to a user submitted transaction
const transactionByPayerExcludeSyntheticCondition = `${Transaction.getFullName(Transaction.NONCE)} = 0 or
  ${Transaction.getFullName(Transaction.PARENT_CONSENSUS_TIMESTAMP)} is not null`;

/**
 * Transactions queries are organized as follows: First there's an inner query that selects the
 * required number of unique transactions (identified by consensus_timestamp). And then queries other tables to
 * extract all relevant information for those transactions.
 * This function forms the inner query base based on all the query criteria specified in the REST URL
 * It selects a list of unique transactions (consensus_timestamps).
 * Also see: getTransactionsOuterQuery function
 *
 * @param {String} accountQuery SQL query that filters based on the account ids
 * @param {String} tsQuery SQL query that filters based on the timestamps for transaction table
 * @param {String} resultTypeQuery SQL query that filters based on the result types
 * @param {String} limitQuery SQL query that limits the number of unique transactions returned
 * @param {String} creditDebitQuery SQL query that filters for credit/debit transactions
 * @param {String} transactionTypeQuery SQL query that filters by transaction type
 * @param {String} order Sorting order
 * @return {String} innerQuery SQL query that filters transactions based on various types of queries
 */
const getTransactionsInnerQuery = function (
  accountQuery,
  tsQuery,
  resultTypeQuery,
  limitQuery,
  creditDebitQuery,
  transactionTypeQuery,
  order
) {
  // convert the mysql style '?' placeholder to the named parameter format, later the same named parameter is converted
  // to the same positional index, thus the caller only has to pass the value once for the same column
  const namedAccountQuery = convertToNamedQuery(accountQuery, 'acct');
  const namedTsQuery = convertToNamedQuery(tsQuery, 'ts');
  const namedLimitQuery = convertToNamedQuery(limitQuery, 'limit');
  const namedCreditDebitQuery = convertToNamedQuery(creditDebitQuery, 'cd');

  const transactionAccountQuery = namedAccountQuery
    ? `${namedAccountQuery.replace(/ctl\.entity_id/g, 't.payer_account_id')}
      and (${transactionByPayerExcludeSyntheticCondition})`
    : '';
  const transactionWhereClause = buildWhereClause(
    transactionAccountQuery,
    namedTsQuery,
    resultTypeQuery,
    transactionTypeQuery
  );
  const transactionOnlyLimitQuery = _.isNil(namedLimitQuery) ? '' : namedLimitQuery;
  const transactionOnlyQuery = _.isEmpty(transactionWhereClause)
    ? undefined
    : `select ${Transaction.CONSENSUS_TIMESTAMP}
    from ${Transaction.tableName} as ${Transaction.tableAlias}
    ${transactionWhereClause}
    order by ${Transaction.getFullName(Transaction.CONSENSUS_TIMESTAMP)} ${order}
    ${transactionOnlyLimitQuery}`;

  if (creditDebitQuery || namedAccountQuery) {
    const ctlQuery = getTransferDistinctTimestampsQuery(
      CryptoTransfer.tableName,
      'ctl',
      namedTsQuery,
      CryptoTransfer.CONSENSUS_TIMESTAMP,
      resultTypeQuery,
      transactionTypeQuery,
      namedAccountQuery,
      namedCreditDebitQuery,
      order,
      namedLimitQuery
    );

    const namedTtlAccountQuery = namedAccountQuery.replace(/ctl\.entity_id/g, 'ttl.account_id');
    const namedTtlCreditDebitQuery = namedCreditDebitQuery.replace(/ctl\.amount/g, 'ttl.amount');
    const ttlQuery = getTransferDistinctTimestampsQuery(
      TokenTransfer.tableName,
      'ttl',
      namedTsQuery,
      TokenTransfer.CONSENSUS_TIMESTAMP,
      resultTypeQuery,
      transactionTypeQuery,
      namedTtlAccountQuery,
      namedTtlCreditDebitQuery,
      order,
      namedLimitQuery
    );

    if (creditDebitQuery) {
      // credit/debit filter applies to crypto_transfer.amount and token_transfer.amount, a full outer join is needed to get
      // transactions that only have a crypto_transfer or a token_transfer
      return `
        SELECT COALESCE(ctl.consensus_timestamp, ttl.consensus_timestamp) AS consensus_timestamp
        FROM (${ctlQuery}) AS ctl
        FULL OUTER JOIN (${ttlQuery}) as ttl
        ON ctl.consensus_timestamp = ttl.consensus_timestamp
        ORDER BY consensus_timestamp ${order}
        ${namedLimitQuery}`;
    }

    // account filter applies to transaction.payer_account_id, crypto_transfer.entity_id, 
    // and token_transfer.account_id, a full outer join between the four tables is needed to get rows that may only exist in one.
    return `
      SELECT coalesce(t.consensus_timestamp, ctl.consensus_timestamp, ttl.consensus_timestamp) AS consensus_timestamp
      FROM (${transactionOnlyQuery}) AS ${Transaction.tableAlias}
      FULL OUTER JOIN (${ctlQuery}) AS ctl
      ON ${Transaction.getFullName(Transaction.CONSENSUS_TIMESTAMP)} = ctl.consensus_timestamp
      FULL OUTER JOIN (${ttlQuery}) AS ttl
      ON coalesce(${Transaction.getFullName(
        Transaction.CONSENSUS_TIMESTAMP
      )}, ctl.consensus_timestamp) = ttl.consensus_timestamp
      order by consensus_timestamp ${order}
      ${namedLimitQuery}`;
  }

  return transactionOnlyQuery;
};

const reqToSql = function (req) {
  // Parse the filter parameters for account-numbers, timestamp, credit/debit, and pagination (limit)
  const parsedQueryParams = req.query;
  const sqlParams = [];
  let [accountQuery, accountParams] = utils.parseAccountIdQueryParam(parsedQueryParams, 'ctl.entity_id');
  accountQuery = utils.convertMySqlStyleQueryToPostgres(accountQuery, sqlParams.length + 1);
  sqlParams.push(...accountParams);
  let [tsQuery, tsParams] = utils.parseTimestampQueryParam(
    parsedQueryParams,
    Transaction.getFullName(Transaction.CONSENSUS_TIMESTAMP)
  );
  tsQuery = utils.convertMySqlStyleQueryToPostgres(tsQuery, sqlParams.length + 1);
  sqlParams.push(...tsParams);
  let [creditDebitQuery, creditDebitParams] = utils.parseCreditDebitParams(parsedQueryParams, 'ctl.amount');
  creditDebitQuery = utils.convertMySqlStyleQueryToPostgres(creditDebitQuery, sqlParams.length + 1);
  sqlParams.push(...creditDebitParams);
  const resultTypeQuery = utils.parseResultParams(req, Transaction.getFullName(Transaction.RESULT));
  const transactionTypeQuery = utils.parseTransactionTypeParam(parsedQueryParams);
  const {query, params, order, limit} = utils.parseLimitAndOrderParams(req);
  sqlParams.push(...params);

  const innerQuery = getTransactionsInnerQuery(
    accountQuery,
    tsQuery,
    resultTypeQuery,
    query,
    creditDebitQuery,
    transactionTypeQuery,
    order
  );
  const sqlQuery = getTransactionsOuterQuery(innerQuery, order);

  return {
    limit,
    query: utils.convertMySqlStyleQueryToPostgres(sqlQuery, sqlParams.length),
    order,
    params: sqlParams,
  };
};

/**
 * Handler function for /transactions API.
 * @param {Request} req HTTP request object
 * @return {Promise} Promise for PostgreSQL query
 */
const getTransactions = async (req, res) => {
  // Validate query parameters first
  utils.validateReq(req, acceptedTransactionParameters);

  const query = reqToSql(req);
  if (logger.isTraceEnabled()) {
    logger.trace(`getTransactions query: ${query.query} ${utils.JSONStringify(query.params)}`);
  }

  // Execute query
  const {rows, sqlQuery} = await pool.queryQuietly(query.query, query.params);
  const transferList = await createTransferLists(rows);
  const ret = {
    transactions: transferList.transactions,
  };

  ret.links = {
    next: utils.getPaginationLink(
      req,
      ret.transactions.length !== query.limit,
      {
        [constants.filterKeys.TIMESTAMP]: transferList.anchorSecNs,
      },
      query.order
    ),
  };

  if (utils.isTestEnv()) {
    ret.sqlQuery = sqlQuery;
  }

  logger.debug(`getTransactions returning ${ret.transactions.length} entries`);
  res.locals[constants.responseDataLabel] = ret;
};

// The first part of the regex is for the base64url encoded 48-byte transaction hash. Note base64url replaces '+' with
// '-' and '/' with '_'. The padding character '=' is not included since base64 encoding a 48-byte array always
// produces a 64-byte string without padding
const transactionHashRegex = /^([\dA-Za-z+\-\/_]{64}|(0x)?[\dA-Fa-f]{96})$/;

const isValidTransactionHash = (hash) => transactionHashRegex.test(hash);

const transactionHashQuery = `
  select ${TransactionHash.CONSENSUS_TIMESTAMP}, ${TransactionHash.PAYER_ACCOUNT_ID}
  from ${TransactionHash.tableName}
  where ${TransactionHash.HASH} = $1
  order by ${TransactionHash.CONSENSUS_TIMESTAMP}`;

const transactionHashShardedQuery = `select ${TransactionHash.CONSENSUS_TIMESTAMP}, ${TransactionHash.PAYER_ACCOUNT_ID}
                                     from get_transaction_info_by_hash($1)`;

const transactionHashShardedQueryEnabled = (() => {
  let result = undefined;
  return () =>
    (async () => {
      if (result !== undefined) {
        return result;
      }

      const {rows} = await pool.queryQuietly(`SELECT count(*) > 0 as enabled
                       from pg_proc
                       where proname = 'get_transaction_info_by_hash'`);
      result = rows[0].enabled;
      return result;
    })();
})();

/**
 * Get the query for either getting transaction by id or getting transaction by payer account id and a list of
 * consensus timestamps
 *
 * @param {string} mainCondition conditions for the main query
 * @param {string} subQueryCondition conditions for the transfer table subquery
 * @return {string} The query
 */
const getTransactionQuery = (mainCondition, subQueryCondition) => {
  return `
    select
    ${transactionFullFields},
    (
      select ${cryptoTransferJsonAgg}
      from ${CryptoTransfer.tableName} ${CryptoTransfer.tableAlias}
      where ${CryptoTransfer.CONSENSUS_TIMESTAMP} = t.consensus_timestamp and ${subQueryCondition}
    ) as crypto_transfer_list,
    (
      select ${tokenTransferJsonAgg}
      from ${TokenTransfer.tableName} ${TokenTransfer.tableAlias}
      where ${TokenTransfer.CONSENSUS_TIMESTAMP} = t.consensus_timestamp and ${subQueryCondition}
    ) as token_transfer_list,
    (
      select ${assessedCustomFeeJsonAgg}
      from ${AssessedCustomFee.tableName} ${AssessedCustomFee.tableAlias}
      where ${AssessedCustomFee.CONSENSUS_TIMESTAMP} = t.consensus_timestamp and ${subQueryCondition}
    ) as assessed_custom_fees
  from ${Transaction.tableName} ${Transaction.tableAlias}
  where ${mainCondition}
  order by ${Transaction.CONSENSUS_TIMESTAMP}`;
};

/**
 * Extracts the sql query and params for transactions request by transaction id
 *
 * @param {String} transactionIdOrHash
 * @param {Array} filters
 * @return {{query: string, params: *[]}}
 */
const extractSqlFromTransactionsByIdOrHashRequest = async (transactionIdOrHash, filters) => {
  const mainConditions = [];
  const commonConditions = [];
  const params = [];

  if (isValidTransactionHash(transactionIdOrHash)) {
    const encoding = transactionIdOrHash.length === Transaction.BASE64_HASH_SIZE ? 'base64url' : 'hex';
    if (transactionIdOrHash.length === Transaction.HEX_HASH_WITH_PREFIX_SIZE) {
      transactionIdOrHash = transactionIdOrHash.substring(2);
    }

    const v1ShardQueryEnabled = await transactionHashShardedQueryEnabled();
    const usedTransactionHashQuery = v1ShardQueryEnabled ? transactionHashShardedQuery : transactionHashQuery;
    const transactionHash = Buffer.from(transactionIdOrHash, encoding);
    if (logger.isTraceEnabled()) {
      logger.trace(`transactionHashQuery: ${usedTransactionHashQuery}, ${utils.JSONStringify(transactionHash)}`);
    }

    const {rows} = await pool.queryQuietly(usedTransactionHashQuery, [transactionHash]);
    if (rows.length === 0) {
      throw new NotFoundError();
    }

    if (rows[0].payer_account_id !== null) {
      params.push(rows[0].payer_account_id); // all rows should have the same payer account id
      commonConditions.push(`${Transaction.PAYER_ACCOUNT_ID} = $1`);
    }

    const minTimestampPosition = params.length + 1;
    const timestampPositions = rows
      .map((row) => params.push(row.consensus_timestamp))
      .map((pos) => `$${pos}`)
      .join(',');
    mainConditions.push(`${Transaction.CONSENSUS_TIMESTAMP} in (${timestampPositions})`);
    // timestamp range condition
    commonConditions.push(
      `${Transaction.CONSENSUS_TIMESTAMP} >= $${minTimestampPosition}`,
      `${Transaction.CONSENSUS_TIMESTAMP} <= $${params.length}`
    );
  } else {
    // try to parse it as a transaction id
    const transactionId = TransactionId.fromString(transactionIdOrHash);
    const maxConsensusTimestamp = BigInt(transactionId.getValidStartNs()) + maxTransactionConsensusTimestampRangeNs;
    params.push(transactionId.getEntityId().getEncodedId(), transactionId.getValidStartNs(), maxConsensusTimestamp);
    commonConditions.push(
      `${Transaction.PAYER_ACCOUNT_ID} = $1`,
      // timestamp range conditions
      `${Transaction.CONSENSUS_TIMESTAMP} >= $2`,
      `${Transaction.CONSENSUS_TIMESTAMP} <= $3`
    );
    mainConditions.push(`${Transaction.VALID_START_NS} = $2`);

    // only parse nonce and scheduled query filters if the path parameter is transaction id
    let nonce;
    let scheduled;
    for (const filter of filters) {
      // honor the last for both nonce and scheduled
      switch (filter.key) {
        case constants.filterKeys.NONCE:
          nonce = filter.value;
          break;
        case constants.filterKeys.SCHEDULED:
          scheduled = filter.value;
          break;
        default:
          break;
      }
    }

    if (nonce !== undefined) {
      params.push(nonce);
      mainConditions.push(`${Transaction.NONCE} = $${params.length}`);
    }

    if (scheduled !== undefined) {
      params.push(scheduled);
      mainConditions.push(`${Transaction.SCHEDULED} = $${params.length}`);
    }
  }

  mainConditions.unshift(...commonConditions);
  return {query: getTransactionQuery(mainConditions.join(' and '), commonConditions.join(' and ')), params};
};

/**
 * Handler function for /transactions/:transactionIdOrHash API.
 * @param {Request} req HTTP request object
 * @return {Promise<None>}
 */
const getTransactionsByIdOrHash = async (req, res) => {
  const filters = utils.buildAndValidateFilters(req.query, acceptedSingleTransactionParameters);
  const {query, params} = await extractSqlFromTransactionsByIdOrHashRequest(req.params.transactionIdOrHash, filters);
  if (logger.isTraceEnabled()) {
    logger.trace(`getTransactionsByIdOrHash query: ${query} ${utils.JSONStringify(params)}`);
  }

  // Execute query
  const {rows} = await pool.queryQuietly(query, params);
  if (rows.length === 0) {
    throw new NotFoundError();
  }

  const transferList = await createTransferLists(rows);

  logger.debug(`getTransactionsByIdOrHash returning ${transferList.transactions.length} entries`);
  res.locals[constants.responseDataLabel] = {
    transactions: transferList.transactions,
  };
};

const transactions = {
  createTransferLists,
  getTransactions,
  getTransactionsByIdOrHash,
  getTransactionsInnerQuery,
  getTransactionsOuterQuery,
};

const acceptedTransactionParameters = new Set([
  constants.filterKeys.ACCOUNT_ID,
  constants.filterKeys.CREDIT_TYPE,
  constants.filterKeys.LIMIT,
  constants.filterKeys.ORDER,
  constants.filterKeys.RESULT,
  constants.filterKeys.TIMESTAMP,
  constants.filterKeys.TRANSACTION_TYPE,
]);

const acceptedSingleTransactionParameters = new Set([constants.filterKeys.NONCE, constants.filterKeys.SCHEDULED]);

if (utils.isTestEnv()) {
  Object.assign(transactions, {
    buildWhereClause,
    convertStakingRewardTransfers,
    createAssessedCustomFeeList,
    createCryptoTransferList,
    getNftTransfers: getNftTransfers,
    createStakingRewardTransferList,
    createTokenTransferList,
    extractSqlFromTransactionsByIdOrHashRequest,
    getStakingRewardTimestamps,
    isValidTransactionHash,
    reqToSql,
  });
}

export default transactions;<|MERGE_RESOLUTION|>--- conflicted
+++ resolved
@@ -266,11 +266,7 @@
       max_fee: utils.getNullableNumber(row.max_fee),
       memo_base64: utils.encodeBase64(row.memo),
       name: TransactionType.getName(row.type),
-<<<<<<< HEAD
       nft_transfers: getNftTransfers(row.nft_transfer),
-=======
-      nft_transfers: createNftTransferList(row.nft_transfer),
->>>>>>> 37eab7d1
       node: EntityId.parse(row.node_account_id, {isNullable: true}).toString(),
       nonce: row.nonce,
       parent_consensus_timestamp: utils.nsToSecNs(row.parent_consensus_timestamp),
@@ -559,7 +555,7 @@
         ${namedLimitQuery}`;
     }
 
-    // account filter applies to transaction.payer_account_id, crypto_transfer.entity_id, 
+    // account filter applies to transaction.payer_account_id, crypto_transfer.entity_id,
     // and token_transfer.account_id, a full outer join between the four tables is needed to get rows that may only exist in one.
     return `
       SELECT coalesce(t.consensus_timestamp, ctl.consensus_timestamp, ttl.consensus_timestamp) AS consensus_timestamp
@@ -864,7 +860,7 @@
     convertStakingRewardTransfers,
     createAssessedCustomFeeList,
     createCryptoTransferList,
-    getNftTransfers: getNftTransfers,
+    createNftTransferList,
     createStakingRewardTransferList,
     createTokenTransferList,
     extractSqlFromTransactionsByIdOrHashRequest,
