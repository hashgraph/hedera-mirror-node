--- conflicted
+++ resolved
@@ -131,7 +131,6 @@
       tlist as (${tquery})`;
     }
 
-<<<<<<< HEAD
   const cryptoTransferListCte_select = `c_list as (
       select ${cryptoTransferJsonAgg} as ctr_list, ${CryptoTransfer.getFullName(CryptoTransfer.CONSENSUS_TIMESTAMP)}`;
   const cryptoTransferListCte_from_default = `from ${CryptoTransfer.tableName} ${CryptoTransfer.tableAlias}`;
@@ -195,35 +194,7 @@
     transfersListCte = transfersListCte_select + '\n' + transfersListCte_from_override + '\n'
         + transfersListCte_join + '\n' + transfersListCte_where + '\n' + transfersListCte_end;
   }
-=======
-  // aggregate crypto transfers, token transfers, and nft transfers
-  const cryptoTransferListCte = `c_list as (
-      select ${cryptoTransferJsonAgg} as ctr_list, ${CryptoTransfer.getFullName(CryptoTransfer.CONSENSUS_TIMESTAMP)}
-      from ${CryptoTransfer.tableName} ${CryptoTransfer.tableAlias}
-      join tlist on ${CryptoTransfer.getFullName(CryptoTransfer.CONSENSUS_TIMESTAMP)} = tlist.consensus_timestamp
-      and ${CryptoTransfer.getFullName(CryptoTransfer.PAYER_ACCOUNT_ID)} = tlist.payer_account_id
-      group by ${CryptoTransfer.getFullName(CryptoTransfer.CONSENSUS_TIMESTAMP)}
-  )`;
-
-  const tokenTransferListCte = `t_list as (
-    select ${tokenTransferJsonAgg} as ttr_list, ${TokenTransfer.getFullName(TokenTransfer.CONSENSUS_TIMESTAMP)}
-    from ${TokenTransfer.tableName} ${TokenTransfer.tableAlias}
-    join tlist on ${TokenTransfer.getFullName(TokenTransfer.CONSENSUS_TIMESTAMP)} = tlist.consensus_timestamp
-    and ${TokenTransfer.getFullName(TokenTransfer.PAYER_ACCOUNT_ID)} = tlist.payer_account_id
-    group by ${TokenTransfer.getFullName(TokenTransfer.CONSENSUS_TIMESTAMP)}
-  )`;
-
-  const transfersListCte = `transfer_list as (
-    select coalesce(t.consensus_timestamp, ctrl.consensus_timestamp, ttrl.consensus_timestamp) AS consensus_timestamp,
-      ctrl.ctr_list,
-      ttrl.ttr_list,
-      ${transferListFullFields}
-    from tlist t
-    full outer join c_list ctrl on t.consensus_timestamp = ctrl.consensus_timestamp
-    full outer join t_list ttrl on t.consensus_timestamp = ttrl.consensus_timestamp
-  )`;
-  const ctes = [transactionTimeStampCte(innerQuery), cryptoTransferListCte, tokenTransferListCte, transfersListCte];
->>>>>>> 5dadd694
+
 
   const ctes = [transactionTimeStampCte(innerQuery), cryptoTransferListCte, tokenTransferListCte, transfersListCte];
   const fields = [...transactionFullFields, `t.ctr_list AS crypto_transfer_list`, `t.ttr_list AS token_transfer_list`];
@@ -440,7 +411,6 @@
  * @return {String} outerQuery Fully formed SQL query
  */
 const getTransactionsOuterQuery = (innerQuery, order) => {
-<<<<<<< HEAD
   let fromTables = `FROM transfer_list t`;
   let whereClause = '';
 
@@ -454,11 +424,7 @@
     ${getSelectClauseWithTransfers(innerQuery, order)}
     ${fromTables}
     ${whereClause}
-=======
-  return `
-    ${getSelectClauseWithTransfers(innerQuery, order)}
-    FROM transfer_list t
->>>>>>> 5dadd694
+
     ORDER BY ${Transaction.getFullName(Transaction.CONSENSUS_TIMESTAMP)} ${order}`;
 };
 
