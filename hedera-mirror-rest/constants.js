/*
 * Copyright (C) 2019-2024 Hedera Hashgraph, LLC
 *
 * Licensed under the Apache License, Version 2.0 (the "License");
 * you may not use this file except in compliance with the License.
 * You may obtain a copy of the License at
 *
 *      http://www.apache.org/licenses/LICENSE-2.0
 *
 * Unless required by applicable law or agreed to in writing, software
 * distributed under the License is distributed on an "AS IS" BASIS,
 * WITHOUT WARRANTIES OR CONDITIONS OF ANY KIND, either express or implied.
 * See the License for the specific language governing permissions and
 * limitations under the License.
 */

const NANOSECONDS_PER_MILLISECOND = 10n ** 6n;
const MAX_INT32 = 2147483647;
const MAX_LONG = 2n ** 63n - 1n;
const ONE_DAY_IN_NS = 86_400_000_000_000n;
const ZERO_UINT256 = '0x0000000000000000000000000000000000000000000000000000000000000000';
const AUTO_RENEW_PERIOD_MULTIPLE = BigInt(1e9);
const DECIMALS_IN_HBARS = 8;
const EMPTY_STRING = '';
const EVM_ADDRESS_LENGTH = 20;
const ETH_HASH_LENGTH = 32;

const apiPrefix = '/api/v1';

// url query filer keys
const filterKeys = {
  ACCOUNT_BALANCE: 'account.balance',
  ACCOUNT_ID: 'account.id',
  ACCOUNT_PUBLICKEY: 'account.publickey',
  BALANCE: 'balance',
  BLOCK_HASH: 'block.hash',
  BLOCK_NUMBER: 'block.number',
  CONTRACTID: 'contractid',
  CONTRACT_ID: 'contract.id',
  CREDIT_TYPE: 'type',
  ENCODING: 'encoding',
  ENTITY_PUBLICKEY: 'publickey',
  FILE_ID: 'file.id',
  FROM: 'from',
  ID_OR_ALIAS_OR_EVM_ADDRESS: 'idOrAliasOrEvmAddress',
  INDEX: 'index',
  INTERNAL: 'internal',
  LIMIT: 'limit',
  NAME: 'name',
  NODE_ID: 'node.id',
  NONCE: 'nonce',
  ORDER: 'order',
  Q: 'q',
  RESULT: 'result',
  SCHEDULED: 'scheduled',
  SCHEDULEID: 'scheduleid',
  SCHEDULE_ID: 'schedule.id',
  SEQUENCE_NUMBER: 'sequencenumber',
  SERIAL_NUMBER: 'serialnumber',
  SPENDER_ID: 'spender.id',
  TIMESTAMP: 'timestamp',
  TOKENID: 'tokenid',
  TOKEN_ID: 'token.id',
  TOKEN_TYPE: 'type',
  TOPIC0: 'topic0',
  TOPIC1: 'topic1',
  TOPIC2: 'topic2',
  TOPIC3: 'topic3',
  TOPIC_ID: 'topic.id',
  TRANSACTION_INDEX: 'transaction.index',
  TRANSACTION_HASH: 'transaction.hash',
  TRANSACTION_TYPE: 'transactiontype',
  TRANSACTIONS: 'transactions',
  HASH_OR_NUMBER: 'hashOrNumber',
  SLOT: 'slot',
};

const entityTypes = {
  ACCOUNT: 'ACCOUNT',
  CONTRACT: 'CONTRACT',
  FILE: 'FILE',
  TOKEN: 'TOKEN',
  TOPIC: 'TOPIC',
  SCHEDULE: 'SCHEDULE',
};

const EvmAddressType = {
  // evm address without shard and realm and with 0x prefix
  NO_SHARD_REALM: 0,
  // evm address with shard and realm as optionals
  OPTIONAL_SHARD_REALM: 1,
  // can be either a NO_SHARD_REALM or OPTIONAL_SHARD_REALM
  ANY: 2,
};

const keyTypes = {
  ECDSA_SECP256K1: 'ECDSA_SECP256K1',
  ED25519: 'ED25519',
  PROTOBUF: 'ProtobufEncoded',
};

const contentTypeHeader = 'content-type';
const requestIdLabel = 'requestId';
const requestPathLabel = 'requestPath';
const requestStartTime = 'requestStartTime';
<<<<<<< HEAD
const responseContentType = 'responseContentType';
const responseBodyLabel = 'responseBody';
const responseCacheKeyLabel = 'responseCacheKey';
=======
>>>>>>> 7bece9cb
const responseDataLabel = 'responseData';

const responseHeadersLabel = 'responseHeaders';

const orderFilterValues = {
  ASC: 'asc',
  DESC: 'desc',
};

// topic messages filter options
const characterEncoding = {
  BASE64: 'base64',
  UTF8: 'utf-8',
};

const networkSupplyQuery = {
  CIRCULATING: 'circulating',
  TOTALCOINS: 'totalcoins',
};

const networkSupplyCurrencyFormatType = {
  TINYBARS: 'TINYBARS', // output circulating or total coins in tinybars
  HBARS: 'HBARS', // output circulating or total coins in hbars (rounded to nearest integer)
  BOTH: 'BOTH', // default; output circulating or total coins in fractional hbars (with a decimal point between hbars and remaining tinybars)
};

const transactionResultFilter = {
  SUCCESS: 'success',
  FAIL: 'fail',
};

const cryptoTransferType = {
  CREDIT: 'credit',
  DEBIT: 'debit',
};

const cloudProviders = {
  S3: 'S3',
  GCP: 'GCP',
};

const defaultCloudProviderEndpoints = {
  [cloudProviders.S3]: 'https://s3.amazonaws.com',
  [cloudProviders.GCP]: 'https://storage.googleapis.com',
};

const networks = {
  DEMO: 'DEMO',
  MAINNET: 'MAINNET',
  TESTNET: 'TESTNET',
  PREVIEWNET: 'PREVIEWNET',
  OTHER: 'OTHER',
};

const defaultBucketNames = {
  [networks.DEMO]: 'hedera-demo-streams',
  [networks.MAINNET]: 'hedera-mainnet-streams',
  [networks.TESTNET]: 'hedera-testnet-streams-2024-02',
  [networks.PREVIEWNET]: 'hedera-preview-testnet-streams',
  [networks.OTHER]: null,
};

const recordStreamPrefix = 'recordstreams/record';

const tokenTypeFilter = {
  ALL: 'all',
  FUNGIBLE_COMMON: 'fungible_common',
  NON_FUNGIBLE_UNIQUE: 'non_fungible_unique',
};

const zeroRandomPageCostQueryHint = 'set local random_page_cost = 0';

export class StatusCode {
  constructor(code, message) {
    this.code = code;
    this.message = message;
  }

  isClientError() {
    return this.code >= 400 && this.code < 500;
  }

  toString() {
    return `${this.code} ${this.message}`;
  }
}

const httpStatusCodes = {
  BAD_GATEWAY: new StatusCode(502, 'Bad gateway'),
  BAD_REQUEST: new StatusCode(400, 'Bad request'),
  INTERNAL_ERROR: new StatusCode(500, 'Internal error'),
  NO_CONTENT: new StatusCode(204, 'No content'),
  NOT_FOUND: new StatusCode(404, 'Not found'),
  OK: new StatusCode(200, 'OK'),
  PARTIAL_CONTENT: new StatusCode(206, 'Partial mirror node'),
  SERVICE_UNAVAILABLE: new StatusCode(503, 'Service unavailable'),
};

const queryParamOperators = {
  eq: 'eq',
  ne: 'ne',
  lt: 'lt',
  lte: 'lte',
  gt: 'gt',
  gte: 'gte',
};

const queryParamOperatorPatterns = {
  gt: /^>$/,
  gte: /^>=$/,
  gtorgte: /^>[=]?$/,
  eq: /^=$/,
  lt: /^<$/,
  lte: /^<=$/,
  ltorlte: /^<[=]?$/,
  ne: /^!=$/,
};

export {
  AUTO_RENEW_PERIOD_MULTIPLE,
  DECIMALS_IN_HBARS,
  EMPTY_STRING,
  EVM_ADDRESS_LENGTH,
  ETH_HASH_LENGTH,
  NANOSECONDS_PER_MILLISECOND,
  MAX_INT32,
  MAX_LONG,
  ONE_DAY_IN_NS,
  ZERO_UINT256,
  apiPrefix,
  characterEncoding,
  cloudProviders,
  contentTypeHeader,
  cryptoTransferType,
  defaultBucketNames,
  defaultCloudProviderEndpoints,
  entityTypes,
  filterKeys,
  httpStatusCodes,
  keyTypes,
  networks,
  networkSupplyCurrencyFormatType,
  networkSupplyQuery,
  orderFilterValues,
  queryParamOperators,
  queryParamOperatorPatterns,
  recordStreamPrefix,
  requestIdLabel,
  requestPathLabel,
  requestStartTime,
<<<<<<< HEAD
  responseBodyLabel,
  responseCacheKeyLabel,
  responseContentType,
=======
>>>>>>> 7bece9cb
  responseDataLabel,
  responseHeadersLabel,
  tokenTypeFilter,
  transactionResultFilter,
  zeroRandomPageCostQueryHint,
  EvmAddressType,
};<|MERGE_RESOLUTION|>--- conflicted
+++ resolved
@@ -103,12 +103,8 @@
 const requestIdLabel = 'requestId';
 const requestPathLabel = 'requestPath';
 const requestStartTime = 'requestStartTime';
-<<<<<<< HEAD
-const responseContentType = 'responseContentType';
 const responseBodyLabel = 'responseBody';
 const responseCacheKeyLabel = 'responseCacheKey';
-=======
->>>>>>> 7bece9cb
 const responseDataLabel = 'responseData';
 
 const responseHeadersLabel = 'responseHeaders';
@@ -259,12 +255,8 @@
   requestIdLabel,
   requestPathLabel,
   requestStartTime,
-<<<<<<< HEAD
   responseBodyLabel,
   responseCacheKeyLabel,
-  responseContentType,
-=======
->>>>>>> 7bece9cb
   responseDataLabel,
   responseHeadersLabel,
   tokenTypeFilter,
