/*-
 * ‌
 * Hedera Mirror Node
 * ​
 * Copyright (C) 2019 - 2022 Hedera Hashgraph, LLC
 * ​
 * Licensed under the Apache License, Version 2.0 (the "License");
 * you may not use this file except in compliance with the License.
 * You may obtain a copy of the License at
 *
 *      http://www.apache.org/licenses/LICENSE-2.0
 *
 * Unless required by applicable law or agreed to in writing, software
 * distributed under the License is distributed on an "AS IS" BASIS,
 * WITHOUT WARRANTIES OR CONDITIONS OF ANY KIND, either express or implied.
 * See the License for the specific language governing permissions and
 * limitations under the License.
 * ‍
 */

'use strict';

const MAX_INT32 = 2147483647;

// url query filer keys
const filterKeys = {
  ACCOUNT_BALANCE: 'account.balance',
  ACCOUNT_ID: 'account.id',
  ACCOUNT_ID_OR_ALIAS: 'accountAliasOrAccountId',
  ACCOUNT_PUBLICKEY: 'account.publickey',
  BALANCE: 'balance',
  CONTRACTID: 'contractid',
  CONTRACT_ID: 'contract.id',
  CREDIT_TYPE: 'type',
  ENCODING: 'encoding',
  ENTITY_PUBLICKEY: 'publickey',
  FILE_ID: 'file.id',
  FROM: 'from',
  INDEX: 'index',
  LIMIT: 'limit',
  NODE_ID: 'node.id',
  NONCE: 'nonce',
  ORDER: 'order',
  RESULT: 'result',
  SCHEDULED: 'scheduled',
  SCHEDULEID: 'scheduleid',
  SCHEDULE_ID: 'schedule.id',
  SEQUENCE_NUMBER: 'sequencenumber',
  SERIAL_NUMBER: 'serialnumber',
  SPENDER_ID: 'spender.id',
  TIMESTAMP: 'timestamp',
  TOKENID: 'tokenid',
  TOKEN_ID: 'token.id',
  TOKEN_TYPE: 'type',
  TOPIC0: 'topic0',
  TOPIC1: 'topic1',
  TOPIC2: 'topic2',
  TOPIC3: 'topic3',
  TOPIC_ID: 'topic.id',
  TRANSACTION_TYPE: 'transactiontype',
  BLOCK_NUMBER: 'block.number',
<<<<<<< HEAD
  HASH_OR_NUMBER: 'hashOrNumber',
=======
>>>>>>> 3a854200
};

const entityTypes = {
  ACCOUNT: 'ACCOUNT',
  CONTRACT: 'CONTRACT',
  FILE: 'FILE',
  TOKEN: 'TOKEN',
  TOPIC: 'TOPIC',
  SCHEDULE: 'SCHEDULE',
};

const EvmAddressType = {
  NO_SHARD_REALM: 'evm address without shard and realm and with 0x prefix',
  OPTIONAL_SHARD_REALM: 'evm address with shard and realm as optionals',
  ANY: 'can be either a NO_SHARD_REALM or OPTIONAL_SHARD_REALM',
};

const keyTypes = {
  ECDSA_SECP256K1: 'ECDSA_SECP256K1',
  ED25519: 'ED25519',
  PROTOBUF: 'ProtobufEncoded',
};

const transactionColumns = {
  TYPE: 'type',
};

const requestIdLabel = 'requestId';
const requestStartTime = 'requestStartTime';
const responseDataLabel = 'mirrorRestData';

const orderFilterValues = {
  ASC: 'asc',
  DESC: 'desc',
};

// topic messages filter options
const characterEncoding = {
  BASE64: 'base64',
  UTF8: 'utf-8',
};

const transactionResultFilter = {
  SUCCESS: 'success',
  FAIL: 'fail',
};

const cryptoTransferType = {
  CREDIT: 'credit',
  DEBIT: 'debit',
};

const cloudProviders = {
  S3: 'S3',
  GCP: 'GCP',
};

const defaultCloudProviderEndpoints = {
  [cloudProviders.S3]: 'https://s3.amazonaws.com',
  [cloudProviders.GCP]: 'https://storage.googleapis.com',
};

const networks = {
  DEMO: 'DEMO',
  MAINNET: 'MAINNET',
  TESTNET: 'TESTNET',
  PREVIEWNET: 'PREVIEWNET',
  OTHER: 'OTHER',
};

const defaultBucketNames = {
  [networks.DEMO]: 'hedera-demo-streams',
  [networks.MAINNET]: 'hedera-mainnet-streams',
  [networks.TESTNET]: 'hedera-stable-testnet-streams-2020-08-27',
  [networks.PREVIEWNET]: 'hedera-preview-testnet-streams',
  [networks.OTHER]: null,
};

const recordStreamPrefix = 'recordstreams/record';

const tokenTypeFilter = {
  ALL: 'all',
  FUNGIBLE_COMMON: 'fungible_common',
  NON_FUNGIBLE_UNIQUE: 'non_fungible_unique',
};

const zeroRandomPageCostQueryHint = 'set local random_page_cost = 0';

class StatusCode {
  constructor(code, message) {
    this.code = code;
    this.message = message;
  }

  isClientError() {
    return this.code >= 400 && this.code < 500;
  }

  toString() {
    return `${this.code} ${this.message}`;
  }
}

const httpStatusCodes = {
  BAD_GATEWAY: new StatusCode(502, 'Bad gateway'),
  BAD_REQUEST: new StatusCode(400, 'Bad request'),
  INTERNAL_ERROR: new StatusCode(500, 'Internal error'),
  NO_CONTENT: new StatusCode(204, 'No content'),
  NOT_FOUND: new StatusCode(404, 'Not found'),
  OK: new StatusCode(200, 'OK'),
  PARTIAL_CONTENT: new StatusCode(206, 'Partial mirror node'),
  SERVICE_UNAVAILABLE: new StatusCode(503, 'Service unavailable'),
};

const queryParamOperators = {
  eq: 'eq',
  ne: 'ne',
  lt: 'lt',
  lte: 'lte',
  gt: 'gt',
  gte: 'gte',
};

const queryParamOperatorPatterns = {
  gt: /^>$/,
  gte: /^>=$/,
  gtorgte: /^>[=]?$/,
  eq: /^=$/,
  lt: /^<$/,
  lte: /^<=$/,
  ltorlte: /^<[=]?$/,
  ne: /^!=$/,
};

module.exports = {
  MAX_INT32,
  characterEncoding,
  cloudProviders,
  cryptoTransferType,
  defaultBucketNames,
  defaultCloudProviderEndpoints,
  entityTypes,
  filterKeys,
  httpStatusCodes,
  keyTypes,
  networks,
  orderFilterValues,
  queryParamOperators,
  queryParamOperatorPatterns,
  recordStreamPrefix,
  requestIdLabel,
  requestStartTime,
  responseDataLabel,
  tokenTypeFilter,
  transactionColumns,
  transactionResultFilter,
  zeroRandomPageCostQueryHint,
  EvmAddressType,
};<|MERGE_RESOLUTION|>--- conflicted
+++ resolved
@@ -59,10 +59,7 @@
   TOPIC_ID: 'topic.id',
   TRANSACTION_TYPE: 'transactiontype',
   BLOCK_NUMBER: 'block.number',
-<<<<<<< HEAD
   HASH_OR_NUMBER: 'hashOrNumber',
-=======
->>>>>>> 3a854200
 };
 
 const entityTypes = {
