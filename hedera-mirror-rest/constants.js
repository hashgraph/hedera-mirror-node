/*-
 * ‌
 * Hedera Mirror Node
 * ​
 * Copyright (C) 2019 - 2022 Hedera Hashgraph, LLC
 * ​
 * Licensed under the Apache License, Version 2.0 (the "License");
 * you may not use this file except in compliance with the License.
 * You may obtain a copy of the License at
 *
 *      http://www.apache.org/licenses/LICENSE-2.0
 *
 * Unless required by applicable law or agreed to in writing, software
 * distributed under the License is distributed on an "AS IS" BASIS,
 * WITHOUT WARRANTIES OR CONDITIONS OF ANY KIND, either express or implied.
 * See the License for the specific language governing permissions and
 * limitations under the License.
 * ‍
 */

'use strict';

const MAX_INT32 = 2147483647;

// url query filer keys
const filterKeys = {
  ACCOUNT_BALANCE: 'account.balance',
  ACCOUNT_ID: 'account.id',
  ACCOUNT_ID_OR_ALIAS: 'accountAliasOrAccountId',
  ACCOUNT_PUBLICKEY: 'account.publickey',
  BALANCE: 'balance',
  BLOCK_HASH: 'block.hash',
  BLOCK_NUMBER: 'block.number',
  CONTRACTID: 'contractid',
  CONTRACT_ID: 'contract.id',
  CREDIT_TYPE: 'type',
  ENCODING: 'encoding',
  ENTITY_PUBLICKEY: 'publickey',
  FILE_ID: 'file.id',
  FROM: 'from',
  INDEX: 'index',
  INTERNAL: 'internal',
  LIMIT: 'limit',
  NODE_ID: 'node.id',
  NONCE: 'nonce',
  ORDER: 'order',
  RESULT: 'result',
  SCHEDULED: 'scheduled',
  SCHEDULEID: 'scheduleid',
  SCHEDULE_ID: 'schedule.id',
  SEQUENCE_NUMBER: 'sequencenumber',
  SERIAL_NUMBER: 'serialnumber',
  SPENDER_ID: 'spender.id',
  TIMESTAMP: 'timestamp',
  TOKENID: 'tokenid',
  TOKEN_ID: 'token.id',
  TOKEN_TYPE: 'type',
  TOPIC0: 'topic0',
  TOPIC1: 'topic1',
  TOPIC2: 'topic2',
  TOPIC3: 'topic3',
  TOPIC_ID: 'topic.id',
  TRANSACTION_INDEX: 'transaction.index',
  TRANSACTION_TYPE: 'transactiontype',
<<<<<<< HEAD
  BLOCK_NUMBER: 'block.number',
  HASH_OR_NUMBER: 'hashOrNumber',
=======
>>>>>>> 0c919194
};

const entityTypes = {
  ACCOUNT: 'ACCOUNT',
  CONTRACT: 'CONTRACT',
  FILE: 'FILE',
  TOKEN: 'TOKEN',
  TOPIC: 'TOPIC',
  SCHEDULE: 'SCHEDULE',
};

const EvmAddressType = {
  NO_SHARD_REALM: 'evm address without shard and realm and with 0x prefix',
  OPTIONAL_SHARD_REALM: 'evm address with shard and realm as optionals',
  ANY: 'can be either a NO_SHARD_REALM or OPTIONAL_SHARD_REALM',
};

const keyTypes = {
  ECDSA_SECP256K1: 'ECDSA_SECP256K1',
  ED25519: 'ED25519',
  PROTOBUF: 'ProtobufEncoded',
};

const transactionColumns = {
  TYPE: 'type',
};

const requestIdLabel = 'requestId';
const requestStartTime = 'requestStartTime';
const responseDataLabel = 'mirrorRestData';

const orderFilterValues = {
  ASC: 'asc',
  DESC: 'desc',
};

// topic messages filter options
const characterEncoding = {
  BASE64: 'base64',
  UTF8: 'utf-8',
};

const transactionResultFilter = {
  SUCCESS: 'success',
  FAIL: 'fail',
};

const cryptoTransferType = {
  CREDIT: 'credit',
  DEBIT: 'debit',
};

const cloudProviders = {
  S3: 'S3',
  GCP: 'GCP',
};

const defaultCloudProviderEndpoints = {
  [cloudProviders.S3]: 'https://s3.amazonaws.com',
  [cloudProviders.GCP]: 'https://storage.googleapis.com',
};

const networks = {
  DEMO: 'DEMO',
  MAINNET: 'MAINNET',
  TESTNET: 'TESTNET',
  PREVIEWNET: 'PREVIEWNET',
  OTHER: 'OTHER',
};

const defaultBucketNames = {
  [networks.DEMO]: 'hedera-demo-streams',
  [networks.MAINNET]: 'hedera-mainnet-streams',
  [networks.TESTNET]: 'hedera-stable-testnet-streams-2020-08-27',
  [networks.PREVIEWNET]: 'hedera-preview-testnet-streams',
  [networks.OTHER]: null,
};

const recordStreamPrefix = 'recordstreams/record';

const tokenTypeFilter = {
  ALL: 'all',
  FUNGIBLE_COMMON: 'fungible_common',
  NON_FUNGIBLE_UNIQUE: 'non_fungible_unique',
};

const zeroRandomPageCostQueryHint = 'set local random_page_cost = 0';

class StatusCode {
  constructor(code, message) {
    this.code = code;
    this.message = message;
  }

  isClientError() {
    return this.code >= 400 && this.code < 500;
  }

  toString() {
    return `${this.code} ${this.message}`;
  }
}

const httpStatusCodes = {
  BAD_GATEWAY: new StatusCode(502, 'Bad gateway'),
  BAD_REQUEST: new StatusCode(400, 'Bad request'),
  INTERNAL_ERROR: new StatusCode(500, 'Internal error'),
  NO_CONTENT: new StatusCode(204, 'No content'),
  NOT_FOUND: new StatusCode(404, 'Not found'),
  OK: new StatusCode(200, 'OK'),
  PARTIAL_CONTENT: new StatusCode(206, 'Partial mirror node'),
  SERVICE_UNAVAILABLE: new StatusCode(503, 'Service unavailable'),
};

const queryParamOperators = {
  eq: 'eq',
  ne: 'ne',
  lt: 'lt',
  lte: 'lte',
  gt: 'gt',
  gte: 'gte',
};

const queryParamOperatorPatterns = {
  gt: /^>$/,
  gte: /^>=$/,
  gtorgte: /^>[=]?$/,
  eq: /^=$/,
  lt: /^<$/,
  lte: /^<=$/,
  ltorlte: /^<[=]?$/,
  ne: /^!=$/,
};

module.exports = {
  MAX_INT32,
  characterEncoding,
  cloudProviders,
  cryptoTransferType,
  defaultBucketNames,
  defaultCloudProviderEndpoints,
  entityTypes,
  filterKeys,
  httpStatusCodes,
  keyTypes,
  networks,
  orderFilterValues,
  queryParamOperators,
  queryParamOperatorPatterns,
  recordStreamPrefix,
  requestIdLabel,
  requestStartTime,
  responseDataLabel,
  tokenTypeFilter,
  transactionColumns,
  transactionResultFilter,
  zeroRandomPageCostQueryHint,
  EvmAddressType,
};<|MERGE_RESOLUTION|>--- conflicted
+++ resolved
@@ -62,11 +62,7 @@
   TOPIC_ID: 'topic.id',
   TRANSACTION_INDEX: 'transaction.index',
   TRANSACTION_TYPE: 'transactiontype',
-<<<<<<< HEAD
-  BLOCK_NUMBER: 'block.number',
   HASH_OR_NUMBER: 'hashOrNumber',
-=======
->>>>>>> 0c919194
 };
 
 const entityTypes = {
