/*-
 * ‌
 * Hedera Mirror Node
 * ​
 * Copyright (C) 2019 - 2021 Hedera Hashgraph, LLC
 * ​
 * Licensed under the Apache License, Version 2.0 (the "License");
 * you may not use this file except in compliance with the License.
 * You may obtain a copy of the License at
 *
 *      http://www.apache.org/licenses/LICENSE-2.0
 *
 * Unless required by applicable law or agreed to in writing, software
 * distributed under the License is distributed on an "AS IS" BASIS,
 * WITHOUT WARRANTIES OR CONDITIONS OF ANY KIND, either express or implied.
 * See the License for the specific language governing permissions and
 * limitations under the License.
 * ‍
 */

'use strict';

const _ = require('lodash');
const {Range} = require('pg-range');

const {
  response: {
    limit: {default: defaultLimit},
  },
} = require('../config');
const constants = require('../constants');
const EntityId = require('../entityId');

// errors
const {InvalidArgumentError} = require('../errors/invalidArgumentError');
const {NotFoundError} = require('../errors/notFoundError');

<<<<<<< HEAD
const {Contract, FileData, ContractResult, TransactionResult} = require('../model');
=======
const config = require('../config.js');
const {Contract, FileData, ContractLog, ContractResult} = require('../model');
>>>>>>> 9b137f74
const {ContractService, RecordFileService, TransactionService} = require('../service');
const {logger} = require('../stream/utils');
const TransactionId = require('../transactionId');
const utils = require('../utils');
const {ContractViewModel, ContractLogViewModel, ContractResultViewModel} = require('../viewmodel');
const {httpStatusCodes} = require('../constants');

const contractSelectFields = [
  Contract.AUTO_RENEW_PERIOD,
  Contract.CREATED_TIMESTAMP,
  Contract.DELETED,
  Contract.EXPIRATION_TIMESTAMP,
  Contract.FILE_ID,
  Contract.ID,
  Contract.KEY,
  Contract.MEMO,
  Contract.OBTAINER_ID,
  Contract.PROXY_ACCOUNT_ID,
  Contract.TIMESTAMP_RANGE,
].map((column) => Contract.getFullName(column));

const duplicateTransactionResult = TransactionResult.getProtoId('DUPLICATE_TRANSACTION');

// the query finds the file content valid at the contract's created timestamp T by aggregating the contents of all the
// file* txs from the latest FileCreate or FileUpdate transaction before T, to T
// Note the 'contract' relation is the cte not the 'contract' table
const fileDataQuery = `select
      string_agg(
          ${FileData.getFullName(FileData.FILE_DATA)}, ''
          order by ${FileData.getFullName(FileData.CONSENSUS_TIMESTAMP)}
      ) bytecode
    from ${FileData.tableName} ${FileData.tableAlias}
    join ${Contract.tableName} ${Contract.tableAlias}
      on ${Contract.getFullName(Contract.FILE_ID)} = ${FileData.getFullName(FileData.ENTITY_ID)}
    where ${FileData.getFullName(FileData.CONSENSUS_TIMESTAMP)} >= (
      select ${FileData.getFullName(FileData.CONSENSUS_TIMESTAMP)}
      from ${FileData.tableName} ${FileData.tableAlias}
      join ${Contract.tableName} ${Contract.tableAlias}
        on ${Contract.getFullName(Contract.FILE_ID)} = ${FileData.getFullName(FileData.ENTITY_ID)}
          and ${FileData.getFullName(FileData.CONSENSUS_TIMESTAMP)} <= ${Contract.getFullName(
  Contract.CREATED_TIMESTAMP
)}
      where ${FileData.getFullName(FileData.TRANSACTION_TYPE)} = 17
        or (${FileData.getFullName(FileData.TRANSACTION_TYPE)} = 19 and length(${FileData.getFullName(
  FileData.FILE_DATA
)}) <> 0)
      order by ${FileData.getFullName(FileData.CONSENSUS_TIMESTAMP)} desc
      limit 1
    ) and ${FileData.getFullName(FileData.CONSENSUS_TIMESTAMP)} <= ${Contract.getFullName(Contract.CREATED_TIMESTAMP)}
      and ${Contract.getFullName(Contract.FILE_ID)} is not null`;

/**
 * Extracts the sql where clause, params, order and limit values to be used from the provided contract query
 * param filters
 * @param filters
 * @return {{limit: number, params: number[], filterQuery: string, order: string}}
 */
const extractSqlFromContractFilters = (filters) => {
  const filterQuery = {
    filterQuery: '',
    params: [defaultLimit],
    order: constants.orderFilterValues.DESC,
    limit: defaultLimit,
    limitQuery: 'limit $1',
  };

  // if no filters return default filter of no where clause, defaultLimit and asc order
  if (filters && filters.length === 0) {
    return filterQuery;
  }

  const conditions = [];
  const contractIdFullName = Contract.getFullName(Contract.ID);
  const contractIdInValues = [];
  const params = [];

  for (const filter of filters) {
    switch (filter.key) {
      case constants.filterKeys.CONTRACT_ID:
        if (filter.operator === utils.opsMap.eq) {
          // aggregate '=' conditions and use the sql 'in' operator
          contractIdInValues.push(filter.value);
        } else {
          params.push(filter.value);
          conditions.push(`${contractIdFullName}${filter.operator}$${params.length}`);
        }
        break;
      case constants.filterKeys.LIMIT:
        filterQuery.limit = filter.value;
        break;
      case constants.filterKeys.ORDER:
        filterQuery.order = filter.value;
        break;
    }
  }

  if (contractIdInValues.length !== 0) {
    // add the condition 'c.id in ()'
    const start = params.length + 1; // start is the next positional index
    params.push(...contractIdInValues);
    const positions = _.range(contractIdInValues.length)
      .map((position) => position + start)
      .map((position) => `$${position}`);
    conditions.push(`${contractIdFullName} in (${positions})`);
  }
  const whereQuery = conditions.length !== 0 ? `where ${conditions.join(' and ')}` : '';

  // add limit
  params.push(filterQuery.limit);
  filterQuery.limitQuery = `limit $${params.length}`;

  filterQuery.filterQuery = whereQuery;
  filterQuery.params = params;

  return filterQuery;
};

/**
 * Extracts the aggregated timestamp range condition from the timestamp filters
 * @param filters
 */
const extractTimestampConditionsFromContractFilters = (filters) => {
  const conditions = [];
  const params = [];
  const timestampRangeColumn = Contract.getFullName(Contract.TIMESTAMP_RANGE);

  filters
    .filter((filter) => filter.key === constants.filterKeys.TIMESTAMP)
    .forEach((filter) => {
      // the first param is the contract id, the param for the current filter will be pushed later, so add 2
      const position = `$${params.length + 2}`;
      let condition;
      let range;

      if (filter.operator === utils.opsMap.ne) {
        // handle ne filter differently
        condition = `not ${timestampRangeColumn} @> ${position}`; // @> is the pg range "contains" operator
        range = Range(filter.value, filter.value, '[]');
      } else {
        condition = `${timestampRangeColumn} && ${position}`; // && is the pg range "overlaps" operator

        switch (filter.operator) {
          case utils.opsMap.lt:
            range = Range(null, filter.value, '()');
            break;
          case utils.opsMap.eq:
          case utils.opsMap.lte:
            range = Range(null, filter.value, '(]');
            break;
          case utils.opsMap.gt:
            range = Range(filter.value, null, '()');
            break;
          case utils.opsMap.gte:
            range = Range(filter.value, null, '[)');
            break;
        }
      }

      conditions.push(condition);
      params.push(range);
    });

  return {
    conditions,
    params,
  };
};

/**
 * Formats a contract row from database to the contract view model
 * @param row
 * @return {ContractViewModel}
 */
const formatContractRow = (row) => {
  const model = new Contract(row);
  return new ContractViewModel(model);
};

/**
 * Gets the query by contract id for the specified table, optionally with timestamp conditions
 * @param table
 * @param timestampConditions
 * @return {string}
 */
const getContractByIdQueryForTable = (table, timestampConditions) => {
  const conditions = [`${Contract.getFullName(Contract.ID)} = $1`, ...timestampConditions];

  return [
    `select ${contractSelectFields}`,
    `from ${table} ${Contract.tableAlias}`,
    `where ${conditions.join(' and ')}`,
  ].join('\n');
};

/**
 * Gets the sql query for a specific contract, optionally with timestamp condition
 * @param timestampConditions
 * @return {string}
 */
const getContractByIdQuery = (timestampConditions) => {
  const tableUnionQueries = [getContractByIdQueryForTable(Contract.tableName, timestampConditions)];
  if (timestampConditions.length !== 0) {
    // if there is timestamp condition, union the result from both tables
    tableUnionQueries.push(
      'union',
      getContractByIdQueryForTable(Contract.historyTableName, timestampConditions),
      `order by ${Contract.TIMESTAMP_RANGE} desc`,
      `limit 1`
    );
  }

  const cte = `with contract as (
    ${tableUnionQueries.join('\n')}
  ), contract_file as (
    ${fileDataQuery}
  )`;

  return [
    cte,
    `select ${[...contractSelectFields, 'cf.bytecode']}`,
    `from contract ${Contract.tableAlias}, contract_file cf`,
  ].join('\n');
};

/**
 * Gets the sql query for contracts
 * @param whereQuery
 * @param limitQuery
 * @param order
 * @return {string}
 */
const getContractsQuery = (whereQuery, limitQuery, order) => {
  return [
    `select ${contractSelectFields}`,
    `from ${Contract.tableName} ${Contract.tableAlias}`,
    whereQuery,
    `order by ${Contract.getFullName(Contract.ID)} ${order}`,
    limitQuery,
  ]
    .filter((q) => q !== '')
    .join('\n');
};

/**
 * Handler function for /contracts/:contractId API
 * @param {Request} req HTTP request object
 * @param {Response} res HTTP response object
 * @returns {Promise<void>}
 */
const getContractById = async (req, res) => {
  const contractId = EntityId.parse(req.params.contractId, constants.filterKeys.CONTRACTID).getEncodedId();
  const params = [contractId];

  // extract filters from query param
  const filters = utils.buildAndValidateFilters(req.query);
  const {conditions, params: timestampParams} = extractTimestampConditionsFromContractFilters(filters);
  const query = getContractByIdQuery(conditions);
  params.push(...timestampParams);

  if (logger.isTraceEnabled()) {
    logger.trace(`getContractById query: ${query}, params: ${params}`);
  }

  const {rows} = await pool.queryQuietly(query, params);
  if (rows.length !== 1) {
    throw new NotFoundError();
  }

  res.locals[constants.responseDataLabel] = formatContractRow(rows[0]);
};

/**
 * Handler function for /contracts API
 * @param {Request} req HTTP request object
 * @param {Response} res HTTP response object
 * @returns {Promise<void>}
 */
const getContracts = async (req, res) => {
  utils.validateReq(req);

  // extract filters from query param
  const filters = utils.buildAndValidateFilters(req.query);

  // get sql filter query, params, limit and limit query from query filters
  const {filterQuery, params, order, limit, limitQuery} = extractSqlFromContractFilters(filters);
  const query = getContractsQuery(filterQuery, limitQuery, order);

  if (logger.isTraceEnabled()) {
    logger.trace(`getContracts query: ${query}, params: ${params}`);
  }

  const {rows} = await pool.queryQuietly(query, params);
  logger.debug(`getContracts returning ${rows.length} entries`);

  const response = {
    contracts: rows.map((row) => formatContractRow(row)),
    links: {},
  };

  const lastRow = _.last(response.contracts);
  const lastContractId = lastRow !== undefined ? lastRow.contract_id : null;
  response.links.next = utils.getPaginationLink(
    req,
    response.contracts.length !== limit,
    constants.filterKeys.CONTRACT_ID,
    lastContractId,
    order
  );

  res.locals[constants.responseDataLabel] = response;
};

const defaultParamSupportMap = {
  [constants.filterKeys.LIMIT]: true,
  [constants.filterKeys.ORDER]: true,
};
const contractResultsByIdParamSupportMap = {
  [constants.filterKeys.FROM]: true,
  [constants.filterKeys.TIMESTAMP]: true,
  ...defaultParamSupportMap,
};

/**
 * Verify contractId meets entity id format
 */
const validateContractIdParam = (contractId) => {
  if (!EntityId.isValidEntityId(contractId)) {
    throw InvalidArgumentError.forParams(constants.filterKeys.CONTRACTID);
  }
};

const getAndValidateContractIdRequestPathParam = (req) => {
  const contractIdString = req.params.contractId;
  validateContractIdParam(contractIdString);
  return EntityId.parse(contractIdString, constants.filterKeys.CONTRACTID).getEncodedId();
};

/**
 * Verify both
 * consensusTimestamp meets seconds or seconds.upto 9 digits format
 * contractId meets entity id format
 */
const validateContractIdAndConsensusTimestampParam = (consensusTimestamp, contractId) => {
  const params = [];
  if (!EntityId.isValidEntityId(contractId)) {
    params.push(constants.filterKeys.CONTRACTID);
  }
  if (!utils.isValidTimestampParam(consensusTimestamp)) {
    params.push(constants.filterKeys.TIMESTAMP);
  }

  if (params.length > 0) {
    throw InvalidArgumentError.forParams(params);
  }
};

const getAndValidateContractIdAndConsensusTimestampPathParams = (req) => {
  const {consensusTimestamp, contractId} = req.params;
  validateContractIdAndConsensusTimestampParam(consensusTimestamp, contractId);
  return {
    timestamp: utils.parseTimestampParam(consensusTimestamp),
    contractId: EntityId.parse(contractId, constants.filterKeys.CONTRACTID).getEncodedId(),
  };
};

const extractContractIdAndFiltersFromValidatedRequest = (req) => {
  utils.validateReq(req);
  // extract filters from query param
  const contractId = getAndValidateContractIdRequestPathParam(req);
  const filters = utils.buildAndValidateFilters(req.query);
  return {
    contractId,
    filters,
  };
};

/**
 * Handler function for /contracts/:contractId/results/logs API
 * @param {Request} req HTTP request object
 * @param {Response} res HTTP response object
 * @returns {Promise<void>}
 */
const getContractLogs = async (req, res) => {
  // get sql filter query, params, limit and limit query from query filters
  const filters = utils.buildAndValidateFilters(req.query);
  const contractId = EntityId.parse(req.params.contractId, constants.filterKeys.CONTRACTID).getEncodedId();
  checkTimestampsForTopics(filters);

  const {conditions, params, timestampOrder, indexOrder, limit} = extractContractLogsByIdQuery(filters, contractId);

  const rows = await ContractService.getContractLogsByIdAndFilters(
    conditions,
    params,
    timestampOrder,
    indexOrder,
    limit
  );

  res.locals.statusCode = rows.length !== 0 ? httpStatusCodes.OK.code : httpStatusCodes.NO_CONTENT.code;
  res.locals[constants.responseDataLabel] = {
    logs: rows.map((row) => new ContractLogViewModel(row)),
  };
};

/**
 * Extracts SQL where conditions, params, order, and limit
 *
 * @param {[]} filters parsed and validated filters
 * @param {string} contractId encoded contract ID
 * @return {{conditions: [], params: [], order: 'asc'|'desc', limit: number}}
 */
const extractContractResultsByIdQuery = (filters, contractId, paramSupportMap = defaultParamSupportMap) => {
  let limit = defaultLimit;
  let order = constants.orderFilterValues.DESC;
  const conditions = [`${ContractResult.getFullName(ContractResult.CONTRACT_ID)} = $1`];
  const params = [contractId];

  const contractResultFromFullName = ContractResult.getFullName(ContractResult.PAYER_ACCOUNT_ID);
  const contractResultFromInValues = [];

  const contractResultTimestampFullName = ContractResult.getFullName(ContractResult.CONSENSUS_TIMESTAMP);
  const contractResultTimestampInValues = [];

  for (const filter of filters) {
    if (_.isNil(paramSupportMap[filter.key])) {
      // param not supported for current endpoint
      continue;
    }

    switch (filter.key) {
      case constants.filterKeys.FROM:
        // handle repeated values
        updateConditionsAndParamsWithInValues(
          filter,
          contractResultFromInValues,
          params,
          conditions,
          contractResultFromFullName
        );
        break;
      case constants.filterKeys.LIMIT:
        limit = filter.value;
        break;
      case constants.filterKeys.ORDER:
        order = filter.value;
        break;
      case constants.filterKeys.TIMESTAMP:
        // handle repeated values
        updateConditionsAndParamsWithInValues(
          filter,
          contractResultTimestampInValues,
          params,
          conditions,
          contractResultTimestampFullName
        );
        break;
      default:
        break;
    }
  }

  // update query with repeated values
  updateQueryFiltersWithInValues(params, conditions, contractResultFromInValues, contractResultFromFullName);
  updateQueryFiltersWithInValues(params, conditions, contractResultTimestampInValues, contractResultTimestampFullName);

  return {
    conditions: conditions,
    params: params,
    order: order,
    limit: limit,
  };
};

/**
 * Handler function for /contracts/:contractId/results API
 * @param {Request} req HTTP request object
 * @param {Response} res HTTP response object
 * @returns {Promise<void>}
 */
const getContractResultsById = async (req, res) => {
  const {contractId, filters} = extractContractIdAndFiltersFromValidatedRequest(req);

  const {conditions, params, order, limit} = extractContractResultsByIdQuery(
    filters,
    contractId,
    contractResultsByIdParamSupportMap
  );

  const rows = await ContractService.getContractResultsByIdAndFilters(conditions, params, order, limit);
  const response = {
    results: rows.map((row) => new ContractResultViewModel(row)),
    links: {
      next: null,
    },
  };

  if (!_.isEmpty(response.results)) {
    const lastRow = _.last(response.results);
    const lastContractResultTimestamp = lastRow !== undefined ? lastRow.timestamp : null;
    response.links.next = utils.getPaginationLink(
      req,
      response.results.length !== limit,
      constants.filterKeys.TIMESTAMP,
      lastContractResultTimestamp,
      order
    );
  }

  res.locals[constants.responseDataLabel] = response;
};

/**
 * Handler function for /contracts/:contractId/results/:consensusTimestamp API
 * @param {Request} req HTTP request object
 * @param {Response} res HTTP response object
 * @returns {Promise<void>}
 */
const getContractResultsByTimestamp = async (req, res) => {
  const {timestamp} = getAndValidateContractIdAndConsensusTimestampPathParams(req);

  // retrieve contract result, recordFile and transaction models concurrently
  await Promise.all([
    ContractService.getContractResultsByTimestamps(timestamp),
    RecordFileService.getRecordFileBlockDetailsFromTimestamp(timestamp),
    TransactionService.getTransactionDetailsFromTimestamp(timestamp),
  ]).then((responses) => {
    const [contractResults, recordFile, transaction] = responses;

    if (contractResults.length === 0) {
      throw new NotFoundError();
    }

    res.locals[constants.responseDataLabel] = new ContractResultViewModel(contractResults[0], recordFile, transaction);
  });
};

/**
 * Gets the last nonce value if exists, defaults to 0
 * @param query
 * @returns {Number}
 */
const getLastNonceParamValue = (query) => {
  const key = constants.filterKeys.NONCE;
  let nonce = 0; // default

  if (key in query) {
    const values = query[key];
    nonce = Array.isArray(values) ? values[values.length - 1] : values;
  }

  return nonce;
};

/**
 * Handler function for /contracts/results/:transactionId API
 * @param {Request} req HTTP request object
 * @param {Response} res HTTP response object
 * @returns {Promise<void>}
 */
const getContractResultsByTransactionId = async (req, res) => {
  utils.validateReq(req);
  // extract filters from query param
  const transactionId = TransactionId.fromString(req.params.transactionId);
  const nonce = getLastNonceParamValue(req.query);

  // get transactions using id and nonce, exclude duplicate transactions. there can be at most one
  const transactions = await TransactionService.getTransactionDetailsFromTransactionIdAndNonce(
    transactionId,
    nonce,
    duplicateTransactionResult
  );
  if (transactions.length === 0) {
    throw new NotFoundError('No correlating transaction');
  } else if (transactions.length > 1) {
    logger.error(
      'Transaction invariance breached: there should be at most one transaction with none-duplicate-transaction ' +
        'result for a specific (payer + valid start timestamp + nonce) combination'
    );
    throw new Error('Transaction invariance breached');
  }

  // retrieve contract result and recordFile models concurrently using transaction timestamp
  const transaction = transactions[0];
  const [contractResults, recordFile] = await Promise.all([
    ContractService.getContractResultsByTimestamps(transaction.consensusTimestamp),
    RecordFileService.getRecordFileBlockDetailsFromTimestamp(transaction.consensusTimestamp),
  ]);
  if (contractResults.length === 0) {
    throw new NotFoundError();
  }

  res.locals[constants.responseDataLabel] = new ContractResultViewModel(contractResults[0], recordFile, transaction);
};

/**
 * Extracts SQL where conditions, params, order, and limit
 *
 * @param {[]} filters parsed and validated filters
 * @param {string} contractId encoded contract ID
 * @return {{conditions: [], params: [], order: 'asc'|'desc', limit: number}}
 */
const extractContractLogsByIdQuery = (filters, contractId) => {
  let limit = defaultLimit;
  let timestampOrder = constants.orderFilterValues.DESC;
  let indexOrder = constants.orderFilterValues.DESC;
  const conditions = [`${ContractLog.getFullName(ContractLog.CONTRACT_ID)} = $1`];
  const params = [contractId];

  const inValues = {};
  const keyFullNames = {};
  const oneOperatorValues = {};

  keyFullNames[constants.filterKeys.TIMESTAMP] = ContractLog.getFullName(ContractLog.CONSENSUS_TIMESTAMP);
  inValues[constants.filterKeys.TIMESTAMP] = [];

  for (const filter of filters) {
    switch (filter.key) {
      case constants.filterKeys.INDEX:
        if (oneOperatorValues[filter.key]) {
          throw new InvalidArgumentError(`Multiple params not allowed for ${filter.key}`);
        }
        params.push(filter.value);
        conditions.push(`${ContractLog.getFullName(filter.key)}${filter.operator}$${params.length}`);
        oneOperatorValues[filter.key] = true;
        break;
      case constants.filterKeys.LIMIT:
        limit = filter.value;
        break;
      case constants.filterKeys.ORDER:
        timestampOrder = filter.value;
        indexOrder = filter.value;
        break;
      case constants.filterKeys.TIMESTAMP:
        if (filter.operator === utils.opsMap.ne) {
          throw new InvalidArgumentError('Not equals operator not supported for timestamp param');
        }
        updateConditionsAndParamsWithInValues(
          filter,
          inValues[filter.key],
          params,
          conditions,
          keyFullNames[filter.key]
        );
        break;
      case constants.filterKeys.TOPIC0:
      case constants.filterKeys.TOPIC1:
      case constants.filterKeys.TOPIC2:
      case constants.filterKeys.TOPIC3:
        if (oneOperatorValues[filter.key]) {
          throw new InvalidArgumentError(`Multiple params not allowed for ${filter.key}`);
        }
        let topic = filter.value.replace(/^(0x)?0*/, '');
        if (topic.length % 2 !== 0) {
          topic = `0${topic}`; //Left pad so that Buffer.from parses correctly
        }
        topic = Buffer.from(topic, 'hex');
        params.push(topic);
        conditions.push(`${ContractLog.getFullName(filter.key)}${filter.operator}$${params.length}`);
        oneOperatorValues[filter.key] = true;
        break;
      default:
        break;
    }
  }

  // update query with repeated values
  updateQueryFiltersWithInValues(
    params,
    conditions,
    inValues[constants.filterKeys.TIMESTAMP],
    keyFullNames[constants.filterKeys.TIMESTAMP]
  );

  return {
    conditions,
    params,
    timestampOrder,
    indexOrder,
    limit,
  };
};

const updateConditionsAndParamsWithInValues = (filter, invalues, existingParams, existingConditions, fullName) => {
  if (filter.operator === utils.opsMap.eq) {
    // aggregate '=' conditions and use the sql 'in' operator
    invalues.push(filter.value);
  } else {
    existingParams.push(filter.value);
    existingConditions.push(`${fullName}${filter.operator}$${existingParams.length}`);
  }
};

const updateQueryFiltersWithInValues = (existingParams, existingConditions, invalues, fullName) => {
  if (!_.isNil(invalues) && !_.isEmpty(invalues)) {
    // add the condition 'c.id in ()'
    const start = existingParams.length + 1; // start is the next positional index
    existingParams.push(...invalues);
    const positions = _.range(invalues.length)
      .map((position) => position + start)
      .map((position) => `$${position}`);
    existingConditions.push(`${fullName} in (${positions})`);
  }
};

const checkTimestampsForTopics = (filters) => {
  let hasTopic = false;
  const timestampFilters = [];
  for (const filter of filters) {
    switch (filter.key) {
      case constants.filterKeys.TOPIC0:
      case constants.filterKeys.TOPIC1:
      case constants.filterKeys.TOPIC2:
      case constants.filterKeys.TOPIC3:
        hasTopic = true;
        break;
      case constants.filterKeys.TIMESTAMP:
        timestampFilters.push(filter);
        break;
      default:
        break;
    }
  }
  if (hasTopic) {
    try {
      utils.checkTimestampRange(timestampFilters);
    } catch (e) {
      throw new InvalidArgumentError(`Cannot search topics without timestamp range: ${e.message}`);
    }
  }
};

module.exports = {
  getContractById,
  getContracts,
  getContractLogs,
  getContractResultsById,
  getContractResultsByTimestamp,
  getContractResultsByTransactionId,
};

if (utils.isTestEnv()) {
  Object.assign(module.exports, {
    contractResultsByIdParamSupportMap,
    checkTimestampsForTopics,
    extractContractLogsByIdQuery,
    extractContractResultsByIdQuery,
    extractSqlFromContractFilters,
    extractTimestampConditionsFromContractFilters,
    fileDataQuery,
    formatContractRow,
    getContractByIdQuery,
    getContractsQuery,
    getLastNonceParamValue,
    validateContractIdAndConsensusTimestampParam,
    validateContractIdParam,
  });
}<|MERGE_RESOLUTION|>--- conflicted
+++ resolved
@@ -35,14 +35,8 @@
 const {InvalidArgumentError} = require('../errors/invalidArgumentError');
 const {NotFoundError} = require('../errors/notFoundError');
 
-<<<<<<< HEAD
-const {Contract, FileData, ContractResult, TransactionResult} = require('../model');
-=======
-const config = require('../config.js');
-const {Contract, FileData, ContractLog, ContractResult} = require('../model');
->>>>>>> 9b137f74
+const {Contract, ContractLog, ContractResult, FileData, TransactionResult} = require('../model');
 const {ContractService, RecordFileService, TransactionService} = require('../service');
-const {logger} = require('../stream/utils');
 const TransactionId = require('../transactionId');
 const utils = require('../utils');
 const {ContractViewModel, ContractLogViewModel, ContractResultViewModel} = require('../viewmodel');
@@ -562,19 +556,16 @@
   const {timestamp} = getAndValidateContractIdAndConsensusTimestampPathParams(req);
 
   // retrieve contract result, recordFile and transaction models concurrently
-  await Promise.all([
+  const [contractResults, recordFile, transaction] = await Promise.all([
     ContractService.getContractResultsByTimestamps(timestamp),
     RecordFileService.getRecordFileBlockDetailsFromTimestamp(timestamp),
     TransactionService.getTransactionDetailsFromTimestamp(timestamp),
-  ]).then((responses) => {
-    const [contractResults, recordFile, transaction] = responses;
-
-    if (contractResults.length === 0) {
-      throw new NotFoundError();
-    }
-
-    res.locals[constants.responseDataLabel] = new ContractResultViewModel(contractResults[0], recordFile, transaction);
-  });
+  ]);
+  if (contractResults.length === 0) {
+    throw new NotFoundError();
+  }
+
+  res.locals[constants.responseDataLabel] = new ContractResultViewModel(contractResults[0], recordFile, transaction);
 };
 
 /**
