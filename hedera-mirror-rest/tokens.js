/*-
 * ‌
 * Hedera Mirror Node
 * ​
 * Copyright (C) 2019 - 2021 Hedera Hashgraph, LLC
 * ​
 * Licensed under the Apache License, Version 2.0 (the "License");
 * you may not use this file except in compliance with the License.
 * You may obtain a copy of the License at
 *
 *      http://www.apache.org/licenses/LICENSE-2.0
 *
 * Unless required by applicable law or agreed to in writing, software
 * distributed under the License is distributed on an "AS IS" BASIS,
 * WITHOUT WARRANTIES OR CONDITIONS OF ANY KIND, either express or implied.
 * See the License for the specific language governing permissions and
 * limitations under the License.
 * ‍
 */

'use strict';

const _ = require('lodash');

const config = require('./config');
const constants = require('./constants');
const EntityId = require('./entityId');
const utils = require('./utils');

// errors
const {InvalidArgumentError} = require('./errors/invalidArgumentError');
const {NotFoundError} = require('./errors/notFoundError');

// models
const {Nft, NftTransfer, Transaction} = require('./model');

// middleware
const {httpStatusCodes} = require('./constants');

// services
const {NftService, TokenService, TransactionResultService, TransactionTypeService} = require('./service');

// view models
const {NftViewModel, NftTransactionHistoryViewModel} = require('./viewmodel');

// select columns
const sqlQueryColumns = {
  DELETED: 'e.deleted',
  KEY: 'e.key',
  PUBLIC_KEY: 'e.public_key',
  SYMBOL: 't.symbol',
  TOKEN_ID: 't.token_id',
  TYPE: 't.type',
};

// query to column maps
const filterColumnMap = {
  publickey: sqlQueryColumns.PUBLIC_KEY,
  symbol: sqlQueryColumns.SYMBOL,
  [constants.filterKeys.TOKEN_ID]: sqlQueryColumns.TOKEN_ID,
  [constants.filterKeys.TOKEN_TYPE]: sqlQueryColumns.TYPE,
};

const nftQueryColumns = {
  ACCOUNT_ID: 'nft.account_id',
  CREATED_TIMESTAMP: 'nft.created_timestamp',
  DELETED: 'nft.deleted',
  SERIAL_NUMBER: 'nft.serial_number',
  TOKEN_ID: 'nft.token_id',
};

// query to column maps
const nftFilterColumnMap = {
  serialnumber: nftQueryColumns.SERIAL_NUMBER,
  [constants.filterKeys.ACCOUNT_ID]: nftQueryColumns.ACCOUNT_ID,
};

const nftSelectFields = [
  'nft.account_id',
  'nft.created_timestamp',
  'nft.deleted',
  'nft.metadata',
  'nft.modified_timestamp',
  'nft.serial_number',
  'nft.token_id',
];
const nftSelectQuery = ['select', nftSelectFields.join(',\n'), 'from nft'].join('\n');
const entityNftsJoinQuery = 'join entity e on e.id = nft.token_id';

// token discovery sql queries
const tokensSelectQuery = 'select t.token_id, symbol, e.key, t.type from token t';
const accountIdJoinQuery = 'join token_account ta on ta.account_id = $1 and t.token_id = ta.token_id';
const entityIdJoinQuery = 'join entity e on e.id = t.token_id';

// token info sql queries
const tokenInfoSelectFields = [
  'e.auto_renew_account_id',
  'e.auto_renew_period',
  't.created_timestamp',
  'decimals',
  'e.expiration_timestamp',
  'fee_supply_key',
  'freeze_default',
  'freeze_key',
  'initial_supply',
  'e.key',
  'kyc_key',
  'max_supply',
  't.modified_timestamp',
  'name',
  'supply_key',
  'supply_type',
  'symbol',
  'token_id',
  'total_supply',
  'treasury_account_id',
  't.type',
  'wipe_key',
];
const tokenIdMatchQuery = 'where token_id = $1';

/**
 * Given top level select columns and filters from request query, extract filters and create final sql query with
 * appropriate where clauses.
 */
const extractSqlFromTokenRequest = (query, params, filters, conditions) => {
  // add filters
  let limit = config.maxLimit;
  let order = constants.orderFilterValues.ASC;
  conditions = conditions || [];
  for (const filter of filters) {
    if (filter.key === constants.filterKeys.LIMIT) {
      limit = filter.value;
      continue;
    }

    // handle keys that do not require formatting first
    if (filter.key === constants.filterKeys.ORDER) {
      order = filter.value;
      continue;
    }

    // handle token type=ALL, valid param but not present in db
    if (
      filter.key === constants.filterKeys.TOKEN_TYPE &&
      filter.value === constants.tokenTypeFilter.ALL.toUpperCase()
    ) {
      continue;
    }

    const columnKey = filterColumnMap[filter.key];
    if (columnKey === undefined) {
      continue;
    }

    conditions.push(`${filterColumnMap[filter.key]}${filter.operator}$${params.push(filter.value)}`);
  }

  const whereQuery = conditions.length !== 0 ? `where ${conditions.join(' and ')}` : '';
  const orderQuery = `order by ${sqlQueryColumns.TOKEN_ID} ${order}`;
  const limitQuery = `limit $${params.push(limit)}`;
  query = [query, whereQuery, orderQuery, limitQuery].filter((q) => q !== '').join('\n');

  return utils.buildPgSqlObject(query, params, order, limit);
};

/**
 * Format row in postgres query's result to object which is directly returned to user as json.
 */
const formatTokenRow = (row) => {
  return {
    admin_key: utils.encodeKey(row.key),
    symbol: row.symbol,
    token_id: EntityId.fromEncodedId(row.token_id).toString(),
    type: row.type,
  };
};

/**
 * Creates custom fees object from an array of aggregated json objects
 *
 * @param customFees
 * @return {{}|*}
 */
const createCustomFeesObject = (customFees) => {
  if (!customFees) {
    return {};
  }

  return customFees.reduce(
    (customFee, customFeesObject) => {
      if (customFee.has_custom_fee) {
        if (!customFee.amount_denominator) {
          customFeesObject.fixed_fees.push({
            amount: customFee.amount,
            collector_account_id: EntityId.fromEncodedId(customFee.collector_account_id).toString(),
            denominating_token_id: EntityId.fromEncodedId(customFee.denominating_token_id, true).toString(),
          });
        } else {
          customFeesObject.fractional_fees.push({
            amount: {
              numerator: customFee.amount,
              denominator: customFee.amount_denominator,
            },
            collector_account_id: EntityId.fromEncodedId(customFee.collector_account_id).toString(),
            maxinum: customFee.maximum_amount,
            minimum: customFee.minimum_amount,
          });
        }
      }

      return customFeesObject;
    },
    {
      created_timestamp: utils.nsToSecNs(customFees[0].created_timestamp),
      fixed_fees: [],
      fractional_fees: [],
    }
  );
};

const formatTokenInfoRow = (row) => {
  return {
    admin_key: utils.encodeKey(row.key),
    auto_renew_account: EntityId.fromEncodedId(row.auto_renew_account_id, true).toString(),
    auto_renew_period: row.auto_renew_period,
    created_timestamp: utils.nsToSecNs(row.created_timestamp),
    custom_fees: createCustomFeesObject(row.custom_fees),
    decimals: row.decimals,
    expiry_timestamp: row.expiration_timestamp,
    fee_schedule_key: utils.encodeKey(row.fee_schedule_key),
    freeze_default: row.freeze_default,
    freeze_key: utils.encodeKey(row.freeze_key),
    initial_supply: row.initial_supply,
    kyc_key: utils.encodeKey(row.kyc_key),
    max_supply: row.max_supply,
    modified_timestamp: utils.nsToSecNs(row.modified_timestamp),
    name: row.name,
    supply_key: utils.encodeKey(row.supply_key),
    supply_type: row.supply_type,
    symbol: row.symbol,
    token_id: EntityId.fromEncodedId(row.token_id).toString(),
    total_supply: row.total_supply,
    treasury_account_id: EntityId.fromEncodedId(row.treasury_account_id).toString(),
    type: row.type,
    wipe_key: utils.encodeKey(row.wipe_key),
  };
};

const validateTokenQueryFilter = (param, op, val) => {
  let ret = false;

  if (op === undefined || val === undefined) {
    return ret;
  }

  // Validate operator
  if (!utils.isValidOperatorQuery(op)) {
    return ret;
  }

  // Validate the value
  switch (param) {
    case constants.filterKeys.ACCOUNT_ID:
      ret = EntityId.isValidEntityId(val);
      break;
    case constants.filterKeys.ENTITY_PUBLICKEY:
      // Acceptable forms: exactly 64 characters or +12 bytes (DER encoded)
      ret = utils.isValidPublicKeyQuery(val);
      break;
    case constants.filterKeys.LIMIT:
      // Acceptable forms: upto 4 digits
      ret = utils.isValidLimitNum(val);
      break;
    case constants.filterKeys.ORDER:
      // Acceptable words: asc or desc
      ret = utils.isValidValueIgnoreCase(val, Object.values(constants.orderFilterValues));
      break;
    case constants.filterKeys.SERIAL_NUMBER:
      ret = utils.isValidNum(val);
      break;
    case constants.filterKeys.TOKEN_ID:
      ret = EntityId.isValidEntityId(val);
      break;
    case constants.filterKeys.TOKEN_TYPE:
      ret = utils.isValidValueIgnoreCase(val, Object.values(constants.tokenTypeFilter));
      break;
    case constants.filterKeys.TIMESTAMP:
      ret = utils.isValidTimestampParam(val);
      break;
    default:
      // Every token parameter should be included here. Otherwise, it will not be accepted.
      ret = false;
  }

  return ret;
};

<<<<<<< HEAD
const getTokensRequest = async (req, res) => {
  // validate filters, use custom check for tokens until validateAndParseFilters is optimized to handle
  // per resource unique param names
  const filters = utils.buildAndValidateFilters(req.query, validateTokenQueryFilter);
=======
/**
 * Verify param and filters meet expected format
 * Additionally update format to be persistence query compatible
 * @param filters
 * @returns {{code: number, contents: {_status: {messages: *}}, isValid: boolean}|{code: number, contents: string, isValid: boolean}}
 */
const validateTokensFilters = (filters) => {
  const badParams = [];

  for (const filter of filters) {
    if (!tokenQueryFilterValidityChecks(filter.key, filter.operator, filter.value)) {
      badParams.push(filter.key);
    }
  }

  if (badParams.length > 0) {
    throw InvalidArgumentError.forParams(badParams);
  }
};

const getValidatedFilters = (query) => {
  // extract filters from query param
  const filters = utils.buildFilterObject(query);

  // validate filters, use custom check for tokens until validateAndParseFilters is optimized to handle per resource unique param names
  validateTokensFilters(filters);
  utils.formatFilters(filters);
  return filters;
};

const getTokensRequest = async (req, res) => {
  // extract filters from query param
  const filters = getValidatedFilters(req.query);
>>>>>>> fabdf651

  const conditions = [];
  const getTokensSqlQuery = [tokensSelectQuery];
  const getTokenSqlParams = [];

  // if account.id filter is present join on token_account and filter dissociated tokens
  const accountId = req.query[constants.filterKeys.ACCOUNT_ID];
  if (accountId) {
    conditions.push('ta.associated is true');
    getTokensSqlQuery.push(accountIdJoinQuery);
    getTokenSqlParams.push(EntityId.fromString(accountId, constants.filterKeys.ACCOUNT_ID).getEncodedId());
  }

  // add join with entities table to sql query
  getTokensSqlQuery.push(entityIdJoinQuery);

  // build final sql query
  const {query, params, order, limit} = extractSqlFromTokenRequest(
    getTokensSqlQuery.join('\n'),
    getTokenSqlParams,
    filters,
    conditions
  );

  const rows = await getTokens(query, params);
  const tokens = rows.map((m) => formatTokenRow(m));

  // populate next link
  const lastTokenId = tokens.length > 0 ? tokens[tokens.length - 1].token_id : null;
  const nextLink = utils.getPaginationLink(
    req,
    tokens.length !== limit,
    constants.filterKeys.TOKEN_ID,
    lastTokenId,
    order
  );

  res.locals[constants.responseDataLabel] = {
    tokens,
    links: {
      next: nextLink,
    },
  };
};

/**
 * Verify tokenId meets entity id format
 */
const validateTokenIdParam = (tokenId) => {
  if (!EntityId.isValidEntityId(tokenId)) {
    throw InvalidArgumentError.forParams(constants.filterKeys.TOKENID);
  }
};

const getAndValidateTokenIdRequestPathParam = (req) => {
  const tokenIdString = req.params.tokenId;
  validateTokenIdParam(tokenIdString);
  return EntityId.fromString(tokenIdString, constants.filterKeys.TOKENID).getEncodedId();
};

const validateTokenInfoFilters = (filters) => {};

/**
 * Gets the token info query
 *
 * @param {boolean} hasTimestamp
 * @return {string} the query string
 */
const getTokenInfoQuery = (hasTimestamp) => {
  const aggregateCustomFeeQuery = `
    select jsonb_agg(jsonb_build_object(
        'amount', amount,
        'amount_denominator', amount_denominator,
        'collector_account_id', collector_account_id,
        'created_timestamp', created_timestamp,
        'denominating_token_id', denominating_token_id,
        'has_custom_fee', has_custom_fee,
        'maximum_amount', maximum_amount,
        'minimum_amount', minimum_amount
    ))
    from custom_fee
    where token_id = $1 ${hasTimestamp && 'and created_timestamp <= $2'}
    group by created_timestamp
    order by created_timestamp
    limit 1
  `;

  return [
    'select',
    [...tokenInfoSelectFields, `(${aggregateCustomFeeQuery}) as custom_fees`].join(',\n'),
    'from token t',
    entityIdJoinQuery,
    tokenIdMatchQuery,
  ].join('\n');
};

const getTokenInfoRequest = async (req, res) => {
<<<<<<< HEAD
=======
  const tokenIdString = req.params.tokenId;
  validateTokenIdParam(tokenIdString);
>>>>>>> fabdf651
  const tokenId = getAndValidateTokenIdRequestPathParam(req);

  // extract filters from query param
  const filters = utils.buildFilterObject(req.query);

  // validate filters, use custom check for tokens until validateAndParseFilters is optimized to handle per resource unique param names
  validateTokenInfoFilters(filters);
  utils.formatFilters(filters);

  const query = getTokenInfoQuery(true);
  const row = await getToken(query, tokenId);
  res.locals[constants.responseDataLabel] = formatTokenInfoRow(row);
};

const getTokens = async (pgSqlQuery, pgSqlParams) => {
  if (logger.isTraceEnabled()) {
    logger.trace(`getTokens query: ${pgSqlQuery}, params: ${pgSqlParams}`);
  }

  const {rows} = await utils.queryQuietly(pgSqlQuery, ...pgSqlParams);
  logger.debug(`getTokens returning ${rows.length} entries`);
  return rows;
};

// token balances select columns
const tokenBalancesSqlQueryColumns = {
  ACCOUNT_BALANCE: 'tb.balance',
  ACCOUNT_ID: 'tb.account_id',
  CONSENSUS_TIMESTAMP: 'tb.consensus_timestamp',
  ACCOUNT_PUBLICKEY: 'e.public_key',
  TOKEN_ID: 'tb.token_id',
};

// token balances query to column maps
const tokenBalancesFilterColumnMap = {
  [constants.filterKeys.ACCOUNT_BALANCE]: tokenBalancesSqlQueryColumns.ACCOUNT_BALANCE,
  [constants.filterKeys.ACCOUNT_ID]: tokenBalancesSqlQueryColumns.ACCOUNT_ID,
};

const tokenBalancesSelectFields = ['tb.consensus_timestamp', 'tb.account_id', 'tb.balance'];
const tokenBalancesSelectQuery = ['select', tokenBalancesSelectFields.join(',\n'), 'from token_balance tb'].join('\n');

/**
 * Extracts SQL query, params, order, and limit
 *
 * @param {string} tokenId encoded token ID
 * @param {string} query initial pg SQL query string
 * @param {[]} filters parsed and validated filters
 * @return {{query: string, limit: number, params: [], order: 'asc'|'desc'}}
 */
const extractSqlFromTokenBalancesRequest = (tokenId, query, filters) => {
  const {opsMap} = utils;

  let limit = config.maxLimit;
  let order = constants.orderFilterValues.DESC;
  let joinEntityClause = '';
  const conditions = [`${tokenBalancesSqlQueryColumns.TOKEN_ID} = $1`];
  const params = [tokenId];
  const tsQueryConditions = [];

  for (const filter of filters) {
    switch (filter.key) {
      case constants.filterKeys.ACCOUNT_PUBLICKEY:
        joinEntityClause = `join entity e
          on e.type = ${utils.ENTITY_TYPE_ACCOUNT}
          and e.id = ${tokenBalancesSqlQueryColumns.ACCOUNT_ID}
          and ${tokenBalancesSqlQueryColumns.ACCOUNT_PUBLICKEY} = $${params.push(filter.value)}`;
        break;
      case constants.filterKeys.LIMIT:
        limit = filter.value;
        break;
      case constants.filterKeys.ORDER:
        order = filter.value;
        break;
      case constants.filterKeys.TIMESTAMP:
        // transform '=' operator for timestamp to '<='
        const op = filter.operator !== opsMap.eq ? filter.operator : opsMap.lte;
        params.push(filter.value);
        tsQueryConditions.push(`${tokenBalancesSqlQueryColumns.CONSENSUS_TIMESTAMP} ${op} $${params.length}`);
        break;
      default:
        const columnKey = tokenBalancesFilterColumnMap[filter.key];
        if (!columnKey) {
          break;
        }

        conditions.push(`${columnKey} ${filter.operator} $${params.push(filter.value)}`);
        break;
    }
  }

  const tsQueryWhereClause = tsQueryConditions.length !== 0 ? `where ${tsQueryConditions.join(' and ')}` : '';
  const tsQuery = `select ${tokenBalancesSqlQueryColumns.CONSENSUS_TIMESTAMP}
                   from token_balance tb
                     ${tsQueryWhereClause}
                   order by ${tokenBalancesSqlQueryColumns.CONSENSUS_TIMESTAMP} desc
                   limit 1`;
  conditions.push(`tb.consensus_timestamp = (${tsQuery})`);

  const whereQuery = `where ${conditions.join('\nand ')}`;
  const orderQuery = `order by ${tokenBalancesSqlQueryColumns.ACCOUNT_ID} ${order}`;
  const limitQuery = `limit $${params.push(limit)}`;
  query = [query, joinEntityClause, whereQuery, orderQuery, limitQuery].filter((q) => q !== '').join('\n');

  return utils.buildPgSqlObject(query, params, order, limit);
};

const formatTokenBalanceRow = (row) => {
  return {
    account: EntityId.fromEncodedId(row.account_id).toString(),
    balance: Number(row.balance),
  };
};

/**
 * Handler function for /tokens/:tokenId/balances API.
 *
 * @param {Request} req HTTP request object
 * @param {Response} res HTTP response object
 */
const getTokenBalances = async (req, res) => {
  const tokenId = getAndValidateTokenIdRequestPathParam(req);
  const filters = utils.buildFilterObject(req.query);
  await utils.validateAndParseFilters(filters);

  const {query, params, limit, order} = extractSqlFromTokenBalancesRequest(tokenId, tokenBalancesSelectQuery, filters);
  if (logger.isTraceEnabled()) {
    logger.trace(`getTokenBalances query: ${query} ${JSON.stringify(params)}`);
  }

  const {rows} = await utils.queryQuietly(query, ...params);
  const response = {
    timestamp: rows.length > 0 ? utils.nsToSecNs(rows[0].consensus_timestamp) : null,
    balances: rows.map((row) => formatTokenBalanceRow(row)),
    links: {
      next: null,
    },
  };

  // Pagination links
  const anchorAccountId = response.balances.length > 0 ? response.balances[response.balances.length - 1].account : 0;
  response.links.next = utils.getPaginationLink(
    req,
    response.balances.length !== limit,
    constants.filterKeys.ACCOUNT_ID,
    anchorAccountId,
    order
  );

  logger.debug(`getTokenBalances returning ${response.balances.length} entries`);
  res.locals[constants.responseDataLabel] = response;
};

/**
 * Extracts SQL query, params, order, and limit
 *
 * @param {string} tokenId encoded token ID
 * @param {string} query initial pg SQL query string
 * @param {[]} filters parsed and validated filters
 * @return {{query: string, limit: number, params: [], order: 'asc'|'desc'}}
 */
const extractSqlFromNftTokensRequest = (tokenId, query, filters) => {
  let limit = config.maxLimit;
  let order = constants.orderFilterValues.DESC;
  const conditions = [
    `${nftQueryColumns.TOKEN_ID} = $1`,
    `${nftQueryColumns.DELETED} = false and ${sqlQueryColumns.DELETED} != true`,
  ];
  const params = [tokenId];

  for (const filter of filters) {
    switch (filter.key) {
      case constants.filterKeys.LIMIT:
        limit = filter.value;
        break;
      case constants.filterKeys.ORDER:
        order = filter.value;
        break;
      default:
        const columnKey = nftFilterColumnMap[filter.key];
        if (!columnKey) {
          break;
        }

        conditions.push(`${columnKey} ${filter.operator} $${params.push(filter.value)}`);
        break;
    }
  }

  const whereQuery = `where ${conditions.join('\nand ')}`;
  const orderQuery = `order by ${nftQueryColumns.SERIAL_NUMBER} ${order}`;
  const limitQuery = `limit $${params.push(limit)}`;
  query = [query, entityNftsJoinQuery, whereQuery, orderQuery, limitQuery].filter((q) => q !== '').join('\n');

  return utils.buildPgSqlObject(query, params, order, limit);
};

/**
 * Extracts SQL query, params, order, and limit
 *
 * @param {string} tokenId encoded token ID
 * @param {string} serialNumber nft serial number
 * @param {string} query initial pg SQL query string
 * @return {{query: string, limit: number, params: [], order: 'asc'|'desc'}}
 */
const extractSqlFromNftTokenInfoRequest = (tokenId, serialNumber, query) => {
  // filter for token and serialNumber
  const conditions = [`${nftQueryColumns.TOKEN_ID} = $1`, `${nftQueryColumns.SERIAL_NUMBER} = $2`];
  const params = [tokenId, serialNumber];

  const whereQuery = `where ${conditions.join('\nand ')}`;
  query = [query, whereQuery].filter((q) => q !== '').join('\n');

  return utils.buildPgSqlObject(query, params, '', '');
};

/**
 * Verify serialnumber meets expected integer format and range
 */
const validateSerialNumberParam = (serialNumber) => {
  if (!utils.isValidNum(serialNumber)) {
    throw InvalidArgumentError.forParams(constants.filterKeys.SERIAL_NUMBER);
  }
};

const getAndValidateSerialNumberRequestPathParam = (req) => {
  const {serialNumber} = req.params;
  validateSerialNumberParam(serialNumber);
  return serialNumber;
};

/**
 * Handler function for /tokens/:tokenId/nfts API.
 *
 * @param {Request} req HTTP request object
 * @param {Response} res HTTP response object
 */
const getNftTokensRequest = async (req, res) => {
  const tokenId = getAndValidateTokenIdRequestPathParam(req);
  const filters = getValidatedFilters(req.query);

  // verify token exists
  const token = await TokenService.getToken(tokenId);
  if (token === null) {
    throw new NotFoundError(`No such token id - ${req.params.tokenId}`);
  }

  const {query, params, limit, order} = extractSqlFromNftTokensRequest(tokenId, nftSelectQuery, filters);
  if (logger.isTraceEnabled()) {
    logger.trace(`getNftTokens query: ${query} ${JSON.stringify(params)}`);
  }

  const {rows} = await utils.queryQuietly(query, ...params);
  const response = {
    nfts: [],
    links: {
      next: null,
    },
  };

  // handle filter case with no returns
  if (_.isEmpty(rows) && !_.isEmpty(filters)) {
    res.locals.statusCode = httpStatusCodes.NO_CONTENT.code;
    res.locals[constants.responseDataLabel] = response;
    logger.debug(`getNftTokens returning no content`);
    return;
  }

  response.nfts = rows.map((row) => {
    const nftModel = new Nft(row);
    return new NftViewModel(nftModel);
  });

  // Pagination links
  const anchorSerialNumber = response.nfts.length > 0 ? response.nfts[response.nfts.length - 1].serial_number : 0;
  response.links.next = utils.getPaginationLink(
    req,
    response.nfts.length !== limit,
    constants.filterKeys.SERIAL_NUMBER,
    anchorSerialNumber,
    order
  );

  logger.debug(`getNftTokens returning ${response.nfts.length} entries`);
  res.locals[constants.responseDataLabel] = response;
};

/**
 * Handler function for /tokens/:tokenId/nfts/:serialNumber API.
 *
 * @param {Request} req HTTP request object
 * @param {Response} res HTTP response object
 */
const getNftTokenInfoRequest = async (req, res) => {
  const tokenId = getAndValidateTokenIdRequestPathParam(req);
  const serialnumber = getAndValidateSerialNumberRequestPathParam(req);

  // verify token exists
  const token = await TokenService.getToken(tokenId);
  if (token === null) {
    throw new NotFoundError(`No such token id - ${req.params.tokenId}`);
  }

  const {query, params} = extractSqlFromNftTokenInfoRequest(tokenId, serialnumber, nftSelectQuery);
  if (logger.isTraceEnabled()) {
    logger.trace(`getNftTokenInfo query: ${query} ${JSON.stringify(params)}`);
  }

  const {rows} = await utils.queryQuietly(query, ...params);
  if (rows.length !== 1) {
    throw new NotFoundError();
  }

  logger.debug(`getNftToken info returning single entry`);
  const nftModel = new Nft(rows[0]);
  res.locals[constants.responseDataLabel] = new NftViewModel(nftModel);
};

const getToken = async (pgSqlQuery, tokenId) => {
  if (logger.isTraceEnabled()) {
    logger.trace(`getTokenInfo query: ${pgSqlQuery}, params: ${tokenId}`);
  }

  const {rows} = await utils.queryQuietly(pgSqlQuery, tokenId);
  if (rows.length !== 1) {
    throw new NotFoundError();
  }

  logger.debug('getToken returning single entry');
  return rows[0];
};

const tokenDeleteTransactionType = 'TOKENDELETION';
const successTransactionResult = 'SUCCESS';

/**
 * Extracts SQL query, params, order, and limit
 * Combine NFT CREATION and TRANSFERS details fron nft_transfer with DELETION details from nft
 *
 * @param {string} tokenId encoded token ID
 * @param {string} serialNumber nft serial number
 * @param {string} transferQuery pg SQL query for transfers
 * @param {string} deleteQuery pg SQL query for deletion transaction
 * @param {[]} filters parsed and validated filters
 * @return {{query: string, limit: number, params: [], order: 'asc'|'desc'}}
 */
const extractSqlFromNftTransferHistoryRequest = (tokenId, serialNumber, transferQuery, deleteQuery, filters) => {
  let limit = config.maxLimit;
  let order = constants.orderFilterValues.DESC;

  const params = [tokenId, serialNumber];
  const transferConditions = [`${NftTransfer.TOKEN_ID_FULL_NAME} = $1`, `${NftTransfer.SERIAL_NUMBER_FULL_NAME} = $2`];

  const deleteConditions = [
    `${Transaction.ENTITY_ID_FULL_NAME} = $1`,
    `${Transaction.TYPE_FULL_NAME} = ${TransactionTypeService.getProtoId(tokenDeleteTransactionType)}`,
    `${Transaction.RESULT_FULL_NAME} = ${TransactionResultService.getProtoId(successTransactionResult)}`,
  ];

  // add applicable filters
  for (const filter of filters) {
    switch (filter.key) {
      case constants.filterKeys.LIMIT:
        limit = filter.value;
        break;
      case constants.filterKeys.ORDER:
        order = filter.value;
        break;
      default:
        const transferColumnKey = NftTransfer.FILTER_MAP[filter.key];
        const transactionColumnKey = Transaction.FILTER_MAP[filter.key];

        if (filter.key === constants.filterKeys.TIMESTAMP) {
          if (!transferColumnKey || !transactionColumnKey) {
            break;
          }

          const paramCount = params.push(filter.value);
          transferConditions.push(`${transferColumnKey} ${filter.operator} $${paramCount}`);
          deleteConditions.push(`${transactionColumnKey} ${filter.operator} $${paramCount}`);
        }

        break;
    }
  }

  const joinTransactionClause = `join ${Transaction.tableName} ${Transaction.tableAlias}
    on ${NftTransfer.CONSENSUS_TIMESTAMP_FULL_NAME} = ${Transaction.CONSENSUS_NS_FULL_NAME}`;

  const transferWhereQuery = `where ${transferConditions.join('\nand ')}`;

  const unionQuery = `union\n${deleteQuery}`;

  const deleteWhereCondition = `where ${deleteConditions.join('\nand ')}`;

  const orderQuery = `order by ${NftTransfer.CONSENSUS_TIMESTAMP} ${order}`;
  const limitQuery = `limit $${params.push(limit)}`;

  const finalQuery = [
    transferQuery,
    joinTransactionClause,
    transferWhereQuery,
    unionQuery,
    deleteWhereCondition,
    orderQuery,
    limitQuery,
  ]
    .filter((q) => q !== '')
    .join('\n');

  return utils.buildPgSqlObject(finalQuery, params, order, limit);
};

const formatNftHistoryRow = (row) => {
  const nftTransferModel = new NftTransfer(row);
  const transactionModel = new Transaction(row);
  return new NftTransactionHistoryViewModel(nftTransferModel, transactionModel);
};

const nftTransferHistorySelectFields = [
  NftTransfer.CONSENSUS_TIMESTAMP_FULL_NAME,
  Transaction.PAYER_ACCOUNT_ID_FULL_NAME,
  Transaction.VALID_START_NS_FULL_NAME,
  NftTransfer.RECEIVER_ACCOUNT_ID_FULL_NAME,
  NftTransfer.SENDER_ACCOUNT_ID_FULL_NAME,
  Transaction.TYPE_FULL_NAME,
];
const nftTransferHistorySelectQuery = [
  'select',
  nftTransferHistorySelectFields.join(',\n'),
  `from ${NftTransfer.tableName} ${NftTransfer.tableAlias}`,
].join('\n');

const nftDeleteHistorySelectFields = [
  `${Transaction.CONSENSUS_NS_FULL_NAME} as ${NftTransfer.CONSENSUS_TIMESTAMP}`,
  Transaction.PAYER_ACCOUNT_ID_FULL_NAME,
  Transaction.VALID_START_NS_FULL_NAME,
  `null as ${NftTransfer.RECEIVER_ACCOUNT_ID}`,
  `null as ${NftTransfer.SENDER_ACCOUNT_ID}`,
  Transaction.TYPE_FULL_NAME,
];
const nftDeleteHistorySelectQuery = [
  'select',
  nftDeleteHistorySelectFields.join(',\n'),
  `from ${Transaction.tableName} ${Transaction.tableAlias}`,
].join('\n');

/**
 * Handler function for /api/v1/tokens/{tokenId}/nfts/{serialNumber}/transactions API.
 *
 * @param {Request} req HTTP request object
 * @param {Response} res HTTP response object
 */
const getNftTransferHistoryRequest = async (req, res) => {
  const tokenId = getAndValidateTokenIdRequestPathParam(req);
  const serialNumber = getAndValidateSerialNumberRequestPathParam(req);

  const filters = getValidatedFilters(req.query);

  const {query, params, limit, order} = extractSqlFromNftTransferHistoryRequest(
    tokenId,
    serialNumber,
    nftTransferHistorySelectQuery,
    nftDeleteHistorySelectQuery,
    filters
  );
  if (logger.isTraceEnabled()) {
    logger.trace(`getNftTransferHistory query: ${query} ${JSON.stringify(params)}`);
  }

  const {rows} = await utils.queryQuietly(query, ...params);
  const response = {
    transactions: [],
    links: {
      next: null,
    },
  };

  // const token = await NftTransferService.getTransfer(tokenId, serialNumber);
  if (_.isEmpty(rows)) {
    if (_.isEmpty(filters)) {
      throw new NotFoundError(); // 404 if no transactions are present
    } else {
      // 204 if no transactions are present but filters were applied
      res.locals.statusCode = httpStatusCodes.NO_CONTENT.code;
      res.locals[constants.responseDataLabel] = response;
      logger.debug(`getNftTransferHistory returning no content`);
      return;
    }
  }

  response.transactions = rows.map((row) => formatNftHistoryRow(row));

  // Pagination links
  const anchorTimestamp =
    response.transactions.length > 0 ? response.transactions[response.transactions.length - 1].consensus_timestamp : 0;
  response.links.next = utils.getPaginationLink(
    req,
    response.transactions.length !== limit,
    constants.filterKeys.TIMESTAMP,
    anchorTimestamp,
    order
  );

  logger.debug(`getNftTransferHistory returning ${response.transactions.length} entries`);
  res.locals[constants.responseDataLabel] = response;

  // check if nft exists
  const nft = await NftService.getNft(tokenId, serialNumber);
  if (nft === null) {
    // set 206 partial response
    res.locals.statusCode = httpStatusCodes.PARTIAL_CONTENT.code;
    logger.debug(`getNftTransferHistory returning partial content`);
  }
};

module.exports = {
  getNftTokenInfoRequest,
  getNftTokensRequest,
  getNftTransferHistoryRequest,
  getTokenInfoRequest,
  getTokensRequest,
  getTokenBalances,
};

if (utils.isTestEnv()) {
  Object.assign(module.exports, {
    accountIdJoinQuery,
    entityIdJoinQuery,
    extractSqlFromNftTransferHistoryRequest,
    extractSqlFromTokenRequest,
    extractSqlFromNftTokenInfoRequest,
    extractSqlFromNftTokensRequest,
    extractSqlFromTokenBalancesRequest,
    formatTokenBalanceRow,
    formatTokenInfoRow,
    formatTokenRow,
    nftSelectQuery,
    nftDeleteHistorySelectQuery,
    nftTransferHistorySelectQuery,
    tokenBalancesSelectQuery,
    tokensSelectQuery,
    validateSerialNumberParam,
    validateTokenIdParam,
    validateTokensFilters,
  });
}<|MERGE_RESOLUTION|>--- conflicted
+++ resolved
@@ -296,46 +296,10 @@
   return ret;
 };
 
-<<<<<<< HEAD
 const getTokensRequest = async (req, res) => {
   // validate filters, use custom check for tokens until validateAndParseFilters is optimized to handle
   // per resource unique param names
   const filters = utils.buildAndValidateFilters(req.query, validateTokenQueryFilter);
-=======
-/**
- * Verify param and filters meet expected format
- * Additionally update format to be persistence query compatible
- * @param filters
- * @returns {{code: number, contents: {_status: {messages: *}}, isValid: boolean}|{code: number, contents: string, isValid: boolean}}
- */
-const validateTokensFilters = (filters) => {
-  const badParams = [];
-
-  for (const filter of filters) {
-    if (!tokenQueryFilterValidityChecks(filter.key, filter.operator, filter.value)) {
-      badParams.push(filter.key);
-    }
-  }
-
-  if (badParams.length > 0) {
-    throw InvalidArgumentError.forParams(badParams);
-  }
-};
-
-const getValidatedFilters = (query) => {
-  // extract filters from query param
-  const filters = utils.buildFilterObject(query);
-
-  // validate filters, use custom check for tokens until validateAndParseFilters is optimized to handle per resource unique param names
-  validateTokensFilters(filters);
-  utils.formatFilters(filters);
-  return filters;
-};
-
-const getTokensRequest = async (req, res) => {
-  // extract filters from query param
-  const filters = getValidatedFilters(req.query);
->>>>>>> fabdf651
 
   const conditions = [];
   const getTokensSqlQuery = [tokensSelectQuery];
@@ -433,11 +397,6 @@
 };
 
 const getTokenInfoRequest = async (req, res) => {
-<<<<<<< HEAD
-=======
-  const tokenIdString = req.params.tokenId;
-  validateTokenIdParam(tokenIdString);
->>>>>>> fabdf651
   const tokenId = getAndValidateTokenIdRequestPathParam(req);
 
   // extract filters from query param
