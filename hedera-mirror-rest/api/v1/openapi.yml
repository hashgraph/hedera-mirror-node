--- conflicted
+++ resolved
@@ -239,12 +239,8 @@
     get:
       summary: This API is currently not supported.Get non fungible token allowances for an account
       description: |
-<<<<<<< HEAD
         **This API is currently under development and is not supported yet**
-
-=======
-        ** This API is currently under development and is not supported yet **
->>>>>>> a97b7288
+        
         Returns information for non fungible token allowances for an account.
 
         ## Ordering
