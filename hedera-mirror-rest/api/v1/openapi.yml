openapi: 3.0.3
paths:
  /api/v1/accounts:
    get:
      summary: List account entities on network
      description: Returns a list of all account entity items on the network.
      operationId: listAccounts
      parameters:
        - $ref: '#/components/parameters/accountBalanceQueryParam'
        - $ref: '#/components/parameters/accountIdQueryParam'
        - $ref: '#/components/parameters/accountPublicKeyQueryParam'
        - $ref: '#/components/parameters/balanceQueryParam'
        - $ref: '#/components/parameters/limitQueryParam'
        - $ref: '#/components/parameters/orderQueryParam'
      responses:
        200:
          description: OK
          content:
            application/json:
              schema:
                $ref: '#/components/schemas/AccountsResponse'
        400:
          $ref: '#/components/responses/InvalidParameterError'
      tags:
        - accounts
  /api/v1/accounts/{accountAliasOrAccountId}:
    get:
      summary: Get account by alias or id
      description: Return the account transactions and balance information given an account alias or an account id
      operationId: getAccountByAliasOrId
      parameters:
        - $ref: '#/components/parameters/accountAliasOrAccountIdPathParam'
        - $ref: '#/components/parameters/transactionTypeQueryParam'
      responses:
        200:
          description: OK
          content:
            application/json:
              schema:
                $ref: '#/components/schemas/AccountBalanceTransactions'
        400:
          $ref: '#/components/responses/InvalidParameterError'
        404:
          $ref: '#/components/responses/NotFoundError'
      tags:
        - accounts
  /api/v1/balances:
    get:
      summary: List account balances
      description: Returns a timestamped list of account balances on the network. This includes both HBAR and token balances for accounts.
      operationId: listAccountBalances
      parameters:
        - $ref: '#/components/parameters/accountIdQueryParam'
        - $ref: '#/components/parameters/accountBalanceQueryParam'
        - $ref: '#/components/parameters/orderQueryParamDesc'
        - $ref: '#/components/parameters/accountPublicKeyQueryParam'
        - $ref: '#/components/parameters/timestampQueryParam'
        - $ref: '#/components/parameters/limitQueryParam'
      responses:
        200:
          description: OK
          content:
            application/json:
              schema:
                $ref: '#/components/schemas/BalancesResponse'
        400:
          $ref: '#/components/responses/InvalidParameterError'
      tags:
        - balances
  /api/v1/contracts:
    get:
      summary: List contract entities on network
      description: Returns a list of all contract entity items on the network.
      operationId: listContracts
      parameters:
        - $ref: '#/components/parameters/contractIdQueryParam'
        - $ref: '#/components/parameters/limitQueryParam'
        - $ref: '#/components/parameters/orderQueryParamDesc'
      responses:
        200:
          description: OK
          content:
            application/json:
              schema:
                $ref: '#/components/schemas/ContractsResponse'
        400:
          $ref: '#/components/responses/InvalidParameterError'
      tags:
        - contracts
  /api/v1/contracts/{contractId}:
    get:
      summary: Get contract by id
      description: Return the contract information given an id
      operationId: getContractById
      parameters:
        - $ref: '#/components/parameters/contractIdPathParam'
        - $ref: '#/components/parameters/timestampQueryParam'
      responses:
        200:
          description: OK
          content:
            application/json:
              schema:
                $ref: '#/components/schemas/ContractResponse'
        400:
          $ref: '#/components/responses/InvalidParameterError'
        404:
          $ref: '#/components/responses/NotFoundError'
      tags:
        - contracts
  /api/v1/contracts/{contractId}/results:
    get:
      summary: List contract results from a contract on the network
      description: Returns a list of all ContractResults for a contract's function executions.
      operationId: listContractResults
      parameters:
        - $ref: '#/components/parameters/contractIdPathParam'
        - $ref: '#/components/parameters/fromQueryParam'
        - $ref: '#/components/parameters/limitQueryParam'
        - $ref: '#/components/parameters/orderQueryParamDesc'
        - $ref: '#/components/parameters/timestampQueryParam'
      responses:
        200:
          description: OK
          content:
            application/json:
              schema:
                $ref: '#/components/schemas/ContractResultsResponse'
        400:
          $ref: '#/components/responses/InvalidParameterError'
      tags:
        - contracts
  /api/v1/contracts/{contractId}/results/{timestamp}:
    get:
      summary: Get the contract result from a contract on the network executed at a given timestamp
      description: Returns a single ContractResult for a contract's function executions at a specific timestamp.
      operationId: getContractResultByIdAndTimestamp
      parameters:
        - $ref: '#/components/parameters/contractIdPathParam'
        - $ref: '#/components/parameters/timestampPathParam'
      responses:
        200:
          description: OK
          content:
            application/json:
              schema:
                $ref: '#/components/schemas/ContractResultResponse'
        400:
          $ref: '#/components/responses/InvalidParameterError'
        404:
          $ref: '#/components/responses/NotFoundError'
      tags:
        - contracts
  /api/v1/contracts/results/{transactionId}:
    get:
      summary: Get the contract result from a contract on the network for a given transactionId
      description: Returns a single ContractResult for a contract's function executions for a given transactionId.
      operationId: getContractResultByTransactionId
      parameters:
        - $ref: '#/components/parameters/transactionIdPathParam'
        - $ref: '#/components/parameters/nonceQueryParamWithDefault'
      responses:
        200:
          description: OK
          content:
            application/json:
              schema:
                $ref: '#/components/schemas/ContractResultResponse'
        400:
          $ref: '#/components/responses/InvalidParameterError'
        404:
          $ref: '#/components/responses/NotFoundError'
      tags:
        - contracts
  /api/v1/contracts/{contractId}/results/logs:
    get:
      summary: List contract logs from a contract on the network
      description: >
        Search the logs of a specific contract across multiple contract calls. Chained logs are not
        included but can be found by calling `/api/v1/contracts/{contractId}/results/{timestamp}`
        or `/api/v1/contracts/results/{transactionId}`. When searching by topic a timestamp parameter must be supplied
        and span a time range of at most seven days.
      operationId: listContractLogs
      parameters:
        - $ref: '#/components/parameters/contractIdPathParam'
        - $ref: '#/components/parameters/logIndexQueryParam'
        - $ref: '#/components/parameters/limitQueryParam'
        - $ref: '#/components/parameters/orderQueryParam'
        - $ref: '#/components/parameters/timestampQueryParam'
        - $ref: '#/components/parameters/logTopic0QueryParam'
        - $ref: '#/components/parameters/logTopic1QueryParam'
        - $ref: '#/components/parameters/logTopic2QueryParam'
        - $ref: '#/components/parameters/logTopic3QueryParam'
      responses:
        200:
          description: OK
          content:
            application/json:
              schema:
                $ref: '#/components/schemas/ContractLogsResponse'
        400:
          $ref: '#/components/responses/InvalidParameterError'
      tags:
        - contracts
  /api/v1/network/supply:
    get:
      summary: Get the network supply
      description: Returns the network's released supply of hbars
      operationId: getNetworkSupply
      parameters:
        - $ref: '#/components/parameters/timestampQueryParam'
      responses:
        200:
          description: OK
          content:
            application/json:
              schema:
                $ref: '#/components/schemas/NetworkSupplyResponse'
        400:
          $ref: '#/components/responses/InvalidParameterError'
        404:
          $ref: '#/components/responses/NotFoundError'
      tags:
        - network
  /api/v1/schedules:
    get:
      summary: List schedules entities
      description: Lists schedules on the network that govern the execution logic of scheduled transactions. This includes executed and non executed schedules.
      operationId: listSchedules
      parameters:
        - $ref: '#/components/parameters/accountIdQueryParam'
        - $ref: '#/components/parameters/limitQueryParam'
        - $ref: '#/components/parameters/orderQueryParam'
        - $ref: '#/components/parameters/scheduleIdQueryParam'
      responses:
        200:
          description: OK
          content:
            application/json:
              schema:
                $ref: '#/components/schemas/SchedulesResponse'
        400:
          $ref: '#/components/responses/InvalidParameterError'
      tags:
        - schedules
  /api/v1/schedules/{scheduleId}:
    get:
      summary: Get schedule by id
      description: Returns schedule information based on the given schedule id
      operationId: getScheduleById
      parameters:
        - $ref: '#/components/parameters/scheduleIdPathParam'
      responses:
        200:
          description: OK
          content:
            application/json:
              schema:
                $ref: '#/components/schemas/Schedule'
        400:
          $ref: '#/components/responses/InvalidParameterError'
        404:
          $ref: '#/components/responses/NotFoundError'
      tags:
        - schedules
  /api/v1/transactions:
    get:
      summary: List transactions
      description: Lists transactions on the network. This includes successful and unsuccessful transactions.
      operationId: listTransactions
      parameters:
        - $ref: '#/components/parameters/accountIdQueryParam'
        - $ref: '#/components/parameters/limitQueryParam'
        - $ref: '#/components/parameters/orderQueryParamDesc'
        - $ref: '#/components/parameters/timestampQueryParam'
        - $ref: '#/components/parameters/transactionTypeQueryParam'
        - name: result
          in: query
          description: The transaction success type.
          schema:
            enum: [ success, fail ]
        - name: type
          in: query
          description: The transaction account balance modification type.
          schema:
            enum: [ credit, debit ]
      responses:
        200:
          description: OK
          content:
            application/json:
              schema:
                $ref: '#/components/schemas/TransactionsResponse'
        400:
          $ref: '#/components/responses/InvalidParameterError'
      tags:
        - transactions
  /api/v1/transactions/{transactionId}:
    get:
      summary: Get transaction by id
      description: Returns transaction information based on the given transaction id
      operationId: getTransactionById
      parameters:
        - $ref: '#/components/parameters/transactionIdPathParam'
        - $ref: '#/components/parameters/nonceQueryParam'
        - $ref: '#/components/parameters/scheduledQueryParam'
      responses:
        200:
          description: OK
          content:
            application/json:
              schema:
                $ref: '#/components/schemas/TransactionByIdResponse'
        400:
          $ref: '#/components/responses/InvalidParameterError'
        404:
          $ref: '#/components/responses/NotFoundError'
      tags:
        - transactions
  /api/v1/transactions/{transactionId}/stateproof:
    get:
      summary: Get stateproof information
      description: Returns the  contents of the address book file, signature files, and record file that can be used to validate the transaction occurred on the Hedera network given transaction id.
      operationId: getStateproofInfo
      parameters:
        - $ref: '#/components/parameters/transactionIdPathParam'
        - $ref: '#/components/parameters/nonceQueryParamWithDefault'
        - $ref: '#/components/parameters/scheduledQueryParamWithDefault'
      responses:
        200:
          description: OK
          content:
            application/json:
              schema:
                $ref: '#/components/schemas/StateProofResponse'
        400:
          $ref: '#/components/responses/InvalidParameterError'
        404:
          $ref: '#/components/responses/TransactionNotFound'
        502:
          $ref: '#/components/responses/ServiceUnavailableError'
      tags:
        - transactions
  /api/v1/topics/{topicId}/messages:
    get:
      summary: List topic messages by id
      description: Returns the list of topic messages for the given topic id.
      operationId: listTopicMessagesById
      parameters:
        - $ref: '#/components/parameters/topicIdPathParam'
        - name: sequencenumber
          in: query
          example: 2
          schema:
            type: integer
        - $ref: '#/components/parameters/timestampQueryParam'
        - name: encoding
          in: query
          example: base64
          schema:
            type: string
        - $ref: '#/components/parameters/limitQueryParam'
        - $ref: '#/components/parameters/orderQueryParamDesc'
      responses:
        200:
          description: OK
          content:
            application/json:
              schema:
                $ref: '#/components/schemas/TopicMessagesResponse'
        400:
          $ref: '#/components/responses/InvalidParameterError'
        404:
          $ref: '#/components/responses/TopicNotFound'
      tags:
        - topics
  /api/v1/topics/{topicId}/messages/{sequenceNumber}:
    get:
      summary: Get topic message by id and sequence number
      description: Returns a single topic message the given topic id and sequence number.
      operationId: getTopicMessageByIdAndSequenceNumber
      parameters:
        - $ref: '#/components/parameters/topicIdPathParam'
        - name: sequencenumber
          in: path
          required: true
          description: Topic message sequence number
          example: 2
          schema:
            type: integer
      responses:
        200:
          description: OK
          content:
            application/json:
              schema:
                $ref: '#/components/schemas/TopicMessagesResponse'
        400:
          $ref: '#/components/responses/InvalidParameterError'
        404:
          $ref: '#/components/responses/NotFoundError'
      tags:
        - topics
  /api/v1/topics/messages/{consensusTimestamp}:
    get:
      summary: Get topic message by consensusTimestamp
      description: Returns a topic message the given the consensusTimestamp.
      operationId: getTopicMessagesByConsensusTimestamp
      parameters:
        - $ref: '#/components/parameters/timestampPathParam'
      responses:
        200:
          description: OK
          content:
            application/json:
              schema:
                $ref: '#/components/schemas/TopicMessage'
        400:
          $ref: '#/components/responses/InvalidParameterError'
        404:
          $ref: '#/components/responses/NotFoundError'
      tags:
        - topics
  /api/v1/tokens:
    get:
      summary: List tokens
      description: Returns a list of tokens on the network.
      operationId: listTokens
      parameters:
        - $ref: '#/components/parameters/publicKeyQueryParam'
        - $ref: '#/components/parameters/tokenIdQueryParam'
        - $ref: '#/components/parameters/tokenTypeQueryParam'
        - $ref: '#/components/parameters/limitQueryParam'
        - $ref: '#/components/parameters/accountIdQueryParam'
        - $ref: '#/components/parameters/orderQueryParam'
      responses:
        200:
          description: OK
          content:
            application/json:
              schema:
                $ref: '#/components/schemas/TokensResponse'
        400:
          $ref: '#/components/responses/InvalidParameterError'
      tags:
        - tokens
  /api/v1/tokens/{tokenId}:
    get:
      summary: Get token by id
      description: Returns token entity information given the id
      operationId: getTokenById
      parameters:
        - $ref: '#/components/parameters/tokenIdPathParam'
        - $ref: '#/components/parameters/tokenInfoTimestampQueryParam'
      responses:
        200:
          description: OK
          content:
            application/json:
              schema:
                $ref: '#/components/schemas/TokenInfo'
              examples:
                FungibleToken:
                  value:
                    admin_key:
                      _type: ProtobufEncoded
                      key: 7b2231222c2231222c2231227d
                    auto_renew_account: 0.1.2
                    auto_renew_period:
                    created_timestamp: '1234567890.000000001'
                    deleted: false
                    decimals: 1000
                    expiry_timestamp:
                    freeze_default: false
                    freeze_key:
                      _type: ProtobufEncoded
                      key: 7b2231222c2231222c2231227d
                    initial_supply: 1000000
                    kyc_key:
                      _type: ProtobufEncoded
                      key: 7b2231222c2231222c2231227d
                    max_supply: 9223372036854776000
                    memo: "token memo"
                    modified_timestamp: '1234567890.000000001'
                    name: Token name
                    pause_key:
                      _type: ProtobufEncoded
                      key: 7b2231222c2231222c2231227d
                    pause_status: UNPAUSED
                    supply_key:
                      _type: ProtobufEncoded
                      key: 7b2231222c2231222c2231227d
                    supply_type: INFINITE
                    symbol: ORIGINALRDKSE
                    token_id: 0.10.1
                    total_supply: 1000000
                    treasury_account_id: 0.1.2
                    type: FUNGIBLE_COMMON
                    wipe_key:
                      _type: ProtobufEncoded
                      key: 7b2231222c2231222c2231227d
                    custom_fees:
                      created_timestamp: '1234567890.000000001'
                      fixed_fees:
                        - amount: 100
                          collector_account_id: 0.1.5
                          denominating_token_id: 0.10.8
                      fractional_fees:
                        - amount:
                            numerator: 12
                            denominator: 29
                          collector_account_id: 0.1.6
                          denominating_token_id: 0.10.9
                          maximum: 120
                          minimum: 30
                          net_of_transfers: true
                NonFungibleToken:
                  value:
                    admin_key:
                      _type: ProtobufEncoded
                      key: 7b2231222c2231222c2231227d
                    auto_renew_account: 0.1.2
                    auto_renew_period:
                    created_timestamp: '1234567890.000000001'
                    deleted: false
                    decimals: 0
                    expiry_timestamp:
                    freeze_default: false
                    freeze_key:
                      _type: ProtobufEncoded
                      key: 7b2231222c2231222c2231227d
                    initial_supply: 0
                    kyc_key:
                      _type: ProtobufEncoded
                      key: 7b2231222c2231222c2231227d
                    max_supply: 9223372036854776000
                    memo: "token memo"
                    modified_timestamp: '1234567890.000000001'
                    name: Token name
                    pause_key:
                      _type: ProtobufEncoded
                      key: 7b2231222c2231222c2231227d
                    pause_status: UNPAUSED
                    supply_key:
                      _type: ProtobufEncoded
                      key: 7b2231222c2231222c2231227d
                    supply_type: INFINITE
                    symbol: ORIGINALRDKSE
                    token_id: 0.10.1
                    total_supply: 1000000
                    treasury_account_id: 0.1.2
                    type: NON_FUNGIBLE_UNIQUE
                    wipe_key:
                      _type: ProtobufEncoded
                      key: 7b2231222c2231222c2231227d
                    custom_fees:
                      created_timestamp: '1234567890.000000001'
                      fixed_fees:
                        - amount: 100
                          collector_account_id: 0.1.5
                          denominating_token_id: 0.10.6
                      royalty_fees:
                        - amount:
                            numerator: 15
                            denominator: 37
                          collector_account_id: 0.1.6
                          fallback_fee:
                            amount: 100
                            denominating_token_id: 0.10.7
        400:
          $ref: '#/components/responses/InvalidParameterError'
        404:
          $ref: '#/components/responses/NotFoundError'
      tags:
        - tokens
  /api/v1/tokens/{tokenId}/balances:
    get:
      summary: List token balances
      description: Returns a list of token balances given the id. This represents the Token supply distribution across the network
      operationId: listTokenBalancesById
      parameters:
        - $ref: '#/components/parameters/tokenIdPathParam'
        - $ref: '#/components/parameters/accountIdQueryParam'
        - $ref: '#/components/parameters/accountBalanceQueryParam'
        - $ref: '#/components/parameters/orderQueryParam'
        - $ref: '#/components/parameters/accountPublicKeyQueryParam'
        - $ref: '#/components/parameters/timestampQueryParam'
        - $ref: '#/components/parameters/publicKeyQueryParam'
        - $ref: '#/components/parameters/limitQueryParam'
      responses:
        200:
          description: OK
          content:
            application/json:
              schema:
                $ref: '#/components/schemas/TokenBalancesResponse'
        400:
          $ref: '#/components/responses/InvalidParameterError'
      tags:
        - tokens
  /api/v1/tokens/{tokenId}/nfts:
    get:
      summary: List nfts
      description: Returns a list of non-fungible tokens
      operationId: listNfts
      parameters:
        - $ref: '#/components/parameters/tokenIdPathParam'
        - $ref: '#/components/parameters/accountIdQueryParam'
        - $ref: '#/components/parameters/limitQueryParam'
        - $ref: '#/components/parameters/orderQueryParam'
      responses:
        200:
          description: OK
          content:
            application/json:
              schema:
                $ref: '#/components/schemas/Nfts'
        400:
          $ref: '#/components/responses/InvalidParameterError'
        404:
          $ref: '#/components/responses/NotFoundError'
      tags:
        - tokens
  /api/v1/tokens/{tokenId}/nfts/{serialNumber}:
    get:
      summary: Get nft info
      description: Returns information for a non-fungible token
      operationId: listNftBySerialnumber
      parameters:
        - $ref: '#/components/parameters/tokenIdPathParam'
        - $ref: '#/components/parameters/serialNumberPathParam'
      responses:
        200:
          description: OK
          content:
            application/json:
              schema:
                $ref: '#/components/schemas/Nft'
        400:
          $ref: '#/components/responses/InvalidParameterError'
        404:
          $ref: '#/components/responses/NotFoundError'
      tags:
        - tokens
  /api/v1/tokens/{tokenId}/nfts/{serialNumber}/transactions:
    get:
      summary: Get an nfts transction history
      description: Returns a list of transactions for a given non-fungible token
      operationId: listNftTransactions
      parameters:
        - $ref: '#/components/parameters/tokenIdPathParam'
        - $ref: '#/components/parameters/serialNumberPathParam'
      responses:
        200:
          description: OK
          content:
            application/json:
              schema:
                $ref: '#/components/schemas/NftTransactionHistory'
        206:
          description: Partial Content
          content:
            application/json:
              schema:
                $ref: '#/components/schemas/NftTransactionHistory'
        400:
          $ref: '#/components/responses/InvalidParameterError'
      tags:
        - tokens
tags:
  - name: accounts
    description: The accounts object represents the information associated with an account entity and returns a list of account information.
    externalDocs:
      url: https://docs.hedera.com/guides/docs/mirror-node-api/cryptocurrency-api#accounts
  - name: balances
    description: The balance object represents the balance of accounts on the Hedera network.
    externalDocs:
      url: https://docs.hedera.com/guides/docs/mirror-node-api/cryptocurrency-api#balances
  - name: contracts
    description: The contracts objects represents the information associated with contract entities.
  - name: schedules
    description: The schedules object represents the information associated with a schedule entity.
  - name: transactions
    description: The transaction object represents the transactions processed on the Hedera network.
    externalDocs:
      url: https://docs.hedera.com/guides/docs/mirror-node-api/cryptocurrency-api#transactions
  - name: topics
    description: The topics object represents the information associated with a topic entity and returns topic messages information.
    externalDocs:
      url: https://docs.hedera.com/guides/docs/mirror-node-api/cryptocurrency-api#topic-messages
  - name: tokens
    description: The tokens object represents the information associated with a token entity and returns a list of token information.
info:
  title: Hedera Mirror Node REST API
  version: 0.50.0-SNAPSHOT
  license:
    name: Apache-2.0
    url: 'https://www.apache.org/licenses/LICENSE-2.0.html'
  description: "The Mirror Node REST API offers the ability to query cryptocurrency transactions and account information from a Hedera managed mirror node.\n\nAvailable versions: [v1](/api/v1/docs). Base url: [/api/v1](/api/v1)"
  contact:
    name: Hedera Mirror Node Team
    email: mirrornode@hedera.com
    url: 'https://github.com/hashgraph/hedera-mirror-node'
externalDocs:
  description: Hedera REST API Docs
  url: 'https://docs.hedera.com/guides/docs/mirror-node-api/cryptocurrency-api'
servers:
  - description: The current REST API server
    url: ''
  - description: The production REST API servers
    url: '{scheme}://{network}.mirrornode.hedera.com'
    variables:
      scheme:
        default: https
        description: The URI scheme
        enum: [ http, https ]
      network:
        default: testnet
        description: The Hedera network in use
        enum: [ mainnet, previewnet, testnet ]
components:
  schemas:
    AccountAlias:
      description: >-
        Account alias in the format of 'shard.realm.alias', 'realm.alias', or 'alias'. 'alias' is the RFC4648
        no-padding base32 encoded string of the account's alias.
      type: string
      pattern: ^(\d{1,5}\.){0,2}(?:[A-Z2-7]{8})*(?:[A-Z2-7]{2}|[A-Z2-7]{4,5}|[A-Z2-7]{7,8})$
    # API call responses.
    AccountsResponse:
      type: object
      properties:
        accounts:
          $ref: '#/components/schemas/Accounts'
        links:
          $ref: '#/components/schemas/Links'
    BalancesResponse:
      type: object
      properties:
        timestamp:
          $ref: '#/components/schemas/TimestampNullable'
        balances:
          type: array
          items:
            $ref: '#/components/schemas/AccountBalance'
        links:
          $ref: '#/components/schemas/Links'
    ContractResponse:
      allOf:
        - $ref: '#/components/schemas/Contract'
        - type: object
          properties:
            bytecode:
              type: string
              nullable: true
              format: binary
              description: The contract bytecode in hex
              example: "0x01021a1fdc9b"
    ContractsResponse:
      type: object
      properties:
        contracts:
          $ref: '#/components/schemas/Contracts'
        links:
          $ref: '#/components/schemas/Links'
    ContractResultResponse:
      type: object
      properties:
        contracts:
          $ref: '#/components/schemas/ContractResultDetails'
    ContractResultsResponse:
      type: object
      properties:
        contracts:
          $ref: '#/components/schemas/ContractResults'
        links:
          $ref: '#/components/schemas/Links'
    ContractLogsResponse:
      type: object
      properties:
        logs:
          $ref: '#/components/schemas/ContractLogs'
    NetworkSupplyResponse:
      type: object
      properties:
        released_supply:
          description: The network's released supply of hbars in tinybars
          example: "3999999999999999949"
          type: string
        timestamp:
          description: The consensus timestamp at which the released supply was valid
          $ref: '#/components/schemas/Timestamp'
        total_supply:
          description: The network's total supply of hbars in tinybars
          example: "5000000000000000000"
          type: string
    SchedulesResponse:
      type: object
      properties:
        schedules:
          $ref: '#/components/schemas/Schedules'
        links:
          $ref: '#/components/schemas/Links'
    StateProofResponse:
      type: object
      properties:
        transactions:
          $ref: '#/components/schemas/StateProofFiles'
    TokenBalancesResponse:
      type: object
      properties:
        timestamp:
          $ref: '#/components/schemas/TimestampNullable'
        balances:
          $ref: '#/components/schemas/TokenDistribution'
        links:
          $ref: '#/components/schemas/Links'
    TokensResponse:
      type: object
      properties:
        tokens:
          $ref: '#/components/schemas/Tokens'
        links:
          $ref: '#/components/schemas/Links'
    TopicMessagesResponse:
      type: object
      properties:
        messages:
          $ref: '#/components/schemas/TopicMessages'
        links:
          $ref: '#/components/schemas/Links'
    TransactionByIdResponse:
      type: object
      properties:
        transactions:
          $ref: '#/components/schemas/Transactions'
    TransactionsResponse:
      type: object
      properties:
        transactions:
          $ref: '#/components/schemas/Transactions'
        links:
          $ref: '#/components/schemas/Links'
    # API objects.
    AccountInfo:
      type: object
      required:
        - account
        - balance
        - expiry_timestamp
        - auto_renew_period
        - key
        - deleted
        - max_automatic_token_associations
        - memo
        - receiver_sig_required
      properties:
        account:
          $ref: '#/components/schemas/EntityId'
        alias:
          $ref: '#/components/schemas/Alias'
        auto_renew_period:
          nullable: true
        balance:
          $ref: '#/components/schemas/Balance'
        deleted:
          type: boolean
          nullable: true
        expiry_timestamp:
          $ref: '#/components/schemas/TimestampNullable'
        key:
          $ref: '#/components/schemas/Key'
        max_automatic_token_associations:
          type: integer
          format: int32
          nullable: true
        memo:
          type: string
          nullable: true
        receiver_sig_required:
          nullable: true
          type: boolean
      example:
        account: 0.0.8
        alias: HIQQEXWKW53RKN4W6XXC4Q232SYNZ3SZANVZZSUME5B5PRGXL663UAQA
        auto_renew_period: null
        balance:
          timestamp: "0.000002345"
          balance: 80
          tokens:
            - token_id: 0.0.200001
              balance: 8
        deleted: false
        expiry_timestamp: null
        key: null
        max_automatic_token_associations: 200
        memo: "entity memo"
        receiver_sig_required: false
    Accounts:
      type: array
      items:
        $ref: '#/components/schemas/AccountInfo'
    AccountBalance:
      type: object
      required:
        - account
        - balance
        - tokens
      properties:
        account:
          $ref: '#/components/schemas/EntityId'
        balance:
          type: number
        tokens:
          type: array
          items:
            $ref: '#/components/schemas/TokenBalance'
      example:
        account: 0.15.10
        balance: 80
        tokens:
          - token_id: 0.0.200001
            balance: 8
    AccountBalanceTransactions:
      type: object
      properties:
        transactions:
          $ref: '#/components/schemas/Transactions'
        balance:
          $ref: '#/components/schemas/Balance'
        account:
          $ref: '#/components/schemas/EntityId'
        alias:
          $ref: '#/components/schemas/Alias'
        expiry_timestamp:
          $ref: '#/components/schemas/TimestampNullable'
        auto_renew_period:
          nullable: true
        key:
          $ref: '#/components/schemas/Key'
        deleted:
          type: boolean
        max_automatic_token_associations:
          type: integer
          format: int64
        memo:
          type: string
        receiver_sig_required:
          type: boolean
        links:
          $ref: '#/components/schemas/Links'
    Alias:
      description: RFC4648 no-padding base32 encoded account alias
      type: string
      pattern: ^(?:[A-Z2-7]{8})*(?:[A-Z2-7]{2}|[A-Z2-7]{4,5}|[A-Z2-7]{7,8})$
      nullable: true
      example: HIQQEXWKW53RKN4W6XXC4Q232SYNZ3SZANVZZSUME5B5PRGXL663UAQA
    Balance:
      type: object
      required:
        - timestamp
        - balance
        - tokens
      properties:
        timestamp:
          $ref: '#/components/schemas/TimestampNullable'
        balance:
          type: number
          nullable: true
        tokens:
          type: array
          items:
            type: object
            properties:
              token_id:
                $ref: '#/components/schemas/EntityId'
              balance:
                type: number
      nullable: true
      example:
        timestamp: "0.000002345"
        balance: 80
        tokens:
          - token_id: 0.0.200001
            balance: 8
<<<<<<< HEAD
    Bloom:
      description: The hex encoded bloom filter
      example: '0x549358c4c2e573e02410ef7b5a5ffa5f36dd7398'
      format: binary
      nullable: true
      type: string
=======
    ChunkInfo:
      type: object
      nullable: true
      properties:
        initial_transaction_id:
          type: string
        nonce:
          type: integer
          nullable: true
        number:
          type: integer
        scheduled:
          type: boolean
          nullable: true
        total:
          type: integer
      example:
        initial_transaction_id: "0.0.3-1234567890-000000321"
        nonce: 2
        number: 1
        scheduled: true
        total: 2
>>>>>>> 73f1a367
    Contract:
      type: object
      properties:
        admin_key:
          $ref: '#/components/schemas/Key'
        auto_renew_period:
          type: number
          nullable: true
          example: null
        contract_id:
          $ref: '#/components/schemas/EntityId'
        created_timestamp:
          $ref: '#/components/schemas/TimestampNullable'
        deleted:
          type: boolean
          example: false
        expiration_timestamp:
          $ref: '#/components/schemas/TimestampNullable'
        file_id:
          $ref: '#/components/schemas/EntityId'
        memo:
          example: contract memo
          type: string
        obtainer_id:
          $ref: '#/components/schemas/EntityId'
        proxy_account_id:
          $ref: '#/components/schemas/EntityId'
        solidity_address:
          $ref: '#/components/schemas/SolidityAddress'
        timestamp:
          $ref: '#/components/schemas/TimestampRange'
    Contracts:
      type: array
      items:
        $ref: '#/components/schemas/Contract'
    ContractLog:
      allOf:
        - $ref: '#/components/schemas/ContractResultLog'
        - type: object
          properties:
            root_contract_id:
              description: The executed contract that created this contract log
              $ref: '#/components/schemas/EntityId'
            timestamp:
              $ref: '#/components/schemas/Timestamp'
    ContractLogTopics:
      description: A list of hex encoded topics associated with this log event
      example:
        - '0xf4757a49b326036464bec6fe419a4ae38c8a02ce3e68bf0809674f6aab8ad300'
      items:
        type: string
      type: array
    ContractResult:
      type: object
      properties:
        amount:
          description: The number of tinybars sent to the function
          example: 10
          format: int64
          nullable: true
          type: integer
        bloom:
          $ref: '#/components/schemas/Bloom'
        call_result:
          description: The hex encoded result returned by the function
          example: "0x2b048531b38d2882e86044bc972e940ee0a01938"
          nullable: true
          type: string
        contract_id:
          $ref: '#/components/schemas/EntityId'
        created_contract_ids:
          description: The network's released supply of hbars in tinybars
          items:
            $ref: '#/components/schemas/EntityId'
          type: array
        error_message:
          description: The message when an error occurs during smart contract execution
          example: "Out of gas"
          nullable: true
          type: string
        from:
          $ref: '#/components/schemas/SolidityAddress'
        function_parameters:
          description: The hex encoded parameters passed to the function
          example: "0xbb9f02dc6f0e3289f57a1f33b71c73aa8548ab8b"
          type: string
        gas_limit:
          description: The maximum units of gas allowed for contract execution
          example: 100000
          format: int64
          type: integer
        gas_used:
          description: The units of gas used to execute contract
          example: 1000
          format: int64
          type: integer
        result:
          description: The result of the transaction
          example: SUCCESS
          type: string
        status:
          description: The status of the transaction, 0x01 for a SUCCESS transaction and 0x00 for all else
          example: 0x01
          type: string
        timestamp:
          $ref: '#/components/schemas/Timestamp'
        to:
          $ref: '#/components/schemas/SolidityAddressNullable'
    ContractResultDetails:
      allOf:
        - $ref: '#/components/schemas/ContractResult'
        - type: object
          properties:
            block_hash:
              description: The hex encoded block (record file chain) hash
              example: "0x6ceecd8bb224da491"
              nullable: true
              type: string
            block_number:
              description: The block number. Since Hedera does not have the native concept of blocks, this counts the number of record files seen since the mirror node's configured start date. This can vary between mirror nodes that use different start dates.
              example: 10
              format: int64
              nullable: true
              type: integer
            hash:
              description: The hex encoded transaction hash
              example: "0x3531396130303866616264653464"
              type: string
            logs:
              $ref: '#/components/schemas/ContractResultLogs'
    ContractResultLog:
      type: object
      properties:
        address:
          description: The hex encoded Solidity address of the contract
          example: '0xddf252ad1be2c89b69c2b068fc378daa952ba7f163c4a11628f55a4df523b3ef'
          pattern: ^0x[0-9A-Fa-f]{40}$
          type: string
        bloom:
          $ref: '#/components/schemas/Bloom'
        contract_id:
          $ref: '#/components/schemas/EntityId'
        data:
          description: The hex encoded data of the contract log
          example: '0x00000000000000000000000000000000000000000000000000000000000000fa'
          nullable: true
          type: string
        index:
          description: The index of the contract log in the chain of logs for an execution
          example: 0
          type: integer
        topics:
          $ref: '#/components/schemas/ContractLogTopics'
    ContractResultLogs:
      type: array
      items:
        $ref: '#/components/schemas/ContractResultLog'
    ContractResults:
      type: array
      items:
        $ref: '#/components/schemas/ContractResult'
    ContractLogs:
      type: array
      items:
        $ref: '#/components/schemas/ContractLog'
    CustomFees:
      type: object
      properties:
        created_timestamp:
          $ref: '#/components/schemas/Timestamp'
        fixed_fees:
          type: array
          items:
            $ref: '#/components/schemas/FixedFee'
        fractional_fees:
          type: array
          items:
            $ref: '#/components/schemas/FractionalFee'
        royalty_fees:
          type: array
          items:
            $ref: '#/components/schemas/RoyaltyFee'
    EntityId:
      type: string
      description: "Network entity ID in the format of `shard.realm.num`"
      pattern: '^\d{1,10}\.\d{1,10}\.\d{1,10}$'
      example: "0.1.2"
      nullable: true
    EntityIdQuery:
      type: string
      pattern: ^((gte?|lte?|eq|ne)\:)?(\d{1,10}\.\d{1,10}\.)?\d{1,10}$
    Error:
      type: object
      properties:
        _status:
          type: object
          properties:
            messages:
              type: array
              items:
                type: object
                properties:
                  message:
                    type: string
    FixedFee:
      type: object
      properties:
        amount:
          type: number
          example: 100
        collector_account_id:
          $ref: '#/components/schemas/EntityId'
        denominating_token_id:
          $ref: '#/components/schemas/EntityId'
    FractionalFee:
      type: object
      properties:
        amount:
          type: object
          properties:
            numerator:
              type: number
              example: 12
            denominator:
              type: number
              example: 29
        collector_account_id:
          $ref: '#/components/schemas/EntityId'
        denominating_token_id:
          $ref: '#/components/schemas/EntityId'
        maximum:
          type: number
          nullable: true
          example: 120
        minimum:
          type: number
          example: 30
        net_of_transfers:
          type: boolean
          example: true
    RoyaltyFee:
      type: object
      properties:
        amount:
          type: object
          properties:
            numerator:
              type: number
              example: 15
            denominator:
              type: number
              example: 37
        collector_account_id:
          $ref: '#/components/schemas/EntityId'
        fallback_fee:
          type: object
          properties:
            amount:
              type: number
              example: 100
            denominating_token_id:
              $ref: '#/components/schemas/EntityId'
    Key:
      type: object
      nullable: true
      properties:
        _type:
          type: string
          enum: [ ECDSA_SECP256K1, ED25519, ProtobufEncoded ]
          example: ProtobufEncoded
        key:
          type: string
          example: 7b2231222c2231222c2231227d
    Links:
      type: object
      properties:
        next:
          example: null
          nullable: true
    Nft:
      type: object
      properties:
        account_id:
          $ref: '#/components/schemas/EntityId'
        created_timestamp:
          $ref: '#/components/schemas/TimestampNullable'
        deleted:
          description: whether the nft or the token it belongs to has been deleted
          type: boolean
        metadata:
          description: base64 encoded binary data
          type: string
          format: byte
        modified_timestamp:
          $ref: '#/components/schemas/TimestampNullable'
        serial_number:
          type: number
        token_id:
          $ref: '#/components/schemas/EntityId'
      example:
        account_id: "0.1.2"
        created_timestamp: "1234567890.000000001"
        deleted: false
        metadata: "VGhpcyBpcyBhIHRlc3QgTkZU"
        modified_timestamp: "1610682445.003266001"
        serial_number: 124
        token_id: "0.0.222"
    Nfts:
      type: object
      properties:
        nfts:
          type: array
          items:
            $ref: '#/components/schemas/Nft'
        links:
          $ref: '#/components/schemas/Links'
    NftTransactionTransfer:
      type: object
      properties:
        consensus_timestamp:
          $ref: '#/components/schemas/Timestamp'
        nonce:
          type: integer
          minimum: 0
        transaction_id:
          type: string
        receiver_account_id:
          $ref: '#/components/schemas/EntityId'
        sender_account_id:
          $ref: '#/components/schemas/EntityId'
        type:
          $ref: '#/components/schemas/TransactionTypes'
        token_id:
          $ref: '#/components/schemas/EntityId'
      example:
        consensus_timestamp: "1618591023.997420021"
        id: "0.0.19789-1618591023-997420021"
        receiver_account_id: "0.0.11"
        sender_account_id: "0.0.10"
        type: "CRYPTOTRANSFER"
        token_id: "0.0.1000"
    NftTransactionHistory:
      type: object
      properties:
        transactions:
          type: array
          items:
            $ref: '#/components/schemas/NftTransactionTransfer'
        links:
          $ref: '#/components/schemas/Links'
    Schedule:
      type: object
      properties:
        admin_key:
          $ref: '#/components/schemas/Key'
        consensus_timestamp:
          $ref: '#/components/schemas/Timestamp'
        creator_account_id:
          $ref: '#/components/schemas/EntityId'
        deleted:
          type: boolean
          example: false
        executed_timestamp:
          $ref: '#/components/schemas/TimestampNullable'
        memo:
          type: string
          example: 'created on 02/10/2021'
        payer_account_id:
          $ref: '#/components/schemas/EntityId'
        schedule_id:
          $ref: '#/components/schemas/EntityId'
        signatures:
          type: array
          items:
            $ref: '#/components/schemas/ScheduleSignature'
        transaction_body:
          type: string
          format: byte
          example: Kd6tvu8=
    Schedules:
      type: array
      items:
        $ref: '#/components/schemas/Schedule'
    ScheduleSignature:
      type: object
      properties:
        consensus_timestmap:
          $ref: '#/components/schemas/Timestamp'
        public_key_prefix:
          type: string
          format: byte
          example: "AAEBAwuqAwzB"
        signature:
          type: string
          format: byte
          example: "3q2+7wABAQMLqgMMwQ=="
        type:
          type: string
          enum: [ CONTRACT, ED25519, RSA_3072, ECDSA_384, ECDSA_SECP256K1, UNKNOWN ]
          example: "ED25519"
    SolidityAddress:
      type: string
      description: A network entity encoded as a solidity address in hex
      format: binary
      minLength: 42
      maxLength: 42
      pattern: '^(0x)?[A-Fa-f0-9]{40}$'
      example: "0x0000000000000000000000000000000000001f41"
    SolidityAddressNullable:
      type: string
      description: A network entity encoded as a solidity address in hex
      format: binary
      minLength: 42
      maxLength: 42
      nullable: true
      pattern: '^0x[A-Fa-f0-9]{40}$'
      example: "0x0000000000000000000000000000000000001f41"
    StateProofFiles:
      type: object
      properties:
        record_file:
          type: string
          format: byte
        address_books:
          type: array
          items:
            type: string
            format: byte
        signature_files:
          type: object
          properties:
            0.0.3:
              type: string
              format: byte
            0.0.4:
              type: string
              format: byte
            0.0.5:
              type: string
              format: byte
            0.0.6:
              type: string
              format: byte
      example:
        record_file: YzNkOTg3Yzg3NDI5NGViOTViMmRmOWZkMzZiMDY1NjYyMzMxNTc2OWFmMmVmMzQ0YzM1ODY4NzgwMTAyYjVjMA==
        address_books:
          - MjljY2IxNGNjNWY2NWM1MmZlYjc0MjkyYjAxZDUyZmRjZjJkZTY0NWQzOTRiNTM3MDQ2ODBkYjZkMTMyZWM2Yw==
        signature_files:
          0.0.3: MWFmYzZlNWVjNGJiZTg0ZWJjNTVkMGViNDViMjE2Mzg2ZTQ2NjUzZTYyYmM1NjE2YThmZGJjNzQ1ZWIyMTQxNQ==
          0.0.4: ZDI4ZDIwMGJiYTdkNDhmNTA3ZTE0MGZhNjIyOGFiYTdmMjlmZjhiMmEzZjJhOGVlYjg1NzQyZGMwNTNjZWM3MQ==
          0.0.5: MWY0YmU5OGE3NWE4N2NkNjQ5ZTNlMWE1ODI1OTI3NTgwNWM1Y2RmNjNmYjA0YjMzMTdlZmI1MTEwNzQ2NDVjNw==
          0.0.6: NzNiZTVmMTZkNmY4NTQ4MjdiN2M4MTEzZmFlY2I1YzIwNGI5ZjFkNjhiMzdkMzczNTg4OTRkOWFiZmM5N2U4Mw==
          0.0.7: NDJiZTVmMTZkNmY4NTQ4MjdiN2M4MTEzZmFlY2I1YzIwNGI5ZjFkNjhiMzdkMzczNTg4OTRkOWFiZmM5N2U4Mw==
    Timestamp:
      type: string
      example: "1586567700.453054000"
      pattern: '^\d{1,10}(\.\d{1,9})?$'
    TimestampNullable:
      type: string
      example: "1586567700.453054000"
      pattern: '^\d{1,10}(\.\d{1,9})?$'
      nullable: true
    TimestampRange:
      type: object
      description: A timestamp range an entity is valid for
      properties:
        from:
          allOf:
            - $ref: '#/components/schemas/Timestamp'
            - description: The inclusive from timestamp in seconds
        to:
          allOf:
            - $ref: '#/components/schemas/TimestampNullable'
            - description: The exclusive to timestamp in seconds
    Token:
      type: object
      properties:
        token_id:
          $ref: '#/components/schemas/EntityId'
        symbol:
          type: string
        admin_key:
          $ref: '#/components/schemas/Key'
        type:
          type: string
      required:
        - token_id
        - symbol
        - admin_key
        - type
      example:
        token_id: 0.0.1
        symbol: FIRSTMOVERLPDJH
        admin_key: null
        type: FUNGIBLE_COMMON
    TokenBalance:
      type: object
      required:
        - token_id
        - balance
      properties:
        token_id:
          $ref: '#/components/schemas/EntityId'
        balance:
          type: number
      example:
        token_id: 0.0.200001
        balance: 8
    TokenDistribution:
      type: array
      items:
        type: object
        properties:
          account:
            $ref: '#/components/schemas/EntityId'
          balance:
            type: number
        required:
          - account
          - balance
      example:
        - account: 0.15.2
          balance: 1000
    TokenInfo:
      type: object
      properties:
        admin_key:
          $ref: '#/components/schemas/Key'
        auto_renew_account:
          $ref: '#/components/schemas/EntityId'
        auto_renew_period:
          example: null
          nullable: true
        created_timestamp:
          $ref: '#/components/schemas/Timestamp'
        decimals:
          type: string
          example: 1000
        deleted:
          type: boolean
          example: true
          nullable: true
        expiry_timestamp:
          $ref: '#/components/schemas/TimestampNullable'
        fee_schedule_key:
          $ref: '#/components/schemas/Key'
        freeze_default:
          type: boolean
          example: false
        freeze_key:
          $ref: '#/components/schemas/Key'
        initial_supply:
          type: string
          example: "1000000"
        kyc_key:
          $ref: '#/components/schemas/Key'
        max_supply:
          type: string
          example: "9223372036854775807"
        modified_timestamp:
          $ref: '#/components/schemas/Timestamp'
        name:
          type: string
          example: Token name
        memo:
          type: string
          example: "token memo"
        pause_key:
          $ref: '#/components/schemas/Key'
        pause_status:
          type: string
          enum: [ NOT_APPLICABLE, PAUSED, UNPAUSED ]
          example: UNPAUSED
        supply_key:
          $ref: '#/components/schemas/Key'
        supply_type:
          type: string
          enum: [ FINITE, INFINITE ]
          example: INFINITE
        symbol:
          type: string
          example: ORIGINALRDKSE
        token_id:
          $ref: '#/components/schemas/EntityId'
        total_supply:
          type: string
          example: "1000000"
        treasury_account_id:
          $ref: '#/components/schemas/EntityId'
        type:
          type: string
          enum: [ FUNGIBLE_COMMON, NON_FUNGIBLE_UNIQUE ]
          example: FUNGIBLE_COMMON
        wipe_key:
          $ref: '#/components/schemas/Key'
        custom_fees:
          $ref: '#/components/schemas/CustomFees'
    LogTopicQueryParam:
      type: string
      pattern: ^(0x)?[0-9A-Fa-f]{1,64}$
    TransactionTypes:
      type: string
      enum:
        - CONSENSUSCREATETOPIC
        - CONSENSUSDELETETOPIC
        - CONSENSUSSUBMITMESSAGE
        - CONSENSUSUPDATETOPIC
        - CONTRACTCALL
        - CONTRACTCREATEINSTANCE
        - CONTRACTDELETEINSTANCE
        - CONTRACTUPDATEINSTANCE
        - CRYPTOADDLIVEHASH
        - CRYPTOCREATEACCOUNT
        - CRYPTODELETE
        - CRYPTODELETELIVEHASH
        - CRYPTOTRANSFER
        - CRYPTOUPDATEACCOUNT
        - FILEAPPEND
        - FILECREATE
        - FILEDELETE
        - FILEUPDATE
        - FREEZE
        - SCHEDULECREATE
        - SCHEDULEDELETE
        - SCHEDULESIGN
        - SYSTEMDELETE
        - SYSTEMUNDELETE
        - TOKENASSOCIATE
        - TOKENBURN
        - TOKENCREATION
        - TOKENDELETION
        - TOKENDISSOCIATE
        - TOKENFEESCHEDULEUPDATE
        - TOKENFREEZE
        - TOKENGRANTKYC
        - TOKENMINT
        - TOKENPAUSE
        - TOKENREVOKEKYC
        - TOKENUNFREEZE
        - TOKENUNPAUSE
        - TOKENUPDATE
        - TOKENWIPE
        - UNCHECKEDSUBMIT
    Tokens:
      type: array
      items:
        $ref: '#/components/schemas/Token'
    TopicMessage:
      type: object
      properties:
        chunk_info:
          $ref: '#/components/schemas/ChunkInfo'
        consensus_timestamp:
          $ref: '#/components/schemas/Timestamp'
        message:
          type: string
        payer_account_id:
          $ref: '#/components/schemas/EntityId'
        running_hash:
          type: string
          format: byte
        running_hash_version:
          type: number
        sequence_number:
          type: number
        topic_id:
          $ref: '#/components/schemas/EntityId'
      required:
        - consensus_timestamp
        - message
        - payer_account_id
        - running_hash
        - running_hash_version
        - sequence_number
        - topic_id
      example:
        chunk_info:
          initial_transaction_id: "0.0.10-1234567890-000000321"
          nonce: 3
          number: 1
          total: 2
          scheduled: true
        consensus_timestamp: "1234567890.000000001"
        message: bWVzc2FnZQ==
        payer_account_id: 0.0.10
        running_hash: cnVubmluZ19oYXNo
        running_hash_version: 2
        sequence_number: 1
        topic_id: 0.0.7
    TopicMessages:
      type: array
      items:
        $ref: '#/components/schemas/TopicMessage'
    Transaction:
      type: object
      properties:
        assessed_custom_fees:
          type: array
          items:
            type: object
            properties:
              amount:
                type: number
              collector_account_id:
                $ref: '#/components/schemas/EntityId'
              effective_payer_account_ids:
                type: array
                items:
                  $ref: '#/components/schemas/EntityId'
              token_id:
                $ref: '#/components/schemas/EntityId'
        bytes:
          type: string
          format: byte
          nullable: true
        charged_tx_fee:
          type: number
        consensus_timestamp:
          $ref: '#/components/schemas/Timestamp'
        entity_id:
          $ref: '#/components/schemas/EntityId'
        max_fee:
          type: string
        memo_base64:
          nullable: true
        name:
          $ref: '#/components/schemas/TransactionTypes'
        nft_transfers:
          type: array
          items:
            type: object
            properties:
              receiver_account_id:
                $ref: '#/components/schemas/EntityId'
              sender_account_id:
                $ref: '#/components/schemas/EntityId'
              serial_number:
                type: number
              token_id:
                $ref: '#/components/schemas/EntityId'
            required:
              - serial_number
              - token_id
        node:
          $ref: '#/components/schemas/EntityId'
        nonce:
          type: integer
          minimum: 0
        parent_consensus_timestamp:
          $ref: '#/components/schemas/TimestampNullable'
        result:
          type: string
        scheduled:
          type: boolean
        token_transfers:
          type: array
          items:
            type: object
            properties:
              token_id:
                $ref: '#/components/schemas/EntityId'
              account:
                $ref: '#/components/schemas/EntityId'
              amount:
                type: number
            required:
              - token_id
              - account
              - amount
        transaction_hash:
          type: string
          format: byte
        transaction_id:
          type: string
        transfers:
          type: array
          items:
            type: object
            properties:
              account:
                $ref: '#/components/schemas/EntityId'
              amount:
                type: number
            required:
              - account
              - amount
        valid_duration_seconds:
          type: string
        valid_start_timestamp:
          $ref: '#/components/schemas/Timestamp'
      example:
        consensus_timestamp: "1234567890.000000007"
        transaction_hash: "vigzKe2J7fv4ktHBbNTSzQmKq7Lzdq1/lJMmHT+a2KgvdhAuadlvS4eKeqKjIRmW"
        valid_start_timestamp: "1234567890.000000006"
        charged_tx_fee: 7
        memo_base64: null
        bytes: null
        result: SUCCESS
        entity_id: "0.0.2281979"
        name: CRYPTOTRANSFER
        nft_transfers:
          - receiver_account_id: 0.0.121
            sender_account_id: 0.0.122
            serial_number: 1
            token_id: 0.0.123
          - receiver_account_id: 0.0.321
            sender_account_id: 0.0.422
            serial_number: 2
            token_id: 0.0.123
        max_fee: 33
        valid_duration_seconds: 11
        node: 0.0.3
        transaction_id: 0.0.8-1234567890-000000006
        scheduled: false
        transfers:
          - account: 0.0.3
            amount: 2
          - account: 0.0.8
            amount: -3
          - account: 0.0.98
            amount: 1
        token_transfers:
          - token_id: 0.0.90000
            account: 0.0.9
            amount: 1200
          - token_id: 0.0.90000
            account: 0.0.8
            amount: -1200
        assessed_custom_fees:
          - amount: 100
            collector_account_id: 0.0.10
            effective_payer_account_ids:
              - 0.0.8
              - 0.0.72
            token_id: 0.0.90001
    Transactions:
      type: array
      items:
        $ref: '#/components/schemas/Transaction'
  responses:
    NotFoundError:
      description: Not Found
      content:
        application/json:
          schema:
            $ref: '#/components/schemas/Error'
          example:
            _status:
              messages:
                - message: Not found
    TopicNotFound:
      description: Topic Not Found
      content:
        application/json:
          schema:
            $ref: '#/components/schemas/Error'
          example:
            _status:
              messages:
                - message: No such topic id - 7
    TransactionNotFound:
      description: Transaction Not Found
      content:
        application/json:
          schema:
            $ref: '#/components/schemas/Error'
          example:
            _status:
              messages:
                - message: Transaction not found
    InvalidParameterError:
      description: Invalid parameter
      content:
        application/json:
          schema:
            $ref: '#/components/schemas/Error'
          example:
            _status:
              messages:
                - message: "Invalid parameter: account.id"
                - message: Invalid Transaction id. Please use \shard.realm.num-sss-nnn\ format where sss are seconds and nnn are nanoseconds
    ServiceUnavailableError:
      description: Service Unavailable
      content:
        application/json:
          schema:
            $ref: '#/components/schemas/Error'
          example:
            _status:
              messages:
                - message: Require at least 1/3 signature files to prove consensus, got 1 out of 4 for file 2019-10-11T13_33_25.526889Z.rcd_sig
  parameters:
    accountAliasOrAccountIdPathParam:
      name: accountAliasOrAccountId
      in: path
      description: Account alias or account id
      required: true
      examples:
        aliasOnly:
          value: HIQQEXWKW53RKN4W6XXC4Q232SYNZ3SZANVZZSUME5B5PRGXL663UAQA
        realmAlias:
          value: 0.HIQQEXWKW53RKN4W6XXC4Q232SYNZ3SZANVZZSUME5B5PRGXL663UAQA
        shardRealmAlias:
          value: 0.1.HIQQEXWKW53RKN4W6XXC4Q232SYNZ3SZANVZZSUME5B5PRGXL663UAQA
        accountNumOnly:
          value: 8
        realmAccountNum:
          value: 0.8
        shardRealmAccountNum:
          value: 0.0.8
      schema:
        oneOf:
          - $ref: '#/components/schemas/AccountAlias'
          - $ref: '#/components/schemas/EntityId'
    accountBalanceQueryParam:
      name: account.balance
      in: query
      description: The optional balance value to compare against
      explode: true
      examples:
        noValue:
          summary: --
          value: ""
        noOperator:
          summary: Example of equals with no operator
          value: 100
        eqOperator:
          summary: Example of equals operator
          value: eq:200
        neOperator:
          summary: Example of not equals operator
          value: ne:300
        gtOperator:
          summary: Example of greater than operator
          value: gt:400
        gteOperator:
          summary: Example of greater than or equals operator
          value: gte:500
        ltOperator:
          summary: Example of less than operator
          value: lt:600
        lteOperator:
          summary: Example of less than or equals operator
          value: lte:700
      schema:
        type: string
        pattern: ^((gte?|lte?|eq|ne)\:)?\d{1,10}$
    accountIdQueryParam:
      name: account.id
      in: query
      description: The ID of the account to return information for
      explode: true
      examples:
        noValue:
          summary: --
          value: ""
        entityNumNoOperator:
          summary: Example of entityNum equals with no operator
          value: 100
        idNoOperator:
          summary: Example of id equals with no operator
          value: 0.0.100
        entityNumEqOperator:
          summary: Example of entityNum equals operator
          value: eq:200
        idEqOperator:
          summary: Example of id equals operator
          value: eq:0.0.200
        entityNumNeOperator:
          summary: Example of entityNum not equals operator
          value: ne:300
        idNeOperator:
          summary: Example of id not equals operator
          value: ne:0.0.300
        entityNumGtOperator:
          summary: Example of entityNum greater than operator
          value: gt:400
        idGtOperator:
          summary: Example of id greater than operator
          value: gt:0.0.400
        entityNumGteOperator:
          summary: Example of entityNum greater than or equals operator
          value: gte:500
        idGteOperator:
          summary: Example of id greater than or equals operator
          value: gte:0.0.500
        entityNumLtOperator:
          summary: Example of entityNum less than operator
          value: lt:600
        idLtOperator:
          summary: Example of id less than operator
          value: lt:0.0.600
        entityNumLteOperator:
          summary: Example of entityNum less than or equals operator
          value: lte:700
        idLteOperator:
          summary: Example of id less than or equals operator
          value: lte:0.0.700
      schema:
        $ref: '#/components/schemas/EntityIdQuery'
    accountPublicKeyQueryParam:
      name: account.publickey
      in: query
      description: The account's public key to compare against
      example: 3c3d546321ff6f63d701d2ec5c277095874e19f4a235bee1e6bb19258bf362be
      schema:
        type: string
    balanceQueryParam:
      name: balance
      in: query
      description: Whether to include balance information or not
      example: true
      schema:
        type: boolean
        default: true
    contractIdQueryParam:
      name: contract.id
      description: The ID of the smart contract
      in: query
      examples:
        noValue:
          summary: --
          value: ""
        entityNumNoOperator:
          summary: Example of entityNum equals with no operator
          value: 100
        idNoOperator:
          summary: Example of id equals with no operator
          value: 0.0.100
        entityNumEqOperator:
          summary: Example of entityNum equals operator
          value: eq:200
        idEqOperator:
          summary: Example of id equals operator
          value: eq:0.0.200
        entityNumNeOperator:
          summary: Example of entityNum not equals operator
          value: ne:300
        idNeOperator:
          summary: Example of id not equals operator
          value: ne:0.0.300
        entityNumGtOperator:
          summary: Example of entityNum greater than operator
          value: gt:400
        idGtOperator:
          summary: Example of id greater than operator
          value: gt:0.0.400
        entityNumGteOperator:
          summary: Example of entityNum greater than or equals operator
          value: gte:500
        idGteOperator:
          summary: Example of id greater than or equals operator
          value: gte:0.0.500
        entityNumLtOperator:
          summary: Example of entityNum less than operator
          value: lt:600
        idLtOperator:
          summary: Example of id less than operator
          value: lt:0.0.600
        entityNumLteOperator:
          summary: Example of entityNum less than or equals operator
          value: lte:700
        idLteOperator:
          summary: Example of id less than or equals operator
          value: lte:0.0.700
      schema:
        $ref: '#/components/schemas/EntityIdQuery'
    # Path parameters for different IDs.
    contractIdPathParam:
      name: contractId
      in: path
      required: true
      description: Contract id
      schema:
        $ref: '#/components/schemas/EntityId'
    entityIdPathParam:
      name: entityId
      in: path
      required: true
      description: Entity id
      schema:
        $ref: '#/components/schemas/EntityId'
    scheduleIdPathParam:
      name: scheduleId
      in: path
      required: true
      description: Schedule id
      schema:
        $ref: '#/components/schemas/EntityId'
    tokenIdPathParam:
      name: tokenId
      in: path
      required: true
      description: Token id
      schema:
        $ref: '#/components/schemas/EntityId'
    topicIdPathParam:
      name: topicId
      in: path
      required: true
      description: Topic id
      schema:
        $ref: '#/components/schemas/EntityId'
    fromQueryParam:
      name: from
      in: query
      description: Account ID or solidity address executing the contract
      schema:
        oneOf:
          - $ref: '#/components/schemas/EntityId'
          - $ref: '#/components/schemas/SolidityAddress'
    logIndexQueryParam:
      name: index
      in: query
      description: Contract log index
      schema:
        type: integer
        minimum: 0
    limitQueryParam:
      name: limit
      in: query
      description: The maximimum number of items to return
      example: 2
      schema:
        type: integer
        default: 25
        minimum: 1
        maximum: 100
    nonceQueryParam:
      name: nonce
      in: query
      description: >-
        Filter the query result by the nonce of the transaction. A zero nonce represents user submitted transactions
        while a non-zero nonce is generated by main nodes. The filter honors the last value. If not specified,
        all transactions with specified payer account ID and valid start timestamp match.
      example: 0
      schema:
        type: integer
        minimum: 0
    nonceQueryParamWithDefault:
      name: nonce
      in: query
      description: >-
        Filter the query result by the nonce of the transaction. A zero nonce represents user submitted transactions
        while a non-zero nonce is generated by main nodes. The filter honors the last value. Default is 0 when
        not specified.
      example: 1
      schema:
        type: integer
        default: 0
        minimum: 0
    orderQueryParam:
      name: order
      in: query
      description: The order in which items are listed
      example: desc
      schema:
        enum: [ asc, desc ]
        default: asc
    orderQueryParamDesc:
      name: order
      in: query
      description: The order in which items are listed
      example: asc
      schema:
        enum: [ asc, desc ]
        default: desc
    publicKeyQueryParam:
      name: publickey
      in: query
      description: The public key to compare against
      example: 3c3d546321ff6f63d701d2ec5c277095874e19f4a235bee1e6bb19258bf362be
      schema:
        type: string
    scheduledQueryParam:
      name: scheduled
      in: query
      description: >-
        Filter transactions by the scheduled flag. If true, return information for the scheduled transaction. If false,
        return information for the non-scheduled transaction. If not present, return information for all transactions
        matching transactionId.
      schema:
        type: boolean
    scheduledQueryParamWithDefault:
      name: scheduled
      in: query
      description: >-
        Filter transactions by the scheduled flag. If true, return information for the scheduled transaction.
        If false, return information for the non-scheduled transaction.
      schema:
        type: boolean
        default: false
    scheduleIdQueryParam:
      name: schedule.id
      description: The ID of the schedule to return information for
      in: query
      examples:
        noValue:
          summary: --
          value: ""
        entityNumNoOperator:
          summary: Example of entityNum equals with no operator
          value: 100
        idNoOperator:
          summary: Example of id equals with no operator
          value: 0.0.100
        entityNumEqOperator:
          summary: Example of entityNum equals operator
          value: eq:200
        idEqOperator:
          summary: Example of id equals operator
          value: eq:0.0.200
        entityNumNeOperator:
          summary: Example of entityNum not equals operator
          value: ne:300
        idNeOperator:
          summary: Example of id not equals operator
          value: ne:0.0.300
        entityNumGtOperator:
          summary: Example of entityNum greater than operator
          value: gt:400
        idGtOperator:
          summary: Example of id greater than operator
          value: gt:0.0.400
        entityNumGteOperator:
          summary: Example of entityNum greater than or equals operator
          value: gte:500
        idGteOperator:
          summary: Example of id greater than or equals operator
          value: gte:0.0.500
        entityNumLtOperator:
          summary: Example of entityNum less than operator
          value: lt:600
        idLtOperator:
          summary: Example of id less than operator
          value: lt:0.0.600
        entityNumLteOperator:
          summary: Example of entityNum less than or equals operator
          value: lte:700
        idLteOperator:
          summary: Example of id less than or equals operator
          value: lte:0.0.700
      schema:
        $ref: '#/components/schemas/EntityIdQuery'
    serialNumberPathParam:
      name: serialNumber
      in: path
      required: true
      description: The nft serial number
      example: 1
      schema:
        type: integer
        format: int64
        default: 1
        minimum: 1
        maximum: 9223372036854775807
    serialNumberQueryParam:
      name: serialnumber
      in: query
      description: The nft serial number (64 bit type)
      example: 2
      schema:
        type: integer
        format: int64
        default: 1
        minimum: 1
        maximum: 9223372036854775807
    timestampQueryParam:
      description: The consensus timestamp in seconds.nanoseconds format with an optional comparison operator
      name: timestamp
      in: query
      explode: true
      examples:
        noValue:
          summary: --
          value: ""
        secondsNoOperator:
          summary: Example of seconds equals with no operator
          value: 1234567890
        timestampNoOperator:
          summary: Example of timestamp equals with no operator
          value: 1234567890.000000100
        secondsEqOperator:
          summary: Example of seconds equals with operator
          value: eq:1234567890
        timestampEqOperator:
          summary: Example of timestamp equals with operator
          value: eq:1234567890.000000200
        secondsNeOperator:
          summary: Example of seconds not equals operator
          value: ne:1234567890
        timestampNeOperator:
          summary: Example of timestamp not equals operator
          value: ne:1234567890.000000300
        secondsGtOperator:
          summary: Example of seconds greater than operator
          value: gt:1234567890
        timestampGtOperator:
          summary: Example of timestamp greater than operator
          value: gt:1234567890.000000400
        secondsGteOperator:
          summary: Example of seconds greater than or equals operator
          value: gte:1234567890
        timestampGteOperator:
          summary: Example of timestamp greater than or equals operator
          value: gte:1234567890.000000500
        secondsLtOperator:
          summary: Example of seconds less than operator
          value: lt:1234567890
        timestampLtOperator:
          summary: Example of timestamp less than operator
          value: lt:1234567890.000000600
        secondsLteOperator:
          summary: Example of seconds less than or equals operator
          value: lte:1234567890
        timestampLteOperator:
          summary: Example of timestamp less than or equals operator
          value: lte:1234567890.000000700
      schema:
        type: array
        items:
          type: string
          pattern: ^((eq|gt|gte|lt|lte|ne):)?\d{1,10}(.\d{1,9})?$
    timestampPathParam:
      name: timestamp
      in: path
      description: The timestamp at which the associated transaction reached consensus
      required: true
      example: 1234567890.000000700
      schema:
        type: string
        pattern: ^\d{1,10}(.\d{1,9})?$
    tokenInfoTimestampQueryParam:
      name: timestamp
      in: query
      explode: true
      examples:
        noValue:
          summary: --
          value: ""
        secondsNoOperator:
          summary: Example of seconds equals with no operator
          value: 1234567890
        timestampNoOperator:
          summary: Example of timestamp equals with no operator
          value: 1234567890.000000100
        secondsEqOperator:
          summary: Example of seconds equals with operator
          value: eq:1234567890
        timestampEqOperator:
          summary: Example of timestamp equals with operator
          value: eq:1234567890.000000200
        secondsLtOperator:
          summary: Example of seconds less than operator
          value: lt:1234567890
        timestampLtOperator:
          summary: Example of timestamp less than operator
          value: lt:1234567890.000000600
        secondsLteOperator:
          summary: Example of seconds less than or equals operator
          value: lte:1234567890
        timestampLteOperator:
          summary: Example of timestamp less than or equals operator
          value: lte:1234567890.000000700
      schema:
        type: string
        pattern: ^((eq|lt|lte):)?\d{1,10}(.\d{1,9})?$
    logTopic0QueryParam:
      name: topic0
      in: query
      description: The first topic associated with a contract log. Requires a timestamp range also be populated.
      example: 0x5908baf1fe6ba0149e9bf0af1346476940e92be2436cfccbe428b71009767a10
      schema:
        $ref: '#/components/schemas/LogTopicQueryParam'
    logTopic1QueryParam:
      name: topic1
      in: query
      description: The second topic associated with a contract log. Requires a timestamp range also be populated.
      example: 0x5908baf1fe6ba0149e9bf0af1346476940e92be2436cfccbe428b71009767a10
      schema:
        $ref: '#/components/schemas/LogTopicQueryParam'
    logTopic2QueryParam:
      name: topic2
      in: query
      description: The third topic associated with a contract log. Requires a timestamp range also be populated.
      example: 0x5908baf1fe6ba0149e9bf0af1346476940e92be2436cfccbe428b71009767a10
      schema:
        $ref: '#/components/schemas/LogTopicQueryParam'
    logTopic3QueryParam:
      name: topic3
      in: query
      description: The fourth topic associated with a contract log. Requires a timestamp range also be populated.
      example: 0x5908baf1fe6ba0149e9bf0af1346476940e92be2436cfccbe428b71009767a10
      schema:
        $ref: '#/components/schemas/LogTopicQueryParam'
    transactionTypeQueryParam:
      name: transactiontype
      in: query
      example: cryptotransfer
      schema:
        $ref: '#/components/schemas/TransactionTypes'
    transactionIdPathParam:
      name: transactionId
      in: path
      required: true
      description: Transaction id
      example: 0.0.10-1234567890-000000000
      schema:
        type: string
    tokenIdQueryParam:
      name: token.id
      description: The ID of the token to return information for
      in: query
      examples:
        noValue:
          summary: --
          value: ""
        entityNumNoOperator:
          summary: Example of entityNum equals with no operator
          value: 100
        idNoOperator:
          summary: Example of id equals with no operator
          value: 0.0.100
        entityNumEqOperator:
          summary: Example of entityNum equals operator
          value: eq:200
        idEqOperator:
          summary: Example of id equals operator
          value: eq:0.0.200
        entityNumNeOperator:
          summary: Example of entityNum not equals operator
          value: ne:300
        idNeOperator:
          summary: Example of id not equals operator
          value: ne:0.0.300
        entityNumGtOperator:
          summary: Example of entityNum greater than operator
          value: gt:400
        idGtOperator:
          summary: Example of id greater than operator
          value: gt:0.0.400
        entityNumGteOperator:
          summary: Example of entityNum greater than or equals operator
          value: gte:500
        idGteOperator:
          summary: Example of id greater than or equals operator
          value: gte:0.0.500
        entityNumLtOperator:
          summary: Example of entityNum less than operator
          value: lt:600
        idLtOperator:
          summary: Example of id less than operator
          value: lt:0.0.600
        entityNumLteOperator:
          summary: Example of entityNum less than or equals operator
          value: lte:700
        idLteOperator:
          summary: Example of id less than or equals operator
          value: lte:0.0.700
      schema:
        $ref: '#/components/schemas/EntityIdQuery'
    tokenTypeQueryParam:
      name: type
      in: query
      example:
        - ALL
        - FUNGIBLE_COMMON
        - NON_FUNGIBLE_UNIQUE
      explode: true
      schema:
        type: array
        items:
          type: string<|MERGE_RESOLUTION|>--- conflicted
+++ resolved
@@ -983,14 +983,12 @@
         tokens:
           - token_id: 0.0.200001
             balance: 8
-<<<<<<< HEAD
     Bloom:
       description: The hex encoded bloom filter
       example: '0x549358c4c2e573e02410ef7b5a5ffa5f36dd7398'
       format: binary
       nullable: true
       type: string
-=======
     ChunkInfo:
       type: object
       nullable: true
@@ -1013,7 +1011,6 @@
         number: 1
         scheduled: true
         total: 2
->>>>>>> 73f1a367
     Contract:
       type: object
       properties:
