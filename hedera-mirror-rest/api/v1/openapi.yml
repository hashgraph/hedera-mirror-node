openapi: 3.0.3
paths:
  /api/v1/accounts:
    get:
      summary: List account entities on network
      description: Returns a list of all account entity items on the network.
      operationId: listAccounts
      parameters:
        - $ref: '#/components/parameters/accountBalanceQueryParam'
        - $ref: '#/components/parameters/accountIdQueryParam'
        - $ref: '#/components/parameters/accountPublicKeyQueryParam'
        - $ref: '#/components/parameters/balanceQueryParam'
        - $ref: '#/components/parameters/limitQueryParam'
        - $ref: '#/components/parameters/orderQueryParam'
      responses:
        200:
          description: OK
          content:
            application/json:
              schema:
                $ref: '#/components/schemas/AccountsResponse'
        400:
          $ref: '#/components/responses/InvalidParameterError'
      tags:
        - accounts
  /api/v1/accounts/{accountAliasOrAccountId}:
    get:
      summary: Get account by alias or id
      description: Return the account transactions and balance information given an account alias or an account id
      operationId: getAccountByAliasOrId
      parameters:
        - $ref: '#/components/parameters/accountAliasOrAccountIdPathParam'
        - $ref: '#/components/parameters/transactionTypeQueryParam'
      responses:
        200:
          description: OK
          content:
            application/json:
              schema:
                $ref: '#/components/schemas/AccountBalanceTransactions'
        400:
          $ref: '#/components/responses/InvalidParameterError'
        404:
          $ref: '#/components/responses/NotFoundError'
      tags:
        - accounts
  /api/v1/accounts/{accountAliasOrAccountId}/nfts:
    get:
      summary: Get nfts for an account info
      description: |
        Returns information for all non-fungible tokens for an account.

        ## Ordering
        When considering NFTs, their order is governed by a combination of their numerical **token.Id** and **serialnumber** values, with **token.id** being the parent column.
        A serialnumbers value governs its order within the given token.id

        In that regard, if a user acquired a set of NFTs in the order (2-2, 2-4 1-5, 1-1, 1-3, 3-3, 3-4), the following layouts illustrate the ordering expectations for ownership listing
        1. **All NFTs in ASC order**: 1-1, 1-3, 1-5, 2-2, 2-4, 3-3, 3-4
        2. **All NFTs in DESC order**: 3-4, 3-3, 2-4, 2-2, 1-5, 1-3, 1-1
        3. **NFTs above 1-1 in ASC order**: 1-3, 1-5, 2-2, 2-4, 3-3, 3-4
        4. **NFTs below 3-3 in ASC order**: 1-1, 1-3, 1-5, 2-2, 2-4
        5. **NFTs between 1-3 and 3-3 inclusive in DESC order**: 3-4, 3-3, 2-4, 2-2, 1-5, 1-3

        Note: The default order for this API is currently DESC

        ## Filtering
        When filtering there are some restrictions enforced to ensure correctness and scalability.

        **The table below defines the restrictions and support for the NFT ownership endpoint**

        | Query Param   | Comparison Operator | Support | Description           | Example |
        | ------------- | ------------------- | ------- | --------------------- | ------- |
        | token.id      | eq                  | Y       | Single occurrence only. | ?token.id=X |
        |               | ne                  | N       | | |
        |               | lt(e)               | Y       | Single occurrence only. | ?token.id=lte:X |
        |               | gt(e)               | Y       | Single occurrence only. | ?token.id=gte:X |
        | serialnumber  | eq                  | Y       | Single occurrence only. Requires the presence of a **token.id** query | ?serialnumber=Y |
        |               | ne                  | N       | | |
        |               | lt(e)               | Y       | Single occurrence only. Requires the presence of an **lte** **token.id** query | ?token.id=lte:X&serialnumber=lt:Y |
        |               | gt(e)               | Y       | Single occurrence only. Requires the presence of an **gte** **token.id** query | ?token.id=gte:X&serialnumber=gt:Y |
        | spender.id    | eq                  | Y       | | ?spender.id=Z |
        |               | ne                  | N       | | |
        |               | lt(e)               | Y       | | ?spender.id=lt:Z |
        |               | gt(e)               | Y       | | ?spender.id=gt:Z |

        Note: When searching across a range for individual NFTs a **serialnumber** with an additional **token.id** query filter must be provided.
        Both filters must be a single occurrence of **gt(e)** or **lt(e)** which provide a lower and or upper boundary for search.

      operationId: listNftByAccountId
      parameters:
        - $ref: '#/components/parameters/accountAliasOrAccountIdPathParam'
        - $ref: '#/components/parameters/tokenIdQueryParam'
        - $ref: '#/components/parameters/serialNumberQueryParam'
        - $ref: '#/components/parameters/spenderIdQueryParam'
        - $ref: '#/components/parameters/limitQueryParam'
        - $ref: '#/components/parameters/orderQueryParamDesc'
      responses:
        200:
          description: OK
          content:
            application/json:
              schema:
                $ref: '#/components/schemas/Nfts'
        400:
          $ref: '#/components/responses/InvalidParameterError'
        404:
          $ref: '#/components/responses/NotFoundError'
      tags:
        - accounts
  /api/v1/accounts/{accountAliasOrAccountId}/allowances/crypto:
    get:
      summary: Get crypto allowances for an account info
      description: Returns information for all crypto allowances for an account.
      operationId: listCryptoAllowancesByAccountId
      parameters:
        - $ref: '#/components/parameters/accountAliasOrAccountIdPathParam'
        - $ref: '#/components/parameters/spenderIdQueryParam'
        - $ref: '#/components/parameters/limitQueryParam'
        - $ref: '#/components/parameters/orderQueryParamDesc'
      responses:
        200:
          description: OK
          content:
            application/json:
              schema:
                $ref: '#/components/schemas/CryptoAllowancesResponse'
        400:
          $ref: '#/components/responses/InvalidParameterError'
        404:
          $ref: '#/components/responses/NotFoundError'
      tags:
        - accounts
  /api/v1/accounts/{accountAliasOrAccountId}/allowances/tokens:
    get:
      summary: Get fungible token allowances for an account
      description: |
        Returns information for fungible token allowances for an account.

        ## Ordering
        The order is governed by a combination of the spender id and the token id values, with spender id being the parent column.
        The token id value governs its order within the given spender id.

        Note: The default order for this API is currently ASC

        ## Filtering
        When filtering there are some restrictions enforced to ensure correctness and scalability.

        **The table below defines the restrictions and support for the token allowances endpoint**

        | Query Param   | Comparison Operator | Support | Description           | Example |
        | ------------- | ------------------- | ------- | --------------------- | ------- |
        | spender.id    | eq                  | Y       | Single occurrence only. | ?spender.id=X |
        |               | ne                  | N       | | |
        |               | lt(e)               | Y       | Single occurrence only. | ?spender.id=lte:X |
        |               | gt(e)               | Y       | Single occurrence only. | ?spender.id=gte:X |
        | token.id      | eq                  | Y       | Single occurrence only. Requires the presence of a **spender.id** query | ?token.id=lt:Y |
        |               | ne                  | N       | | |
        |               | lt(e)               | Y       | Single occurrence only. Requires the presence of an **lte** **spender.id** query | ?spender.id=lte:X&token.id=lt:Y |
        |               | gt(e)               | Y       | Single occurrence only. Requires the presence of an **gte** **spender.id** query | ?spender.id=gte:X&token.id=gt:Y |

        Both filters must be a single occurrence of **gt(e)** or **lt(e)** which provide a lower and or upper boundary for search.

      operationId: listTokenAllowancesByAccountId
      parameters:
        - $ref: '#/components/parameters/accountAliasOrAccountIdPathParam'
        - $ref: '#/components/parameters/spenderIdQueryParam'
        - $ref: '#/components/parameters/tokenIdQueryParam'
        - $ref: '#/components/parameters/limitQueryParam'
        - $ref: '#/components/parameters/orderQueryParam'
      responses:
        200:
          description: OK
          content:
            application/json:
              schema:
                $ref: '#/components/schemas/TokenAllowancesResponse'
        400:
          $ref: '#/components/responses/InvalidParameterError'
        404:
          $ref: '#/components/responses/NotFoundError'
      tags:
        - accounts
  /api/v1/balances:
    get:
      summary: List account balances
      description: Returns a timestamped list of account balances on the network. This includes both HBAR and token balances for accounts.
      operationId: listAccountBalances
      parameters:
        - $ref: '#/components/parameters/accountIdQueryParam'
        - $ref: '#/components/parameters/accountBalanceQueryParam'
        - $ref: '#/components/parameters/orderQueryParamDesc'
        - $ref: '#/components/parameters/accountPublicKeyQueryParam'
        - $ref: '#/components/parameters/timestampQueryParam'
        - $ref: '#/components/parameters/limitQueryParam'
      responses:
        200:
          description: OK
          content:
            application/json:
              schema:
                $ref: '#/components/schemas/BalancesResponse'
        400:
          $ref: '#/components/responses/InvalidParameterError'
      tags:
        - balances
  /api/v1/blocks:
    get:
      summary: List blocks
      description: Returns a list of blocks on the network.
      operationId: listBlocks
      parameters:
        - $ref: '#/components/parameters/blockNumberQueryParam'
        - $ref: '#/components/parameters/timestampQueryParam'
        - $ref: '#/components/parameters/orderQueryParamDesc'
        - $ref: '#/components/parameters/limitQueryParam'
      responses:
        200:
          description: OK
          content:
            application/json:
              schema:
                $ref: '#/components/schemas/BlocksResponse'
        400:
          $ref: '#/components/responses/InvalidParameterError'
      tags:
        - blocks
<<<<<<< HEAD
  /api/v1/blocks/{hashOrNumber}:
    get:
      summary: Get block by hash or number
      description: Returns the block information by given hash or number.
      operationId: getByHashOrNumber
      parameters:
        - $ref: '#/components/parameters/hashOrNumberPathParam'
      responses:
        200:
          description: OK
          content:
            application/json:
              schema:
                $ref: '#/components/schemas/BlockResponse'
        400:
          $ref: '#/components/responses/InvalidParameterError'
      tags:
        - blocks
=======
>>>>>>> 3a854200
  /api/v1/contracts:
    get:
      summary: List contract entities on network
      description: Returns a list of all contract entity items on the network.
      operationId: listContracts
      parameters:
        - $ref: '#/components/parameters/contractIdQueryParam'
        - $ref: '#/components/parameters/limitQueryParam'
        - $ref: '#/components/parameters/orderQueryParamDesc'
      responses:
        200:
          description: OK
          content:
            application/json:
              schema:
                $ref: '#/components/schemas/ContractsResponse'
        400:
          $ref: '#/components/responses/InvalidParameterError'
      tags:
        - contracts
  /api/v1/contracts/{contractIdOrAddress}:
    get:
      summary: Get contract by id
      description: Return the contract information given an id
      operationId: getContractById
      parameters:
        - $ref: '#/components/parameters/contractIdPathParam'
        - $ref: '#/components/parameters/timestampQueryParam'
      responses:
        200:
          description: OK
          content:
            application/json:
              schema:
                $ref: '#/components/schemas/ContractResponse'
        400:
          $ref: '#/components/responses/InvalidParameterError'
        404:
          $ref: '#/components/responses/NotFoundError'
      tags:
        - contracts
  /api/v1/contracts/{contractIdOrAddress}/results:
    get:
      summary: List contract results from a contract on the network
      description: Returns a list of all ContractResults for a contract's function executions.
      operationId: listContractResults
      parameters:
        - $ref: '#/components/parameters/contractIdPathParam'
        - $ref: '#/components/parameters/fromQueryParam'
        - $ref: '#/components/parameters/limitQueryParam'
        - $ref: '#/components/parameters/orderQueryParamDesc'
        - $ref: '#/components/parameters/timestampQueryParam'
      responses:
        200:
          description: OK
          content:
            application/json:
              schema:
                $ref: '#/components/schemas/ContractResultsResponse'
        400:
          $ref: '#/components/responses/InvalidParameterError'
      tags:
        - contracts
  /api/v1/contracts/{contractIdOrAddress}/results/{timestamp}:
    get:
      summary: Get the contract result from a contract on the network executed at a given timestamp
      description: Returns a single ContractResult for a contract's function executions at a specific timestamp.
      operationId: getContractResultByIdAndTimestamp
      parameters:
        - $ref: '#/components/parameters/contractIdPathParam'
        - $ref: '#/components/parameters/timestampPathParam'
      responses:
        200:
          description: OK
          content:
            application/json:
              schema:
                $ref: '#/components/schemas/ContractResultResponse'
        206:
          description: Partial Content
          content:
            application/json:
              schema:
                $ref: '#/components/schemas/ContractResultResponse'
        400:
          $ref: '#/components/responses/InvalidParameterError'
        404:
          $ref: '#/components/responses/NotFoundError'
      tags:
        - contracts
  /api/v1/contracts/results/{transactionId}:
    get:
      summary: Get the contract result from a contract on the network for a given transactionId
      description: Returns a single ContractResult for a contract's function executions for a given transactionId.
      operationId: getContractResultByTransactionId
      parameters:
        - $ref: '#/components/parameters/transactionIdPathParam'
        - $ref: '#/components/parameters/nonceQueryParamWithDefault'
      responses:
        200:
          description: OK
          content:
            application/json:
              schema:
                $ref: '#/components/schemas/ContractResultResponse'
        206:
          description: Partial Content
          content:
            application/json:
              schema:
                $ref: '#/components/schemas/ContractResultResponse'
        400:
          $ref: '#/components/responses/InvalidParameterError'
        404:
          $ref: '#/components/responses/NotFoundError'
      tags:
        - contracts
  /api/v1/contracts/{contractIdOrAddress}/results/logs:
    get:
      summary: List contract logs from a contract on the network
      description: >
        Search the logs of a specific contract across multiple contract calls. Chained logs are not
        included but can be found by calling `/api/v1/contracts/{contractId}/results/{timestamp}`
        or `/api/v1/contracts/results/{transactionId}`. When searching by topic a timestamp parameter must be supplied
        and span a time range of at most seven days.
      operationId: listContractLogs
      parameters:
        - $ref: '#/components/parameters/contractIdPathParam'
        - $ref: '#/components/parameters/logIndexQueryParam'
        - $ref: '#/components/parameters/limitQueryParam'
        - $ref: '#/components/parameters/orderQueryParamDesc'
        - $ref: '#/components/parameters/timestampQueryParam'
        - $ref: '#/components/parameters/logTopic0QueryParam'
        - $ref: '#/components/parameters/logTopic1QueryParam'
        - $ref: '#/components/parameters/logTopic2QueryParam'
        - $ref: '#/components/parameters/logTopic3QueryParam'
      responses:
        200:
          description: OK
          content:
            application/json:
              schema:
                $ref: '#/components/schemas/ContractLogsResponse'
        400:
          $ref: '#/components/responses/InvalidParameterError'
      tags:
        - contracts
  /api/v1/contracts/results/logs:
    get:
      summary: List contracts logs across many contracts on the network
      description: >
        Search the logs across many contracts with multiple contract calls. Chained logs are not
        included but can be found by calling `/api/v1/contracts/{contractId}/results/{timestamp}`
        or `/api/v1/contracts/results/{transactionId}`. When searching by topic a timestamp parameter must be supplied
        and span a time range of at most seven days.
      operationId: listContractsLogs
      parameters:
        - $ref: '#/components/parameters/logIndexQueryParam'
        - $ref: '#/components/parameters/limitQueryParam'
        - $ref: '#/components/parameters/orderQueryParamDesc'
        - $ref: '#/components/parameters/timestampQueryParam'
        - $ref: '#/components/parameters/logTopic0QueryParam'
        - $ref: '#/components/parameters/logTopic1QueryParam'
        - $ref: '#/components/parameters/logTopic2QueryParam'
        - $ref: '#/components/parameters/logTopic3QueryParam'
      responses:
        200:
          description: OK
          content:
            application/json:
              schema:
                $ref: '#/components/schemas/ContractLogsResponse'
        400:
          $ref: '#/components/responses/InvalidParameterError'
      tags:
        - contracts
  /api/v1/network/nodes:
    get:
      summary: Get the network address book nodes
      description: Returns the network's list of nodes used in consensus
      operationId: getNetworkNodes
      parameters:
        - $ref: '#/components/parameters/fileIdQueryParam'
        - $ref: '#/components/parameters/nodeIdQueryParam'
        - $ref: '#/components/parameters/limitQueryParam'
        - $ref: '#/components/parameters/orderQueryParam'
      responses:
        200:
          description: OK
          content:
            application/json:
              schema:
                $ref: '#/components/schemas/NetworkNodesResponse'
        400:
          $ref: '#/components/responses/InvalidParameterError'
      tags:
        - network
  /api/v1/network/supply:
    get:
      summary: Get the network supply
      description: Returns the network's released supply of hbars
      operationId: getNetworkSupply
      parameters:
        - $ref: '#/components/parameters/timestampQueryParam'
      responses:
        200:
          description: OK
          content:
            application/json:
              schema:
                $ref: '#/components/schemas/NetworkSupplyResponse'
        400:
          $ref: '#/components/responses/InvalidParameterError'
        404:
          $ref: '#/components/responses/NotFoundError'
      tags:
        - network
  /api/v1/schedules:
    get:
      summary: List schedules entities
      description: Lists schedules on the network that govern the execution logic of scheduled transactions. This includes executed and non executed schedules.
      operationId: listSchedules
      parameters:
        - $ref: '#/components/parameters/accountIdQueryParam'
        - $ref: '#/components/parameters/limitQueryParam'
        - $ref: '#/components/parameters/orderQueryParam'
        - $ref: '#/components/parameters/scheduleIdQueryParam'
      responses:
        200:
          description: OK
          content:
            application/json:
              schema:
                $ref: '#/components/schemas/SchedulesResponse'
        400:
          $ref: '#/components/responses/InvalidParameterError'
      tags:
        - schedules
  /api/v1/schedules/{scheduleId}:
    get:
      summary: Get schedule by id
      description: Returns schedule information based on the given schedule id
      operationId: getScheduleById
      parameters:
        - $ref: '#/components/parameters/scheduleIdPathParam'
      responses:
        200:
          description: OK
          content:
            application/json:
              schema:
                $ref: '#/components/schemas/Schedule'
        400:
          $ref: '#/components/responses/InvalidParameterError'
        404:
          $ref: '#/components/responses/NotFoundError'
      tags:
        - schedules
  /api/v1/transactions:
    get:
      summary: List transactions
      description: Lists transactions on the network. This includes successful and unsuccessful transactions.
      operationId: listTransactions
      parameters:
        - $ref: '#/components/parameters/accountIdQueryParam'
        - $ref: '#/components/parameters/limitQueryParam'
        - $ref: '#/components/parameters/orderQueryParamDesc'
        - $ref: '#/components/parameters/timestampQueryParam'
        - $ref: '#/components/parameters/transactionTypeQueryParam'
        - name: result
          in: query
          description: The transaction success type.
          schema:
            enum: [ success, fail ]
        - name: type
          in: query
          description: The transaction account balance modification type.
          schema:
            enum: [ credit, debit ]
      responses:
        200:
          description: OK
          content:
            application/json:
              schema:
                $ref: '#/components/schemas/TransactionsResponse'
        400:
          $ref: '#/components/responses/InvalidParameterError'
      tags:
        - transactions
  /api/v1/transactions/{transactionId}:
    get:
      summary: Get transaction by id
      description: Returns transaction information based on the given transaction id
      operationId: getTransactionById
      parameters:
        - $ref: '#/components/parameters/transactionIdPathParam'
        - $ref: '#/components/parameters/nonceQueryParam'
        - $ref: '#/components/parameters/scheduledQueryParam'
      responses:
        200:
          description: OK
          content:
            application/json:
              schema:
                $ref: '#/components/schemas/TransactionByIdResponse'
        400:
          $ref: '#/components/responses/InvalidParameterError'
        404:
          $ref: '#/components/responses/NotFoundError'
      tags:
        - transactions
  /api/v1/transactions/{transactionId}/stateproof:
    get:
      summary: Get stateproof information
      description: Returns the  contents of the address book file, signature files, and record file that can be used to validate the transaction occurred on the Hedera network given transaction id.
      operationId: getStateproofInfo
      parameters:
        - $ref: '#/components/parameters/transactionIdPathParam'
        - $ref: '#/components/parameters/nonceQueryParamWithDefault'
        - $ref: '#/components/parameters/scheduledQueryParamWithDefault'
      responses:
        200:
          description: OK
          content:
            application/json:
              schema:
                $ref: '#/components/schemas/StateProofResponse'
        400:
          $ref: '#/components/responses/InvalidParameterError'
        404:
          $ref: '#/components/responses/TransactionNotFound'
        502:
          $ref: '#/components/responses/ServiceUnavailableError'
      tags:
        - transactions
  /api/v1/topics/{topicId}/messages:
    get:
      summary: List topic messages by id
      description: Returns the list of topic messages for the given topic id.
      operationId: listTopicMessagesById
      parameters:
        - $ref: '#/components/parameters/topicIdPathParam'
        - name: sequencenumber
          in: query
          example: 2
          schema:
            type: integer
        - $ref: '#/components/parameters/timestampQueryParam'
        - name: encoding
          in: query
          example: base64
          schema:
            type: string
        - $ref: '#/components/parameters/limitQueryParam'
        - $ref: '#/components/parameters/orderQueryParamDesc'
      responses:
        200:
          description: OK
          content:
            application/json:
              schema:
                $ref: '#/components/schemas/TopicMessagesResponse'
        400:
          $ref: '#/components/responses/InvalidParameterError'
        404:
          $ref: '#/components/responses/TopicNotFound'
      tags:
        - topics
  /api/v1/topics/{topicId}/messages/{sequenceNumber}:
    get:
      summary: Get topic message by id and sequence number
      description: Returns a single topic message the given topic id and sequence number.
      operationId: getTopicMessageByIdAndSequenceNumber
      parameters:
        - $ref: '#/components/parameters/topicIdPathParam'
        - name: sequencenumber
          in: path
          required: true
          description: Topic message sequence number
          example: 2
          schema:
            type: integer
      responses:
        200:
          description: OK
          content:
            application/json:
              schema:
                $ref: '#/components/schemas/TopicMessagesResponse'
        400:
          $ref: '#/components/responses/InvalidParameterError'
        404:
          $ref: '#/components/responses/NotFoundError'
      tags:
        - topics
  /api/v1/topics/messages/{consensusTimestamp}:
    get:
      summary: Get topic message by consensusTimestamp
      description: Returns a topic message the given the consensusTimestamp.
      operationId: getTopicMessagesByConsensusTimestamp
      parameters:
        - $ref: '#/components/parameters/timestampPathParam'
      responses:
        200:
          description: OK
          content:
            application/json:
              schema:
                $ref: '#/components/schemas/TopicMessage'
        400:
          $ref: '#/components/responses/InvalidParameterError'
        404:
          $ref: '#/components/responses/NotFoundError'
      tags:
        - topics
  /api/v1/tokens:
    get:
      summary: List tokens
      description: Returns a list of tokens on the network.
      operationId: listTokens
      parameters:
        - $ref: '#/components/parameters/publicKeyQueryParam'
        - $ref: '#/components/parameters/tokenIdQueryParam'
        - $ref: '#/components/parameters/tokenTypeQueryParam'
        - $ref: '#/components/parameters/limitQueryParam'
        - $ref: '#/components/parameters/accountIdQueryParam'
        - $ref: '#/components/parameters/orderQueryParam'
      responses:
        200:
          description: OK
          content:
            application/json:
              schema:
                $ref: '#/components/schemas/TokensResponse'
        400:
          $ref: '#/components/responses/InvalidParameterError'
      tags:
        - tokens
  /api/v1/tokens/{tokenId}:
    get:
      summary: Get token by id
      description: Returns token entity information given the id
      operationId: getTokenById
      parameters:
        - $ref: '#/components/parameters/tokenIdPathParam'
        - $ref: '#/components/parameters/tokenInfoTimestampQueryParam'
      responses:
        200:
          description: OK
          content:
            application/json:
              schema:
                $ref: '#/components/schemas/TokenInfo'
              examples:
                FungibleToken:
                  value:
                    admin_key:
                      _type: ProtobufEncoded
                      key: 7b2231222c2231222c2231227d
                    auto_renew_account: 0.1.2
                    auto_renew_period:
                    created_timestamp: '1234567890.000000001'
                    deleted: false
                    decimals: 1000
                    expiry_timestamp:
                    freeze_default: false
                    freeze_key:
                      _type: ProtobufEncoded
                      key: 7b2231222c2231222c2231227d
                    initial_supply: 1000000
                    kyc_key:
                      _type: ProtobufEncoded
                      key: 7b2231222c2231222c2231227d
                    max_supply: 9223372036854776000
                    memo: "token memo"
                    modified_timestamp: '1234567890.000000001'
                    name: Token name
                    pause_key:
                      _type: ProtobufEncoded
                      key: 7b2231222c2231222c2231227d
                    pause_status: UNPAUSED
                    supply_key:
                      _type: ProtobufEncoded
                      key: 7b2231222c2231222c2231227d
                    supply_type: INFINITE
                    symbol: ORIGINALRDKSE
                    token_id: 0.10.1
                    total_supply: 1000000
                    treasury_account_id: 0.1.2
                    type: FUNGIBLE_COMMON
                    wipe_key:
                      _type: ProtobufEncoded
                      key: 7b2231222c2231222c2231227d
                    custom_fees:
                      created_timestamp: '1234567890.000000001'
                      fixed_fees:
                        - amount: 100
                          collector_account_id: 0.1.5
                          denominating_token_id: 0.10.8
                      fractional_fees:
                        - amount:
                            numerator: 12
                            denominator: 29
                          collector_account_id: 0.1.6
                          denominating_token_id: 0.10.9
                          maximum: 120
                          minimum: 30
                          net_of_transfers: true
                NonFungibleToken:
                  value:
                    admin_key:
                      _type: ProtobufEncoded
                      key: 7b2231222c2231222c2231227d
                    auto_renew_account: 0.1.2
                    auto_renew_period:
                    created_timestamp: '1234567890.000000001'
                    deleted: false
                    decimals: 0
                    expiry_timestamp:
                    freeze_default: false
                    freeze_key:
                      _type: ProtobufEncoded
                      key: 7b2231222c2231222c2231227d
                    initial_supply: 0
                    kyc_key:
                      _type: ProtobufEncoded
                      key: 7b2231222c2231222c2231227d
                    max_supply: 9223372036854776000
                    memo: "token memo"
                    modified_timestamp: '1234567890.000000001'
                    name: Token name
                    pause_key:
                      _type: ProtobufEncoded
                      key: 7b2231222c2231222c2231227d
                    pause_status: UNPAUSED
                    supply_key:
                      _type: ProtobufEncoded
                      key: 7b2231222c2231222c2231227d
                    supply_type: INFINITE
                    symbol: ORIGINALRDKSE
                    token_id: 0.10.1
                    total_supply: 1000000
                    treasury_account_id: 0.1.2
                    type: NON_FUNGIBLE_UNIQUE
                    wipe_key:
                      _type: ProtobufEncoded
                      key: 7b2231222c2231222c2231227d
                    custom_fees:
                      created_timestamp: '1234567890.000000001'
                      fixed_fees:
                        - amount: 100
                          collector_account_id: 0.1.5
                          denominating_token_id: 0.10.6
                      royalty_fees:
                        - amount:
                            numerator: 15
                            denominator: 37
                          collector_account_id: 0.1.6
                          fallback_fee:
                            amount: 100
                            denominating_token_id: 0.10.7
        400:
          $ref: '#/components/responses/InvalidParameterError'
        404:
          $ref: '#/components/responses/NotFoundError'
      tags:
        - tokens
  /api/v1/tokens/{tokenId}/balances:
    get:
      summary: List token balances
      description: Returns a list of token balances given the id. This represents the Token supply distribution across the network
      operationId: listTokenBalancesById
      parameters:
        - $ref: '#/components/parameters/tokenIdPathParam'
        - $ref: '#/components/parameters/accountIdQueryParam'
        - $ref: '#/components/parameters/accountBalanceQueryParam'
        - $ref: '#/components/parameters/orderQueryParam'
        - $ref: '#/components/parameters/accountPublicKeyQueryParam'
        - $ref: '#/components/parameters/timestampQueryParam'
        - $ref: '#/components/parameters/limitQueryParam'
      responses:
        200:
          description: OK
          content:
            application/json:
              schema:
                $ref: '#/components/schemas/TokenBalancesResponse'
        400:
          $ref: '#/components/responses/InvalidParameterError'
      tags:
        - tokens
  /api/v1/tokens/{tokenId}/nfts:
    get:
      summary: List nfts
      description: Returns a list of non-fungible tokens
      operationId: listNfts
      parameters:
        - $ref: '#/components/parameters/tokenIdPathParam'
        - $ref: '#/components/parameters/accountIdQueryParam'
        - $ref: '#/components/parameters/limitQueryParam'
        - $ref: '#/components/parameters/orderQueryParamDesc'
      responses:
        200:
          description: OK
          content:
            application/json:
              schema:
                $ref: '#/components/schemas/Nfts'
        400:
          $ref: '#/components/responses/InvalidParameterError'
        404:
          $ref: '#/components/responses/NotFoundError'
      tags:
        - tokens
  /api/v1/tokens/{tokenId}/nfts/{serialNumber}:
    get:
      summary: Get nft info
      description: Returns information for a non-fungible token
      operationId: listNftBySerialnumber
      parameters:
        - $ref: '#/components/parameters/tokenIdPathParam'
        - $ref: '#/components/parameters/serialNumberPathParam'
      responses:
        200:
          description: OK
          content:
            application/json:
              schema:
                $ref: '#/components/schemas/Nft'
        400:
          $ref: '#/components/responses/InvalidParameterError'
        404:
          $ref: '#/components/responses/NotFoundError'
      tags:
        - tokens
  /api/v1/tokens/{tokenId}/nfts/{serialNumber}/transactions:
    get:
      summary: Get an nfts transction history
      description: Returns a list of transactions for a given non-fungible token
      operationId: listNftTransactions
      parameters:
        - $ref: '#/components/parameters/tokenIdPathParam'
        - $ref: '#/components/parameters/serialNumberPathParam'
        - $ref: '#/components/parameters/limitQueryParam'
        - $ref: '#/components/parameters/orderQueryParamDesc'
      responses:
        200:
          description: OK
          content:
            application/json:
              schema:
                $ref: '#/components/schemas/NftTransactionHistory'
        206:
          description: Partial Content
          content:
            application/json:
              schema:
                $ref: '#/components/schemas/NftTransactionHistory'
        400:
          $ref: '#/components/responses/InvalidParameterError'
      tags:
        - tokens
tags:
  - name: accounts
    description: The accounts object represents the information associated with an account entity and returns a list of account information.
    externalDocs:
      url: https://docs.hedera.com/guides/docs/mirror-node-api/cryptocurrency-api#accounts
  - name: balances
    description: The balance object represents the balance of accounts on the Hedera network.
    externalDocs:
      url: https://docs.hedera.com/guides/docs/mirror-node-api/cryptocurrency-api#balances
  - name: contracts
    description: The contracts objects represents the information associated with contract entities.
  - name: schedules
    description: The schedules object represents the information associated with a schedule entity.
  - name: transactions
    description: The transaction object represents the transactions processed on the Hedera network.
    externalDocs:
      url: https://docs.hedera.com/guides/docs/mirror-node-api/cryptocurrency-api#transactions
  - name: topics
    description: The topics object represents the information associated with a topic entity and returns topic messages information.
    externalDocs:
      url: https://docs.hedera.com/guides/docs/mirror-node-api/cryptocurrency-api#topic-messages
  - name: tokens
    description: The tokens object represents the information associated with a token entity and returns a list of token information.
info:
  title: Hedera Mirror Node REST API
  version: 0.57.0-SNAPSHOT
  license:
    name: Apache-2.0
    url: 'https://www.apache.org/licenses/LICENSE-2.0.html'
  description: "The Mirror Node REST API offers the ability to query cryptocurrency transactions and account information from a Hedera managed mirror node.\n\nAvailable versions: [v1](/api/v1/docs). Base url: [/api/v1](/api/v1)"
  contact:
    name: Hedera Mirror Node Team
    email: mirrornode@hedera.com
    url: 'https://github.com/hashgraph/hedera-mirror-node'
externalDocs:
  description: Hedera REST API Docs
  url: 'https://docs.hedera.com/guides/docs/mirror-node-api/cryptocurrency-api'
servers:
  - description: The current REST API server
    url: ''
  - description: The production REST API servers
    url: '{scheme}://{network}.mirrornode.hedera.com'
    variables:
      scheme:
        default: https
        description: The URI scheme
        enum: [ http, https ]
      network:
        default: testnet
        description: The Hedera network in use
        enum: [ mainnet-public, mainnet, previewnet, testnet ]
components:
  schemas:
    AccountAlias:
      description: >-
        Account alias in the format of 'shard.realm.alias', 'realm.alias', or 'alias'. 'alias' is the RFC4648
        no-padding base32 encoded string of the account's alias.
      type: string
      pattern: ^(\d{1,5}\.){0,2}(?:[A-Z2-7]{8})*(?:[A-Z2-7]{2}|[A-Z2-7]{4,5}|[A-Z2-7]{7,8})$
    # API call responses.
    AccountsResponse:
      type: object
      properties:
        accounts:
          $ref: '#/components/schemas/Accounts'
        links:
          $ref: '#/components/schemas/Links'
    Allowance:
      type: object
      properties:
        amount_granted:
          description: The granted amount of the spender's allowance.
          format: int64
          type: integer
          example: 100
        owner:
          $ref: '#/components/schemas/EntityId'
        spender:
          $ref: '#/components/schemas/EntityId'
        timestamp:
          $ref: '#/components/schemas/TimestampRange'
    BalancesResponse:
      type: object
      properties:
        timestamp:
          $ref: '#/components/schemas/TimestampNullable'
        balances:
          type: array
          items:
            $ref: '#/components/schemas/AccountBalance'
        links:
          $ref: '#/components/schemas/Links'
    ContractResponse:
      allOf:
        - $ref: '#/components/schemas/Contract'
        - type: object
          properties:
            bytecode:
              type: string
              nullable: true
              format: binary
              description: The contract bytecode in hex
              example: "0x01021a1fdc9b"
    ContractsResponse:
      type: object
      properties:
        contracts:
          $ref: '#/components/schemas/Contracts'
        links:
          $ref: '#/components/schemas/Links'
    ContractResultResponse:
      type: object
      properties:
        contracts:
          $ref: '#/components/schemas/ContractResultDetails'
    ContractResultsResponse:
      type: object
      properties:
        contracts:
          $ref: '#/components/schemas/ContractResults'
        links:
          $ref: '#/components/schemas/Links'
    ContractLogsResponse:
      type: object
      properties:
        logs:
          $ref: '#/components/schemas/ContractLogs'
    CryptoAllowancesResponse:
      type: object
      properties:
        allowances:
          $ref: '#/components/schemas/CryptoAllowances'
        links:
          $ref: '#/components/schemas/Links'
    NetworkNodesResponse:
      type: object
      properties:
        nodes:
          $ref: '#/components/schemas/NetworkNodes'
        links:
          $ref: '#/components/schemas/Links'
    NetworkSupplyResponse:
      type: object
      properties:
        released_supply:
          description: The network's released supply of hbars in tinybars
          example: "3999999999999999949"
          type: string
        timestamp:
          allOf:
            - $ref: '#/components/schemas/Timestamp'
            - description: The consensus timestamp at which the released supply was valid
        total_supply:
          description: The network's total supply of hbars in tinybars
          example: "5000000000000000000"
          type: string
    SchedulesResponse:
      type: object
      properties:
        schedules:
          $ref: '#/components/schemas/Schedules'
        links:
          $ref: '#/components/schemas/Links'
<<<<<<< HEAD
    BlockResponse:
      allOf:
        - $ref: '#/components/schemas/Block'
        - type: object
=======
>>>>>>> 3a854200
    BlocksResponse:
      type: object
      properties:
        schedules:
          $ref: '#/components/schemas/Blocks'
        links:
          $ref: '#/components/schemas/Links'
    StateProofResponse:
      type: object
      properties:
        transactions:
          $ref: '#/components/schemas/StateProofFiles'
    TokenAllowancesResponse:
      type: object
      properties:
        allowances:
          $ref: '#/components/schemas/TokenAllowances'
        links:
          $ref: '#/components/schemas/Links'
    TokenBalancesResponse:
      type: object
      properties:
        timestamp:
          $ref: '#/components/schemas/TimestampNullable'
        balances:
          $ref: '#/components/schemas/TokenDistribution'
        links:
          $ref: '#/components/schemas/Links'
    TokensResponse:
      type: object
      properties:
        tokens:
          $ref: '#/components/schemas/Tokens'
        links:
          $ref: '#/components/schemas/Links'
    TopicMessagesResponse:
      type: object
      properties:
        messages:
          $ref: '#/components/schemas/TopicMessages'
        links:
          $ref: '#/components/schemas/Links'
    TransactionByIdResponse:
      type: object
      properties:
        transactions:
          $ref: '#/components/schemas/TransactionDetails'
    TransactionsResponse:
      type: object
      properties:
        transactions:
          $ref: '#/components/schemas/Transactions'
        links:
          $ref: '#/components/schemas/Links'
    # API objects.
    AccountInfo:
      type: object
      required:
        - account
        - balance
        - expiry_timestamp
        - auto_renew_period
        - key
        - deleted
        - max_automatic_token_associations
        - memo
        - receiver_sig_required
      properties:
        account:
          $ref: '#/components/schemas/EntityId'
        alias:
          $ref: '#/components/schemas/Alias'
        auto_renew_period:
          nullable: true
        balance:
          $ref: '#/components/schemas/Balance'
        deleted:
          type: boolean
          nullable: true
        expiry_timestamp:
          $ref: '#/components/schemas/TimestampNullable'
        key:
          $ref: '#/components/schemas/Key'
        max_automatic_token_associations:
          type: integer
          format: int32
          nullable: true
        memo:
          type: string
          nullable: true
        receiver_sig_required:
          nullable: true
          type: boolean
      example:
        account: 0.0.8
        alias: HIQQEXWKW53RKN4W6XXC4Q232SYNZ3SZANVZZSUME5B5PRGXL663UAQA
        auto_renew_period: null
        balance:
          timestamp: "0.000002345"
          balance: 80
          tokens:
            - token_id: 0.0.200001
              balance: 8
        deleted: false
        expiry_timestamp: null
        key: null
        max_automatic_token_associations: 200
        memo: "entity memo"
        receiver_sig_required: false
    Accounts:
      type: array
      items:
        $ref: '#/components/schemas/AccountInfo'
    AccountBalance:
      type: object
      required:
        - account
        - balance
        - tokens
      properties:
        account:
          $ref: '#/components/schemas/EntityId'
        balance:
          type: number
        tokens:
          type: array
          items:
            $ref: '#/components/schemas/TokenBalance'
      example:
        account: 0.15.10
        balance: 80
        tokens:
          - token_id: 0.0.200001
            balance: 8
    AccountBalanceTransactions:
      type: object
      properties:
        transactions:
          $ref: '#/components/schemas/Transactions'
        balance:
          $ref: '#/components/schemas/Balance'
        account:
          $ref: '#/components/schemas/EntityId'
        alias:
          $ref: '#/components/schemas/Alias'
        expiry_timestamp:
          $ref: '#/components/schemas/TimestampNullable'
        auto_renew_period:
          nullable: true
        key:
          $ref: '#/components/schemas/Key'
        deleted:
          type: boolean
        max_automatic_token_associations:
          type: integer
          format: int64
        memo:
          type: string
        receiver_sig_required:
          type: boolean
        links:
          $ref: '#/components/schemas/Links'
    Alias:
      description: RFC4648 no-padding base32 encoded account alias
      type: string
      pattern: ^(?:[A-Z2-7]{8})*(?:[A-Z2-7]{2}|[A-Z2-7]{4,5}|[A-Z2-7]{7,8})$
      nullable: true
      example: HIQQEXWKW53RKN4W6XXC4Q232SYNZ3SZANVZZSUME5B5PRGXL663UAQA
    Balance:
      type: object
      required:
        - timestamp
        - balance
        - tokens
      properties:
        timestamp:
          $ref: '#/components/schemas/TimestampNullable'
        balance:
          type: number
          nullable: true
        tokens:
          type: array
          items:
            type: object
            properties:
              token_id:
                $ref: '#/components/schemas/EntityId'
              balance:
                type: number
      nullable: true
      example:
        timestamp: "0.000002345"
        balance: 80
        tokens:
          - token_id: 0.0.200001
            balance: 8
    Bloom:
      example: '0x549358c4c2e573e02410ef7b5a5ffa5f36dd7398'
      format: binary
      nullable: true
      type: string
    ChunkInfo:
      type: object
      nullable: true
      properties:
        initial_transaction_id:
          $ref: '#/components/schemas/TransactionId'
        number:
          example: 1
          type: integer
        total:
          example: 2
          type: integer
    Contract:
      type: object
      properties:
        admin_key:
          $ref: '#/components/schemas/Key'
        auto_renew_account:
          $ref: '#/components/schemas/EntityId'
        auto_renew_period:
          type: number
          nullable: true
          example: null
        contract_id:
          $ref: '#/components/schemas/EntityId'
        created_timestamp:
          $ref: '#/components/schemas/TimestampNullable'
        deleted:
          type: boolean
          example: false
        evm_address:
          $ref: '#/components/schemas/EvmAddress'
        expiration_timestamp:
          $ref: '#/components/schemas/TimestampNullable'
        file_id:
          $ref: '#/components/schemas/EntityId'
        max_automatic_token_associations:
          type: integer
          format: int32
          nullable: true
        memo:
          example: contract memo
          type: string
        obtainer_id:
          $ref: '#/components/schemas/EntityId'
        permanent_removal:
          type: boolean
          nullable: true
        proxy_account_id:
          $ref: '#/components/schemas/EntityId'
        timestamp:
          $ref: '#/components/schemas/TimestampRange'
    Contracts:
      type: array
      items:
        $ref: '#/components/schemas/Contract'
    ContractLog:
      allOf:
        - $ref: '#/components/schemas/ContractResultLog'
        - type: object
          properties:
            root_contract_id:
              allOf:
                - $ref: '#/components/schemas/EntityId'
                - description: The executed contract that created this contract log
            timestamp:
              $ref: '#/components/schemas/Timestamp'
    ContractLogTopics:
      description: A list of hex encoded topics associated with this log event
      example:
        - '0xf4757a49b326036464bec6fe419a4ae38c8a02ce3e68bf0809674f6aab8ad300'
      items:
        type: string
      type: array
    ContractResult:
      type: object
      properties:
        amount:
          description: The number of tinybars sent to the function
          example: 10
          format: int64
          nullable: true
          type: integer
        bloom:
          allOf:
            - $ref: '#/components/schemas/Bloom'
            - description: The hex encoded bloom filter of the contract result
        call_result:
          description: The hex encoded result returned by the function
          example: "0x2b048531b38d2882e86044bc972e940ee0a01938"
          nullable: true
          type: string
        contract_id:
          $ref: '#/components/schemas/EntityId'
        created_contract_ids:
          description: The network's released supply of hbars in tinybars
          items:
            $ref: '#/components/schemas/EntityId'
          nullable: true
          type: array
        error_message:
          description: The message when an error occurs during smart contract execution
          example: "Out of gas"
          nullable: true
          type: string
        from:
          $ref: '#/components/schemas/EvmAddress'
        function_parameters:
          description: The hex encoded parameters passed to the function
          example: "0xbb9f02dc6f0e3289f57a1f33b71c73aa8548ab8b"
          nullable: true
          type: string
        gas_limit:
          description: The maximum units of gas allowed for contract execution
          example: 100000
          format: int64
          type: integer
        gas_used:
          description: The units of gas used to execute contract
          example: 1000
          format: int64
          nullable: true
          type: integer
        result:
          description: The result of the transaction
          example: SUCCESS
          type: string
        status:
          description: The status of the transaction, 0x1 for a SUCCESS transaction and 0x0 for all else
          example: 0x1
          type: string
        timestamp:
          $ref: '#/components/schemas/Timestamp'
        to:
          $ref: '#/components/schemas/EvmAddressNullable'
    ContractResultDetails:
      allOf:
        - $ref: '#/components/schemas/ContractResult'
        - type: object
          properties:
            block_hash:
              description: The hex encoded block (record file chain) hash
              example: "0x6ceecd8bb224da491"
              nullable: true
              type: string
            block_number:
              description: The block number. Since Hedera does not have the native concept of blocks, this counts the number of record files seen since the mirror node's configured start date. This can vary between mirror nodes that use different start dates.
              example: 10
              format: int64
              nullable: true
              type: integer
            hash:
              description: The hex encoded transaction hash
              example: "0x3531396130303866616264653464"
              type: string
            logs:
              $ref: '#/components/schemas/ContractResultLogs'
            state_changes:
              $ref: '#/components/schemas/ContractResultStateChanges'
    ContractResultLog:
      type: object
      properties:
        address:
          description: The hex encoded EVM address of the contract
          example: '0xddf252ad1be2c89b69c2b068fc378daa952ba7f163c4a11628f55a4df523b3ef'
          pattern: ^0x[0-9A-Fa-f]{40}$
          type: string
        bloom:
          allOf:
            - $ref: '#/components/schemas/Bloom'
            - description: The hex encoded bloom filter of the contract log
        contract_id:
          $ref: '#/components/schemas/EntityId'
        data:
          description: The hex encoded data of the contract log
          example: '0x00000000000000000000000000000000000000000000000000000000000000fa'
          nullable: true
          type: string
        index:
          description: The index of the contract log in the chain of logs for an execution
          example: 0
          type: integer
        topics:
          $ref: '#/components/schemas/ContractLogTopics'
    ContractResultLogs:
      type: array
      items:
        $ref: '#/components/schemas/ContractResultLog'
    ContractResultStateChange:
      type: object
      properties:
        address:
          $ref: '#/components/schemas/EvmAddress'
        contract_id:
          $ref: '#/components/schemas/EntityId'
        slot:
          description: The hex encoded storage slot changed.
          format: binary
          example: '0x00000000000000000000000000000000000000000000000000000000000000fa'
          type: string
        value_read:
          description: The hex encoded value read from the storage slot.
          example: '0x97c1fc0a6ed5551bc831571325e9bdb365d06803100dc20648640ba24ce69750'
          format: binary
          type: string
        value_written:
          description: The hex encoded value written to the slot. `null` implies no value written.
          example: '0x8c5be1e5ebec7d5bd14f71427d1e84f3dd0314c0f7b2291e5b200ac8c7c3b925'
          format: binary
          nullable: true
          type: string
    ContractResultStateChanges:
      type: array
      items:
        $ref: '#/components/schemas/ContractResultStateChange'
    ContractResults:
      type: array
      items:
        $ref: '#/components/schemas/ContractResult'
    ContractLogs:
      type: array
      items:
        $ref: '#/components/schemas/ContractLog'
    CustomFees:
      type: object
      properties:
        created_timestamp:
          $ref: '#/components/schemas/Timestamp'
        fixed_fees:
          type: array
          items:
            $ref: '#/components/schemas/FixedFee'
        fractional_fees:
          type: array
          items:
            $ref: '#/components/schemas/FractionalFee'
        royalty_fees:
          type: array
          items:
            $ref: '#/components/schemas/RoyaltyFee'
    CryptoAllowance:
      allOf:
        - $ref: '#/components/schemas/Allowance'
        - properties:
            amount_granted:
              description: The granted amount of the spender's allowance in tinybars.
    CryptoAllowances:
      type: array
      items:
        $ref: '#/components/schemas/CryptoAllowance'
    EntityId:
      type: string
      description: "Network entity ID in the format of `shard.realm.num`"
      pattern: '^\d{1,10}\.\d{1,10}\.\d{1,10}$'
      example: "0.1.2"
      nullable: true
    EntityIdQuery:
      type: string
      pattern: ^((gte?|lte?|eq|ne)\:)?(\d{1,10}\.\d{1,10}\.)?\d{1,10}$
    Error:
      type: object
      properties:
        _status:
          type: object
          properties:
            messages:
              type: array
              items:
                type: object
                properties:
                  message:
                    type: string
    HederaHash:
      type: string
      description: A hedera hash format.
      minLength: 96
      maxLength: 98
      pattern: '^(0x)?[A-Fa-f0-9]{96}$'
    EthereumHash:
      type: string
      description: A hedera hash format.
      minLength: 64
      maxLength: 66
      pattern: '^(0x)?[A-Fa-f0-9]{64}$'
    PositiveNumber:
      type: string
      description: A hedera hash format.
      minLength: 64
      maxLength: 66
      pattern: '\d{1,19}$'
    EvmAddress:
      type: string
      description: A network entity encoded as an EVM address in hex.
      format: binary
      minLength: 40
      maxLength: 42
      pattern: '^(0x)?[A-Fa-f0-9]{40}$'
      example: "0000000000000000000000000000000000001f41"
    EvmAddressWithShardRealm:
      type: string
      description: A network entity encoded as an EVM address in hex.
      format: binary
      minLength: 40
      maxLength: 60
      pattern: '^(\d{1,10}\.){0,2}[A-Fa-f0-9]{40}$'
      example: "0x0000000000000000000000000000000000001f41"
    EvmAddressNullable:
      type: string
      description: A network entity encoded as an EVM address in hex.
      format: binary
      minLength: 40
      maxLength: 42
      nullable: true
      pattern: '^(0x)?[A-Fa-f0-9]{40}$'
      example: "0x0000000000000000000000000000000000001f41"
    FixedFee:
      type: object
      properties:
        amount:
          type: number
          example: 100
        collector_account_id:
          $ref: '#/components/schemas/EntityId'
        denominating_token_id:
          $ref: '#/components/schemas/EntityId'
    FractionalFee:
      type: object
      properties:
        amount:
          type: object
          properties:
            numerator:
              type: number
              example: 12
            denominator:
              type: number
              example: 29
        collector_account_id:
          $ref: '#/components/schemas/EntityId'
        denominating_token_id:
          $ref: '#/components/schemas/EntityId'
        maximum:
          type: number
          nullable: true
          example: 120
        minimum:
          type: number
          example: 30
        net_of_transfers:
          type: boolean
          example: true
    RoyaltyFee:
      type: object
      properties:
        amount:
          type: object
          properties:
            numerator:
              type: number
              example: 15
            denominator:
              type: number
              example: 37
        collector_account_id:
          $ref: '#/components/schemas/EntityId'
        fallback_fee:
          type: object
          properties:
            amount:
              type: number
              example: 100
            denominating_token_id:
              $ref: '#/components/schemas/EntityId'
    Key:
      type: object
      nullable: true
      properties:
        _type:
          type: string
          enum: [ ECDSA_SECP256K1, ED25519, ProtobufEncoded ]
          example: ProtobufEncoded
        key:
          type: string
          example: 7b2231222c2231222c2231227d
    Links:
      type: object
      properties:
        next:
          example: null
          nullable: true
    NetworkNode:
      type: object
      properties:
        description:
          description: a memo associated with the address book
          nullable: true
          type: string
        file_id:
          $ref: '#/components/schemas/EntityId'
        memo:
          description: memo
          nullable: true
          type: string
        node_id:
          description: An identifier for the node
          type: number
        node_account_id:
          $ref: '#/components/schemas/EntityId'
        node_cert_hash:
          description: hex encoded hash of the node’s TLS certificate
          nullable: true
          type: string
        public_key:
          description: hex encoded X509 RSA public key used to sign stream files
          nullable: true
          type: string
        service_endpoints:
          $ref: '#/components/schemas/ServiceEndpoints'
        timestamp:
          $ref: '#/components/schemas/TimestampRange'
      example:
        description: "address book 1"
        file_id: '0.0.102'
        memo: '0.0.4'
        node_account_id: '0.0.4'
        node_cert_hash: '0x01d173753810c0aae794ba72d5443c292e9ff962b01046220dd99f5816422696e0569c977e2f169e1e5688afc8f4aa16'
        node_id: 1
        public_key: '0x4a5ad514f0957fa170a676210c9bdbddf3bc9519702cf915fa6767a40463b96f'
        service_endpoints:
          - ip_address_v4: 128.0.0.6
            port: 50216
        timestamp:
          from: 187654.000123457
          to: null
    NetworkNodes:
      type: array
      items:
        $ref: '#/components/schemas/NetworkNode'
    Nft:
      type: object
      properties:
        account_id:
          $ref: '#/components/schemas/EntityId'
        created_timestamp:
          $ref: '#/components/schemas/TimestampNullable'
        delegating_spender:
          $ref: '#/components/schemas/EntityId'
        deleted:
          description: whether the nft or the token it belongs to has been deleted
          type: boolean
        metadata:
          description: base64 encoded binary data
          type: string
          format: byte
        modified_timestamp:
          $ref: '#/components/schemas/TimestampNullable'
        serial_number:
          type: number
        spender:
          $ref: '#/components/schemas/EntityId'
        token_id:
          $ref: '#/components/schemas/EntityId'
      example:
        account_id: "0.1.2"
        created_timestamp: "1234567890.000000001"
        deleted: false
        metadata: "VGhpcyBpcyBhIHRlc3QgTkZU"
        modified_timestamp: "1610682445.003266001"
        serial_number: 124
        token_id: "0.0.222"
    Nfts:
      type: object
      properties:
        nfts:
          type: array
          items:
            $ref: '#/components/schemas/Nft'
        links:
          $ref: '#/components/schemas/Links'
    NftTransactionTransfer:
      type: object
      properties:
        consensus_timestamp:
          $ref: '#/components/schemas/Timestamp'
        is_approval:
          type: boolean
        nonce:
          type: integer
          minimum: 0
        transaction_id:
          type: string
        receiver_account_id:
          $ref: '#/components/schemas/EntityId'
        sender_account_id:
          $ref: '#/components/schemas/EntityId'
        type:
          $ref: '#/components/schemas/TransactionTypes'
        token_id:
          $ref: '#/components/schemas/EntityId'
      example:
        consensus_timestamp: "1618591023.997420021"
        id: "0.0.19789-1618591023-997420021"
        is_approval: false
        receiver_account_id: "0.0.11"
        sender_account_id: "0.0.10"
        type: "CRYPTOTRANSFER"
        token_id: "0.0.1000"
    Block:
      type: object
      properties:
        count:
          type: integer
          minimum: 0
        hapi_version:
          type: string
        hash:
          type: string
        name:
          type: string
        number:
          type: integer
          minimum: 0
        previous_hash:
          type: string
        size:
          type: integer
          nullable: true
        timestamp:
          type: object
          properties:
            from:
              $ref: '#/components/schemas/TimestampRange'
            to:
              $ref: '#/components/schemas/TimestampRange'
      example:
        count: 3
        hapi_version: "0.11.0"
        hash: "0x3c08bbbee74d287b1dcd3f0ca6d1d2cb92c90883c4acf9747de9f3f3162ad25b999fc7e86699f60f2a3fb3ed9a646c6b"
        name: "2022-05-03T06_46_26.060890949Z.rcd"
        number: 77
        previous_hash: "0xf7d6481f659c866c35391ee230c374f163642ebf13a5e604e04a95a9ca48a298dc2dfa10f51bcbaab8ae23bc6d662a0b"
        size: null
        timestamp:
          from: "1651560386.060890949"
          to: "1651560386.661997287"
    Blocks:
      type: array
      items:
        $ref: '#/components/schemas/Block'
    NftTransactionHistory:
      type: object
      properties:
        transactions:
          type: array
          items:
            $ref: '#/components/schemas/NftTransactionTransfer'
        links:
          $ref: '#/components/schemas/Links'
    Schedule:
      type: object
      properties:
        admin_key:
          $ref: '#/components/schemas/Key'
        consensus_timestamp:
          $ref: '#/components/schemas/Timestamp'
        creator_account_id:
          $ref: '#/components/schemas/EntityId'
        deleted:
          type: boolean
          example: false
        executed_timestamp:
          $ref: '#/components/schemas/TimestampNullable'
        expiration_time:
          $ref: '#/components/schemas/TimestampNullable'
        memo:
          type: string
          example: 'created on 02/10/2021'
        payer_account_id:
          $ref: '#/components/schemas/EntityId'
        schedule_id:
          $ref: '#/components/schemas/EntityId'
        signatures:
          type: array
          items:
            $ref: '#/components/schemas/ScheduleSignature'
        transaction_body:
          type: string
          format: byte
          example: Kd6tvu8=
        wait_for_expiry:
          type: boolean
    Schedules:
      type: array
      items:
        $ref: '#/components/schemas/Schedule'
    ScheduleSignature:
      type: object
      properties:
        consensus_timestmap:
          $ref: '#/components/schemas/Timestamp'
        public_key_prefix:
          type: string
          format: byte
          example: "AAEBAwuqAwzB"
        signature:
          type: string
          format: byte
          example: "3q2+7wABAQMLqgMMwQ=="
        type:
          type: string
          enum: [ CONTRACT, ED25519, RSA_3072, ECDSA_384, ECDSA_SECP256K1, UNKNOWN ]
          example: "ED25519"
    ServiceEndpoint:
      type: object
      required:
        - ip_address_v4
        - port
      properties:
        ip_address_v4:
          type: string
        port:
          type: number
      example:
        ip_address_v4: 127.0.0.1
        port: 50211
    ServiceEndpoints:
      type: array
      items:
        $ref: '#/components/schemas/ServiceEndpoint'
    StateProofFiles:
      type: object
      properties:
        record_file:
          type: string
          format: byte
        address_books:
          type: array
          items:
            type: string
            format: byte
        signature_files:
          type: object
          properties:
            0.0.3:
              type: string
              format: byte
            0.0.4:
              type: string
              format: byte
            0.0.5:
              type: string
              format: byte
            0.0.6:
              type: string
              format: byte
      example:
        record_file: YzNkOTg3Yzg3NDI5NGViOTViMmRmOWZkMzZiMDY1NjYyMzMxNTc2OWFmMmVmMzQ0YzM1ODY4NzgwMTAyYjVjMA==
        address_books:
          - MjljY2IxNGNjNWY2NWM1MmZlYjc0MjkyYjAxZDUyZmRjZjJkZTY0NWQzOTRiNTM3MDQ2ODBkYjZkMTMyZWM2Yw==
        signature_files:
          0.0.3: MWFmYzZlNWVjNGJiZTg0ZWJjNTVkMGViNDViMjE2Mzg2ZTQ2NjUzZTYyYmM1NjE2YThmZGJjNzQ1ZWIyMTQxNQ==
          0.0.4: ZDI4ZDIwMGJiYTdkNDhmNTA3ZTE0MGZhNjIyOGFiYTdmMjlmZjhiMmEzZjJhOGVlYjg1NzQyZGMwNTNjZWM3MQ==
          0.0.5: MWY0YmU5OGE3NWE4N2NkNjQ5ZTNlMWE1ODI1OTI3NTgwNWM1Y2RmNjNmYjA0YjMzMTdlZmI1MTEwNzQ2NDVjNw==
          0.0.6: NzNiZTVmMTZkNmY4NTQ4MjdiN2M4MTEzZmFlY2I1YzIwNGI5ZjFkNjhiMzdkMzczNTg4OTRkOWFiZmM5N2U4Mw==
          0.0.7: NDJiZTVmMTZkNmY4NTQ4MjdiN2M4MTEzZmFlY2I1YzIwNGI5ZjFkNjhiMzdkMzczNTg4OTRkOWFiZmM5N2U4Mw==
    Timestamp:
      type: string
      example: "1586567700.453054000"
      pattern: '^\d{1,10}(\.\d{1,9})?$'
    TimestampNullable:
      type: string
      example: "1586567700.453054000"
      pattern: '^\d{1,10}(\.\d{1,9})?$'
      nullable: true
    TimestampRange:
      type: object
      description: A timestamp range an entity is valid for
      properties:
        from:
          allOf:
            - $ref: '#/components/schemas/Timestamp'
            - description: The inclusive from timestamp in seconds
        to:
          allOf:
            - $ref: '#/components/schemas/TimestampNullable'
            - description: The exclusive to timestamp in seconds
    Token:
      type: object
      properties:
        token_id:
          $ref: '#/components/schemas/EntityId'
        symbol:
          type: string
        admin_key:
          $ref: '#/components/schemas/Key'
        type:
          type: string
      required:
        - token_id
        - symbol
        - admin_key
        - type
      example:
        token_id: 0.0.1
        symbol: FIRSTMOVERLPDJH
        admin_key: null
        type: FUNGIBLE_COMMON
    TokenAllowance:
      allOf:
        - $ref: '#/components/schemas/Allowance'
        - properties:
            token_id:
              $ref: '#/components/schemas/EntityId'
    TokenAllowances:
      type: array
      items:
        $ref: '#/components/schemas/TokenAllowance'
    TokenBalance:
      type: object
      required:
        - token_id
        - balance
      properties:
        token_id:
          $ref: '#/components/schemas/EntityId'
        balance:
          type: number
      example:
        token_id: 0.0.200001
        balance: 8
    TokenDistribution:
      type: array
      items:
        type: object
        properties:
          account:
            $ref: '#/components/schemas/EntityId'
          balance:
            type: number
        required:
          - account
          - balance
      example:
        - account: 0.15.2
          balance: 1000
    TokenInfo:
      type: object
      properties:
        admin_key:
          $ref: '#/components/schemas/Key'
        auto_renew_account:
          $ref: '#/components/schemas/EntityId'
        auto_renew_period:
          example: null
          nullable: true
        created_timestamp:
          $ref: '#/components/schemas/Timestamp'
        decimals:
          type: string
          example: 1000
        deleted:
          type: boolean
          example: true
          nullable: true
        expiry_timestamp:
          $ref: '#/components/schemas/TimestampNullable'
        fee_schedule_key:
          $ref: '#/components/schemas/Key'
        freeze_default:
          type: boolean
          example: false
        freeze_key:
          $ref: '#/components/schemas/Key'
        initial_supply:
          type: string
          example: "1000000"
        kyc_key:
          $ref: '#/components/schemas/Key'
        max_supply:
          type: string
          example: "9223372036854775807"
        modified_timestamp:
          $ref: '#/components/schemas/Timestamp'
        name:
          type: string
          example: Token name
        memo:
          type: string
          example: "token memo"
        pause_key:
          $ref: '#/components/schemas/Key'
        pause_status:
          type: string
          enum: [ NOT_APPLICABLE, PAUSED, UNPAUSED ]
          example: UNPAUSED
        supply_key:
          $ref: '#/components/schemas/Key'
        supply_type:
          type: string
          enum: [ FINITE, INFINITE ]
          example: INFINITE
        symbol:
          type: string
          example: ORIGINALRDKSE
        token_id:
          $ref: '#/components/schemas/EntityId'
        total_supply:
          type: string
          example: "1000000"
        treasury_account_id:
          $ref: '#/components/schemas/EntityId'
        type:
          type: string
          enum: [ FUNGIBLE_COMMON, NON_FUNGIBLE_UNIQUE ]
          example: FUNGIBLE_COMMON
        wipe_key:
          $ref: '#/components/schemas/Key'
        custom_fees:
          $ref: '#/components/schemas/CustomFees'
    LogTopicQueryParam:
      type: array
      items:
        type: string
        pattern: ^(0x)?[0-9A-Fa-f]{1,64}$
    TransactionTypes:
      type: string
      enum:
        - CONSENSUSCREATETOPIC
        - CONSENSUSDELETETOPIC
        - CONSENSUSSUBMITMESSAGE
        - CONSENSUSUPDATETOPIC
        - CONTRACTCALL
        - CONTRACTCREATEINSTANCE
        - CONTRACTDELETEINSTANCE
        - CONTRACTUPDATEINSTANCE
        - CRYPTOADDLIVEHASH
        - CRYPTOAPPROVEALLOWANCE
        - CRYPTOCREATEACCOUNT
        - CRYPTODELETE
        - CRYPTODELETEALLOWANCE
        - CRYPTODELETELIVEHASH
        - CRYPTOTRANSFER
        - CRYPTOUPDATEACCOUNT
        - FILEAPPEND
        - FILECREATE
        - FILEDELETE
        - FILEUPDATE
        - FREEZE
        - SCHEDULECREATE
        - SCHEDULEDELETE
        - SCHEDULESIGN
        - SYSTEMDELETE
        - SYSTEMUNDELETE
        - TOKENASSOCIATE
        - TOKENBURN
        - TOKENCREATION
        - TOKENDELETION
        - TOKENDISSOCIATE
        - TOKENFEESCHEDULEUPDATE
        - TOKENFREEZE
        - TOKENGRANTKYC
        - TOKENMINT
        - TOKENPAUSE
        - TOKENREVOKEKYC
        - TOKENUNFREEZE
        - TOKENUNPAUSE
        - TOKENUPDATE
        - TOKENWIPE
        - UNCHECKEDSUBMIT
    Tokens:
      type: array
      items:
        $ref: '#/components/schemas/Token'
    TopicMessage:
      type: object
      properties:
        chunk_info:
          $ref: '#/components/schemas/ChunkInfo'
        consensus_timestamp:
          $ref: '#/components/schemas/Timestamp'
        message:
          type: string
        payer_account_id:
          $ref: '#/components/schemas/EntityId'
        running_hash:
          type: string
          format: byte
        running_hash_version:
          type: number
        sequence_number:
          type: number
        topic_id:
          $ref: '#/components/schemas/EntityId'
      required:
        - consensus_timestamp
        - message
        - payer_account_id
        - running_hash
        - running_hash_version
        - sequence_number
        - topic_id
      example:
        chunk_info:
          initial_transaction_id: "0.0.10-1234567890-000000321"
          nonce: 3
          number: 1
          total: 2
          scheduled: true
        consensus_timestamp: "1234567890.000000001"
        message: bWVzc2FnZQ==
        payer_account_id: 0.0.10
        running_hash: cnVubmluZ19oYXNo
        running_hash_version: 2
        sequence_number: 1
        topic_id: 0.0.7
    TopicMessages:
      type: array
      items:
        $ref: '#/components/schemas/TopicMessage'
    Transaction:
      type: object
      properties:
        bytes:
          type: string
          format: byte
          nullable: true
        charged_tx_fee:
          type: number
        consensus_timestamp:
          $ref: '#/components/schemas/Timestamp'
        entity_id:
          $ref: '#/components/schemas/EntityId'
        max_fee:
          type: string
        memo_base64:
          nullable: true
        name:
          $ref: '#/components/schemas/TransactionTypes'
        node:
          $ref: '#/components/schemas/EntityId'
        nonce:
          type: integer
          minimum: 0
        parent_consensus_timestamp:
          $ref: '#/components/schemas/TimestampNullable'
        result:
          type: string
        scheduled:
          type: boolean
        token_transfers:
          type: array
          items:
            type: object
            properties:
              token_id:
                $ref: '#/components/schemas/EntityId'
              account:
                $ref: '#/components/schemas/EntityId'
              amount:
                type: number
              is_approval:
                type: boolean
            required:
              - token_id
              - account
              - amount
        transaction_hash:
          type: string
          format: byte
        transaction_id:
          type: string
        transfers:
          type: array
          items:
            type: object
            properties:
              account:
                $ref: '#/components/schemas/EntityId'
              amount:
                type: number
              is_approval:
                type: boolean
            required:
              - account
              - amount
        valid_duration_seconds:
          type: string
        valid_start_timestamp:
          $ref: '#/components/schemas/Timestamp'
      example:
        bytes: null
        charged_tx_fee: 7
        consensus_timestamp: "1234567890.000000007"
        entity_id: "0.0.2281979"
        max_fee: 33
        memo_base64: null
        name: CRYPTOTRANSFER
        node: 0.0.3
        nonce: 0
        parent_consensus_timestamp: "1234567890.000000007"
        result: SUCCESS
        scheduled: false
        transaction_hash: "vigzKe2J7fv4ktHBbNTSzQmKq7Lzdq1/lJMmHT+a2KgvdhAuadlvS4eKeqKjIRmW"
        transaction_id: 0.0.8-1234567890-000000006
        token_transfers:
          - token_id: 0.0.90000
            account: 0.0.9
            amount: 1200
            is_approval: false
          - token_id: 0.0.90000
            account: 0.0.8
            amount: -1200
            is_approval: false
        transfers:
          - account: 0.0.3
            amount: 2
            is_approval: false
          - account: 0.0.8
            amount: -3
            is_approval: false
          - account: 0.0.98
            amount: 1
            is_approval: false
        valid_duration_seconds: 11
        valid_start_timestamp: "1234567890.000000006"
    TransactionDetail:
      allOf:
        - $ref: '#/components/schemas/Transaction'
        - type: object
          properties:
            assessed_custom_fees:
              type: array
              items:
                type: object
                properties:
                  amount:
                    type: number
                  collector_account_id:
                    $ref: '#/components/schemas/EntityId'
                  effective_payer_account_ids:
                    type: array
                    items:
                      $ref: '#/components/schemas/EntityId'
                  token_id:
                    $ref: '#/components/schemas/EntityId'
            nft_transfers:
              type: array
              items:
                type: object
                properties:
                  is_approval:
                    type: boolean
                  receiver_account_id:
                    $ref: '#/components/schemas/EntityId'
                  sender_account_id:
                    $ref: '#/components/schemas/EntityId'
                  serial_number:
                    type: number
                  token_id:
                    $ref: '#/components/schemas/EntityId'
                required:
                  - serial_number
                  - token_id
      example:
        assessed_custom_fees:
          - amount: 100
            collector_account_id: 0.0.10
            effective_payer_account_ids:
              - 0.0.8
              - 0.0.72
            token_id: 0.0.90001
        bytes: null
        charged_tx_fee: 7
        consensus_timestamp: "1234567890.000000007"
        entity_id: "0.0.2281979"
        max_fee: 33
        memo_base64: null
        name: CRYPTOTRANSFER
        nft_transfers:
          - is_approval: true
            receiver_account_id: 0.0.121
            sender_account_id: 0.0.122
            serial_number: 1
            token_id: 0.0.123
          - is_approval: true
            receiver_account_id: 0.0.321
            sender_account_id: 0.0.422
            serial_number: 2
            token_id: 0.0.123
        node: 0.0.3
        nonce: 0
        parent_consensus_timestamp: "1234567890.000000007"
        result: SUCCESS
        scheduled: false
        transaction_hash: "vigzKe2J7fv4ktHBbNTSzQmKq7Lzdq1/lJMmHT+a2KgvdhAuadlvS4eKeqKjIRmW"
        transaction_id: 0.0.8-1234567890-000000006
        token_transfers:
          - token_id: 0.0.90000
            account: 0.0.9
            amount: 1200
            is_approval: true
          - token_id: 0.0.90000
            account: 0.0.8
            amount: -1200
            is_approval: true
        transfers:
          - account: 0.0.3
            amount: 2
            is_approval: true
          - account: 0.0.8
            amount: -3
            is_approval: true
          - account: 0.0.98
            amount: 1
            is_approval: true
        valid_duration_seconds: 11
        valid_start_timestamp: "1234567890.000000006"
    TransactionDetails:
      type: array
      items:
        $ref: '#/components/schemas/TransactionDetail'
    TransactionId:
      type: object
      properties:
        account_id:
          $ref: '#/components/schemas/EntityId'
        nonce:
          example: 0
          type: integer
          minimum: 0
          nullable: true
        scheduled:
          example: false
          type: boolean
          nullable: true
        transaction_valid_start:
          $ref: '#/components/schemas/Timestamp'
    Transactions:
      type: array
      items:
        $ref: '#/components/schemas/Transaction'
  responses:
    NotFoundError:
      description: Not Found
      content:
        application/json:
          schema:
            $ref: '#/components/schemas/Error'
          example:
            _status:
              messages:
                - message: Not found
    TopicNotFound:
      description: Topic Not Found
      content:
        application/json:
          schema:
            $ref: '#/components/schemas/Error'
          example:
            _status:
              messages:
                - message: No such topic id - 7
    TransactionNotFound:
      description: Transaction Not Found
      content:
        application/json:
          schema:
            $ref: '#/components/schemas/Error'
          example:
            _status:
              messages:
                - message: Transaction not found
    InvalidParameterError:
      description: Invalid parameter
      content:
        application/json:
          schema:
            $ref: '#/components/schemas/Error'
          example:
            _status:
              messages:
                - message: "Invalid parameter: account.id"
                - message: Invalid Transaction id. Please use \shard.realm.num-sss-nnn\ format where sss are seconds and nnn are nanoseconds
    ServiceUnavailableError:
      description: Service Unavailable
      content:
        application/json:
          schema:
            $ref: '#/components/schemas/Error'
          example:
            _status:
              messages:
                - message: Require at least 1/3 signature files to prove consensus, got 1 out of 4 for file 2019-10-11T13_33_25.526889Z.rcd_sig
  parameters:
    accountAliasOrAccountIdPathParam:
      name: accountAliasOrAccountId
      in: path
      description: Account alias or account id
      required: true
      examples:
        aliasOnly:
          value: HIQQEXWKW53RKN4W6XXC4Q232SYNZ3SZANVZZSUME5B5PRGXL663UAQA
        realmAlias:
          value: 0.HIQQEXWKW53RKN4W6XXC4Q232SYNZ3SZANVZZSUME5B5PRGXL663UAQA
        shardRealmAlias:
          value: 0.1.HIQQEXWKW53RKN4W6XXC4Q232SYNZ3SZANVZZSUME5B5PRGXL663UAQA
        accountNumOnly:
          value: 8
        realmAccountNum:
          value: 0.8
        shardRealmAccountNum:
          value: 0.0.8
      schema:
        oneOf:
          - $ref: '#/components/schemas/AccountAlias'
          - $ref: '#/components/schemas/EntityId'
    accountBalanceQueryParam:
      name: account.balance
      in: query
      description: The optional balance value to compare against
      explode: true
      examples:
        noValue:
          summary: --
          value: ""
        noOperator:
          summary: Example of equals with no operator
          value: 100
        eqOperator:
          summary: Example of equals operator
          value: eq:200
        neOperator:
          summary: Example of not equals operator
          value: ne:300
        gtOperator:
          summary: Example of greater than operator
          value: gt:400
        gteOperator:
          summary: Example of greater than or equals operator
          value: gte:500
        ltOperator:
          summary: Example of less than operator
          value: lt:600
        lteOperator:
          summary: Example of less than or equals operator
          value: lte:700
      schema:
        type: string
        pattern: ^((gte?|lte?|eq|ne)\:)?\d{1,10}$
    accountIdQueryParam:
      name: account.id
      in: query
      description: The ID of the account to return information for
      explode: true
      examples:
        noValue:
          summary: --
          value: ""
        entityNumNoOperator:
          summary: Example of entityNum equals with no operator
          value: 100
        idNoOperator:
          summary: Example of id equals with no operator
          value: 0.0.100
        entityNumEqOperator:
          summary: Example of entityNum equals operator
          value: eq:200
        idEqOperator:
          summary: Example of id equals operator
          value: eq:0.0.200
        entityNumNeOperator:
          summary: Example of entityNum not equals operator
          value: ne:300
        idNeOperator:
          summary: Example of id not equals operator
          value: ne:0.0.300
        entityNumGtOperator:
          summary: Example of entityNum greater than operator
          value: gt:400
        idGtOperator:
          summary: Example of id greater than operator
          value: gt:0.0.400
        entityNumGteOperator:
          summary: Example of entityNum greater than or equals operator
          value: gte:500
        idGteOperator:
          summary: Example of id greater than or equals operator
          value: gte:0.0.500
        entityNumLtOperator:
          summary: Example of entityNum less than operator
          value: lt:600
        idLtOperator:
          summary: Example of id less than operator
          value: lt:0.0.600
        entityNumLteOperator:
          summary: Example of entityNum less than or equals operator
          value: lte:700
        idLteOperator:
          summary: Example of id less than or equals operator
          value: lte:0.0.700
      schema:
        $ref: '#/components/schemas/EntityIdQuery'
    accountPublicKeyQueryParam:
      name: account.publickey
      in: query
      description: The account's public key to compare against
      example: 3c3d546321ff6f63d701d2ec5c277095874e19f4a235bee1e6bb19258bf362be
      schema:
        type: string
    balanceQueryParam:
      name: balance
      in: query
      description: Whether to include balance information or not
      example: true
      schema:
        type: boolean
        default: true
    contractIdQueryParam:
      name: contract.id
      description: The ID of the smart contract
      in: query
      examples:
        noValue:
          summary: --
          value: ""
        entityNumNoOperator:
          summary: Example of entityNum equals with no operator
          value: 100
        idNoOperator:
          summary: Example of id equals with no operator
          value: 0.0.100
        evmAddressNoOperator:
          summary: A hex encoded EVM address with no operator.
          value: 0.0.1d8bfdc5d46dc4f61d6b6115972536ebe6a8854c
        entityNumEqOperator:
          summary: Example of entityNum equals operator
          value: eq:200
        idEqOperator:
          summary: Example of id equals operator
          value: eq:0.0.200
        entityNumNeOperator:
          summary: Example of entityNum not equals operator
          value: ne:300
        idNeOperator:
          summary: Example of id not equals operator
          value: ne:0.0.300
        entityNumGtOperator:
          summary: Example of entityNum greater than operator
          value: gt:400
        idGtOperator:
          summary: Example of id greater than operator
          value: gt:0.0.400
        entityNumGteOperator:
          summary: Example of entityNum greater than or equals operator
          value: gte:500
        idGteOperator:
          summary: Example of id greater than or equals operator
          value: gte:0.0.500
        entityNumLtOperator:
          summary: Example of entityNum less than operator
          value: lt:600
        idLtOperator:
          summary: Example of id less than operator
          value: lt:0.0.600
        entityNumLteOperator:
          summary: Example of entityNum less than or equals operator
          value: lte:700
        idLteOperator:
          summary: Example of id less than or equals operator
          value: lte:0.0.700
      schema:
        oneOf:
          - $ref: '#/components/schemas/EntityIdQuery'
          - $ref: '#/components/schemas/EvmAddressWithShardRealm'
    contractIdPathParam:
      name: contractIdOrAddress
      in: path
      required: true
      description: The ID or hex encoded EVM address associated with this contract.
      schema:
        oneOf:
          - $ref: '#/components/schemas/EntityId'
          - $ref: '#/components/schemas/EvmAddressWithShardRealm'
    hashOrNumberPathParam:
      name: hashOrNumber
      in: path
      required: true
      description: Accepts both eth and hedera hash format or block number
      schema:
        oneOf:
          - $ref: '#/components/schemas/HederaHash'
          - $ref: '#/components/schemas/EthereumHash'
          - $ref: '#/components/schemas/PositiveNumber'
    entityIdPathParam:
      name: entityId
      in: path
      required: true
      description: Entity id
      schema:
        $ref: '#/components/schemas/EntityId'
    fileIdQueryParam:
      name: file.id
      description: The ID of the file entity
      in: query
      examples:
        noValue:
          summary: --
          value: ""
        entityNumNoOperator:
          summary: Example of entityNum equals with no operator
          value: 100
        idNoOperator:
          summary: Example of id equals with no operator
          value: 0.0.100
        entityNumEqOperator:
          summary: Example of entityNum equals operator
          value: eq:200
        idEqOperator:
          summary: Example of id equals operator
          value: eq:0.0.200
      schema:
        $ref: '#/components/schemas/EntityIdQuery'
    scheduleIdPathParam:
      name: scheduleId
      in: path
      required: true
      description: Schedule id
      schema:
        $ref: '#/components/schemas/EntityId'
    tokenIdPathParam:
      name: tokenId
      in: path
      required: true
      description: Token id
      schema:
        $ref: '#/components/schemas/EntityId'
    topicIdPathParam:
      name: topicId
      in: path
      required: true
      description: Topic id
      schema:
        $ref: '#/components/schemas/EntityId'
    fromQueryParam:
      name: from
      in: query
      description: Account ID or EVM address executing the contract
      schema:
        oneOf:
          - $ref: '#/components/schemas/EntityId'
          - $ref: '#/components/schemas/EvmAddress'
    logIndexQueryParam:
      name: index
      in: query
      description: Contract log index
      schema:
        type: integer
        minimum: 0
    limitQueryParam:
      name: limit
      in: query
      description: The maximum number of items to return
      example: 2
      schema:
        type: integer
        default: 25
        minimum: 1
        maximum: 100
    blockNumberQueryParam:
      name: block.number
      in: query
      description: The block's number
      examples:
        noValue:
          summary: --
          value: ""
        noOperator:
          summary: Example of block.number equals with no operator
          value: 1
        eqOperator:
          summary: Example of block.number equals operator
          value: eq:2
        gtOperator:
          summary: Example of block.number greater than operator
          value: gt:3
        gteOperator:
          summary: Example of block.number greater than or equals operator
          value: gte:4
        ltOperator:
          summary: Example of block.number less than operator
          value: lt:5
        lteOperator:
          summary: Example of block.number less than or equals operator
          value: lte:6
      schema:
        type: string
        pattern: ^((eq|gt|gte|lt|lte):)?\d{1,19}$
        minimum: 0
    nodeIdQueryParam:
      name: node.id
      description: The ID of the node
      in: query
      examples:
        noValue:
          summary: --
          value: ""
        serialNumNoOperator:
          summary: Example of nodeId equals with no operator
          value: 1
        serialNumEqOperator:
          summary: Example of nodeId equals operator
          value: eq:2
        serialNumGtOperator:
          summary: Example of nodeId greater than operator
          value: gt:3
        serialNumGteOperator:
          summary: Example of nodeId greater than or equals operator
          value: gte:4
        serialNumLtOperator:
          summary: Example of nodeId less than operator
          value: lt:5
        serialNumLteOperator:
          summary: Example of nodeId less than or equals operator
          value: lte:6
      schema:
        type: string
        pattern: ^((eq|gt|gte|lt|lte):)?\d{1,19}$
    nonceQueryParam:
      name: nonce
      in: query
      description: >-
        Filter the query result by the nonce of the transaction. A zero nonce represents user submitted transactions
        while a non-zero nonce is generated by main nodes. The filter honors the last value. If not specified,
        all transactions with specified payer account ID and valid start timestamp match.
      example: 0
      schema:
        type: integer
        minimum: 0
    nonceQueryParamWithDefault:
      name: nonce
      in: query
      description: >-
        Filter the query result by the nonce of the transaction. A zero nonce represents user submitted transactions
        while a non-zero nonce is generated by main nodes. The filter honors the last value. Default is 0 when
        not specified.
      example: 1
      schema:
        type: integer
        default: 0
        minimum: 0
    orderQueryParam:
      name: order
      in: query
      description: The order in which items are listed
      example: desc
      schema:
        enum: [ asc, desc ]
        default: asc
    orderQueryParamDesc:
      name: order
      in: query
      description: The order in which items are listed
      example: asc
      schema:
        enum: [ asc, desc ]
        default: desc
    publicKeyQueryParam:
      name: publickey
      in: query
      description: The public key to compare against
      example: 3c3d546321ff6f63d701d2ec5c277095874e19f4a235bee1e6bb19258bf362be
      schema:
        type: string
    scheduledQueryParam:
      name: scheduled
      in: query
      description: >-
        Filter transactions by the scheduled flag. If true, return information for the scheduled transaction. If false,
        return information for the non-scheduled transaction. If not present, return information for all transactions
        matching transactionId.
      schema:
        type: boolean
    scheduledQueryParamWithDefault:
      name: scheduled
      in: query
      description: >-
        Filter transactions by the scheduled flag. If true, return information for the scheduled transaction.
        If false, return information for the non-scheduled transaction.
      schema:
        type: boolean
        default: false
    scheduleIdQueryParam:
      name: schedule.id
      description: The ID of the schedule to return information for
      in: query
      examples:
        noValue:
          summary: --
          value: ""
        entityNumNoOperator:
          summary: Example of entityNum equals with no operator
          value: 100
        idNoOperator:
          summary: Example of id equals with no operator
          value: 0.0.100
        entityNumEqOperator:
          summary: Example of entityNum equals operator
          value: eq:200
        idEqOperator:
          summary: Example of id equals operator
          value: eq:0.0.200
        entityNumNeOperator:
          summary: Example of entityNum not equals operator
          value: ne:300
        idNeOperator:
          summary: Example of id not equals operator
          value: ne:0.0.300
        entityNumGtOperator:
          summary: Example of entityNum greater than operator
          value: gt:400
        idGtOperator:
          summary: Example of id greater than operator
          value: gt:0.0.400
        entityNumGteOperator:
          summary: Example of entityNum greater than or equals operator
          value: gte:500
        idGteOperator:
          summary: Example of id greater than or equals operator
          value: gte:0.0.500
        entityNumLtOperator:
          summary: Example of entityNum less than operator
          value: lt:600
        idLtOperator:
          summary: Example of id less than operator
          value: lt:0.0.600
        entityNumLteOperator:
          summary: Example of entityNum less than or equals operator
          value: lte:700
        idLteOperator:
          summary: Example of id less than or equals operator
          value: lte:0.0.700
      schema:
        $ref: '#/components/schemas/EntityIdQuery'
    serialNumberPathParam:
      name: serialNumber
      in: path
      required: true
      description: The nft serial number
      example: 1
      schema:
        type: integer
        format: int64
        default: 1
        minimum: 1
        maximum: 9223372036854775807
    serialNumberQueryParam:
      name: serialnumber
      in: query
      explode: true
      description: The nft serial number (64 bit type). Requires a tokenId value also be populated.
      examples:
        noValue:
          summary: --
          value: ""
        serialNumNoOperator:
          summary: Example of serialNum equals with no operator
          value: 100
        serialNumEqOperator:
          summary: Example of serialNum equals operator
          value: eq:200
        serialNumGtOperator:
          summary: Example of serialNum greater than operator
          value: gt:400
        serialNumGteOperator:
          summary: Example of serialNum greater than or equals operator
          value: gte:500
        serialNumLtOperator:
          summary: Example of serialNum less than operator
          value: lt:600
        serialNumLteOperator:
          summary: Example of serialNum less than or equals operator
          value: lte:700
      schema:
        type: string
        pattern: ^((eq|gt|gte|lt|lte):)?\d{1,19}?$
    timestampQueryParam:
      description: The consensus timestamp in seconds.nanoseconds format with an optional comparison operator
      name: timestamp
      in: query
      explode: true
      examples:
        noValue:
          summary: --
          value: ""
        secondsNoOperator:
          summary: Example of seconds equals with no operator
          value: 1234567890
        timestampNoOperator:
          summary: Example of timestamp equals with no operator
          value: 1234567890.000000100
        secondsEqOperator:
          summary: Example of seconds equals with operator
          value: eq:1234567890
        timestampEqOperator:
          summary: Example of timestamp equals with operator
          value: eq:1234567890.000000200
        secondsNeOperator:
          summary: Example of seconds not equals operator
          value: ne:1234567890
        timestampNeOperator:
          summary: Example of timestamp not equals operator
          value: ne:1234567890.000000300
        secondsGtOperator:
          summary: Example of seconds greater than operator
          value: gt:1234567890
        timestampGtOperator:
          summary: Example of timestamp greater than operator
          value: gt:1234567890.000000400
        secondsGteOperator:
          summary: Example of seconds greater than or equals operator
          value: gte:1234567890
        timestampGteOperator:
          summary: Example of timestamp greater than or equals operator
          value: gte:1234567890.000000500
        secondsLtOperator:
          summary: Example of seconds less than operator
          value: lt:1234567890
        timestampLtOperator:
          summary: Example of timestamp less than operator
          value: lt:1234567890.000000600
        secondsLteOperator:
          summary: Example of seconds less than or equals operator
          value: lte:1234567890
        timestampLteOperator:
          summary: Example of timestamp less than or equals operator
          value: lte:1234567890.000000700
      schema:
        type: array
        items:
          type: string
          pattern: ^((eq|gt|gte|lt|lte|ne):)?\d{1,10}(.\d{1,9})?$
    timestampPathParam:
      name: timestamp
      in: path
      description: The timestamp at which the associated transaction reached consensus
      required: true
      example: 1234567890.000000700
      schema:
        type: string
        pattern: ^\d{1,10}(.\d{1,9})?$
    tokenInfoTimestampQueryParam:
      name: timestamp
      in: query
      explode: true
      examples:
        noValue:
          summary: --
          value: ""
        secondsNoOperator:
          summary: Example of seconds equals with no operator
          value: 1234567890
        timestampNoOperator:
          summary: Example of timestamp equals with no operator
          value: 1234567890.000000100
        secondsEqOperator:
          summary: Example of seconds equals with operator
          value: eq:1234567890
        timestampEqOperator:
          summary: Example of timestamp equals with operator
          value: eq:1234567890.000000200
        secondsLtOperator:
          summary: Example of seconds less than operator
          value: lt:1234567890
        timestampLtOperator:
          summary: Example of timestamp less than operator
          value: lt:1234567890.000000600
        secondsLteOperator:
          summary: Example of seconds less than or equals operator
          value: lte:1234567890
        timestampLteOperator:
          summary: Example of timestamp less than or equals operator
          value: lte:1234567890.000000700
      schema:
        type: string
        pattern: ^((eq|lt|lte):)?\d{1,10}(.\d{1,9})?$
    logTopic0QueryParam:
      name: topic0
      in: query
      explode: true
      description: The first topic associated with a contract log. Requires a timestamp range also be populated.
      schema:
        $ref: '#/components/schemas/LogTopicQueryParam'
    logTopic1QueryParam:
      name: topic1
      in: query
      description: The second topic associated with a contract log. Requires a timestamp range also be populated.
      schema:
        $ref: '#/components/schemas/LogTopicQueryParam'
    logTopic2QueryParam:
      name: topic2
      in: query
      description: The third topic associated with a contract log. Requires a timestamp range also be populated.
      schema:
        $ref: '#/components/schemas/LogTopicQueryParam'
    logTopic3QueryParam:
      name: topic3
      in: query
      description: The fourth topic associated with a contract log. Requires a timestamp range also be populated.
      schema:
        $ref: '#/components/schemas/LogTopicQueryParam'
    spenderIdQueryParam:
      name: spender.id
      description: The ID of the spender to return information for
      in: query
      examples:
        noValue:
          summary: --
          value: ""
        entityNumNoOperator:
          summary: Example of entityNum equals with no operator
          value: 100
        idNoOperator:
          summary: Example of id equals with no operator
          value: 0.0.100
        entityNumEqOperator:
          summary: Example of entityNum equals operator
          value: eq:200
        idEqOperator:
          summary: Example of id equals operator
          value: eq:0.0.200
        idGtOperator:
          summary: Example of id greather than operator
          value: gt:0.0.200
        idGteOperator:
          summary: Example of id greather than or equal to operator
          value: gte:0.0.200
        idLtOperator:
          summary: Example of id less than operator
          value: lt:0.0.200
        idLteOperator:
          summary: Example of id less than or equal to operator
          value: lte:0.0.200
      schema:
        $ref: '#/components/schemas/EntityIdQuery'
    transactionTypeQueryParam:
      name: transactiontype
      in: query
      example: cryptotransfer
      schema:
        $ref: '#/components/schemas/TransactionTypes'
    transactionIdPathParam:
      name: transactionId
      in: path
      required: true
      description: Transaction id
      example: 0.0.10-1234567890-000000000
      schema:
        type: string
    tokenIdQueryParam:
      name: token.id
      description: The ID of the token to return information for
      in: query
      examples:
        noValue:
          summary: --
          value: ""
        entityNumNoOperator:
          summary: Example of entityNum equals with no operator
          value: 100
        idNoOperator:
          summary: Example of id equals with no operator
          value: 0.0.100
        entityNumEqOperator:
          summary: Example of entityNum equals operator
          value: eq:200
        idEqOperator:
          summary: Example of id equals operator
          value: eq:0.0.200
        entityNumNeOperator:
          summary: Example of entityNum not equals operator
          value: ne:300
        idNeOperator:
          summary: Example of id not equals operator
          value: ne:0.0.300
        entityNumGtOperator:
          summary: Example of entityNum greater than operator
          value: gt:400
        idGtOperator:
          summary: Example of id greater than operator
          value: gt:0.0.400
        entityNumGteOperator:
          summary: Example of entityNum greater than or equals operator
          value: gte:500
        idGteOperator:
          summary: Example of id greater than or equals operator
          value: gte:0.0.500
        entityNumLtOperator:
          summary: Example of entityNum less than operator
          value: lt:600
        idLtOperator:
          summary: Example of id less than operator
          value: lt:0.0.600
        entityNumLteOperator:
          summary: Example of entityNum less than or equals operator
          value: lte:700
        idLteOperator:
          summary: Example of id less than or equals operator
          value: lte:0.0.700
      schema:
        $ref: '#/components/schemas/EntityIdQuery'
    tokenTypeQueryParam:
      name: type
      in: query
      example:
        - ALL
        - FUNGIBLE_COMMON
        - NON_FUNGIBLE_UNIQUE
      explode: true
      schema:
        type: array
        items:
          type: string<|MERGE_RESOLUTION|>--- conflicted
+++ resolved
@@ -224,7 +224,27 @@
           $ref: '#/components/responses/InvalidParameterError'
       tags:
         - blocks
-<<<<<<< HEAD
+  /api/v1/blocks:
+    get:
+      summary: List blocks
+      description: Returns a list of blocks on the network.
+      operationId: listBlocks
+      parameters:
+        - $ref: '#/components/parameters/blockNumberQueryParam'
+        - $ref: '#/components/parameters/timestampQueryParam'
+        - $ref: '#/components/parameters/orderQueryParamDesc'
+        - $ref: '#/components/parameters/limitQueryParam'
+      responses:
+        200:
+          description: OK
+          content:
+            application/json:
+              schema:
+                $ref: '#/components/schemas/BlocksResponse'
+        400:
+          $ref: '#/components/responses/InvalidParameterError'
+      tags:
+        - blocks
   /api/v1/blocks/{hashOrNumber}:
     get:
       summary: Get block by hash or number
@@ -243,8 +263,6 @@
           $ref: '#/components/responses/InvalidParameterError'
       tags:
         - blocks
-=======
->>>>>>> 3a854200
   /api/v1/contracts:
     get:
       summary: List contract entities on network
@@ -1071,20 +1089,17 @@
           $ref: '#/components/schemas/Schedules'
         links:
           $ref: '#/components/schemas/Links'
-<<<<<<< HEAD
+    BlocksResponse:
+      type: object
+      properties:
+        schedules:
+          $ref: '#/components/schemas/Blocks'
+        links:
+          $ref: '#/components/schemas/Links'
     BlockResponse:
       allOf:
         - $ref: '#/components/schemas/Block'
         - type: object
-=======
->>>>>>> 3a854200
-    BlocksResponse:
-      type: object
-      properties:
-        schedules:
-          $ref: '#/components/schemas/Blocks'
-        links:
-          $ref: '#/components/schemas/Links'
     StateProofResponse:
       type: object
       properties:
