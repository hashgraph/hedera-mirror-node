openapi: 3.0.3
paths:
  /api/v1/accounts:
    get:
      summary: List account entities on network
      description: Returns a list of all account entity items on the network.
      operationId: listAccounts
      parameters:
        - $ref: '#/components/parameters/accountIdQueryParam'
        - $ref: '#/components/parameters/limitQueryParam'
        - $ref: '#/components/parameters/balanceQueryParam'
        - $ref: '#/components/parameters/orderQueryParam'
        - $ref: '#/components/parameters/accountPublicKeyQueryParam'
      responses:
        200:
          description: OK
          content:
            application/json:
              schema:
                type: object
                properties:
                  accounts:
                    $ref: '#/components/schemas/Accounts'
                  links:
                    $ref: '#/components/schemas/Links'
        400:
          description: Bad Request
          content:
            application/json:
              schema:
                $ref: '#/components/responses/InvalidParameterError'
              example:
                _status:
                  messages:
                    - message: "Invalid parameter: account.id"
      tags:
        - accounts
  /api/v1/accounts/{accountId}:
    get:
      summary: Get account by id
      description: Return the account transactions and balance information given an id
      operationId: getAccountById
      parameters:
        - name: accountId
          in: path
          required: true
          description: Account entity id
          example: 0.0.8
          schema:
            type: string
        - $ref: '#/components/parameters/transactionTypeQueryParam'
      responses:
        200:
          description: OK
          content:
            application/json:
              schema:
                $ref: '#/components/schemas/AccountBalanceTransactions'
        400:
          description: Bad Request
          content:
            application/json:
              schema:
                $ref: '#/components/responses/InvalidParameterError'
              example:
                _status:
                  messages:
                    - message: "Invalid parameter: account.id"
        404:
          $ref: '#/components/responses/NotFoundError'
      tags:
        - accounts
  /api/v1/balances:
    get:
      summary: List account balances
      description: Returns a timestamped list of account balances on the network. This includes both HBAR and token balances for accounts.
      operationId: listAccountBalances
      parameters:
        - $ref: '#/components/parameters/accountIdQueryParam'
        - $ref: '#/components/parameters/balanceQueryParam'
        - $ref: '#/components/parameters/orderQueryParam'
        - $ref: '#/components/parameters/accountPublicKeyQueryParam'
        - $ref: '#/components/parameters/timestampQueryParam'
        - $ref: '#/components/parameters/limitQueryParam'
      responses:
        200:
          description: OK
          content:
            application/json:
              schema:
                type: object
                properties:
                  timestamp:
                    $ref: '#/components/schemas/Timestamp'
                  balances:
                    type: array
                    items:
                      $ref: '#/components/schemas/AccountBalance'
                  links:
                    $ref: '#/components/schemas/Links'
        400:
          description: Bad Request
          content:
            application/json:
              schema:
                $ref: '#/components/responses/InvalidParameterError'
              example:
                _status:
                  messages:
                    - message: "Invalid parameter: account.id"
      tags:
        - balances
  /api/v1/schedules:
    get:
      summary: List schedules entities
      description: Lists schedules on the network that govern the execution logic of scheduled transactions. This includes executed and non executed schedules.
      operationId: listSchedules
      parameters:
        - $ref: '#/components/parameters/accountIdQueryParam'
        - $ref: '#/components/parameters/limitQueryParam'
        - $ref: '#/components/parameters/orderQueryParam'
        - $ref: '#/components/parameters/scheduleIdQueryParam'
      responses:
        200:
          description: OK
          content:
            application/json:
              schema:
                type: object
                properties:
                  schedules:
                    $ref: '#/components/schemas/Schedules'
                  links:
                    $ref: '#/components/schemas/Links'
        400:
          description: Bad Request
          content:
            application/json:
              schema:
                $ref: '#/components/responses/InvalidParameterError'
              example:
                _status:
                  messages:
                    - message: "Invalid parameter: schedule.id"
      tags:
        - schedules
  /api/v1/schedules/{scheduleId}:
    get:
      summary: Get schedule by id
      description: Returns schedule information based on the given schedule id
      operationId: getScheduleById
      parameters:
        - $ref: '#/components/parameters/scheduleIdPathParam'
      responses:
        200:
          description: OK
          content:
            application/json:
              schema:
                $ref: '#/components/schemas/Schedule'
        400:
          description: Bad Request
          content:
            application/json:
              schema:
                $ref: '#/components/responses/InvalidParameterError'
              example:
                _status:
                  messages:
                    - message: "Invalid parameter: scheduleid"
        404:
          $ref: '#/components/responses/NotFoundError'
      tags:
        - schedules
  /api/v1/transactions:
    get:
      summary: List transactions
      description: Lists transactions on the network. This includes successful and unsuccessful transactions.
      operationId: listTransactions
      parameters:
        - $ref: '#/components/parameters/timestampQueryParam'
        - $ref: '#/components/parameters/limitQueryParam'
        - $ref: '#/components/parameters/accountIdQueryParam'
        - $ref: '#/components/parameters/transactionTypeQueryParam'
        - name: result
          in: query
          description: The transaction success type.
          schema:
            enum: [ success, fail ]
        - name: type
          in: query
          description: The transaction account balance modification type.
          schema:
            enum: [ credit, debit ]
      responses:
        200:
          description: OK
          content:
            application/json:
              schema:
                type: object
                properties:
                  transactions:
                    $ref: '#/components/schemas/Transactions'
                  links:
                    $ref: '#/components/schemas/Links'
        400:
          description: Bad Request
          content:
            application/json:
              schema:
                $ref: '#/components/responses/InvalidParameterError'
              example:
                _status:
                  messages:
                    - message: "Invalid parameter: timestamp"
      tags:
        - transactions
  /api/v1/transactions/{transactionId}:
    get:
      summary: Get transaction by id
      description: Returns transaction information based on the given transaction id
      operationId: getTransactionById
      parameters:
        - $ref: '#/components/parameters/transactionIdPathParam'
        - name: scheduled
          in: query
          description: >-
            Filter transactions by the scheduled flag. If true, return only the scheduled transaction. If false, return
            non-scheduled transactions. If not present, return all transactions matching transactionId.
          schema:
            type: boolean
      responses:
        200:
          description: OK
          content:
            application/json:
              schema:
                type: object
                properties:
                  transactions:
                    $ref: '#/components/schemas/Transactions'
        400:
          description: Bad Request
          content:
            application/json:
              schema:
                $ref: '#/components/responses/InvalidParameterError'
              example:
                _status:
                  messages:
                    - message: Invalid Transaction id. Please use \shard.realm.num-sss-nnn\ format where sss are seconds and nnn are nanoseconds
        404:
          $ref: '#/components/responses/NotFoundError'
      tags:
        - transactions
  /api/v1/transactions/{transactionId}/stateproof:
    get:
      summary: Get stateproof information
      description: Returns the  contents of the address book file, signature files, and record file that can be used to validate the transaction occurred on the Hedera network given transaction id.
      operationId: getStateproofInfo
      parameters:
        - $ref: '#/components/parameters/transactionIdPathParam'
        - name: scheduled
          in: query
          description: >-
            Filter stateproof by the transaction scheduled flag. If true, return stateproof for the scheduled
            transaction. If false, return stateproof for the non-scheduled transaction.
          schema:
            type: boolean
            default: false
      responses:
        200:
          description: OK
          content:
            application/json:
              schema:
                type: object
                properties:
                  transactions:
                    $ref: '#/components/schemas/StateProofFiles'
        400:
          description: Bad Request
          content:
            application/json:
              schema:
                $ref: '#/components/responses/InvalidParameterError'
              example:
                _status:
                  messages:
                    - message: Invalid Transaction id. Please use \shard.realm.num-sss-nnn\ format where sss are seconds and nnn are nanoseconds
        404:
          $ref: '#/components/responses/TransactionNotFound'
        502:
          description: Bad Gateway
          content:
            application/json:
              schema:
                $ref: '#/components/responses/ServiceUnavailableError'
              example:
                _status:
                  messages:
                    - message: Require at least 1/3 signature files to prove consensus, got 1 out of 4 for file 2019-10-11T13_33_25.526889Z.rcd_sig
      tags:
        - transactions
  /api/v1/topics/{topicId}/messages:
    get:
      summary: List topic messages by id
      description: Returns the list of topic messages for the given topic id.
      operationId: listTopicMessagesById
      parameters:
        - $ref: '#/components/parameters/topicIdPathParam'
        - name: sequencenumber
          in: query
          example: 2
          schema:
            type: integer
        - $ref: '#/components/parameters/timestampQueryParam'
        - name: encoding
          in: query
          example: base64
          schema:
            type: string
        - $ref: '#/components/parameters/limitQueryParam'
        - $ref: '#/components/parameters/orderQueryParam'
      responses:
        200:
          description: OK
          content:
            application/json:
              schema:
                type: object
                properties:
                  messages:
                    $ref: '#/components/schemas/TopicMessages'
                  links:
                    $ref: '#/components/schemas/Links'
        400:
          description: Bad Request
          content:
            application/json:
              schema:
                $ref: '#/components/responses/InvalidParameterError'
              example:
                _status:
                  messages:
                    - message: "Invalid parameter: topic_num"
        404:
          $ref: '#/components/responses/TopicNotFound'
      tags:
        - topics
  /api/v1/topics/{topicId}/messages/{sequenceNumber}:
    get:
      summary: Get topic message by id and sequence number
      description: Returns a single topic message the given topic id and sequence number.
      operationId: getTopicMessageByIdAndSequenceNumber
      parameters:
        - $ref: '#/components/parameters/topicIdPathParam'
        - name: sequencenumber
          in: path
          required: true
          description: Topic message sequence number
          example: 2
          schema:
            type: integer
      responses:
        200:
          description: OK
          content:
            application/json:
              schema:
                type: object
                properties:
                  messages:
                    $ref: '#/components/schemas/TopicMessages'
                  links:
                    $ref: '#/components/schemas/Links'
        400:
          description: Bad Request
          content:
            application/json:
              schema:
                $ref: '#/components/responses/InvalidParameterError'
              example:
                _status:
                  messages:
                    - message: "Invalid parameter: topic_num"
        404:
          $ref: '#/components/responses/NotFoundError'
      tags:
        - topics
  /api/v1/topics/messages/{consensusTimestamp}:
    get:
      summary: Get topic message by consensusTimestamp
      description: Returns a topic message the given the consensusTimestamp.
      operationId: getTopicMessagesByConsensusTimestamp
      parameters:
        - name: consensusTimestamp
          in: path
          required: true
          description: Consensus timestamp of topic message
          example: 1234567890
          schema:
            type: number
            format: float
      responses:
        200:
          description: OK
          content:
            application/json:
              schema:
                $ref: '#/components/schemas/TopicMessage'
        400:
          description: Bad Request
          content:
            application/json:
              schema:
                $ref: '#/components/responses/InvalidParameterError'
              example:
                _status:
                  messages:
                    - message: "Invalid parameter: consensus_timestamp"
        404:
          $ref: '#/components/responses/NotFoundError'
      tags:
        - topics
  /api/v1/tokens:
    get:
      summary: List tokens
      description: Returns a list of tokens on the network.
      operationId: listTokens
      parameters:
        - $ref: '#/components/parameters/publicKeyQueryParam'
        - $ref: '#/components/parameters/tokenIdQueryParam'
        - $ref: '#/components/parameters/tokenTypeQueryParam'
        - $ref: '#/components/parameters/limitQueryParam'
        - $ref: '#/components/parameters/accountIdQueryParam'
        - $ref: '#/components/parameters/orderQueryParam'
      responses:
        200:
          description: OK
          content:
            application/json:
              schema:
                type: object
                properties:
                  tokens:
                    $ref: '#/components/schemas/Tokens'
                  links:
                    $ref: '#/components/schemas/Links'
        400:
          description: Bad Request
          content:
            application/json:
              schema:
                $ref: '#/components/responses/InvalidParameterError'
              example:
                _status:
                  messages:
                    - message: "Invalid parameter: account.id"
      tags:
        - tokens
  /api/v1/tokens/{tokenId}:
    get:
      summary: Get token by id
      description: Returns token entity information given the id
      operationId: getTokenById
      parameters:
        - $ref: '#/components/parameters/tokenIdPathParam'
        - $ref: '#/components/parameters/tokenInfoTimestampQueryParam'
      responses:
        200:
          description: OK
          content:
            application/json:
              schema:
                $ref: '#/components/schemas/TokenInfo'
              examples:
                FungibleToken:
                  value:
                    admin_key:
                      _type: ProtobufEncoded
                      key: 7b2231222c2231222c2231227d
                    auto_renew_account: 0.1.2
                    auto_renew_period:
                    created_timestamp: '1234567890.000000001'
                    decimals: 1000
                    expiry_timestamp:
                    freeze_default: false
                    freeze_key:
                      _type: ProtobufEncoded
                      key: 7b2231222c2231222c2231227d
                    initial_supply: 1000000
                    kyc_key:
                      _type: ProtobufEncoded
                      key: 7b2231222c2231222c2231227d
                    max_supply: 9223372036854776000
                    modified_timestamp: '1234567890.000000001'
                    name: Token name
                    supply_key:
                      _type: ProtobufEncoded
                      key: 7b2231222c2231222c2231227d
                    supply_type: INFINITE
                    symbol: ORIGINALRDKSE
                    token_id: 0.10.1
                    total_supply: 1000000
                    treasury_account_id: 0.1.2
                    type: FUNGIBLE_COMMON
                    wipe_key:
                      _type: ProtobufEncoded
                      key: 7b2231222c2231222c2231227d
                    custom_fees:
                      created_timestamp: '1234567890.000000001'
                      fixed_fees:
                        - amount: 100
                          collector_account_id: 0.1.5
                          denominating_token_id: 0.10.8
                      fractional_fees:
                        - amount:
                            numerator: 12
                            denominator: 29
                          collector_account_id: 0.1.6
                          denominating_token_id: 0.10.9
                          maximum: 120
                          minimum: 30
                          net_of_transfers: true
                NonFungibleToken:
                  value:
                    admin_key:
                      _type: ProtobufEncoded
                      key: 7b2231222c2231222c2231227d
                    auto_renew_account: 0.1.2
                    auto_renew_period:
                    created_timestamp: '1234567890.000000001'
                    decimals: 0
                    expiry_timestamp:
                    freeze_default: false
                    freeze_key:
                      _type: ProtobufEncoded
                      key: 7b2231222c2231222c2231227d
                    initial_supply: 0
                    kyc_key:
                      _type: ProtobufEncoded
                      key: 7b2231222c2231222c2231227d
                    max_supply: 9223372036854776000
                    modified_timestamp: '1234567890.000000001'
                    name: Token name
                    supply_key:
                      _type: ProtobufEncoded
                      key: 7b2231222c2231222c2231227d
                    supply_type: INFINITE
                    symbol: ORIGINALRDKSE
                    token_id: 0.10.1
                    total_supply: 1000000
                    treasury_account_id: 0.1.2
                    type: NON_FUNGIBLE_UNIQUE
                    wipe_key:
                      _type: ProtobufEncoded
                      key: 7b2231222c2231222c2231227d
                    custom_fees:
                      created_timestamp: '1234567890.000000001'
                      fixed_fees:
                        - amount: 100
                          collector_account_id: 0.1.5
                          denominating_token_id: 0.10.6
                      royalty_fees:
                        - amount:
                            numerator: 15
                            denominator: 37
                          collector_account_id: 0.1.6
                          fallback_fee:
                            amount: 100
                            denominating_token_id: 0.10.7
        400:
          description: Bad Request
          content:
            application/json:
              schema:
                $ref: '#/components/responses/InvalidParameterError'
              example:
                _status:
                  messages:
                    - message: "Invalid parameter: tokenid"
        404:
          $ref: '#/components/responses/NotFoundError'
      tags:
        - tokens
  /api/v1/tokens/{tokenId}/balances:
    get:
      summary: List token balances
      description: Returns a list of token balances given the id. This represents the Token supply distribution across the network
      operationId: listTokenBalancesById
      parameters:
        - $ref: '#/components/parameters/tokenIdPathParam'
        - $ref: '#/components/parameters/accountIdQueryParam'
        - $ref: '#/components/parameters/balanceQueryParam'
        - $ref: '#/components/parameters/orderQueryParam'
        - $ref: '#/components/parameters/accountPublicKeyQueryParam'
        - $ref: '#/components/parameters/timestampQueryParam'
        - $ref: '#/components/parameters/publicKeyQueryParam'
        - $ref: '#/components/parameters/limitQueryParam'
      responses:
        200:
          description: OK
          content:
            application/json:
              schema:
                type: object
                properties:
                  timestamp:
                    $ref: '#/components/schemas/Timestamp'
                  balances:
                    $ref: '#/components/schemas/TokenDistribution'
                  links:
                    $ref: '#/components/schemas/Links'
        400:
          description: Bad Request
          content:
            application/json:
              schema:
                $ref: '#/components/responses/InvalidParameterError'
              example:
                _status:
                  messages:
                    - message: "Invalid parameter: account.id"
      tags:
        - tokens
  /api/v1/tokens/{tokenId}/nfts:
    get:
      summary: List nfts
      description: Returns a list of non-fungible tokens
      operationId: listNfts
      parameters:
        - $ref: '#/components/parameters/accountIdQueryParam'
        - $ref: '#/components/parameters/limitQueryParam'
        - $ref: '#/components/parameters/orderQueryParam'
        - $ref: '#/components/parameters/tokenIdPathParam'
      responses:
        200:
          description: OK
          content:
            application/json:
              schema:
                $ref: '#/components/schemas/Nfts'
        204:
          description: No Content
          content:
            application/json:
              schema:
                type: object
        400:
          description: Bad Request
          content:
            application/json:
              schema:
                $ref: '#/components/responses/InvalidParameterError'
              example:
                _status:
                  messages:
                    - message: "Invalid parameter: account.id"
                    - message: "Invalid parameter: serialnumber"
                    - message: "Invalid parameter: limit"
                    - message: "Invalid parameter: order"
        404:
          $ref: '#/components/responses/NotFoundError'
      tags:
        - tokens
  /api/v1/tokens/{tokenId}/nfts/{serialNumber}:
    get:
      summary: Get nft info
      description: Returns information for a non-fungible token
      operationId: listNftBySerialnumber
      parameters:
        - $ref: '#/components/parameters/serialNumberPathParam'
        - $ref: '#/components/parameters/tokenIdPathParam'
      responses:
        200:
          description: OK
          content:
            application/json:
              schema:
                $ref: '#/components/schemas/Nft'
        404:
          $ref: '#/components/responses/NotFoundError'
      tags:
        - tokens
  /api/v1/tokens/{tokenId}/nfts/{serialNumber}/transactions:
    get:
      summary: Get an nfts transction history
      description: Returns a list of transactions for a given non-fungible token
      operationId: listNftTransactions
      parameters:
        - $ref: '#/components/parameters/serialNumberPathParam'
        - $ref: '#/components/parameters/tokenIdPathParam'
      responses:
        200:
          description: OK
          content:
            application/json:
              schema:
                $ref: '#/components/schemas/NftTransactionHistory'
        204:
          description: No Content
          content:
            application/json:
              schema:
                type: object
        206:
          description: Partial Content
          content:
            application/json:
              schema:
                $ref: '#/components/schemas/NftTransactionHistory'
        400:
          description: Bad Request
          content:
            application/json:
              schema:
                $ref: '#/components/responses/InvalidParameterError'
              example:
                _status:
                  messages:
                    - message: "Invalid parameter: limit"
                    - message: "Invalid parameter: order"
        404:
          $ref: '#/components/responses/NotFoundError'
      tags:
        - tokens
tags:
  - name: accounts
    description: The accounts object represents the information associated with an account entity and returns a list of account information.
    externalDocs:
      url: https://docs.hedera.com/guides/docs/mirror-node-api/cryptocurrency-api#accounts
  - name: balances
    description: The balance object represents the balance of accounts on the Hedera network.
    externalDocs:
      url: https://docs.hedera.com/guides/docs/mirror-node-api/cryptocurrency-api#balances
  - name: schedules
    description: The schedules object represents the information associated with a schedule entity.
  - name: transactions
    description: The transaction object represents the transactions processed on the Hedera network.
    externalDocs:
      url: https://docs.hedera.com/guides/docs/mirror-node-api/cryptocurrency-api#transactions
  - name: topics
    description: The topics object represents the information associated with a topic enitty and returns topic messages information.
    externalDocs:
      url: https://docs.hedera.com/guides/docs/mirror-node-api/cryptocurrency-api#topic-messages
  - name: tokens
    description: The tokens object represents the information associated with a token entity and returns a list of token information.
info:
  title: Hedera Mirror Node REST API
<<<<<<< HEAD
  version: 0.39.0-alpha1
=======
  version: 0.40.0-SNAPSHOT
>>>>>>> 545e3400
  license:
    name: Apache-2.0
    url: 'https://www.apache.org/licenses/LICENSE-2.0.html'
  description: "The Mirror Node REST API offers the ability to query cryptocurrency transactions and account information from a Hedera managed mirror node.\n\nAvailable versions: [v1](/api/v1/doc). Base url: [/api/v1](/api/v1)"
  contact:
    name: Hedera Mirror Node Team
    email: mirrornode@hedera.com
    url: 'https://github.com/hashgraph/hedera-mirror-node'
externalDocs:
  description: Hedera REST API Docs
  url: 'https://docs.hedera.com/guides/docs/mirror-node-api/cryptocurrency-api'
servers:
  - description: The current REST API server
    url: ''
  - description: The production REST API servers
    url: '{scheme}://{network}.mirrornode.hedera.com'
    variables:
      scheme:
        default: https
        description: The URI scheme
        enum: [ http, https ]
      network:
        default: testnet
        description: The Hedera network in use
        enum: [ mainnet, previewnet, testnet ]
components:
  schemas:
    AccountInfo:
      type: object
      required:
        - account
        - balance
        - expiry_timestamp
        - auto_renew_period
        - key
        - deleted
      properties:
        balance:
          $ref: '#/components/schemas/Balance'
        account:
          $ref: '#/components/schemas/EntityId'
        expiry_timestamp:
          nullable: true
        auto_renew_period:
          nullable: true
        key:
          $ref: '#/components/schemas/Key'
        deleted:
          type: boolean
      example:
        balance:
          timestamp: "0.000002345"
          balance: 80
          tokens:
            - token_id: 0.0.200001
              balance: 8
        account: 0.0.8
        expiry_timestamp: null
        auto_renew_period: null
        key: null
        deleted: false
    Accounts:
      type: array
      items:
        $ref: '#/components/schemas/AccountInfo'
    AccountBalance:
      type: object
      required:
        - account
        - balance
        - tokens
      properties:
        account:
          $ref: '#/components/schemas/EntityId'
        balance:
          type: number
        tokens:
          type: array
          items:
            $ref: '#/components/schemas/TokenBalance'
      example:
        account: 0.15.10
        balance: 80
        tokens:
          - token_id: 0.0.200001
            balance: 8
    AccountBalanceTransactions:
      type: object
      properties:
        transactions:
          $ref: '#/components/schemas/Transactions'
        balance:
          $ref: '#/components/schemas/Balance'
        account:
          $ref: '#/components/schemas/EntityId'
        expiry_timestamp:
          nullable: true
        auto_renew_period:
          nullable: true
        key:
          $ref: '#/components/schemas/Key'
        deleted:
          type: boolean
        links:
          $ref: '#/components/schemas/Links'
    Balance:
      type: object
      required:
        - timestamp
        - balance
        - tokens
      properties:
        timestamp:
          type: string
        balance:
          type: number
        tokens:
          type: array
          items:
            type: object
            properties:
              token_id:
                $ref: '#/components/schemas/EntityId'
              balance:
                type: number
      example:
        timestamp: "0.000002345"
        balance: 80
        tokens:
          - token_id: 0.0.200001
            balance: 8
    CustomFees:
      type: object
      properties:
        created_timestamp:
          type: string
          example: "1234567890.000000001"
        fixed_fees:
          type: array
          items:
            $ref: '#/components/schemas/FixedFee'
        fractional_fees:
          type: array
          items:
            $ref: '#/components/schemas/FractionalFee'
        royalty_fees:
          type: array
          items:
            $ref: '#/components/schemas/RoyaltyFee'
    EntityId:
      type: string
      description: "Network entity ID in the format of `shard.realm.num`"
      pattern: '^\d{1,10}\.\d{1,10}\.\d{1,10}$'
      example: "0.1.2"
    Error:
      type: object
      properties:
        _status:
          type: object
          properties:
            messages:
              type: array
              items:
                type: object
                properties:
                  message:
                    type: string
    FixedFee:
      type: object
      properties:
        amount:
          type: number
          example: 100
        collector_account_id:
          $ref: '#/components/schemas/EntityId'
        denominating_token_id:
          $ref: '#/components/schemas/EntityId'
    FractionalFee:
      type: object
      properties:
        amount:
          type: object
          properties:
            numerator:
              type: number
              example: 12
            denominator:
              type: number
              example: 29
        collector_account_id:
          $ref: '#/components/schemas/EntityId'
        denominating_token_id:
          $ref: '#/components/schemas/EntityId'
        maximum:
          type: number
          nullable: true
          example: 120
        minimum:
          type: number
          example: 30
        net_of_transfers:
          type: boolean
          example: true
    RoyaltyFee:
      type: object
      properties:
        amount:
          type: object
          properties:
            numerator:
              type: number
              example: 15
            denominator:
              type: number
              example: 37
        collector_account_id:
          $ref: '#/components/schemas/EntityId'
        fallback_fee:
          type: object
          properties:
            amount:
              type: number
              example: 100
            denominating_token_id:
              $ref: '#/components/schemas/EntityId'
    Key:
      type: object
      nullable: true
      properties:
        _type:
          type: string
          enum: [ ED25519, ProtobufEncoded ]
          example: ProtobufEncoded
        key:
          type: string
          example: 7b2231222c2231222c2231227d
    Links:
      type: object
      properties:
        next:
          example: null
          nullable: true
    Nft:
      type: object
      properties:
        account_id:
          $ref: '#/components/schemas/EntityId'
        created_timestamp:
          type: string
          example: "1234567890.000000001"
        deleted:
          type: boolean
        metadata:
          description: base64 encoded binary data
          type: string
          format: byte
        modified_timestamp:
          type: string
          example: "1234567890.000000001"
        serial_number:
          type: number
        token_id:
          $ref: '#/components/schemas/EntityId'
      example:
        account_id: "0.1.2"
        created_timestamp: "1234567890.000000001"
        deleted: false
        metadata: "VGhpcyBpcyBhIHRlc3QgTkZU"
        modified_timestamp: "1610682445.003266001"
        serial_number: 124
        token_id: "0.0.222"
    Nfts:
      type: array
      items:
        $ref: '#/components/schemas/Nft'
    NftTransactionTransfer:
      type: object
      properties:
        consensus_timestamp:
          type: string
        transaction_id:
          type: string
        receiver_account_id:
          $ref: '#/components/schemas/EntityId'
        sender_account_id:
          $ref: '#/components/schemas/EntityId'
        type:
          $ref: '#/components/schemas/TransactionTypes'
        token_id:
          $ref: '#/components/schemas/EntityId'
      example:
        consensus_timestamp: "1618591023.997420021"
        id: "0.0.19789-1618591023-997420021"
        receiver_account_id: "0.0.11"
        sender_account_id: "0.0.10"
        type: "CRYPTOTRANSFER"
        token_id: "0.0.1000"
    NftTransactionHistory:
      type: array
      items:
        $ref: '#/components/schemas/NftTransactionTransfer'
    Schedule:
      type: object
      properties:
        admin_key:
          $ref: '#/components/schemas/Key'
        consensus_timestamp:
          type: string
          example: "1234567890.000000001"
        creator_account_id:
          $ref: '#/components/schemas/EntityId'
        executed_timestamp:
          type: string
          nullable: true
          example: "1234567890.000000100"
        memo:
          type: string
          example: 'created on 02/10/2021'
        payer_account_id:
          $ref: '#/components/schemas/EntityId'
        schedule_id:
          $ref: '#/components/schemas/EntityId'
        signatures:
          type: array
          items:
            $ref: '#/components/schemas/ScheduleSignature'
        transaction_body:
          type: string
          format: byte
          example: Kd6tvu8=
    Schedules:
      type: array
      items:
        $ref: '#/components/schemas/Schedule'
    ScheduleSignature:
      type: object
      properties:
        consensus_timestmap:
          type: string
          example: "1234567890.000000001"
        public_key_prefix:
          type: string
          format: byte
          example: "AAEBAwuqAwzB"
        signature:
          type: string
          format: byte
          example: "3q2+7wABAQMLqgMMwQ=="
    StateProofFiles:
      type: object
      properties:
        record_file:
          type: string
          format: byte
        address_books:
          type: array
          items:
            type: string
            format: byte
        signature_files:
          type: object
          properties:
            0.0.3:
              type: string
              format: byte
            0.0.4:
              type: string
              format: byte
            0.0.5:
              type: string
              format: byte
            0.0.6:
              type: string
              format: byte
          additionalProperties:
            type: string
            format: byte
      example:
        record_file: YzNkOTg3Yzg3NDI5NGViOTViMmRmOWZkMzZiMDY1NjYyMzMxNTc2OWFmMmVmMzQ0YzM1ODY4NzgwMTAyYjVjMA==
        address_books:
          - MjljY2IxNGNjNWY2NWM1MmZlYjc0MjkyYjAxZDUyZmRjZjJkZTY0NWQzOTRiNTM3MDQ2ODBkYjZkMTMyZWM2Yw==
        signature_files:
          0.0.3: MWFmYzZlNWVjNGJiZTg0ZWJjNTVkMGViNDViMjE2Mzg2ZTQ2NjUzZTYyYmM1NjE2YThmZGJjNzQ1ZWIyMTQxNQ==
          0.0.4: ZDI4ZDIwMGJiYTdkNDhmNTA3ZTE0MGZhNjIyOGFiYTdmMjlmZjhiMmEzZjJhOGVlYjg1NzQyZGMwNTNjZWM3MQ==
          0.0.5: MWY0YmU5OGE3NWE4N2NkNjQ5ZTNlMWE1ODI1OTI3NTgwNWM1Y2RmNjNmYjA0YjMzMTdlZmI1MTEwNzQ2NDVjNw==
          0.0.6: NzNiZTVmMTZkNmY4NTQ4MjdiN2M4MTEzZmFlY2I1YzIwNGI5ZjFkNjhiMzdkMzczNTg4OTRkOWFiZmM5N2U4Mw==
          0.0.7: NDJiZTVmMTZkNmY4NTQ4MjdiN2M4MTEzZmFlY2I1YzIwNGI5ZjFkNjhiMzdkMzczNTg4OTRkOWFiZmM5N2U4Mw==
    Timestamp:
      type: string
      example: "1586567700.453054000"
    Token:
      type: object
      properties:
        token_id:
          $ref: '#/components/schemas/EntityId'
        symbol:
          type: string
        admin_key:
          $ref: '#/components/schemas/Key'
        type:
          type: string
      required:
        - token_id
        - symbol
        - admin_key
        - type
      example:
        token_id: 0.0.1
        symbol: FIRSTMOVERLPDJH
        admin_key: null
        type: FUNGIBLE_COMMON
    TokenBalance:
      type: object
      required:
        - token_id
        - balance
      properties:
        token_id:
          $ref: '#/components/schemas/EntityId'
        balance:
          type: number
      example:
        token_id: 0.0.200001
        balance: 8
    TokenDistribution:
      type: array
      items:
        type: object
        properties:
          account:
            $ref: '#/components/schemas/EntityId'
          balance:
            type: number
        required:
          - account
          - balance
      example:
        - account: 0.15.2
          balance: 1000
    TokenInfo:
      type: object
      properties:
        admin_key:
          $ref: '#/components/schemas/Key'
        auto_renew_account:
          $ref: '#/components/schemas/EntityId'
        auto_renew_period:
          example: null
          nullable: true
        created_timestamp:
          type: string
          example: "1234567890.000000001"
        decimals:
          type: string
          example: 1000
        expiry_timestamp:
          example: null
          nullable: true
        freeze_default:
          type: boolean
          example: false
        freeze_key:
          $ref: '#/components/schemas/Key'
        initial_supply:
          type: string
          example: 1000000
        kyc_key:
          $ref: '#/components/schemas/Key'
        max_supply:
          type: number
          example: 9223372036854775807
        modified_timestamp:
          type: string
          example: "1234567890.000000001"
        name:
          type: string
          example: Token name
        supply_key:
          $ref: '#/components/schemas/Key'
        supply_type:
          type: string
          enum: [ FINITE, INFINITE ]
          example: INFINITE
        symbol:
          type: string
          example: ORIGINALRDKSE
        token_id:
          $ref: '#/components/schemas/EntityId'
        total_supply:
          type: number
          example: 1000000
        treasury_account_id:
          $ref: '#/components/schemas/EntityId'
        type:
          type: string
          enum: [ FUNGIBLE_COMMON, NON_FUNGIBLE_UNIQUE ]
          example: FUNGIBLE_COMMON
        wipe_key:
          $ref: '#/components/schemas/Key'
        custom_fees:
          $ref: '#/components/schemas/CustomFees'
    TransactionTypes:
      type: string
      enum:
        - CONSENSUSCREATETOPIC
        - CONSENSUSDELETETOPIC
        - CONSENSUSSUBMITMESSAGE
        - CONSENSUSUPDATETOPIC
        - CONTRACTCALL
        - CONTRACTCREATEINSTANCE
        - CONTRACTDELETEINSTANCE
        - CONTRACTUPDATEINSTANCE
        - CRYPTOADDLIVEHASH
        - CRYPTOCREATEACCOUNT
        - CRYPTODELETE
        - CRYPTODELETELIVEHASH
        - CRYPTOTRANSFER
        - CRYPTOUPDATEACCOUNT
        - FILEAPPEND
        - FILECREATE
        - FILEDELETE
        - FILEUPDATE
        - FREEZE
        - SCHEDULECREATE
        - SCHEDULEDELETE
        - SCHEDULESIGN
        - SYSTEMDELETE
        - SYSTEMUNDELETE
        - TOKENASSOCIATE
        - TOKENBURN
        - TOKENCREATION
        - TOKENDELETION
        - TOKENDISSOCIATE
        - TOKENFREEZE
        - TOKENGRANTKYC
        - TOKENMINT
        - TOKENREVOKEKYC
        - TOKENUNFREEZE
        - TOKENUPDATE
        - TOKENWIPE
        - UNCHECKEDSUBMIT
    Tokens:
      type: array
      items:
        $ref: '#/components/schemas/Token'
    TopicMessage:
      type: object
      properties:
        consensus_timestamp:
          type: string
        topic_id:
          $ref: '#/components/schemas/EntityId'
        message:
          type: string
          format: byte
        running_hash:
          type: string
          format: byte
        running_hash_version:
          type: number
        sequence_number:
          type: number
      required:
        - consensus_timestamp
        - topic_id
        - message
        - running_hash
        - running_hash_version
        - sequence_number
      example:
        consensus_timestamp: "1234567890.000000001"
        topic_id: 0.0.7
        message: bWVzc2FnZQ==
        running_hash: cnVubmluZ19oYXNo
        running_hash_version: 2
        sequence_number: 1
    TopicMessages:
      type: array
      items:
        $ref: '#/components/schemas/TopicMessage'
    Transaction:
      type: object
      properties:
        consensus_timestamp:
          type: string
        transaction_hash:
          type: string
          format: byte
        valid_start_timestamp:
          type: string
        charged_tx_fee:
          type: number
        memo_base64:
          nullable: true
        result:
          type: string
        name:
          type: string
        nft_transfers:
          type: array
          items:
            type: object
            properties:
              receiver_account_id:
                $ref: '#/components/schemas/EntityId'
              sender_account_id:
                $ref: '#/components/schemas/EntityId'
              serial_number:
                type: number
              token_id:
                $ref: '#/components/schemas/EntityId'
            required:
              - serial_number
              - token_id
        max_fee:
          type: string
        valid_duration_seconds:
          type: string
        node:
          $ref: '#/components/schemas/EntityId'
        scheduled:
          type: boolean
        transaction_id:
          type: string
        transfers:
          type: array
          items:
            type: object
            properties:
              account:
                $ref: '#/components/schemas/EntityId'
              amount:
                type: number
            required:
              - account
              - amount
        token_transfers:
          type: array
          items:
            type: object
            properties:
              token_id:
                $ref: '#/components/schemas/EntityId'
              account:
                $ref: '#/components/schemas/EntityId'
              amount:
                type: number
            required:
              - token_id
              - account
              - amount
        assessed_custom_fees:
          type: array
          items:
            type: object
            properties:
              amount:
                type: number
              collector_account_id:
                $ref: '#/components/schemas/EntityId'
              effective_payer_account_ids:
                type: array
                items:
                  $ref: '#/components/schemas/EntityId'
              token_id:
                $ref: '#/components/schemas/EntityId'
      example:
        consensus_timestamp: "1234567890.000000007"
        transaction_hash: aGFzaA==
        valid_start_timestamp: "1234567890.000000006"
        charged_tx_fee: 7
        memo_base64: null
        result: SUCCESS
        name: CRYPTOTRANSFER
        nft_transfers:
          - receiver_account_id: 0.0.121
            sender_account_id: 0.0.122
            serial_number: 1
            token_id: 0.0.123
          - receiver_account_id: 0.0.321
            sender_account_id: 0.0.422
            serial_number: 2
            token_id: 0.0.123
        max_fee: 33
        valid_duration_seconds: 11
        node: 0.0.3
        transaction_id: 0.0.8-1234567890-000000006
        scheduled: false
        transfers:
          - account: 0.0.3
            amount: 2
          - account: 0.0.8
            amount: -3
          - account: 0.0.98
            amount: 1
        token_transfers:
          - token_id: 0.0.90000
            account: 0.0.9
            amount: 1200
          - token_id: 0.0.90000
            account: 0.0.8
            amount: -1200
        assessed_custom_fees:
          - amount: 100
            collector_account_id: 0.0.10
            effective_payer_account_ids:
             - 0.0.8
             - 0.0.72
            token_id: 0.0.90001
    Transactions:
      type: array
      items:
        $ref: '#/components/schemas/Transaction'
  responses:
    NotFoundError:
      description: Not Found
      content:
        application/json:
          schema:
            $ref: '#/components/schemas/Error'
          example:
            _status:
              messages:
                - message: Not found
    TopicNotFound:
      description: Topic Not Found
      content:
        application/json:
          schema:
            $ref: '#/components/schemas/Error'
          example:
            _status:
              messages:
                - message: No such topic id - 7
    TransactionNotFound:
      description: Transaction Not Found
      content:
        application/json:
          schema:
            $ref: '#/components/schemas/Error'
          example:
            _status:
              messages:
                - message: Transaction not found
    InvalidParameterError:
      description: Invalid parameter
      content:
        application/json:
          schema:
            $ref: '#/components/schemas/Error'
    ServiceUnavailableError:
      description: Service Unavailable
      content:
        application/json:
          schema:
            $ref: '#/components/schemas/Error'
  parameters:
    accountIdQueryParam:
      name: account.id
      in: query
      description: The ID of the account to return information for
      explode: true
      examples:
        entityNumNoOperator:
          summary: Example of entityNum equals with no operator
          value: 100
        idNoOperator:
          summary: Example of id equals with no operator
          value: 0.0.100
        entityNumEqOperator:
          summary: Example of entityNum equals operator
          value: eq:200
        idEqOperator:
          summary: Example of id equals operator
          value: eq:0.0.200
        entityNumNeOperator:
          summary: Example of entityNum not equals operator
          value: ne:300
        idNeOperator:
          summary: Example of id not equals operator
          value: ne:0.0.300
        entityNumGtOperator:
          summary: Example of entityNum greater than operator
          value: gt:400
        idGtOperator:
          summary: Example of id greater than operator
          value: gt:0.0.400
        entityNumGteOperator:
          summary: Example of entityNum greater than or equals operator
          value: gte:500
        idGteOperator:
          summary: Example of id greater than or equals operator
          value: gte:0.0.500
        entityNumLtOperator:
          summary: Example of entityNum less than operator
          value: lt:600
        idLtOperator:
          summary: Example of id less than operator
          value: lt:0.0.600
        entityNumLteOperator:
          summary: Example of entityNum less than or equals operator
          value: lte:700
        idLteOperator:
          summary: Example of id less than or equals operator
          value: lte:0.0.700
      schema:
        type: string
        format: ^((gte?|lte?|eq|ne)\:)?(\d{1,10}\.\d{1,10}\.)?\d{1,10}$
    balanceQueryParam:
      name: account.balance
      in: query
      description: The optional balance value to compare against
      explode: true
      examples:
        noOperator:
          summary: Example of equals with no operator
          value: 100
        eqOperator:
          summary: Example of equals operator
          value: eq:200
        neOperator:
          summary: Example of not equals operator
          value: ne:300
        gtOperator:
          summary: Example of greater than operator
          value: gt:400
        gteOperator:
          summary: Example of greater than or equals operator
          value: gte:500
        ltOperator:
          summary: Example of less than operator
          value: lt:600
        lteOperator:
          summary: Example of less than or equals operator
          value: lte:700
      schema:
        type: string
        format: ^((gte?|lte?|eq|ne)\:)?\d{1,10}$
    limitQueryParam:
      name: limit
      in: query
      description: The limit of items to return
      example: 2
      schema:
        type: integer
        default: 1000
        minimum: 1
        maximum: 1000
    orderQueryParam:
      name: order
      in: query
      description: The order in which items are listed
      example: desc
      schema:
        enum: [ asc, desc ]
        default: asc
    accountPublicKeyQueryParam:
      name: account.publickey
      in: query
      description: The ED25519 account publickey to compare against
      example: 3c3d546321ff6f63d701d2ec5c277095874e19f4a235bee1e6bb19258bf362be
      schema:
        type: string
    publicKeyQueryParam:
      name: publickey
      in: query
      description: The ED25519 publickey to compare against
      example: 3c3d546321ff6f63d701d2ec5c277095874e19f4a235bee1e6bb19258bf362be
      schema:
        type: string
    scheduleIdPathParam:
      name: scheduleId
      in: path
      required: true
      description: Schedule entity id
      example: 0.0.2035
      schema:
        type: string
    scheduleIdQueryParam:
      name: schedule.id
      in: query
      example:
        - 2
        - lt:0.30000.0
        - gt:0.7.25301
      explode: true
      schema:
        type: array
        items:
          type: string
    serialNumberPathParam:
      name: serialnumber
      in: path
      required: true
      description: The nft serial number
      example: 1
      schema:
        type: integer
        format: int64
        default: 1
        minimum: 1
        maximum: 9223372036854775807
    serialNumberQueryParam:
      name: serialnumber
      in: query
      description: The nft serial number (64 bit type)
      example: 2
      schema:
        type: integer
        format: int64
        default: 1
        minimum: 1
        maximum: 9223372036854775807
    timestampQueryParam:
      name: timestamp
      in: query
      explode: true
      examples:
        secondsNoOperator:
          summary: Example of seconds equals with no operator
          value: 1234567890
        timestampNoOperator:
          summary: Example of timestamp equals with no operator
          value: 1234567890.000000100
        secondsEqOperator:
          summary: Example of seconds equals with operator
          value: eq:1234567890
        timestampEqOperator:
          summary: Example of timestamp equals with operator
          value: eq:1234567890.000000200
        secondsNeOperator:
          summary: Example of seconds not equals operator
          value: ne:1234567890
        timestampNeOperator:
          summary: Example of timestamp not equals operator
          value: ne:1234567890.000000300
        secondsGtOperator:
          summary: Example of seconds greater than operator
          value: gt:1234567890
        timestampGtOperator:
          summary: Example of timestamp greater than operator
          value: gt:1234567890.000000400
        secondsGteOperator:
          summary: Example of seconds greater than or equals operator
          value: gte:1234567890
        timestampGteOperator:
          summary: Example of timestamp greater than or equals operator
          value: gte:1234567890.000000500
        secondsLtOperator:
          summary: Example of seconds less than operator
          value: lt:1234567890
        timestampLtOperator:
          summary: Example of timestamp less than operator
          value: lt:1234567890.000000600
        secondsLteOperator:
          summary: Example of seconds less than or equals operator
          value: lte:1234567890
        timestampLteOperator:
          summary: Example of timestamp less than or equals operator
          value: lte:1234567890.000000700
      schema:
        type: string
        format: >
          ^(\d{1,10}.\d{1,9}|gte?:\d{1,10}.\d{1,9}|lte?:\d{1,10}.\d{1,9}|eq:\d{1,10}.\d{1,9}|ne:\d{1,10}.\d{1,9})$
    tokenInfoTimestampQueryParam:
      name: timestamp
      in: query
      explode: true
      examples:
        secondsNoOperator:
          summary: Example of seconds equals with no operator
          value: 1234567890
        timestampNoOperator:
          summary: Example of timestamp equals with no operator
          value: 1234567890.000000100
        secondsEqOperator:
          summary: Example of seconds equals with operator
          value: eq:1234567890
        timestampEqOperator:
          summary: Example of timestamp equals with operator
          value: eq:1234567890.000000200
        secondsLtOperator:
          summary: Example of seconds less than operator
          value: lt:1234567890
        timestampLtOperator:
          summary: Example of timestamp less than operator
          value: lt:1234567890.000000600
        secondsLteOperator:
          summary: Example of seconds less than or equals operator
          value: lte:1234567890
        timestampLteOperator:
          summary: Example of timestamp less than or equals operator
          value: lte:1234567890.000000700
      schema:
        type: string
        format: >
          ^(\d{1,10}.\d{1,9}|gte?:\d{1,10}.\d{1,9}|lte?:\d{1,10}.\d{1,9}|eq:\d{1,10}.\d{1,9}|ne:\d{1,10}.\d{1,9})$
    transactionTypeQueryParam:
      name: transactiontype
      in: query
      example: cryptotransfer
      schema:
        type: string
    transactionIdPathParam:
      name: transactionId
      in: path
      required: true
      description: Transaction id
      example: 0.0.10-1234567890-000000000
      schema:
        type: string
    tokenIdQueryParam:
      name: token.id
      in: query
      example:
        - lt:0.30000.0
        - gt:0.7.25301
      explode: true
      schema:
        type: array
        items:
          type: string
    tokenIdPathParam:
      name: tokenid
      in: path
      required: true
      description: Token entity id
      example: 0.0.1135
      schema:
        type: string
    tokenTypeQueryParam:
      name: type
      in: query
      example:
        - ALL
        - FUNGIBLE_COMMON
        - NON_FUNGIBLE_UNIQUE
      explode: true
      schema:
        type: array
        items:
          type: string
    topicIdPathParam:
      name: topicId
      in: path
      required: true
      description: Topic entity id
      example: 0.2.3
      schema:
        type: string<|MERGE_RESOLUTION|>--- conflicted
+++ resolved
@@ -749,11 +749,7 @@
     description: The tokens object represents the information associated with a token entity and returns a list of token information.
 info:
   title: Hedera Mirror Node REST API
-<<<<<<< HEAD
-  version: 0.39.0-alpha1
-=======
   version: 0.40.0-SNAPSHOT
->>>>>>> 545e3400
   license:
     name: Apache-2.0
     url: 'https://www.apache.org/licenses/LICENSE-2.0.html'
