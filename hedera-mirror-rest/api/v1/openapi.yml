--- conflicted
+++ resolved
@@ -1758,11 +1758,7 @@
       example: 2
       schema:
         type: integer
-<<<<<<< HEAD
-        default: 100
-=======
         default: 25
->>>>>>> a80f8334
         minimum: 1
         maximum: 100
     orderQueryParam:
