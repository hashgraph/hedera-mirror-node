openapi: 3.0.3
paths:
  /api/v1/accounts:
    get:
      summary: List account entities on network
      description: Returns a list of all account entity items on the network.
      operationId: listAccounts
      parameters:
        - $ref: '#/components/parameters/accountIdQueryParam'
        - $ref: '#/components/parameters/accountPublicKeyQueryParam'
        - $ref: '#/components/parameters/balanceQueryParam'
        - $ref: '#/components/parameters/excludeBalanceQueryParam'
        - $ref: '#/components/parameters/limitQueryParam'
        - $ref: '#/components/parameters/orderQueryParam'
      responses:
        200:
          description: OK
          content:
            application/json:
              schema:
                $ref: '#/components/schemas/AccountsResponse'
        400:
          $ref: '#/components/responses/InvalidParameterError'
      tags:
        - accounts
  /api/v1/accounts/{accountId}:
    get:
      summary: Get account by id
      description: Return the account transactions and balance information given an id
      operationId: getAccountById
      parameters:
        - name: accountId
          in: path
          required: true
          description: Account entity id
          example: 0.0.8
          schema:
            type: string
        - $ref: '#/components/parameters/transactionTypeQueryParam'
      responses:
        200:
          description: OK
          content:
            application/json:
              schema:
                $ref: '#/components/schemas/AccountBalanceTransactions'
        400:
          $ref: '#/components/responses/InvalidParameterError'
        404:
          $ref: '#/components/responses/NotFoundError'
      tags:
        - accounts
  /api/v1/balances:
    get:
      summary: List account balances
      description: Returns a timestamped list of account balances on the network. This includes both HBAR and token balances for accounts.
      operationId: listAccountBalances
      parameters:
        - $ref: '#/components/parameters/accountIdQueryParam'
        - $ref: '#/components/parameters/balanceQueryParam'
        - $ref: '#/components/parameters/orderQueryParam'
        - $ref: '#/components/parameters/accountPublicKeyQueryParam'
        - $ref: '#/components/parameters/timestampQueryParam'
        - $ref: '#/components/parameters/limitQueryParam'
      responses:
        200:
          description: OK
          content:
            application/json:
              schema:
                $ref: '#/components/schemas/BalancesResponse'
        400:
          $ref: '#/components/responses/InvalidParameterError'
      tags:
        - balances
  /api/v1/contracts:
    get:
      summary: List contract entities on network
      description: Returns a list of all contract entity items on the network.
      operationId: listContracts
      parameters:
        - $ref: '#/components/parameters/contractIdQueryParam'
        - $ref: '#/components/parameters/limitQueryParam'
        - $ref: '#/components/parameters/orderQueryParam'
      responses:
        200:
          description: OK
          content:
            application/json:
              schema:
                $ref: '#/components/schemas/ContractsResponse'
        400:
          $ref: '#/components/responses/InvalidParameterError'
      tags:
        - contracts
  /api/v1/contracts/{contractId}:
    get:
      summary: Get contract by id
      description: Return the contract information given an id
      operationId: getContractById
      parameters:
        - $ref: '#/components/parameters/contractIdPathParam'
        - $ref: '#/components/parameters/timestampQueryParam'
      responses:
        200:
          description: OK
          content:
            application/json:
              schema:
                $ref: '#/components/schemas/ContractResponse'
        400:
          $ref: '#/components/responses/InvalidParameterError'
        404:
          $ref: '#/components/responses/NotFoundError'
      tags:
        - contracts
  /api/v1/network/supply:
    get:
      summary: Get the network supply
      description: Returns the network's released supply of hbars
      operationId: getNetworkSupply
      parameters:
        - $ref: '#/components/parameters/timestampQueryParam'
      responses:
        200:
          description: OK
          content:
            application/json:
              schema:
                $ref: '#/components/schemas/NetworkSupplyResponse'
        400:
          $ref: '#/components/responses/InvalidParameterError'
        404:
          $ref: '#/components/responses/NotFoundError'
      tags:
        - network
  /api/v1/schedules:
    get:
      summary: List schedules entities
      description: Lists schedules on the network that govern the execution logic of scheduled transactions. This includes executed and non executed schedules.
      operationId: listSchedules
      parameters:
        - $ref: '#/components/parameters/accountIdQueryParam'
        - $ref: '#/components/parameters/limitQueryParam'
        - $ref: '#/components/parameters/orderQueryParam'
        - $ref: '#/components/parameters/scheduleIdQueryParam'
      responses:
        200:
          description: OK
          content:
            application/json:
              schema:
                $ref: '#/components/schemas/SchedulesResponse'
        400:
          $ref: '#/components/responses/InvalidParameterError'
      tags:
        - schedules
  /api/v1/schedules/{scheduleId}:
    get:
      summary: Get schedule by id
      description: Returns schedule information based on the given schedule id
      operationId: getScheduleById
      parameters:
        - $ref: '#/components/parameters/scheduleIdPathParam'
      responses:
        200:
          description: OK
          content:
            application/json:
              schema:
                $ref: '#/components/schemas/Schedule'
        400:
          $ref: '#/components/responses/InvalidParameterError'
        404:
          $ref: '#/components/responses/NotFoundError'
      tags:
        - schedules
  /api/v1/transactions:
    get:
      summary: List transactions
      description: Lists transactions on the network. This includes successful and unsuccessful transactions.
      operationId: listTransactions
      parameters:
        - $ref: '#/components/parameters/timestampQueryParam'
        - $ref: '#/components/parameters/limitQueryParam'
        - $ref: '#/components/parameters/accountIdQueryParam'
        - $ref: '#/components/parameters/transactionTypeQueryParam'
        - name: result
          in: query
          description: The transaction success type.
          schema:
            enum: [ success, fail ]
        - name: type
          in: query
          description: The transaction account balance modification type.
          schema:
            enum: [ credit, debit ]
      responses:
        200:
          description: OK
          content:
            application/json:
              schema:
                $ref: '#/components/schemas/TransactionsResponse'
        400:
          $ref: '#/components/responses/InvalidParameterError'
      tags:
        - transactions
  /api/v1/transactions/{transactionId}:
    get:
      summary: Get transaction by id
      description: Returns transaction information based on the given transaction id
      operationId: getTransactionById
      parameters:
        - $ref: '#/components/parameters/transactionIdPathParam'
        - name: scheduled
          in: query
          description: >-
            Filter transactions by the scheduled flag. If true, return only the scheduled transaction. If false, return
            non-scheduled transactions. If not present, return all transactions matching transactionId.
          schema:
            type: boolean
      responses:
        200:
          description: OK
          content:
            application/json:
              schema:
                $ref: '#/components/schemas/TransactionByIdResponse'
        400:
          $ref: '#/components/responses/InvalidParameterError'
        404:
          $ref: '#/components/responses/NotFoundError'
      tags:
        - transactions
  /api/v1/transactions/{transactionId}/stateproof:
    get:
      summary: Get stateproof information
      description: Returns the  contents of the address book file, signature files, and record file that can be used to validate the transaction occurred on the Hedera network given transaction id.
      operationId: getStateproofInfo
      parameters:
        - $ref: '#/components/parameters/transactionIdPathParam'
        - name: scheduled
          in: query
          description: >-
            Filter stateproof by the transaction scheduled flag. If true, return stateproof for the scheduled
            transaction. If false, return stateproof for the non-scheduled transaction.
          schema:
            type: boolean
            default: false
      responses:
        200:
          description: OK
          content:
            application/json:
              schema:
                $ref: '#/components/schemas/StateProofResponse'
        400:
          $ref: '#/components/responses/InvalidParameterError'
        404:
          $ref: '#/components/responses/TransactionNotFound'
        502:
          $ref: '#/components/responses/ServiceUnavailableError'
      tags:
        - transactions
  /api/v1/topics/{topicId}/messages:
    get:
      summary: List topic messages by id
      description: Returns the list of topic messages for the given topic id.
      operationId: listTopicMessagesById
      parameters:
        - $ref: '#/components/parameters/topicIdPathParam'
        - name: sequencenumber
          in: query
          example: 2
          schema:
            type: integer
        - $ref: '#/components/parameters/timestampQueryParam'
        - name: encoding
          in: query
          example: base64
          schema:
            type: string
        - $ref: '#/components/parameters/limitQueryParam'
        - $ref: '#/components/parameters/orderQueryParam'
      responses:
        200:
          description: OK
          content:
            application/json:
              schema:
                $ref: '#/components/schemas/TopicMessagesResponse'
        400:
          $ref: '#/components/responses/InvalidParameterError'
        404:
          $ref: '#/components/responses/TopicNotFound'
      tags:
        - topics
  /api/v1/topics/{topicId}/messages/{sequenceNumber}:
    get:
      summary: Get topic message by id and sequence number
      description: Returns a single topic message the given topic id and sequence number.
      operationId: getTopicMessageByIdAndSequenceNumber
      parameters:
        - $ref: '#/components/parameters/topicIdPathParam'
        - name: sequencenumber
          in: path
          required: true
          description: Topic message sequence number
          example: 2
          schema:
            type: integer
      responses:
        200:
          description: OK
          content:
            application/json:
              schema:
                $ref: '#/components/schemas/TopicMessagesResponse'
        400:
          $ref: '#/components/responses/InvalidParameterError'
        404:
          $ref: '#/components/responses/NotFoundError'
      tags:
        - topics
  /api/v1/topics/messages/{consensusTimestamp}:
    get:
      summary: Get topic message by consensusTimestamp
      description: Returns a topic message the given the consensusTimestamp.
      operationId: getTopicMessagesByConsensusTimestamp
      parameters:
        - name: consensusTimestamp
          in: path
          required: true
          description: Consensus timestamp of topic message
          example: 1234567890
          schema:
            type: number
            format: float
      responses:
        200:
          description: OK
          content:
            application/json:
              schema:
                $ref: '#/components/schemas/TopicMessage'
        400:
          $ref: '#/components/responses/InvalidParameterError'
        404:
          $ref: '#/components/responses/NotFoundError'
      tags:
        - topics
  /api/v1/tokens:
    get:
      summary: List tokens
      description: Returns a list of tokens on the network.
      operationId: listTokens
      parameters:
        - $ref: '#/components/parameters/publicKeyQueryParam'
        - $ref: '#/components/parameters/tokenIdQueryParam'
        - $ref: '#/components/parameters/tokenTypeQueryParam'
        - $ref: '#/components/parameters/limitQueryParam'
        - $ref: '#/components/parameters/accountIdQueryParam'
        - $ref: '#/components/parameters/orderQueryParam'
      responses:
        200:
          description: OK
          content:
            application/json:
              schema:
                $ref: '#/components/schemas/TokensResponse'
        400:
          $ref: '#/components/responses/InvalidParameterError'
      tags:
        - tokens
  /api/v1/tokens/{tokenId}:
    get:
      summary: Get token by id
      description: Returns token entity information given the id
      operationId: getTokenById
      parameters:
        - $ref: '#/components/parameters/tokenIdPathParam'
        - $ref: '#/components/parameters/tokenInfoTimestampQueryParam'
      responses:
        200:
          description: OK
          content:
            application/json:
              schema:
                $ref: '#/components/schemas/TokenInfo'
              examples:
                FungibleToken:
                  value:
                    admin_key:
                      _type: ProtobufEncoded
                      key: 7b2231222c2231222c2231227d
                    auto_renew_account: 0.1.2
                    auto_renew_period:
                    created_timestamp: '1234567890.000000001'
                    deleted: false
                    decimals: 1000
                    expiry_timestamp:
                    freeze_default: false
                    freeze_key:
                      _type: ProtobufEncoded
                      key: 7b2231222c2231222c2231227d
                    initial_supply: 1000000
                    kyc_key:
                      _type: ProtobufEncoded
                      key: 7b2231222c2231222c2231227d
                    max_supply: 9223372036854776000
                    memo: "token memo"
                    modified_timestamp: '1234567890.000000001'
                    name: Token name
                    pause_key:
                      _type: ProtobufEncoded
                      key: 7b2231222c2231222c2231227d
                    pause_status: UNPAUSED
                    supply_key:
                      _type: ProtobufEncoded
                      key: 7b2231222c2231222c2231227d
                    supply_type: INFINITE
                    symbol: ORIGINALRDKSE
                    token_id: 0.10.1
                    total_supply: 1000000
                    treasury_account_id: 0.1.2
                    type: FUNGIBLE_COMMON
                    wipe_key:
                      _type: ProtobufEncoded
                      key: 7b2231222c2231222c2231227d
                    custom_fees:
                      created_timestamp: '1234567890.000000001'
                      fixed_fees:
                        - amount: 100
                          collector_account_id: 0.1.5
                          denominating_token_id: 0.10.8
                      fractional_fees:
                        - amount:
                            numerator: 12
                            denominator: 29
                          collector_account_id: 0.1.6
                          denominating_token_id: 0.10.9
                          maximum: 120
                          minimum: 30
                          net_of_transfers: true
                NonFungibleToken:
                  value:
                    admin_key:
                      _type: ProtobufEncoded
                      key: 7b2231222c2231222c2231227d
                    auto_renew_account: 0.1.2
                    auto_renew_period:
                    created_timestamp: '1234567890.000000001'
                    deleted: false
                    decimals: 0
                    expiry_timestamp:
                    freeze_default: false
                    freeze_key:
                      _type: ProtobufEncoded
                      key: 7b2231222c2231222c2231227d
                    initial_supply: 0
                    kyc_key:
                      _type: ProtobufEncoded
                      key: 7b2231222c2231222c2231227d
                    max_supply: 9223372036854776000
                    memo: "token memo"
                    modified_timestamp: '1234567890.000000001'
                    name: Token name
                    pause_key:
                      _type: ProtobufEncoded
                      key: 7b2231222c2231222c2231227d
                    pause_status: UNPAUSED
                    supply_key:
                      _type: ProtobufEncoded
                      key: 7b2231222c2231222c2231227d
                    supply_type: INFINITE
                    symbol: ORIGINALRDKSE
                    token_id: 0.10.1
                    total_supply: 1000000
                    treasury_account_id: 0.1.2
                    type: NON_FUNGIBLE_UNIQUE
                    wipe_key:
                      _type: ProtobufEncoded
                      key: 7b2231222c2231222c2231227d
                    custom_fees:
                      created_timestamp: '1234567890.000000001'
                      fixed_fees:
                        - amount: 100
                          collector_account_id: 0.1.5
                          denominating_token_id: 0.10.6
                      royalty_fees:
                        - amount:
                            numerator: 15
                            denominator: 37
                          collector_account_id: 0.1.6
                          fallback_fee:
                            amount: 100
                            denominating_token_id: 0.10.7
        400:
          $ref: '#/components/responses/InvalidParameterError'
        404:
          $ref: '#/components/responses/NotFoundError'
      tags:
        - tokens
  /api/v1/tokens/{tokenId}/balances:
    get:
      summary: List token balances
      description: Returns a list of token balances given the id. This represents the Token supply distribution across the network
      operationId: listTokenBalancesById
      parameters:
        - $ref: '#/components/parameters/tokenIdPathParam'
        - $ref: '#/components/parameters/accountIdQueryParam'
        - $ref: '#/components/parameters/balanceQueryParam'
        - $ref: '#/components/parameters/orderQueryParam'
        - $ref: '#/components/parameters/accountPublicKeyQueryParam'
        - $ref: '#/components/parameters/timestampQueryParam'
        - $ref: '#/components/parameters/publicKeyQueryParam'
        - $ref: '#/components/parameters/limitQueryParam'
      responses:
        200:
          description: OK
          content:
            application/json:
              schema:
                $ref: '#/components/schemas/TokenBalancesResponse'
        400:
          $ref: '#/components/responses/InvalidParameterError'
      tags:
        - tokens
  /api/v1/tokens/{tokenId}/nfts:
    get:
      summary: List nfts
      description: Returns a list of non-fungible tokens
      operationId: listNfts
      parameters:
        - $ref: '#/components/parameters/accountIdQueryParam'
        - $ref: '#/components/parameters/limitQueryParam'
        - $ref: '#/components/parameters/orderQueryParam'
        - $ref: '#/components/parameters/tokenIdPathParam'
      responses:
        200:
          description: OK
          content:
            application/json:
              schema:
                $ref: '#/components/schemas/Nfts'
        204:
          description: No Content
          content:
            application/json:
              schema:
                type: object
        400:
          $ref: '#/components/responses/InvalidParameterError'
        404:
          $ref: '#/components/responses/NotFoundError'
      tags:
        - tokens
  /api/v1/tokens/{tokenId}/nfts/{serialNumber}:
    get:
      summary: Get nft info
      description: Returns information for a non-fungible token
      operationId: listNftBySerialnumber
      parameters:
        - $ref: '#/components/parameters/serialNumberPathParam'
        - $ref: '#/components/parameters/tokenIdPathParam'
      responses:
        200:
          description: OK
          content:
            application/json:
              schema:
                $ref: '#/components/schemas/Nft'
        404:
          $ref: '#/components/responses/NotFoundError'
      tags:
        - tokens
  /api/v1/tokens/{tokenId}/nfts/{serialNumber}/transactions:
    get:
      summary: Get an nfts transction history
      description: Returns a list of transactions for a given non-fungible token
      operationId: listNftTransactions
      parameters:
        - $ref: '#/components/parameters/serialNumberPathParam'
        - $ref: '#/components/parameters/tokenIdPathParam'
      responses:
        200:
          description: OK
          content:
            application/json:
              schema:
                $ref: '#/components/schemas/NftTransactionHistory'
        204:
          description: No Content
          content:
            application/json:
              schema:
                type: object
        206:
          description: Partial Content
          content:
            application/json:
              schema:
                $ref: '#/components/schemas/NftTransactionHistory'
        400:
          $ref: '#/components/responses/InvalidParameterError'
        404:
          $ref: '#/components/responses/NotFoundError'
      tags:
        - tokens
tags:
  - name: accounts
    description: The accounts object represents the information associated with an account entity and returns a list of account information.
    externalDocs:
      url: https://docs.hedera.com/guides/docs/mirror-node-api/cryptocurrency-api#accounts
  - name: balances
    description: The balance object represents the balance of accounts on the Hedera network.
    externalDocs:
      url: https://docs.hedera.com/guides/docs/mirror-node-api/cryptocurrency-api#balances
  - name: contracts
    description: The contracts objects represents the information associated with contract entities.
  - name: schedules
    description: The schedules object represents the information associated with a schedule entity.
  - name: transactions
    description: The transaction object represents the transactions processed on the Hedera network.
    externalDocs:
      url: https://docs.hedera.com/guides/docs/mirror-node-api/cryptocurrency-api#transactions
  - name: topics
    description: The topics object represents the information associated with a topic entity and returns topic messages information.
    externalDocs:
      url: https://docs.hedera.com/guides/docs/mirror-node-api/cryptocurrency-api#topic-messages
  - name: tokens
    description: The tokens object represents the information associated with a token entity and returns a list of token information.
info:
  title: Hedera Mirror Node REST API
  version: 0.44.0-SNAPSHOT
  license:
    name: Apache-2.0
    url: 'https://www.apache.org/licenses/LICENSE-2.0.html'
  description: "The Mirror Node REST API offers the ability to query cryptocurrency transactions and account information from a Hedera managed mirror node.\n\nAvailable versions: [v1](/api/v1/docs). Base url: [/api/v1](/api/v1)"
  contact:
    name: Hedera Mirror Node Team
    email: mirrornode@hedera.com
    url: 'https://github.com/hashgraph/hedera-mirror-node'
externalDocs:
  description: Hedera REST API Docs
  url: 'https://docs.hedera.com/guides/docs/mirror-node-api/cryptocurrency-api'
servers:
  - description: The current REST API server
    url: ''
  - description: The production REST API servers
    url: '{scheme}://{network}.mirrornode.hedera.com'
    variables:
      scheme:
        default: https
        description: The URI scheme
        enum: [ http, https ]
      network:
        default: testnet
        description: The Hedera network in use
        enum: [ mainnet, previewnet, testnet ]
components:
  schemas:
    # API call responses.
    AccountsResponse:
      type: object
      properties:
        accounts:
          $ref: '#/components/schemas/Accounts'
        links:
          $ref: '#/components/schemas/Links'
    BalancesResponse:
      type: object
      properties:
        timestamp:
          $ref: '#/components/schemas/Timestamp'
        balances:
          type: array
          items:
            $ref: '#/components/schemas/AccountBalance'
        links:
          $ref: '#/components/schemas/Links'
    ContractResponse:
      allOf:
        - $ref: '#/components/schemas/Contract'
        - type: object
          properties:
            bytecode:
              type: string
              nullable: true
              format: binary
              description: The contract bytecode in hex
              example: "0x01021a1fdc9b"
    ContractsResponse:
      type: object
      properties:
        contracts:
          $ref: '#/components/schemas/Contracts'
        links:
          $ref: '#/components/schemas/Links'
    NetworkSupplyResponse:
      type: object
      properties:
        released_supply:
          description: The network's released supply of hbars in tinybars
          example: "3999999999999999949"
          type: string
        timestamp:
          description: The consensus timestamp at which the released supply was valid
          $ref: '#/components/schemas/Timestamp'
        total_supply:
          description: The network's total supply of hbars in tinybars
          example: "5000000000000000000"
          type: string
    SchedulesResponse:
      type: object
      properties:
        schedules:
          $ref: '#/components/schemas/Schedules'
        links:
          $ref: '#/components/schemas/Links'
    StateProofResponse:
      type: object
      properties:
        transactions:
          $ref: '#/components/schemas/StateProofFiles'
    TokenBalancesResponse:
      type: object
      properties:
        timestamp:
          $ref: '#/components/schemas/Timestamp'
        balances:
          $ref: '#/components/schemas/TokenDistribution'
        links:
          $ref: '#/components/schemas/Links'
    TokensResponse:
      type: object
      properties:
        tokens:
          $ref: '#/components/schemas/Tokens'
        links:
          $ref: '#/components/schemas/Links'
    TopicMessagesResponse:
      type: object
      properties:
        messages:
          $ref: '#/components/schemas/TopicMessages'
        links:
          $ref: '#/components/schemas/Links'
    TransactionByIdResponse:
      type: object
      properties:
        transactions:
          $ref: '#/components/schemas/Transactions'
    TransactionsResponse:
      type: object
      properties:
        transactions:
          $ref: '#/components/schemas/Transactions'
        links:
          $ref: '#/components/schemas/Links'
    # API objects.
    AccountInfo:
      type: object
      required:
        - account
        - balance
        - expiry_timestamp
        - auto_renew_period
        - key
        - deleted
        - max_automatic_token_associations
        - memo
        - receiver_sig_required
      properties:
        account:
          $ref: '#/components/schemas/EntityId'
        auto_renew_period:
          nullable: true
        balance:
          $ref: '#/components/schemas/Balance'
        deleted:
          type: boolean
        expiry_timestamp:
          $ref: '#/components/schemas/TimestampNullable'
        key:
          $ref: '#/components/schemas/Key'
        max_automatic_token_associations:
          type: integer
          format: int32
        memo:
          type: string
        receiver_sig_required:
          nullable: true
          type: boolean
      example:
        account: 0.0.8
        auto_renew_period: null
        balance:
          timestamp: "0.000002345"
          balance: 80
          tokens:
            - token_id: 0.0.200001
              balance: 8
        deleted: false
        expiry_timestamp: null
        key: null
        max_automatic_token_associations: 200
        memo: "entity memo"
        receiver_sig_required: false
    Accounts:
      type: array
      items:
        $ref: '#/components/schemas/AccountInfo'
    AccountBalance:
      type: object
      required:
        - account
        - balance
        - tokens
      properties:
        account:
          $ref: '#/components/schemas/EntityId'
        balance:
          type: number
        tokens:
          type: array
          items:
            $ref: '#/components/schemas/TokenBalance'
      example:
        account: 0.15.10
        balance: 80
        tokens:
          - token_id: 0.0.200001
            balance: 8
    AccountBalanceTransactions:
      type: object
      properties:
        transactions:
          $ref: '#/components/schemas/Transactions'
        balance:
          $ref: '#/components/schemas/Balance'
        account:
          $ref: '#/components/schemas/EntityId'
        expiry_timestamp:
          $ref: '#/components/schemas/TimestampNullable'
        auto_renew_period:
          nullable: true
        key:
          $ref: '#/components/schemas/Key'
        deleted:
          type: boolean
        max_automatic_token_associations:
          type: integer
          format: int64
        memo:
          type: string
        receiver_sig_required:
          type: boolean
        links:
          $ref: '#/components/schemas/Links'
    Balance:
      type: object
      required:
        - timestamp
        - balance
        - tokens
      properties:
        timestamp:
          $ref: '#/components/schemas/Timestamp'
        balance:
          type: number
        tokens:
          type: array
          items:
            type: object
            properties:
              token_id:
                $ref: '#/components/schemas/EntityId'
              balance:
                type: number
      example:
        timestamp: "0.000002345"
        balance: 80
        tokens:
          - token_id: 0.0.200001
            balance: 8
    Contract:
      type: object
      properties:
        admin_key:
          $ref: '#/components/schemas/Key'
        auto_renew_period:
          type: number
          nullable: true
          example: null
        contract_id:
          $ref: '#/components/schemas/EntityId'
        created_timestamp:
          $ref: '#/components/schemas/Timestamp'
        deleted:
          type: boolean
          example: false
        expiration_timestamp:
          $ref: '#/components/schemas/TimestampNullable'
        file_id:
          $ref: '#/components/schemas/EntityId'
        memo:
          example: contract memo
          type: string
        obtainer_id:
          $ref: '#/components/schemas/EntityId'
        proxy_account_id:
          $ref: '#/components/schemas/EntityId'
        solidity_address:
          $ref: '#/components/schemas/SolidityAddress'
        timestamp:
          $ref: '#/components/schemas/TimestampRange'
    Contracts:
      type: array
      items:
        $ref: '#/components/schemas/Contract'
    CustomFees:
      type: object
      properties:
        created_timestamp:
          $ref: '#/components/schemas/Timestamp'
        fixed_fees:
          type: array
          items:
            $ref: '#/components/schemas/FixedFee'
        fractional_fees:
          type: array
          items:
            $ref: '#/components/schemas/FractionalFee'
        royalty_fees:
          type: array
          items:
            $ref: '#/components/schemas/RoyaltyFee'
    EntityId:
      type: string
      description: "Network entity ID in the format of `shard.realm.num`"
      pattern: '^\d{1,10}\.\d{1,10}\.\d{1,10}$'
      example: "0.1.2"
    EntityIdQuery:
      type: string
      format: ^((gte?|lte?|eq|ne)\:)?(\d{1,10}\.\d{1,10}\.)?\d{1,10}$
    Error:
      type: object
      properties:
        _status:
          type: object
          properties:
            messages:
              type: array
              items:
                type: object
                properties:
                  message:
                    type: string
    FixedFee:
      type: object
      properties:
        amount:
          type: number
          example: 100
        collector_account_id:
          $ref: '#/components/schemas/EntityId'
        denominating_token_id:
          $ref: '#/components/schemas/EntityId'
    FractionalFee:
      type: object
      properties:
        amount:
          type: object
          properties:
            numerator:
              type: number
              example: 12
            denominator:
              type: number
              example: 29
        collector_account_id:
          $ref: '#/components/schemas/EntityId'
        denominating_token_id:
          $ref: '#/components/schemas/EntityId'
        maximum:
          type: number
          nullable: true
          example: 120
        minimum:
          type: number
          example: 30
        net_of_transfers:
          type: boolean
          example: true
    RoyaltyFee:
      type: object
      properties:
        amount:
          type: object
          properties:
            numerator:
              type: number
              example: 15
            denominator:
              type: number
              example: 37
        collector_account_id:
          $ref: '#/components/schemas/EntityId'
        fallback_fee:
          type: object
          properties:
            amount:
              type: number
              example: 100
            denominating_token_id:
              $ref: '#/components/schemas/EntityId'
    Key:
      type: object
      nullable: true
      properties:
        _type:
          type: string
          enum: [ ED25519, ProtobufEncoded ]
          example: ProtobufEncoded
        key:
          type: string
          example: 7b2231222c2231222c2231227d
    Links:
      type: object
      properties:
        next:
          example: null
          nullable: true
    Nft:
      type: object
      properties:
        account_id:
          $ref: '#/components/schemas/EntityId'
        created_timestamp:
          $ref: '#/components/schemas/Timestamp'
        deleted:
          description: whether the nft or the token it belongs to has been deleted
          type: boolean
        metadata:
          description: base64 encoded binary data
          type: string
          format: byte
        modified_timestamp:
          $ref: '#/components/schemas/Timestamp'
        serial_number:
          type: number
        token_id:
          $ref: '#/components/schemas/EntityId'
      example:
        account_id: "0.1.2"
        created_timestamp: "1234567890.000000001"
        deleted: false
        metadata: "VGhpcyBpcyBhIHRlc3QgTkZU"
        modified_timestamp: "1610682445.003266001"
        serial_number: 124
        token_id: "0.0.222"
    Nfts:
      type: array
      items:
        $ref: '#/components/schemas/Nft'
    NftTransactionTransfer:
      type: object
      properties:
        consensus_timestamp:
          $ref: '#/components/schemas/Timestamp'
        transaction_id:
          type: string
        receiver_account_id:
          $ref: '#/components/schemas/EntityId'
        sender_account_id:
          $ref: '#/components/schemas/EntityId'
        type:
          $ref: '#/components/schemas/TransactionTypes'
        token_id:
          $ref: '#/components/schemas/EntityId'
      example:
        consensus_timestamp: "1618591023.997420021"
        id: "0.0.19789-1618591023-997420021"
        receiver_account_id: "0.0.11"
        sender_account_id: "0.0.10"
        type: "CRYPTOTRANSFER"
        token_id: "0.0.1000"
    NftTransactionHistory:
      type: array
      items:
        $ref: '#/components/schemas/NftTransactionTransfer'
    Schedule:
      type: object
      properties:
        admin_key:
          $ref: '#/components/schemas/Key'
        consensus_timestamp:
          $ref: '#/components/schemas/Timestamp'
        creator_account_id:
          $ref: '#/components/schemas/EntityId'
        deleted:
          type: boolean
          example: false
        executed_timestamp:
          $ref: '#/components/schemas/TimestampNullable'
        memo:
          type: string
          example: 'created on 02/10/2021'
        payer_account_id:
          $ref: '#/components/schemas/EntityId'
        schedule_id:
          $ref: '#/components/schemas/EntityId'
        signatures:
          type: array
          items:
            $ref: '#/components/schemas/ScheduleSignature'
        transaction_body:
          type: string
          format: byte
          example: Kd6tvu8=
    Schedules:
      type: array
      items:
        $ref: '#/components/schemas/Schedule'
    ScheduleSignature:
      type: object
      properties:
        consensus_timestmap:
          $ref: '#/components/schemas/Timestamp'
        public_key_prefix:
          type: string
          format: byte
          example: "AAEBAwuqAwzB"
        signature:
          type: string
          format: byte
          example: "3q2+7wABAQMLqgMMwQ=="
    SolidityAddress:
      type: string
      description: A network entity encoded as a solidity address in hex
      format: binary
      minLength: 42
      maxLength: 42
      example: "0x0000000000000000000000000000000000001f41"
    StateProofFiles:
      type: object
      properties:
        record_file:
          type: string
          format: byte
        address_books:
          type: array
          items:
            type: string
            format: byte
        signature_files:
          type: object
          properties:
            0.0.3:
              type: string
              format: byte
            0.0.4:
              type: string
              format: byte
            0.0.5:
              type: string
              format: byte
            0.0.6:
              type: string
              format: byte
      example:
        record_file: YzNkOTg3Yzg3NDI5NGViOTViMmRmOWZkMzZiMDY1NjYyMzMxNTc2OWFmMmVmMzQ0YzM1ODY4NzgwMTAyYjVjMA==
        address_books:
          - MjljY2IxNGNjNWY2NWM1MmZlYjc0MjkyYjAxZDUyZmRjZjJkZTY0NWQzOTRiNTM3MDQ2ODBkYjZkMTMyZWM2Yw==
        signature_files:
          0.0.3: MWFmYzZlNWVjNGJiZTg0ZWJjNTVkMGViNDViMjE2Mzg2ZTQ2NjUzZTYyYmM1NjE2YThmZGJjNzQ1ZWIyMTQxNQ==
          0.0.4: ZDI4ZDIwMGJiYTdkNDhmNTA3ZTE0MGZhNjIyOGFiYTdmMjlmZjhiMmEzZjJhOGVlYjg1NzQyZGMwNTNjZWM3MQ==
          0.0.5: MWY0YmU5OGE3NWE4N2NkNjQ5ZTNlMWE1ODI1OTI3NTgwNWM1Y2RmNjNmYjA0YjMzMTdlZmI1MTEwNzQ2NDVjNw==
          0.0.6: NzNiZTVmMTZkNmY4NTQ4MjdiN2M4MTEzZmFlY2I1YzIwNGI5ZjFkNjhiMzdkMzczNTg4OTRkOWFiZmM5N2U4Mw==
          0.0.7: NDJiZTVmMTZkNmY4NTQ4MjdiN2M4MTEzZmFlY2I1YzIwNGI5ZjFkNjhiMzdkMzczNTg4OTRkOWFiZmM5N2U4Mw==
    Timestamp:
      type: string
      example: "1586567700.453054000"
      pattern: '/^\d{1,10}(\.\d{1,9})?$'
    TimestampNullable:
      allOf:
        - $ref: '#/components/schemas/Timestamp'
        - nullable: true
    TimestampRange:
      type: object
      description: A timestamp range an entity is valid for
      properties:
        from:
          allOf:
            - $ref: '#/components/schemas/Timestamp'
            - description: The inclusive from timestamp in seconds
        to:
          allOf:
            - $ref: '#/components/schemas/TimestampNullable'
            - description: The exclusive to timestamp in seconds
    Token:
      type: object
      properties:
        token_id:
          $ref: '#/components/schemas/EntityId'
        symbol:
          type: string
        admin_key:
          $ref: '#/components/schemas/Key'
        type:
          type: string
      required:
        - token_id
        - symbol
        - admin_key
        - type
      example:
        token_id: 0.0.1
        symbol: FIRSTMOVERLPDJH
        admin_key: null
        type: FUNGIBLE_COMMON
    TokenBalance:
      type: object
      required:
        - token_id
        - balance
      properties:
        token_id:
          $ref: '#/components/schemas/EntityId'
        balance:
          type: number
      example:
        token_id: 0.0.200001
        balance: 8
    TokenDistribution:
      type: array
      items:
        type: object
        properties:
          account:
            $ref: '#/components/schemas/EntityId'
          balance:
            type: number
        required:
          - account
          - balance
      example:
        - account: 0.15.2
          balance: 1000
    TokenInfo:
      type: object
      properties:
        admin_key:
          $ref: '#/components/schemas/Key'
        auto_renew_account:
          $ref: '#/components/schemas/EntityId'
        auto_renew_period:
          example: null
          nullable: true
        created_timestamp:
          $ref: '#/components/schemas/Timestamp'
        decimals:
          type: string
          example: 1000
        deleted:
          type: boolean
          example: true
        expiry_timestamp:
          $ref: '#/components/schemas/TimestampNullable'
        fee_schedule_key:
          $ref: '#/components/schemas/Key'
        freeze_default:
          type: boolean
          example: false
        freeze_key:
          $ref: '#/components/schemas/Key'
        initial_supply:
          type: string
          example: "1000000"
        kyc_key:
          $ref: '#/components/schemas/Key'
        max_supply:
          type: string
          example: "9223372036854775807"
        modified_timestamp:
          $ref: '#/components/schemas/Timestamp'
        name:
          type: string
          example: Token name
        memo:
          type: string
          example: "token memo"
        pause_key:
          $ref: '#/components/schemas/Key'
        pause_status:
          type: string
          enum: [ NOT_APPLICABLE, PAUSED, UNPAUSED ]
          example: UNPAUSED
        supply_key:
          $ref: '#/components/schemas/Key'
        supply_type:
          type: string
          enum: [ FINITE, INFINITE ]
          example: INFINITE
        symbol:
          type: string
          example: ORIGINALRDKSE
        token_id:
          $ref: '#/components/schemas/EntityId'
        total_supply:
          type: string
          example: "1000000"
        treasury_account_id:
          $ref: '#/components/schemas/EntityId'
        type:
          type: string
          enum: [ FUNGIBLE_COMMON, NON_FUNGIBLE_UNIQUE ]
          example: FUNGIBLE_COMMON
        wipe_key:
          $ref: '#/components/schemas/Key'
        custom_fees:
          $ref: '#/components/schemas/CustomFees'
    TransactionTypes:
      type: string
      enum:
        - CONSENSUSCREATETOPIC
        - CONSENSUSDELETETOPIC
        - CONSENSUSSUBMITMESSAGE
        - CONSENSUSUPDATETOPIC
        - CONTRACTCALL
        - CONTRACTCREATEINSTANCE
        - CONTRACTDELETEINSTANCE
        - CONTRACTUPDATEINSTANCE
        - CRYPTOADDLIVEHASH
        - CRYPTOCREATEACCOUNT
        - CRYPTODELETE
        - CRYPTODELETELIVEHASH
        - CRYPTOTRANSFER
        - CRYPTOUPDATEACCOUNT
        - FILEAPPEND
        - FILECREATE
        - FILEDELETE
        - FILEUPDATE
        - FREEZE
        - SCHEDULECREATE
        - SCHEDULEDELETE
        - SCHEDULESIGN
        - SYSTEMDELETE
        - SYSTEMUNDELETE
        - TOKENASSOCIATE
        - TOKENBURN
        - TOKENCREATION
        - TOKENDELETION
        - TOKENDISSOCIATE
        - TOKENFEESCHEDULEUPDATE
        - TOKENFREEZE
        - TOKENGRANTKYC
        - TOKENMINT
        - TOKENREVOKEKYC
        - TOKENUNFREEZE
        - TOKENUPDATE
        - TOKENWIPE
        - UNCHECKEDSUBMIT
    Tokens:
      type: array
      items:
        $ref: '#/components/schemas/Token'
    TopicMessage:
      type: object
      properties:
        consensus_timestamp:
          $ref: '#/components/schemas/Timestamp'
        topic_id:
          $ref: '#/components/schemas/EntityId'
        message:
          type: string
          format: byte
        running_hash:
          type: string
          format: byte
        running_hash_version:
          type: number
        sequence_number:
          type: number
      required:
        - consensus_timestamp
        - topic_id
        - message
        - running_hash
        - running_hash_version
        - sequence_number
      example:
        consensus_timestamp: "1234567890.000000001"
        topic_id: 0.0.7
        message: bWVzc2FnZQ==
        running_hash: cnVubmluZ19oYXNo
        running_hash_version: 2
        sequence_number: 1
    TopicMessages:
      type: array
      items:
        $ref: '#/components/schemas/TopicMessage'
    Transaction:
      type: object
      properties:
        consensus_timestamp:
          $ref: '#/components/schemas/Timestamp'
        entity_id:
          $ref: '#/components/schemas/EntityId'
        bytes:
          type: string
          format: byte
        transaction_hash:
          type: string
          format: byte
        valid_start_timestamp:
          $ref: '#/components/schemas/Timestamp'
        charged_tx_fee:
          type: number
        memo_base64:
          nullable: true
        result:
          type: string
        name:
          $ref: '#/components/schemas/TransactionTypes'
        nft_transfers:
          type: array
          items:
            type: object
            properties:
              receiver_account_id:
                $ref: '#/components/schemas/EntityId'
              sender_account_id:
                $ref: '#/components/schemas/EntityId'
              serial_number:
                type: number
              token_id:
                $ref: '#/components/schemas/EntityId'
            required:
              - serial_number
              - token_id
        max_fee:
          type: string
        valid_duration_seconds:
          type: string
        node:
          $ref: '#/components/schemas/EntityId'
        scheduled:
          type: boolean
        transaction_id:
          type: string
        transfers:
          type: array
          items:
            type: object
            properties:
              account:
                $ref: '#/components/schemas/EntityId'
              amount:
                type: number
            required:
              - account
              - amount
        token_transfers:
          type: array
          items:
            type: object
            properties:
              token_id:
                $ref: '#/components/schemas/EntityId'
              account:
                $ref: '#/components/schemas/EntityId'
              amount:
                type: number
            required:
              - token_id
              - account
              - amount
        assessed_custom_fees:
          type: array
          items:
            type: object
            properties:
              amount:
                type: number
              collector_account_id:
                $ref: '#/components/schemas/EntityId'
              effective_payer_account_ids:
                type: array
                items:
                  $ref: '#/components/schemas/EntityId'
              token_id:
                $ref: '#/components/schemas/EntityId'
      example:
        consensus_timestamp: "1234567890.000000007"
        transaction_hash: "vigzKe2J7fv4ktHBbNTSzQmKq7Lzdq1/lJMmHT+a2KgvdhAuadlvS4eKeqKjIRmW"
        valid_start_timestamp: "1234567890.000000006"
        charged_tx_fee: 7
        memo_base64: null
        bytes: null
        result: SUCCESS
        entity_id: "0.0.2281979"
        name: CRYPTOTRANSFER
        nft_transfers:
          - receiver_account_id: 0.0.121
            sender_account_id: 0.0.122
            serial_number: 1
            token_id: 0.0.123
          - receiver_account_id: 0.0.321
            sender_account_id: 0.0.422
            serial_number: 2
            token_id: 0.0.123
        max_fee: 33
        valid_duration_seconds: 11
        node: 0.0.3
        transaction_id: 0.0.8-1234567890-000000006
        scheduled: false
        transfers:
          - account: 0.0.3
            amount: 2
          - account: 0.0.8
            amount: -3
          - account: 0.0.98
            amount: 1
        token_transfers:
          - token_id: 0.0.90000
            account: 0.0.9
            amount: 1200
          - token_id: 0.0.90000
            account: 0.0.8
            amount: -1200
        assessed_custom_fees:
          - amount: 100
            collector_account_id: 0.0.10
            effective_payer_account_ids:
              - 0.0.8
              - 0.0.72
            token_id: 0.0.90001
    Transactions:
      type: array
      items:
        $ref: '#/components/schemas/Transaction'
  responses:
    NotFoundError:
      description: Not Found
      content:
        application/json:
          schema:
            $ref: '#/components/schemas/Error'
          example:
            _status:
              messages:
                - message: Not found
    TopicNotFound:
      description: Topic Not Found
      content:
        application/json:
          schema:
            $ref: '#/components/schemas/Error'
          example:
            _status:
              messages:
                - message: No such topic id - 7
    TransactionNotFound:
      description: Transaction Not Found
      content:
        application/json:
          schema:
            $ref: '#/components/schemas/Error'
          example:
            _status:
              messages:
                - message: Transaction not found
    InvalidParameterError:
      description: Invalid parameter
      content:
        application/json:
          schema:
            $ref: '#/components/schemas/Error'
          example:
            _status:
              messages:
                - message: "Invalid parameter: account.id"
                - message: Invalid Transaction id. Please use \shard.realm.num-sss-nnn\ format where sss are seconds and nnn are nanoseconds
    ServiceUnavailableError:
      description: Service Unavailable
      content:
        application/json:
          schema:
            $ref: '#/components/schemas/Error'
          example:
            _status:
              messages:
                - message: Require at least 1/3 signature files to prove consensus, got 1 out of 4 for file 2019-10-11T13_33_25.526889Z.rcd_sig
  parameters:
    accountIdQueryParam:
      name: account.id
      in: query
      description: The ID of the account to return information for
      explode: true
      examples:
        entityNumNoOperator:
          summary: Example of entityNum equals with no operator
          value: 100
        idNoOperator:
          summary: Example of id equals with no operator
          value: 0.0.100
        entityNumEqOperator:
          summary: Example of entityNum equals operator
          value: eq:200
        idEqOperator:
          summary: Example of id equals operator
          value: eq:0.0.200
        entityNumNeOperator:
          summary: Example of entityNum not equals operator
          value: ne:300
        idNeOperator:
          summary: Example of id not equals operator
          value: ne:0.0.300
        entityNumGtOperator:
          summary: Example of entityNum greater than operator
          value: gt:400
        idGtOperator:
          summary: Example of id greater than operator
          value: gt:0.0.400
        entityNumGteOperator:
          summary: Example of entityNum greater than or equals operator
          value: gte:500
        idGteOperator:
          summary: Example of id greater than or equals operator
          value: gte:0.0.500
        entityNumLtOperator:
          summary: Example of entityNum less than operator
          value: lt:600
        idLtOperator:
          summary: Example of id less than operator
          value: lt:0.0.600
        entityNumLteOperator:
          summary: Example of entityNum less than or equals operator
          value: lte:700
        idLteOperator:
          summary: Example of id less than or equals operator
          value: lte:0.0.700
      schema:
        $ref: '#/components/schemas/EntityIdQuery'
    balanceQueryParam:
      name: account.balance
      in: query
      description: The optional balance value to compare against
      explode: true
      examples:
        noOperator:
          summary: Example of equals with no operator
          value: 100
        eqOperator:
          summary: Example of equals operator
          value: eq:200
        neOperator:
          summary: Example of not equals operator
          value: ne:300
        gtOperator:
          summary: Example of greater than operator
          value: gt:400
        gteOperator:
          summary: Example of greater than or equals operator
          value: gte:500
        ltOperator:
          summary: Example of less than operator
          value: lt:600
        lteOperator:
          summary: Example of less than or equals operator
          value: lte:700
      schema:
        type: string
        format: ^((gte?|lte?|eq|ne)\:)?\d{1,10}$
<<<<<<< HEAD
    excludeBalanceQueryParam:
      name: excluebalance
      in: query
      description: Whether to exclude balance information or not
      example: true
      schema:
        type: boolean
        default: false
=======
    contractIdQueryParam:
      name: contract.id
      description: The ID of the contract to return information for
      in: query
      examples:
        entityNumNoOperator:
          summary: Example of entityNum equals with no operator
          value: 100
        idNoOperator:
          summary: Example of id equals with no operator
          value: 0.0.100
        entityNumEqOperator:
          summary: Example of entityNum equals operator
          value: eq:200
        idEqOperator:
          summary: Example of id equals operator
          value: eq:0.0.200
        entityNumNeOperator:
          summary: Example of entityNum not equals operator
          value: ne:300
        idNeOperator:
          summary: Example of id not equals operator
          value: ne:0.0.300
        entityNumGtOperator:
          summary: Example of entityNum greater than operator
          value: gt:400
        idGtOperator:
          summary: Example of id greater than operator
          value: gt:0.0.400
        entityNumGteOperator:
          summary: Example of entityNum greater than or equals operator
          value: gte:500
        idGteOperator:
          summary: Example of id greater than or equals operator
          value: gte:0.0.500
        entityNumLtOperator:
          summary: Example of entityNum less than operator
          value: lt:600
        idLtOperator:
          summary: Example of id less than operator
          value: lt:0.0.600
        entityNumLteOperator:
          summary: Example of entityNum less than or equals operator
          value: lte:700
        idLteOperator:
          summary: Example of id less than or equals operator
          value: lte:0.0.700
      schema:
        $ref: '#/components/schemas/EntityIdQuery'
    contractIdPathParam:
      name: contractId
      in: path
      required: true
      description: Contract entity id
      schema:
        $ref: '#/components/schemas/EntityId'
>>>>>>> 2cf46a0b
    limitQueryParam:
      name: limit
      in: query
      description: The limit of items to return
      example: 2
      schema:
        type: integer
        default: 500
        minimum: 1
        maximum: 500
    orderQueryParam:
      name: order
      in: query
      description: The order in which items are listed
      example: desc
      schema:
        enum: [ asc, desc ]
        default: asc
    accountPublicKeyQueryParam:
      name: account.publickey
      in: query
      description: The ED25519 account publickey to compare against
      example: 3c3d546321ff6f63d701d2ec5c277095874e19f4a235bee1e6bb19258bf362be
      schema:
        type: string
    publicKeyQueryParam:
      name: publickey
      in: query
      description: The ED25519 publickey to compare against
      example: 3c3d546321ff6f63d701d2ec5c277095874e19f4a235bee1e6bb19258bf362be
      schema:
        type: string
    scheduleIdPathParam:
      name: scheduleId
      in: path
      required: true
      description: Schedule entity id
      example: 0.0.2035
      schema:
        type: string
    scheduleIdQueryParam:
      name: schedule.id
      description: The ID of the schedule to return information for
      in: query
      examples:
        entityNumNoOperator:
          summary: Example of entityNum equals with no operator
          value: 100
        idNoOperator:
          summary: Example of id equals with no operator
          value: 0.0.100
        entityNumEqOperator:
          summary: Example of entityNum equals operator
          value: eq:200
        idEqOperator:
          summary: Example of id equals operator
          value: eq:0.0.200
        entityNumNeOperator:
          summary: Example of entityNum not equals operator
          value: ne:300
        idNeOperator:
          summary: Example of id not equals operator
          value: ne:0.0.300
        entityNumGtOperator:
          summary: Example of entityNum greater than operator
          value: gt:400
        idGtOperator:
          summary: Example of id greater than operator
          value: gt:0.0.400
        entityNumGteOperator:
          summary: Example of entityNum greater than or equals operator
          value: gte:500
        idGteOperator:
          summary: Example of id greater than or equals operator
          value: gte:0.0.500
        entityNumLtOperator:
          summary: Example of entityNum less than operator
          value: lt:600
        idLtOperator:
          summary: Example of id less than operator
          value: lt:0.0.600
        entityNumLteOperator:
          summary: Example of entityNum less than or equals operator
          value: lte:700
        idLteOperator:
          summary: Example of id less than or equals operator
          value: lte:0.0.700
      schema:
        $ref: '#/components/schemas/EntityIdQuery'
    serialNumberPathParam:
      name: serialnumber
      in: path
      required: true
      description: The nft serial number
      example: 1
      schema:
        type: integer
        format: int64
        default: 1
        minimum: 1
        maximum: 9223372036854775807
    serialNumberQueryParam:
      name: serialnumber
      in: query
      description: The nft serial number (64 bit type)
      example: 2
      schema:
        type: integer
        format: int64
        default: 1
        minimum: 1
        maximum: 9223372036854775807
    timestampQueryParam:
      name: timestamp
      in: query
      explode: true
      examples:
        secondsNoOperator:
          summary: Example of seconds equals with no operator
          value: 1234567890
        timestampNoOperator:
          summary: Example of timestamp equals with no operator
          value: 1234567890.000000100
        secondsEqOperator:
          summary: Example of seconds equals with operator
          value: eq:1234567890
        timestampEqOperator:
          summary: Example of timestamp equals with operator
          value: eq:1234567890.000000200
        secondsNeOperator:
          summary: Example of seconds not equals operator
          value: ne:1234567890
        timestampNeOperator:
          summary: Example of timestamp not equals operator
          value: ne:1234567890.000000300
        secondsGtOperator:
          summary: Example of seconds greater than operator
          value: gt:1234567890
        timestampGtOperator:
          summary: Example of timestamp greater than operator
          value: gt:1234567890.000000400
        secondsGteOperator:
          summary: Example of seconds greater than or equals operator
          value: gte:1234567890
        timestampGteOperator:
          summary: Example of timestamp greater than or equals operator
          value: gte:1234567890.000000500
        secondsLtOperator:
          summary: Example of seconds less than operator
          value: lt:1234567890
        timestampLtOperator:
          summary: Example of timestamp less than operator
          value: lt:1234567890.000000600
        secondsLteOperator:
          summary: Example of seconds less than or equals operator
          value: lte:1234567890
        timestampLteOperator:
          summary: Example of timestamp less than or equals operator
          value: lte:1234567890.000000700
      schema:
        type: array
        items:
          type: string
          format: ^((eq|gt|gte|lt|lte|ne):)?\d{1,10}(.\d{1,9})?$
    tokenInfoTimestampQueryParam:
      name: timestamp
      in: query
      explode: true
      examples:
        secondsNoOperator:
          summary: Example of seconds equals with no operator
          value: 1234567890
        timestampNoOperator:
          summary: Example of timestamp equals with no operator
          value: 1234567890.000000100
        secondsEqOperator:
          summary: Example of seconds equals with operator
          value: eq:1234567890
        timestampEqOperator:
          summary: Example of timestamp equals with operator
          value: eq:1234567890.000000200
        secondsLtOperator:
          summary: Example of seconds less than operator
          value: lt:1234567890
        timestampLtOperator:
          summary: Example of timestamp less than operator
          value: lt:1234567890.000000600
        secondsLteOperator:
          summary: Example of seconds less than or equals operator
          value: lte:1234567890
        timestampLteOperator:
          summary: Example of timestamp less than or equals operator
          value: lte:1234567890.000000700
      schema:
        type: string
        format: ^((eq|lt|lte):)?\d{1,10}(.\d{1,9})?$
    transactionTypeQueryParam:
      name: transactiontype
      in: query
      example: cryptotransfer
      schema:
        $ref: '#/components/schemas/TransactionTypes'
    transactionIdPathParam:
      name: transactionId
      in: path
      required: true
      description: Transaction id
      example: 0.0.10-1234567890-000000000
      schema:
        type: string
    tokenIdQueryParam:
      name: token.id
      description: The ID of the token to return information for
      in: query
      examples:
        entityNumNoOperator:
          summary: Example of entityNum equals with no operator
          value: 100
        idNoOperator:
          summary: Example of id equals with no operator
          value: 0.0.100
        entityNumEqOperator:
          summary: Example of entityNum equals operator
          value: eq:200
        idEqOperator:
          summary: Example of id equals operator
          value: eq:0.0.200
        entityNumNeOperator:
          summary: Example of entityNum not equals operator
          value: ne:300
        idNeOperator:
          summary: Example of id not equals operator
          value: ne:0.0.300
        entityNumGtOperator:
          summary: Example of entityNum greater than operator
          value: gt:400
        idGtOperator:
          summary: Example of id greater than operator
          value: gt:0.0.400
        entityNumGteOperator:
          summary: Example of entityNum greater than or equals operator
          value: gte:500
        idGteOperator:
          summary: Example of id greater than or equals operator
          value: gte:0.0.500
        entityNumLtOperator:
          summary: Example of entityNum less than operator
          value: lt:600
        idLtOperator:
          summary: Example of id less than operator
          value: lt:0.0.600
        entityNumLteOperator:
          summary: Example of entityNum less than or equals operator
          value: lte:700
        idLteOperator:
          summary: Example of id less than or equals operator
          value: lte:0.0.700
      schema:
        $ref: '#/components/schemas/EntityIdQuery'
    tokenIdPathParam:
      name: tokenId
      in: path
      required: true
      description: Token entity id
      example: 0.0.1135
      schema:
        type: string
    tokenTypeQueryParam:
      name: type
      in: query
      example:
        - ALL
        - FUNGIBLE_COMMON
        - NON_FUNGIBLE_UNIQUE
      explode: true
      schema:
        type: array
        items:
          type: string
    topicIdPathParam:
      name: topicId
      in: path
      required: true
      description: Topic entity id
      example: 0.2.3
      schema:
        type: string<|MERGE_RESOLUTION|>--- conflicted
+++ resolved
@@ -1675,16 +1675,6 @@
       schema:
         type: string
         format: ^((gte?|lte?|eq|ne)\:)?\d{1,10}$
-<<<<<<< HEAD
-    excludeBalanceQueryParam:
-      name: excluebalance
-      in: query
-      description: Whether to exclude balance information or not
-      example: true
-      schema:
-        type: boolean
-        default: false
-=======
     contractIdQueryParam:
       name: contract.id
       description: The ID of the contract to return information for
@@ -1741,7 +1731,14 @@
       description: Contract entity id
       schema:
         $ref: '#/components/schemas/EntityId'
->>>>>>> 2cf46a0b
+    excludeBalanceQueryParam:
+      name: excluebalance
+      in: query
+      description: Whether to exclude balance information or not
+      example: true
+      schema:
+        type: boolean
+        default: false
     limitQueryParam:
       name: limit
       in: query
