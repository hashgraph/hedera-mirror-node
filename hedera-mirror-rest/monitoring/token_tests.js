/*
 * Copyright (C) 2020-2024 Hedera Hashgraph, LLC
 *
 * Licensed under the Apache License, Version 2.0 (the "License");
 * you may not use this file except in compliance with the License.
 * You may obtain a copy of the License at
 *
 *      http://www.apache.org/licenses/LICENSE-2.0
 *
 * Unless required by applicable law or agreed to in writing, software
 * distributed under the License is distributed on an "AS IS" BASIS,
 * WITHOUT WARRANTIES OR CONDITIONS OF ANY KIND, either express or implied.
 * See the License for the specific language governing permissions and
 * limitations under the License.
 */

import * as math from 'mathjs';
import config from './config';

import {
  accountIdCompare,
  checkEntityId,
  checkAPIResponseError,
  checkElementsOrder,
  checkMandatoryParams,
  checkResourceFreshness,
  checkRespArrayLength,
  checkRespObjDefined,
  CheckRunner,
  DEFAULT_LIMIT,
  fetchAPIResponse,
  getUrl,
  hasEmptyList,
  testRunner,
} from './utils';

const tokensPath = '/tokens';
const resource = 'token';
const tokensLimit = config[resource].limit || DEFAULT_LIMIT;
const tokenIdFromConfig = config[resource].tokenId;
const nftIdFromConfig = config[resource].nftId;
const tokensJsonRespKey = 'tokens';
const tokenMandatoryParams = ['token_id', 'symbol', 'admin_key'];

/**
 * Verifies base tokens call
 *
 * @param {String} server API host endpoint
 * @return {Promise<{message: String, passed: boolean, url: String}>}
 */
const getTokensCheck = async (server) => {
  const url = getUrl(server, tokensPath, {limit: tokensLimit});
  const tokens = await fetchAPIResponse(url, tokensJsonRespKey);

  const result = new CheckRunner()
    .withCheckSpec(checkAPIResponseError)
    .withCheckSpec(checkRespObjDefined, {message: 'tokens is undefined'})
    .withCheckSpec(checkRespArrayLength, {
      limit: tokensLimit,
      message: (elements, limit) => `tokens.length of ${elements.length} is less than limit ${limit}`,
    })
    .withCheckSpec(checkMandatoryParams, {
      params: tokenMandatoryParams,
      message: 'token object is missing some mandatory fields',
    })
    .run(tokens);
  if (!result.passed) {
    return {url, ...result};
  }

  return {
    url,
    passed: true,
    message: 'Successfully called tokens',
  };
};

const getFirstTokenIdWithCheckResult = async (server) => {
  const url = getUrl(server, tokensPath, {limit: 1});
  const tokens = await fetchAPIResponse(url, tokensJsonRespKey);

  const result = new CheckRunner()
    .withCheckSpec(checkAPIResponseError)
    .withCheckSpec(checkRespObjDefined, {message: 'tokens is undefined'})
    .withCheckSpec(checkRespArrayLength, {
      limit: 1,
      message: (elements) => `tokens.length of ${elements.length} was expected to be 1`,
    })
    .withCheckSpec(checkMandatoryParams, {
      params: tokenMandatoryParams,
      message: 'token object is missing some mandatory fields',
    })
    .run(tokens);
  return {
    tokenId: result.passed ? tokens[0].token_id : null,
    result: {
      url,
      ...result,
    },
  };
};

const getFirstTokenIdForNft = async (server) => {
  const url = getUrl(server, tokensPath, {type: 'NON_FUNGIBLE_UNIQUE', limit: 1});
  const tokens = await getAPIResponse(url, tokensJsonRespKey);

  const result = new CheckRunner()
    .withCheckSpec(checkAPIResponseError)
    .withCheckSpec(checkRespObjDefined, {message: 'tokens is undefined'})
    .withCheckSpec(checkMandatoryParams, {
      params: tokenMandatoryParams,
      message: 'token object is missing some mandatory fields',
    })
    .run(tokens);
  return {
    tokenId: result.passed ? tokens[0].token_id : null,
    result: {
      url,
      ...result,
    },
  };
};

/**
 * Verifies tokens call with limit param
 *
 * @param server API host endpoint
 * @return {Promise<{message: String, passed: boolean, url: String}>}
 */
const getTokensWithLimitParam = async (server) => {
  const {result} = await getFirstTokenIdWithCheckResult(server);
  if (!result.passed) {
    return result;
  }

  return {
    ...result,
    message: 'Successfully called tokens',
  };
};

/**
 * Verifies tokens call with order 'asc' and 'desc'
 *
 * @param server API host endpoint
 * @return {Promise<{message: String, passed: boolean, url: String}>}
 */
const getTokensWithOrderParam = async (server) => {
  let url = getUrl(server, tokensPath, {order: 'asc'});
  let tokens = await fetchAPIResponse(url, tokensJsonRespKey);

  const checkRunner = new CheckRunner()
    .withCheckSpec(checkAPIResponseError)
    .withCheckSpec(checkRespObjDefined, {message: 'tokens is undefined'})
    .withCheckSpec(checkMandatoryParams, {
      params: tokenMandatoryParams,
      message: 'token object is missing some mandatory fields',
    })
    .withCheckSpec(checkElementsOrder, {asc: true, compare: accountIdCompare, key: 'token_id', name: 'token ID'});
  let result = checkRunner.run(tokens);
  if (!result.passed) {
    return {url, ...result};
  }

  url = getUrl(server, tokensPath, {order: 'desc'});
  tokens = await fetchAPIResponse(url, tokensJsonRespKey);

  result = checkRunner
    .resetCheckSpec(checkElementsOrder, {asc: false, compare: accountIdCompare, key: 'token_id', name: 'token ID'})
    .run(tokens);
  if (!result.passed) {
    return {url, ...result};
  }

  return {
    url,
    passed: true,
    message: 'Successfully called tokens with order "asc" and "desc"',
  };
};

const tokenInfoPath = (tokenId) => `${tokensPath}/${tokenId}`;
const tokenInfoMandatoryParams = [
  'token_id',
  'symbol',
  'admin_key',
  'auto_renew_account',
  'auto_renew_period',
  'created_timestamp',
  'decimals',
  'expiry_timestamp',
  'freeze_default',
  'freeze_key',
  'initial_supply',
  'kyc_key',
  'modified_timestamp',
  'name',
  'supply_key',
  'total_supply',
  'treasury_account_id',
  'wipe_key',
];

/**
 * Verifies token info call.
 *
 * @param server
 * @return {Promise<{message: String, passed: boolean, url: String}>}
 */
const getTokenInfoCheck = async (server) => {
  let tokenId = tokenIdFromConfig;
  if (!tokenId) {
    const {tokenId: tokenIdFromAPI, result} = await getFirstTokenIdWithCheckResult(server);
    if (!result.passed) {
      return result;
    }

    tokenId = tokenIdFromAPI;
  }

  const url = getUrl(server, tokenInfoPath(tokenId));
  const tokenInfo = await fetchAPIResponse(url);

  const tokenInfoResult = new CheckRunner()
    .withCheckSpec(checkAPIResponseError)
    .withCheckSpec(checkRespObjDefined, {message: 'token info is undefined'})
    .withCheckSpec(checkMandatoryParams, {
      params: tokenInfoMandatoryParams,
      message: 'token info object is missing some mandatory fields',
    })
    .run(tokenInfo);
  if (!tokenInfoResult.passed) {
    return {url, ...tokenInfoResult};
  }

  return {
    url,
    passed: true,
    message: 'Successfully called token info',
  };
};

const tokenBalancesJsonRespKey = 'balances';
const tokenBalanceMandatoryParams = ['account', 'balance'];
const tokenBalancesPath = (tokenId) => `${tokensPath}/${tokenId}/balances`;

/**
 * Verifies token balances call.
 *
 * @param server
 * @return {Promise<{message: String, passed: boolean, url: String}>}
 */
const getTokenBalancesCheck = async (server) => {
  let tokenId = tokenIdFromConfig;
  if (!tokenId) {
    const {tokenId: tokenIdFromAPI, result} = await getFirstTokenIdWithCheckResult(server);
    if (!result.passed) {
      return result;
    }

    tokenId = tokenIdFromAPI;
  }

<<<<<<< HEAD
  const url = getUrl(server, tokenBalancesPath(tokenId), {limit: tokensLimit});
  const balances = await getAPIResponse(url, tokenBalancesJsonRespKey);
=======
  const url = getUrl(server, tokenBalancesPath(tokenId), {limit: tokenBalancesLimit});
  const balances = await fetchAPIResponse(url, tokenBalancesJsonRespKey);
>>>>>>> 2d3b1779

  const balancesResult = new CheckRunner()
    .withCheckSpec(checkAPIResponseError)
    .withCheckSpec(checkRespObjDefined, {message: 'token balances is undefined'})
    .withCheckSpec(checkRespArrayLength, {
      limit: tokensLimit,
      message: (elements, limit) => `token balances.length of ${elements.length} is less than limit ${limit}`,
    })
    .withCheckSpec(checkMandatoryParams, {
      params: tokenBalanceMandatoryParams,
      message: 'token balance object is missing some mandatory fields',
    })
    .run(balances);
  if (!balancesResult.passed) {
    return {url, ...balancesResult};
  }

  return {
    url,
    passed: true,
    message: 'Successfully called token balances',
  };
};

/**
 * Verifies token balances call with limit param.
 *
 * @param server
 * @return {Promise<{message: String, passed: boolean, url: String}>}
 */
const getTokenBalancesWithLimitParam = async (server) => {
  let tokenId = tokenIdFromConfig;
  if (!tokenId) {
    const {tokenId: tokenIdFromAPI, result} = await getFirstTokenIdWithCheckResult(server);
    if (!result.passed) {
      return result;
    }

    tokenId = tokenIdFromAPI;
  }

  const url = getUrl(server, tokenBalancesPath(tokenId), {limit: 1});
  const balances = await fetchAPIResponse(url, tokenBalancesJsonRespKey);

  const balancesResult = new CheckRunner()
    .withCheckSpec(checkAPIResponseError)
    .withCheckSpec(checkRespObjDefined, {message: 'token balances is undefined'})
    .withCheckSpec(checkRespArrayLength, {
      limit: 1,
      message: (elements) => `token balances.length of ${elements.length} was expected to be 1`,
    })
    .withCheckSpec(checkMandatoryParams, {
      params: tokenBalanceMandatoryParams,
      message: 'token balance object is missing some mandatory fields',
    })
    .run(balances);
  if (!balancesResult.passed) {
    return {url, ...balancesResult};
  }

  return {
    url,
    passed: true,
    message: 'Successfully called token balances with limit param',
  };
};

/**
 * Verifies token balances call with timestamp param.
 *
 * @param server
 * @return {Promise<{message: String, passed: boolean, url: String}>}
 */
const getTokenBalancesWithTimestampParam = async (server) => {
  let tokenId = tokenIdFromConfig;
  if (!tokenId) {
    const {tokenId: tokenIdFromAPI, result} = await getFirstTokenIdWithCheckResult(server);
    if (!result.passed) {
      return result;
    }

    tokenId = tokenIdFromAPI;
  }

  let url = getUrl(server, tokenBalancesPath(tokenId), {limit: 1});
  const resp = await fetchAPIResponse(url);
  let balances = resp instanceof Error ? resp : resp[tokenBalancesJsonRespKey];
  const checkRunner = new CheckRunner()
    .withCheckSpec(checkAPIResponseError)
    .withCheckSpec(checkRespObjDefined, {message: 'balances is undefined'})
    .withCheckSpec(checkRespArrayLength, {
      limit: 1,
      message: (elements) => `token balances.length of ${elements.length} was expected to be 1`,
    });
  let balancesResult = checkRunner.run(balances);
  if (!balancesResult.passed) {
    return {url, ...balancesResult};
  }

  const {timestamp} = resp;

  const minusOne = math.subtract(math.bignumber(timestamp), math.bignumber(1));
  url = getUrl(server, tokenBalancesPath(tokenId), {
    timestamp: [`gt:${minusOne.toString()}`],
    limit: 1,
  });
<<<<<<< HEAD
=======
  balances = await fetchAPIResponse(url, tokenBalancesJsonRespKey);
>>>>>>> 2d3b1779

  balances = await getAPIResponse(url, tokenBalancesJsonRespKey);
  balancesResult = checkRunner.run(balances);

  if (!balancesResult.passed) {
    return {url, ...balancesResult};
  }

  return {
    url,
    passed: true,
    message: 'Successfully called token balances with timestamp param',
  };
};

/**
 * Verifies token balances call for a single account.
 *
 * @param server
 * @return {Promise<{message: String, passed: boolean, url: String}>}
 */
const getTokenBalancesForAccount = async (server) => {
  let tokenId = tokenIdFromConfig;
  if (!tokenId) {
    const {tokenId: tokenIdFromAPI, result} = await getFirstTokenIdWithCheckResult(server);
    if (!result.passed) {
      return result;
    }

    tokenId = tokenIdFromAPI;
  }

  let url = getUrl(server, tokenBalancesPath(tokenId), {limit: 1});
  let balances = await fetchAPIResponse(url, tokenBalancesJsonRespKey, hasEmptyList(tokenBalancesJsonRespKey));

  const checkRunner = new CheckRunner()
    .withCheckSpec(checkAPIResponseError)
    .withCheckSpec(checkRespObjDefined, {message: 'balances is undefined'})
    .withCheckSpec(checkRespArrayLength, {
      limit: 1,
      message: (elements) => `token balances.length of ${elements.length} was expected to be 1`,
    });
  let balancesResult = checkRunner.run(balances);
  if (!balancesResult.passed) {
    return {url, ...balancesResult};
  }

  const accountId = balances[0].account;
  url = getUrl(server, tokenBalancesPath(tokenId), {'account.id': accountId});
  balances = await fetchAPIResponse(url, tokenBalancesJsonRespKey);

  balancesResult = checkRunner
    .withCheckSpec(checkEntityId, {accountId, message: 'account was not found'})
    .run(balances);
  if (!balancesResult.passed) {
    return {url, ...balancesResult};
  }

  return {
    url,
    passed: true,
    message: 'Successfully called token balances and performed account check',
  };
};

async function getNfts(url, tokenNftsJsonRespKey) {
  let nfts = await getAPIResponse(url, tokenNftsJsonRespKey);
  let nftsResult = new CheckRunner()
    .withCheckSpec(checkAPIResponseError)
    .withCheckSpec(checkRespObjDefined, {message: 'nfts is undefined'})
    .run(nfts);

  return {
    response: nfts,
    result: nftsResult,
  };
}

/**
 * Verifies token /nfts and /nfts/{serialNumber} and /nfts/{serialNumber}/transactions calls for a token.
 *
 * @param server
 * @return {Promise<{message: String, passed: boolean, url: String}>}
 */
const getTokenNfts = async (server) => {
  let tokenId = nftIdFromConfig;
  const tokenNftsJsonRespKey = 'nfts';
  if (!tokenId) {
    const {tokenId: tokenIdFromAPI, result} = await getFirstTokenIdForNft(server);
    if (!result.passed) {
      return result;
    }

    tokenId = tokenIdFromAPI;
  }

  const tokenNftsPath = `${tokensPath}/${tokenId}/nfts`;

  let url = getUrl(server, tokenNftsPath, {limit: 1});
  let nfts = await getNfts(url, tokenNftsJsonRespKey);
  let nftsResult = nfts.result;
  if (!nftsResult.passed) {
    return {url, ...nftsResult};
  }

  const serialNumber = nfts.response[0].serial_number;
  url = getUrl(server, tokenNftsPath + `/${serialNumber}`);

  nfts = await getNfts(url, '');
  nftsResult = nfts.result;
  if (!nftsResult.passed) {
    return {url, ...nftsResult};
  }

  url = getUrl(server, tokenNftsPath + `/${serialNumber}/transactions`);
  nfts = await getNfts(url, 'transactions');
  nftsResult = nfts.result;

  if (!nftsResult.passed) {
    return {url, ...nftsResult};
  }

  return {
    url,
    passed: true,
    message: 'Successfully called token nfts',
  };
};

/**
 * Verifies the freshness of token balances
 *
 * @param server
 * @return {Promise<{message: String, passed: boolean, url: String}>}
 */
const checkTokenBalanceFreshness = async (server) => {
  let tokenId = tokenIdFromConfig;
  if (!tokenId) {
    const {tokenId: tokenIdFromAPI, result} = await getFirstTokenIdWithCheckResult(server);
    if (!result.passed) {
      return result;
    }

    tokenId = tokenIdFromAPI;
  }

  return checkResourceFreshness(server, tokenBalancesPath(tokenId), resource, (data) => data.timestamp);
};

/**
 * Run all token tests in an asynchronous fashion waiting for all tests to complete
 *
 * @param {Object} server object provided by the user
 * @param {ServerTestResult} testResult shared server test result object capturing tests for given endpoint
 */
const runTests = async (server, testResult) => {
  const runTest = testRunner(server, testResult, resource);
  return Promise.all([
    runTest(getTokensCheck),
    runTest(getTokensWithLimitParam),
    runTest(getTokensWithOrderParam),
    runTest(getTokenInfoCheck),
    runTest(getTokenBalancesCheck),
    runTest(getTokenBalancesWithLimitParam),
    runTest(getTokenBalancesWithTimestampParam),
    runTest(getTokenBalancesForAccount),
    runTest(checkTokenBalanceFreshness),
    runTest(getTokenNfts),
  ]);
};

export default {
  resource,
  runTests,
};<|MERGE_RESOLUTION|>--- conflicted
+++ resolved
@@ -102,7 +102,7 @@
 
 const getFirstTokenIdForNft = async (server) => {
   const url = getUrl(server, tokensPath, {type: 'NON_FUNGIBLE_UNIQUE', limit: 1});
-  const tokens = await getAPIResponse(url, tokensJsonRespKey);
+  const tokens = await fetchAPIResponse(url, tokensJsonRespKey);
 
   const result = new CheckRunner()
     .withCheckSpec(checkAPIResponseError)
@@ -261,13 +261,8 @@
     tokenId = tokenIdFromAPI;
   }
 
-<<<<<<< HEAD
   const url = getUrl(server, tokenBalancesPath(tokenId), {limit: tokensLimit});
-  const balances = await getAPIResponse(url, tokenBalancesJsonRespKey);
-=======
-  const url = getUrl(server, tokenBalancesPath(tokenId), {limit: tokenBalancesLimit});
   const balances = await fetchAPIResponse(url, tokenBalancesJsonRespKey);
->>>>>>> 2d3b1779
 
   const balancesResult = new CheckRunner()
     .withCheckSpec(checkAPIResponseError)
@@ -374,12 +369,8 @@
     timestamp: [`gt:${minusOne.toString()}`],
     limit: 1,
   });
-<<<<<<< HEAD
-=======
+
   balances = await fetchAPIResponse(url, tokenBalancesJsonRespKey);
->>>>>>> 2d3b1779
-
-  balances = await getAPIResponse(url, tokenBalancesJsonRespKey);
   balancesResult = checkRunner.run(balances);
 
   if (!balancesResult.passed) {
@@ -444,7 +435,7 @@
 };
 
 async function getNfts(url, tokenNftsJsonRespKey) {
-  let nfts = await getAPIResponse(url, tokenNftsJsonRespKey);
+  let nfts = await fetchAPIResponse(url, tokenNftsJsonRespKey);
   let nftsResult = new CheckRunner()
     .withCheckSpec(checkAPIResponseError)
     .withCheckSpec(checkRespObjDefined, {message: 'nfts is undefined'})
