--- conflicted
+++ resolved
@@ -1,10 +1,6 @@
 {
   "name": "hedera-mirror-monitor",
-<<<<<<< HEAD
-  "version": "0.39.0-alpha1",
-=======
   "version": "0.40.0-SNAPSHOT",
->>>>>>> 545e3400
   "description": "Hedera Mirror Node Monitor",
   "main": "server.js",
   "private": true,
