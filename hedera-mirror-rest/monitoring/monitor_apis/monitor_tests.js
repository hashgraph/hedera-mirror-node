/*-
 * ‌
 * Hedera Mirror Node
 * ​
 * Copyright (C) 2019 - 2022 Hedera Hashgraph, LLC
 * ​
 * Licensed under the Apache License, Version 2.0 (the "License");
 * you may not use this file except in compliance with the License.
 * You may obtain a copy of the License at
 *
 *      http://www.apache.org/licenses/LICENSE-2.0
 *
 * Unless required by applicable law or agreed to in writing, software
 * distributed under the License is distributed on an "AS IS" BASIS,
 * WITHOUT WARRANTIES OR CONDITIONS OF ANY KIND, either express or implied.
 * See the License for the specific language governing permissions and
 * limitations under the License.
 * ‍
 */

import common from './common';
import config from './config';
import * as utils from './utils';

import accountTests from './account_tests';
import balanceTests from './balance_tests';
import stateproofTests from './stateproof_tests';
import tokenTests from './token_tests';
import topicmessageTests from './topicmessage_tests';
import transactionTests from './transaction_tests';

<<<<<<< HEAD
const allTestModules = [
  require('./account_tests'),
  require('./balance_tests'),
  require('./network_tests'),
  require('./transaction_tests'),
  require('./stateproof_tests'),
  require('./topicmessage_tests'),
  require('./token_tests'),
];
=======
const allTestModules = [accountTests, balanceTests, stateproofTests, tokenTests, topicmessageTests, transactionTests];
>>>>>>> 4a0111f9

const counters = {};

/**
 * Run node based tests against api endpoint
 * Each class manages its tests and returns a class results object
 * A single combined result object covering all test resources is returned
 *
 * @param {Object} server object provided by the user
 * @return {Object} results object capturing tests for given endpoint
 */
const runTests = (server) => {
  const counter = server.name in counters ? counters[server.name] : 0;
  const skippedResource = [];
  const enabledTestModules = allTestModules.filter((testModule) => {
    const {enabled} = config[testModule.resource];
    return enabled == null || enabled;
  });
  const testModules = enabledTestModules.filter((testModule) => {
    const {intervalMultiplier} = config[testModule.resource];
    if (counter % intervalMultiplier === 0) {
      return true;
    }

    skippedResource.push(testModule.resource);
    return false;
  });
  counters[server.name] = counter + 1;

  const serverTestResult = new utils.ServerTestResult();
  if (skippedResource.length !== 0) {
    const currentResults = common.getServerCurrentResults(server.name);
    for (const testResult of currentResults.testResults) {
      if (skippedResource.includes(testResult.resource)) {
        serverTestResult.addTestResult(testResult);
      }
    }
  }

  if (testModules.length === 0) {
    serverTestResult.finish();
    return Promise.resolve(serverTestResult.result);
  }

  return Promise.all(testModules.map((testModule) => testModule.runTests(server, serverTestResult))).then(() => {
    // set class results endTime
    serverTestResult.finish();
    return serverTestResult.result;
  });
};

export {runTests};<|MERGE_RESOLUTION|>--- conflicted
+++ resolved
@@ -24,24 +24,21 @@
 
 import accountTests from './account_tests';
 import balanceTests from './balance_tests';
+import networkTests from './network_tests';
 import stateproofTests from './stateproof_tests';
 import tokenTests from './token_tests';
 import topicmessageTests from './topicmessage_tests';
 import transactionTests from './transaction_tests';
 
-<<<<<<< HEAD
 const allTestModules = [
-  require('./account_tests'),
-  require('./balance_tests'),
-  require('./network_tests'),
-  require('./transaction_tests'),
-  require('./stateproof_tests'),
-  require('./topicmessage_tests'),
-  require('./token_tests'),
+  accountTests,
+  balanceTests,
+  networkTests,
+  stateproofTests,
+  tokenTests,
+  topicmessageTests,
+  transactionTests,
 ];
-=======
-const allTestModules = [accountTests, balanceTests, stateproofTests, tokenTests, topicmessageTests, transactionTests];
->>>>>>> 4a0111f9
 
 const counters = {};
 
