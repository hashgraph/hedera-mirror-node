--- conflicted
+++ resolved
@@ -26,17 +26,6 @@
 const BaseService = require('./baseService');
 const {RecordFile} = require('../model');
 const {BlockViewModel} = require('../viewmodel');
-
-const buildWhereSqlStatement = (whereQuery) => {
-  let where = '';
-  const params = [];
-  for (let i = 1; i <= whereQuery.length; i++) {
-    where += `${i === 1 ? 'where' : 'and'} ${whereQuery[i - 1].query} $${i} `;
-    params.push(whereQuery[i - 1].param);
-  }
-
-  return {where, params};
-};
 
 const buildWhereSqlStatement = (whereQuery) => {
   let where = '';
@@ -93,18 +82,9 @@
   async getBlocks(filters) {
     const {where, params} = buildWhereSqlStatement(filters.whereQuery);
 
-<<<<<<< HEAD
     const query =
       RecordFileService.blocksQuery +
       `
-=======
-    const query = `
-      select
-        ${RecordFile.COUNT}, ${RecordFile.HASH}, ${RecordFile.NAME}, ${RecordFile.PREV_HASH}, ${RecordFile.BYTES},
-        ${RecordFile.HAPI_VERSION_MAJOR}, ${RecordFile.HAPI_VERSION_MINOR}, ${RecordFile.HAPI_VERSION_PATCH},
-        ${RecordFile.INDEX}, ${RecordFile.CONSENSUS_START}, ${RecordFile.CONSENSUS_END}
-      from ${RecordFile.tableName}
->>>>>>> 3a854200
       ${where}
       order by ${RecordFile.INDEX} ${filters.order}
       limit ${filters.limit}
@@ -113,7 +93,6 @@
 
     return rows.map((recordFile) => new RecordFile(recordFile));
   }
-<<<<<<< HEAD
 
   async getByHashOrNumber(hash, number) {
     let whereStatement = '';
@@ -139,8 +118,6 @@
 
     return row ? new RecordFile(row) : null;
   }
-=======
->>>>>>> 3a854200
 }
 
 module.exports = new RecordFileService();