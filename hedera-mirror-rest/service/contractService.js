--- conflicted
+++ resolved
@@ -28,20 +28,14 @@
 import {OrderSpec} from '../sql';
 import {JSONStringify} from '../utils';
 import {
-<<<<<<< HEAD
-=======
   ContractAction,
->>>>>>> 50ba8cdc
   ContractLog,
   ContractResult,
   ContractStateChange,
   Entity,
   EthereumTransaction,
   Transaction,
-<<<<<<< HEAD
   TransactionWithEthData,
-=======
->>>>>>> 50ba8cdc
 } from '../model';
 
 const {default: defaultLimit} = getResponseLimit();
@@ -132,47 +126,23 @@
   )}
   `;
 
-<<<<<<< HEAD
-  static contractResultsQuery = `select ${ContractResult.AMOUNT},
-                                        ${ContractResult.BLOOM},
-                                        ${ContractResult.CALL_RESULT},
-                                        ${ContractResult.CONSENSUS_TIMESTAMP},
-                                        ${ContractResult.CONTRACT_ID},
-                                        ${ContractResult.CREATED_CONTRACT_IDS},
-                                        ${ContractResult.ERROR_MESSAGE},
-                                        ${ContractResult.FAILED_INITCODE},
-                                        ${ContractResult.FUNCTION_PARAMETERS},
-                                        ${ContractResult.GAS_LIMIT},
-                                        ${ContractResult.GAS_USED},
-                                        ${ContractResult.PAYER_ACCOUNT_ID},
-                                        ${ContractResult.SENDER_ID},
-                                        ${ContractResult.TRANSACTION_RESULT} as result,
-                                        ${ContractResult.TRANSACTION_INDEX} as index,
-                                        ${ContractResult.TRANSACTION_HASH} as hash,
-                                 from ${ContractResult.tableName}`;
-
-  static contractStateChangesQuery = `select ${ContractStateChange.CONSENSUS_TIMESTAMP},
-                                             ${ContractStateChange.CONTRACT_ID},
-                                             ${ContractStateChange.PAYER_ACCOUNT_ID},
-                                             ${ContractStateChange.SLOT},
-                                             ${ContractStateChange.VALUE_READ},
-                                             ${ContractStateChange.VALUE_WRITTEN}
-                                      from ${ContractStateChange.tableName}`;
-=======
   static contractResultsQuery = `
     select ${ContractResult.AMOUNT},
-           ${ContractResult.BLOOM},
-           ${ContractResult.CALL_RESULT},
-           ${ContractResult.CONSENSUS_TIMESTAMP},
-           ${ContractResult.CONTRACT_ID},
-           ${ContractResult.CREATED_CONTRACT_IDS},
-           ${ContractResult.ERROR_MESSAGE},
-           ${ContractResult.FAILED_INITCODE},
-           ${ContractResult.FUNCTION_PARAMETERS},
-           ${ContractResult.GAS_LIMIT},
-           ${ContractResult.GAS_USED},
-           ${ContractResult.PAYER_ACCOUNT_ID},
-           ${ContractResult.SENDER_ID}
+          ${ContractResult.BLOOM},
+          ${ContractResult.CALL_RESULT},
+          ${ContractResult.CONSENSUS_TIMESTAMP},
+          ${ContractResult.CONTRACT_ID},
+          ${ContractResult.CREATED_CONTRACT_IDS},
+          ${ContractResult.ERROR_MESSAGE},
+          ${ContractResult.FAILED_INITCODE},
+          ${ContractResult.FUNCTION_PARAMETERS},
+          ${ContractResult.GAS_LIMIT},
+          ${ContractResult.GAS_USED},
+          ${ContractResult.PAYER_ACCOUNT_ID},
+          ${ContractResult.SENDER_ID},
+          ${ContractResult.TRANSACTION_RESULT} as result,
+          ${ContractResult.TRANSACTION_INDEX} as index,
+          ${ContractResult.TRANSACTION_HASH} as hash,
     from ${ContractResult.tableName}`;
 
   static contractStateChangesQuery = `
@@ -183,7 +153,6 @@
            ${ContractStateChange.VALUE_READ},
            ${ContractStateChange.VALUE_WRITTEN}
     from ${ContractStateChange.tableName}`;
->>>>>>> 50ba8cdc
 
   static contractLogsQuery = `select ${ContractLog.BLOOM},
                                      ${ContractLog.CONTRACT_ID},
