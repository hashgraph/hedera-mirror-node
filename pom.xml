<?xml version="1.0" encoding="UTF-8" ?>
<project xmlns:xsi="http://www.w3.org/2001/XMLSchema-instance" xmlns="http://maven.apache.org/POM/4.0.0"
         xsi:schemaLocation="http://maven.apache.org/POM/4.0.0 http://maven.apache.org/xsd/maven-4.0.0.xsd">

    <groupId>com.hedera</groupId>
    <artifactId>hedera-mirror-node</artifactId>
    <version>0.21.0-rc1</version>
    <description>Hedera Mirror Node mirrors data from Hedera nodes and serves it via an API</description>
    <inceptionYear>2019</inceptionYear>
    <modelVersion>4.0.0</modelVersion>
    <name>Hedera Mirror Node</name>
    <packaging>pom</packaging>
    <url>https://github.com/hashgraph/hedera-mirror-node</url>

    <ciManagement>
        <system>CircleCI</system>
        <url>https://circleci.com/gh/hashgraph/hedera-mirror-node</url>
    </ciManagement>

    <issueManagement>
        <system>GitHub</system>
        <url>https://github.com/hashgraph/hedera-mirror-node/issues</url>
    </issueManagement>

    <licenses>
        <license>
            <distribution>repo</distribution>
            <name>Apache License 2.0</name>
            <url>https://github.com/hashgraph/hedera-mirror-node/blob/master/LICENSE</url>
        </license>
    </licenses>

    <modules>
        <module>hedera-mirror-coverage</module>
        <module>hedera-mirror-datagenerator</module>
        <module>hedera-mirror-grpc</module>
        <module>hedera-mirror-importer</module>
        <module>hedera-mirror-monitor</module>
        <module>hedera-mirror-protobuf</module>
        <module>hedera-mirror-rest</module>
        <module>hedera-mirror-test</module>
    </modules>

    <organization>
        <name>Hedera Hashgraph, LLC</name>
        <url>https://hedera.com</url>
    </organization>

    <parent>
        <groupId>org.springframework.boot</groupId>
        <artifactId>spring-boot-starter-parent</artifactId>
        <version>2.3.4.RELEASE</version>
        <relativePath/> <!-- lookup parent from repository -->
    </parent>

    <properties>
        <disruptor.version>3.4.2</disruptor.version> <!-- Used for asynchronous logging -->
        <docker-maven-plugin.version>0.34.1</docker-maven-plugin.version>
        <docker.push.repository>gcr.io/mirrornode</docker.push.repository>
        <docker.resources>${project.build.directory}/container</docker.resources>
        <docker.tag.version>${project.version}</docker.tag.version>
<<<<<<< HEAD
        <grpc-spring-boot.version>2.10.1.RELEASE</grpc-spring-boot.version>
        <grpc.version>1.33.0</grpc.version>
=======
        <grpc.version>1.33.1</grpc.version>
>>>>>>> 858593da
        <hedera-protobuf.version>0.9.0-alpha5</hedera-protobuf.version>
        <hedera-sdk.version>1.3.0</hedera-sdk.version>
        <jacoco.version>0.8.6</jacoco.version>
        <java.version>11</java.version>
        <javax.version>1</javax.version>
        <jib.version>2.6.0</jib.version>
        <jmeter.version>5.3</jmeter.version>
        <micrometer-jvm-extras.version>0.2.0</micrometer-jvm-extras.version>
        <msgpack.version>0.8.21</msgpack.version>
        <protobuf.version>3.13.0</protobuf.version>
        <release.version>${project.version}</release.version> <!-- Used to replace release versions in all files -->
        <release.chartVersion>0.6.0-rc1</release.chartVersion>
        <embedded.testcontainers.version>1.85</embedded.testcontainers.version>
    </properties>

    <scm>
        <connection>https://github.com/hashgraph/hedera-mirror-node.git</connection>
        <tag>master</tag>
        <url>https://github.com/hashgraph/hedera-mirror-node/tree/master</url>
    </scm>

    <dependencyManagement>
        <dependencies>
            <dependency>
                <groupId>org.springframework.cloud</groupId>
                <artifactId>spring-cloud-dependencies</artifactId>
                <version>Hoxton.SR8</version>
                <type>pom</type>
                <scope>import</scope>
            </dependency>

            <dependency>
                <groupId>org.springframework.cloud</groupId>
                <artifactId>spring-cloud-gcp-dependencies</artifactId>
                <version>1.2.5.RELEASE</version>
                <type>pom</type>
                <scope>import</scope>
            </dependency>
        </dependencies>
    </dependencyManagement>

    <build>
        <pluginManagement>
            <plugins>
                <!-- Download library source jars and package in container image for GCP Marketplace compliance -->
                <plugin>
                    <groupId>org.apache.maven.plugins</groupId>
                    <artifactId>maven-dependency-plugin</artifactId>
                    <executions>
                        <execution>
                            <phase>verify</phase>
                            <goals>
                                <goal>copy-dependencies</goal>
                            </goals>
                            <configuration>
                                <classifier>sources</classifier>
                                <includeScope>runtime</includeScope>
                                <outputDirectory>${docker.resources}/third_party/sources</outputDirectory>
                                <prependGroupId>true</prependGroupId>
                            </configuration>
                        </execution>
                    </executions>
                </plugin>
                <!-- antlr 2.x (Hibernate dependency) is so old it doesn't have sources in Maven Central -->
                <plugin>
                    <groupId>com.googlecode.maven-download-plugin</groupId>
                    <artifactId>download-maven-plugin</artifactId>
                    <version>1.6.0</version>
                    <executions>
                        <execution>
                            <id>download-antlr-source</id>
                            <phase>verify</phase>
                            <goals>
                                <goal>wget</goal>
                            </goals>
                            <configuration>
                                <outputDirectory>${docker.resources}/third_party/sources</outputDirectory>
                                <url>https://www.antlr2.org/download/antlr-2.7.7.tar.gz</url>
                            </configuration>
                        </execution>
                    </executions>
                </plugin>
                <plugin>
                    <groupId>org.apache.maven.plugins</groupId>
                    <artifactId>maven-surefire-plugin</artifactId>
                    <version>3.0.0-M5</version>
                    <configuration>
                        <!-- Jacoco prepare-agent builds some command-line params without -->
                        <!-- which jacoco will not instrument. Hence it is important to add -->
                        <!-- those command-line params here (${argLine} holds those params) -->
                        <argLine>${argLine} -Xms512m -Xmx1024m</argLine>
                    </configuration>
                </plugin>
                <plugin>
                    <groupId>org.jacoco</groupId>
                    <artifactId>jacoco-maven-plugin</artifactId>
                    <version>${jacoco.version}</version>
                    <executions>
                        <execution>
                            <goals>
                                <goal>prepare-agent</goal>
                            </goals>
                        </execution>
                        <execution>
                            <id>report</id>
                            <phase>test</phase>
                            <goals>
                                <goal>report</goal>
                            </goals>
                        </execution>
                    </executions>
                </plugin>
                <plugin>
                    <groupId>com.google.cloud.tools</groupId>
                    <artifactId>jib-maven-plugin</artifactId>
                    <version>${jib.version}</version>
                    <configuration>
                        <extraDirectories>
                            <paths>
                                <path>${docker.resources}</path>
                            </paths>
                        </extraDirectories>
                        <to>
                            <image>${docker.push.repository}/${project.artifactId}:${docker.tag.version}</image>
                        </to>
                        <container>
                            <creationTime>USE_CURRENT_TIMESTAMP</creationTime>
                        </container>
                    </configuration>
                    <executions>
                        <execution>
                            <id>dockerBuild</id>
                            <phase>install</phase>
                            <goals>
                                <goal>dockerBuild</goal>
                            </goals>
                        </execution>
                        <execution>
                            <id>dockerPush</id>
                            <phase>deploy</phase>
                            <goals>
                                <goal>build</goal>
                            </goals>
                        </execution>
                    </executions>
                </plugin>
                <plugin>
                    <groupId>org.apache.maven.plugins</groupId>
                    <artifactId>maven-deploy-plugin</artifactId>
                    <configuration>
                        <skip>true</skip>
                    </configuration>
                </plugin>
                <plugin>
                    <!-- To generate license report: ./mvnw license:aggregate-third-party-report -->
                    <!-- To update license headers: ./mvnw license:update-file-header -N -->
                    <groupId>org.codehaus.mojo</groupId>
                    <artifactId>license-maven-plugin</artifactId>
                    <version>2.0.0</version>
                    <configuration>
                        <canUpdateCopyright>true</canUpdateCopyright>
                        <excludes>
                            <exclude>**/node_modules/**/*</exclude>
                            <exclude>**/target/**/*</exclude>
                            <exclude>.mvn/**/*</exclude>
                        </excludes>
                        <includes>
                            <include>**/*.js</include>
                            <include>**/*.java</include>
                            <include>**/*.proto</include>
                        </includes>
                        <licenseMerges>
                            <licenseMerge>
                                <![CDATA[Apache License, Version 2.0|Apache 2|Apache License, version 2.0|The Apache License, Version 2.0|The Apache Software License, Version 2.0|Apache-2.0|Apache License 2.0|Apache 2.0]]>
                            </licenseMerge>
                            <licenseMerge><![CDATA[BSD License|BSD]]></licenseMerge>
                            <licenseMerge>
                                <![CDATA[BSD 3-Clause License|3-Clause BSD License|BSD License 2.0|BSD New license|BSD 3-clause New License|BSD 3-clause]]>
                            </licenseMerge>
                            <licenseMerge>CC0|Public Domain, per Creative Commons CC0</licenseMerge>
                            <licenseMerge>
                                <![CDATA[CDDL + GPLv2 with classpath exception|CDDL/GPLv2+CE|CDDL 1.1 with GPL2 w/ CPE|CDDL 1.1 + GPL2 w/ CPE]]>
                            </licenseMerge>
                            <licenseMerge><![CDATA[Eclipse Distribution License - v 1.0|EDL 1.0]]></licenseMerge>
                            <licenseMerge>
                                <![CDATA[GNU Lesser General Public License (LGPL) version 2.1|LGPLv2.1|GNU Library General Public License v2.1 or later|]]>
                            </licenseMerge>
                            <licenseMerge><![CDATA[MIT License|MIT|MIT license|The MIT License]]></licenseMerge>
                        </licenseMerges>
                        <licenseName>apache_v2</licenseName>
                        <!-- These contain unprintable characters to suppress showing the delimiters -->
                        <processEndTag>‍</processEndTag>
                        <processStartTag>‌</processStartTag>
                        <roots>
                            <root>.</root>
                        </roots>
                        <sectionDelimiter>​</sectionDelimiter>
                    </configuration>
                    <executions>
                        <execution>
                            <id>download-licenses-for-container</id>
                            <phase>verify</phase>
                            <goals>
                                <goal>download-licenses</goal>
                            </goals>
                            <configuration>
                                <licensesOutputDirectory>${docker.resources}/third_party/licenses
                                </licensesOutputDirectory>
                                <licenseUrlReplacements>
                                    <licenseUrlReplacement>
                                        <regexp>\Qhttps://glassfish.dev.java.net/nonav/public/CDDL+GPL.html\E</regexp>
                                        <replacement>https://oss.oracle.com/licenses/CDDL+GPL-1.1</replacement>
                                    </licenseUrlReplacement>
                                </licenseUrlReplacements>
                                <organizeLicensesByDependencies>true</organizeLicensesByDependencies>
                            </configuration>
                        </execution>
                    </executions>
                </plugin>
                <plugin>
                    <groupId>io.fabric8</groupId>
                    <artifactId>docker-maven-plugin</artifactId>
                    <version>${docker-maven-plugin.version}</version>
                    <executions>
                        <execution>
                            <id>dockerBuild</id>
                            <goals>
                                <goal>build</goal>
                            </goals>
                        </execution>
                        <execution>
                            <id>dockerPush</id>
                            <goals>
                                <goal>push</goal>
                            </goals>
                        </execution>
                    </executions>
                    <configuration>
                        <images>
                            <image>
                                <external>
                                    <type>properties</type>
                                    <prefix>docker</prefix>
                                    <mode>override</mode>
                                </external>
                                <build>
                                    <contextDir>${project.basedir}</contextDir>
                                    <assembly>
                                        <exportTargetDir>false</exportTargetDir>
                                    </assembly>
                                </build>
                                <name>${docker.push.repository}/${project.artifactId}:${docker.tag.version}</name>
                            </image>
                        </images>
                    </configuration>
                </plugin>
            </plugins>
        </pluginManagement>
        <plugins>
            <plugin>
                <groupId>pl.project13.maven</groupId>
                <artifactId>git-commit-id-plugin</artifactId>
                <inherited>false</inherited>
                <configuration>
                    <failOnNoGitDirectory>false</failOnNoGitDirectory>
                    <injectAllReactorProjects>true</injectAllReactorProjects>
                    <runOnlyOnce>true</runOnlyOnce>
                    <skipPoms>false</skipPoms>
                </configuration>
            </plugin>
        </plugins>
    </build>

    <profiles>
        <profile>
            <id>release</id>
            <build>
                <plugins>
                    <plugin>
                        <groupId>com.google.code.maven-replacer-plugin</groupId>
                        <artifactId>replacer</artifactId>
                        <version>1.5.3</version>
                        <configuration>
                            <basedir>${project.basedir}</basedir>
                            <includes>
                                <include>charts/**/Chart.yaml</include>
                                <include>docker-compose.yml</include>
                                <include>hedera-mirror-rest/package*.json</include>
                                <include>hedera-mirror-rest/monitoring/monitor_apis/package*.json</include>
                                <include>*/pom.xml</include>
                                <include>pom.xml</include>
                                <include>hedera-mirror-test/src/test/resources/k8s/*.yml</include>
                            </includes>
                            <replacements>
                                <replacement>
                                    <token>
                                        <![CDATA[(?<="hedera-mirror-(rest|monitor)",\s{3}"version": ")[^"]+]]></token>
                                    <value>${release.version}</value>
                                </replacement>
                                <replacement>
                                    <token>
                                        <![CDATA[(?<=hedera-mirror-node</artifactId>(\s{9}|\s{5})<version>)[^<]+]]></token>
                                    <value>${release.version}</value>
                                </replacement>
                                <replacement>
                                    <token><![CDATA[(?<=appVersion: )[0-9a-z.-]+]]></token>
                                    <value>${release.version}</value>
                                </replacement>
                                <replacement>
                                    <token><![CDATA[(?<=version: )[0-9a-z.-]+]]></token>
                                    <value>${release.chartVersion}</value>
                                </replacement>
                                <replacement>
                                    <token>
                                        <![CDATA[(?<=gcr.io/mirrornode/hedera-mirror-(grpc|importer|rest|test):)[0-9a-zA-Z.-]+]]></token>
                                    <value>${release.version}</value>
                                </replacement>
                            </replacements>
                        </configuration>
                        <executions>
                            <execution>
                                <goals>
                                    <goal>replace</goal>
                                </goals>
                                <inherited>false</inherited>
                                <phase>prepare-package</phase>
                            </execution>
                        </executions>
                    </plugin>
                </plugins>
            </build>
        </profile>
    </profiles>
</project><|MERGE_RESOLUTION|>--- conflicted
+++ resolved
@@ -59,12 +59,8 @@
         <docker.push.repository>gcr.io/mirrornode</docker.push.repository>
         <docker.resources>${project.build.directory}/container</docker.resources>
         <docker.tag.version>${project.version}</docker.tag.version>
-<<<<<<< HEAD
         <grpc-spring-boot.version>2.10.1.RELEASE</grpc-spring-boot.version>
-        <grpc.version>1.33.0</grpc.version>
-=======
         <grpc.version>1.33.1</grpc.version>
->>>>>>> 858593da
         <hedera-protobuf.version>0.9.0-alpha5</hedera-protobuf.version>
         <hedera-sdk.version>1.3.0</hedera-sdk.version>
         <jacoco.version>0.8.6</jacoco.version>
