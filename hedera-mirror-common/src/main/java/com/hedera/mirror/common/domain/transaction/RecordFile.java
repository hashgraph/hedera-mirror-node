package com.hedera.mirror.common.domain.transaction;

/*-
 * ‌
 * Hedera Mirror Node
 * ​
 * Copyright (C) 2019 - 2022 Hedera Hashgraph, LLC
 * ​
 * Licensed under the Apache License, Version 2.0 (the "License");
 * you may not use this file except in compliance with the License.
 * You may obtain a copy of the License at
 *
 *      http://www.apache.org/licenses/LICENSE-2.0
 *
 * Unless required by applicable law or agreed to in writing, software
 * distributed under the License is distributed on an "AS IS" BASIS,
 * WITHOUT WARRANTIES OR CONDITIONS OF ANY KIND, either express or implied.
 * See the License for the specific language governing permissions and
 * limitations under the License.
 * ‍
 */

import com.hederahashgraph.api.proto.java.ContractFunctionResult;
import com.hederahashgraph.api.proto.java.TransactionRecord;
import java.time.Instant;
import java.util.Collections;
import java.util.List;
import javax.persistence.Column;
import javax.persistence.Convert;
import javax.persistence.Entity;
import javax.persistence.Enumerated;
import javax.persistence.Id;
import javax.persistence.Transient;
import lombok.AllArgsConstructor;
import lombok.Builder;
import lombok.Data;
import lombok.EqualsAndHashCode;
import lombok.Getter;
import lombok.NoArgsConstructor;
import lombok.ToString;
import org.springframework.data.util.Version;
import reactor.core.publisher.Flux;

import com.hedera.mirror.common.aggregator.LogsBloomAggregator;
import com.hedera.mirror.common.converter.AccountIdConverter;
import com.hedera.mirror.common.domain.DigestAlgorithm;
import com.hedera.mirror.common.domain.StreamFile;
import com.hedera.mirror.common.domain.StreamType;
import com.hedera.mirror.common.domain.entity.EntityId;
import com.hedera.mirror.common.util.DomainUtils;

@Builder(buildMethodName = "buildInternal", toBuilder = true)
@Data
@Entity
@AllArgsConstructor
@NoArgsConstructor
public class RecordFile implements StreamFile<RecordItem> {

    public static final Version HAPI_VERSION_NOT_SET = new Version(0, 0, 0);
    public static final Version HAPI_VERSION_0_23_0 = new Version(0, 23, 0);

    @Getter(lazy = true)
    @Transient
    private final Version hapiVersion = hapiVersion();

    @ToString.Exclude
    private byte[] bytes;

    private Long consensusStart;

    @Id
    private Long consensusEnd;

    private Long count;

    @Enumerated
    private DigestAlgorithm digestAlgorithm;

    @ToString.Exclude
    private String fileHash;

    private long gasUsed = 0L;

    @EqualsAndHashCode.Exclude
    @ToString.Exclude
    @Transient
    private transient final LogsBloomAggregator logsBloomAggregator = new LogsBloomAggregator();

    private Integer hapiVersionMajor;

    private Integer hapiVersionMinor;

    private Integer hapiVersionPatch;

    @ToString.Exclude
    private String hash;

    private Long index;

    @EqualsAndHashCode.Exclude
    @ToString.Exclude
    @Transient
    private Flux<RecordItem> items = Flux.empty();

    private Long loadEnd;

    private Long loadStart;

    @ToString.Exclude
    private byte[] logsBloom;

    @ToString.Exclude
    @Transient
    private String metadataHash;

    private String name;

    @Convert(converter = AccountIdConverter.class)
    private EntityId nodeAccountId;

    @Column(name = "prev_hash")
    @ToString.Exclude
    private String previousHash;

    private int sidecarCount;

<<<<<<< HEAD
=======
    @Builder.Default
>>>>>>> 44a4bd8b
    @EqualsAndHashCode.Exclude
    @ToString.Exclude
    @Transient
    private List<SidecarFile> sidecars = Collections.emptyList();

    private Integer size;

    private int version;

    @Override
    public StreamType getType() {
        return StreamType.RECORD;
    }

    private Version hapiVersion() {
        if (hapiVersionMajor == null || hapiVersionMinor == null || hapiVersionPatch == null) {
            return HAPI_VERSION_NOT_SET;
        }

        return new Version(hapiVersionMajor, hapiVersionMinor, hapiVersionPatch);
    }

    public void finishLoad(long count) {
        this.count = count;
        loadEnd = Instant.now().getEpochSecond();
        logsBloom = logsBloomAggregator.getBloom();
    }

    public void processItem(final RecordItem recordItem) {
        // if the record item is not the parent.
        if (recordItem.getRecord().getTransactionID().getNonce() != 0L) {
            return;
        }
        var contractResult = getContractFunctionResult(recordItem.getRecord());
        if (contractResult == null) {
            return;
        }
        gasUsed += contractResult.getGasUsed();
        logsBloomAggregator.aggregate(DomainUtils.toBytes(contractResult.getBloom()));
    }

    private ContractFunctionResult getContractFunctionResult(TransactionRecord record) {
        if (record.hasContractCreateResult()) {
            return record.getContractCreateResult();
        }
        if (record.hasContractCallResult()) {
            return record.getContractCallResult();
        }
        return null;
    }

    public static class RecordFileBuilder<C, B extends RecordFile.RecordFileBuilder> {

        public RecordFile build() {
            if (sidecars == null) {
                sidecars = Collections.emptyList();
            }
            return buildInternal();
        }
    }
}<|MERGE_RESOLUTION|>--- conflicted
+++ resolved
@@ -49,7 +49,7 @@
 import com.hedera.mirror.common.domain.entity.EntityId;
 import com.hedera.mirror.common.util.DomainUtils;
 
-@Builder(buildMethodName = "buildInternal", toBuilder = true)
+@Builder(toBuilder = true)
 @Data
 @Entity
 @AllArgsConstructor
@@ -124,10 +124,7 @@
 
     private int sidecarCount;
 
-<<<<<<< HEAD
-=======
     @Builder.Default
->>>>>>> 44a4bd8b
     @EqualsAndHashCode.Exclude
     @ToString.Exclude
     @Transient
@@ -178,14 +175,4 @@
         }
         return null;
     }
-
-    public static class RecordFileBuilder<C, B extends RecordFile.RecordFileBuilder> {
-
-        public RecordFile build() {
-            if (sidecars == null) {
-                sidecars = Collections.emptyList();
-            }
-            return buildInternal();
-        }
-    }
 }