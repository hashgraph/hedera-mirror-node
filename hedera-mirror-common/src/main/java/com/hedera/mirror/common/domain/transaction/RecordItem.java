--- conflicted
+++ resolved
@@ -28,10 +28,7 @@
 import com.hederahashgraph.api.proto.java.Transaction;
 import com.hederahashgraph.api.proto.java.TransactionBody;
 import com.hederahashgraph.api.proto.java.TransactionRecord;
-<<<<<<< HEAD
 import java.util.Collection;
-=======
->>>>>>> 44a4bd8b
 import java.util.Collections;
 import java.util.List;
 import java.util.Objects;
@@ -50,14 +47,11 @@
 import com.hedera.mirror.common.domain.entity.EntityId;
 import com.hedera.mirror.common.exception.ProtobufException;
 import com.hedera.mirror.common.util.DomainUtils;
-<<<<<<< HEAD
 import com.hedera.services.stream.proto.ContractAction;
 import com.hedera.services.stream.proto.ContractActions;
 import com.hedera.services.stream.proto.ContractBytecode;
 import com.hedera.services.stream.proto.ContractStateChange;
 import com.hedera.services.stream.proto.ContractStateChanges;
-=======
->>>>>>> 44a4bd8b
 import com.hedera.services.stream.proto.TransactionSidecarRecord;
 
 @Builder(buildMethodName = "buildInternal")
@@ -79,10 +73,7 @@
     private final byte[] transactionBytes;
     private final byte[] recordBytes;
 
-<<<<<<< HEAD
-=======
     @Builder.Default
->>>>>>> 44a4bd8b
     @NonFinal
     @Setter
     private List<TransactionSidecarRecord> sidecarRecords = Collections.emptyList();
@@ -139,12 +130,8 @@
         transactionType = getTransactionType(transactionBodyAndSignatureMap.getTransactionBody());
         this.record = transactionRecord;
         transactionBytes = transaction.toByteArray();
-<<<<<<< HEAD
         recordBytes = transactionRecord.toByteArray();
         this.sidecarRecords = sidecarRecords;
-=======
-        recordBytes = record.toByteArray();
->>>>>>> 44a4bd8b
         transactionIndex = 0;
         parent = null;
         previous = null;
@@ -271,10 +258,6 @@
                 }
             }
 
-            if (sidecarRecords == null) {
-                sidecarRecords = Collections.emptyList();
-            }
-
             return buildInternal();
         }
 
@@ -301,10 +284,9 @@
             return (B) this;
         }
 
-        public B sidecarRecords(List<com.hedera.services.stream.proto.TransactionSidecarRecord> sidecarRecords) {
-            this.sidecarRecords = sidecarRecords;
-            return (B) this;
-        }
-    }
-
+//        public B sidecarRecords(List<com.hedera.services.stream.proto.TransactionSidecarRecord> sidecarRecords) {
+//            this.sidecarRecords = sidecarRecords;
+//            return (B) this;
+//        }
+    }
 }