package com.hedera.mirror.common.domain.entity;

/*-
 * ‌
 * Hedera Mirror Node
 * ​
 * Copyright (C) 2019 - 2022 Hedera Hashgraph, LLC
 * ​
 * Licensed under the Apache License, Version 2.0 (the "License");
 * you may not use this file except in compliance with the License.
 * You may obtain a copy of the License at
 *
 *      http://www.apache.org/licenses/LICENSE-2.0
 *
 * Unless required by applicable law or agreed to in writing, software
 * distributed under the License is distributed on an "AS IS" BASIS,
 * WITHOUT WARRANTIES OR CONDITIONS OF ANY KIND, either express or implied.
 * See the License for the specific language governing permissions and
 * limitations under the License.
 * ‍
 */

import javax.persistence.Column;
import lombok.Data;
import lombok.NoArgsConstructor;
import lombok.ToString;
import lombok.experimental.SuperBuilder;

import com.hedera.mirror.common.domain.Aliasable;

@Data
@javax.persistence.Entity
@NoArgsConstructor
@SuperBuilder
public class Entity extends AbstractEntity implements Aliasable  {

    @Column(updatable = false)
    @ToString.Exclude
    private byte[] alias;

<<<<<<< HEAD
=======
    @Convert(converter = AccountIdConverter.class)
    private EntityId autoRenewAccountId;

    private Long ethereumNonce;

>>>>>>> 065dc03c
    private Boolean receiverSigRequired;

    @ToString.Exclude
    private byte[] submitKey;
}<|MERGE_RESOLUTION|>--- conflicted
+++ resolved
@@ -38,14 +38,8 @@
     @ToString.Exclude
     private byte[] alias;
 
-<<<<<<< HEAD
-=======
-    @Convert(converter = AccountIdConverter.class)
-    private EntityId autoRenewAccountId;
-
     private Long ethereumNonce;
 
->>>>>>> 065dc03c
     private Boolean receiverSigRequired;
 
     @ToString.Exclude
