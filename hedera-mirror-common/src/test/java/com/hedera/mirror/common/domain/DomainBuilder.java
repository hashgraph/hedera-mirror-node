--- conflicted
+++ resolved
@@ -576,16 +576,10 @@
 
     public DomainWrapper<NftTransfer, NftTransfer.NftTransferBuilder> nftTransfer() {
         var builder = NftTransfer.builder()
-<<<<<<< HEAD
-                .receiverAccountId(entityId(ACCOUNT))
-                .senderAccountId(entityId(ACCOUNT))
-                .serialNumber(id())
-=======
                 .isApproval(false)
                 .receiverAccountId(entityId(ACCOUNT))
                 .senderAccountId(entityId(ACCOUNT))
                 .serialNumber(1L)
->>>>>>> 380e7b26
                 .tokenId(entityId(TOKEN));
 
         return new DomainWrapperImpl<>(builder, builder::build);
