--- conflicted
+++ resolved
@@ -640,20 +640,9 @@
                 .nodeAccountId(entityId(ACCOUNT))
                 .previousHash(text(96))
                 .sidecarCount(1)
-<<<<<<< HEAD
-                .sidecars(List.of(SidecarFile.builder()
-                        .consensusEnd(consensusEnd)
-                        .hashAlgorithm(DigestAlgorithm.SHA_384)
-                        .hash(bytes(48))
-                        .index(1)
-                        .name(instantString + "_01.rcd.gz")
-                        .types(List.of(1))
-                        .build()))
-=======
                 .sidecars(List.of(sidecarFile()
                         .customize(s -> s.consensusEnd(consensusEnd).name(instantString + "_01.rcd.gz"))
                         .get()))
->>>>>>> 44a4bd8b
                 .size(256 * 1024)
                 .version(6);
         return new DomainWrapperImpl<>(builder, builder::build);
